# Module Changes — Version 1.50 Update

- Introduced `src/models/runtimeAnnouncement.js`, `src/controllers/runtimeController.js`, and `src/controllers/adminRuntimeController.js` with companion routes/services to manage maintenance announcements across public and admin surfaces. Added
  `src/routes/runtimeRoutes.js`, `src/routes/adminRuntimeRoutes.js`, and validation schemas under `src/validation/schemas/runtimeSchemas.js` wired into the shared `validateRequest` middleware.
- Added `src/models/databaseAuditEvent.js` alongside `src/services/databaseLifecycleService.js` so lifecycle hooks capture auditable startup/shutdown metadata, drain Sequelize pools gracefully, and expose pool telemetry to health/observability modules.
- Added Jest module mappers and stubs (`tests/stubs/pino*.js`, `tests/stubs/expressRateLimitStub.js`) so optional dependencies no longer block maintenance route coverage.
- Created a new `lifecycle/` module that centralises runtime health tracking (`runtimeHealth.js`) and worker supervision (`workerManager.js`). This module exposes start/stop primitives for the HTTP server to call during boot/shutdown.
<<<<<<< HEAD
- Added `src/config/httpSecurity.js` to encapsulate helmet policies, trust proxy detection, compression, and CORS enforcement so perimeter controls stay consistent across environments and are easily testable.
- Extended the lifecycle module with `databaseLifecycle.js` to manage Sequelize bootstrap/shutdown, update readiness caches, and
  emit runtime security audits.
- Updated `src/server.js` to consume the lifecycle module, export `start`/`stop` helpers for testing, and register signal handlers for graceful termination.
=======
- Updated `src/server.js` to consume the lifecycle module, warm database connections before listening, drain pools after HTTP shutdown, export `start`/`stop` helpers for testing, and register signal handlers for graceful termination.
>>>>>>> 1b4c527a
- Refactored background workers (profile engagement, news aggregation, search bootstrap) to register with the lifecycle supervisor and report health status.
- Added `src/domains/` with a reusable `DomainRegistry` plus domain services for auth, marketplace, and platform feature-flag governance, enabling bounded-context ownership and transactional helpers.
- Introduced `src/domains/schemas/` alongside `scripts/syncDomainSchemas.js` to emit Zod-driven JSON schemas shared across web and mobile clients.
- Published new models (`UserLoginAudit`, `FeatureFlag`, `FeatureFlagAssignment`) and updated `src/models/index.js` exports to register them inside the domain registry.
- Added `models/runtimeSecurityAuditEvent.js` with accompanying migration so runtime perimeter events persist to the platform
  context and can be consumed by security tooling.
- Extended the domain module with capability descriptors (`describeCapabilities`) and surfaced introspection via `src/services/domainIntrospectionService.js` plus `/api/domains` routing for cross-team visibility.
- Introduced `src/observability/dependencyHealth.js` and `src/utils/dependencyGate.js` to register critical dependency health
  and enforce runtime guards across finance/compliance workflows when custodial providers or databases degrade.
- Created `src/observability/perimeterMetrics.js` to track blocked origin telemetry alongside dependency and worker state, feeding admin dashboards and audit streams.<|MERGE_RESOLUTION|>--- conflicted
+++ resolved
@@ -5,14 +5,11 @@
 - Added `src/models/databaseAuditEvent.js` alongside `src/services/databaseLifecycleService.js` so lifecycle hooks capture auditable startup/shutdown metadata, drain Sequelize pools gracefully, and expose pool telemetry to health/observability modules.
 - Added Jest module mappers and stubs (`tests/stubs/pino*.js`, `tests/stubs/expressRateLimitStub.js`) so optional dependencies no longer block maintenance route coverage.
 - Created a new `lifecycle/` module that centralises runtime health tracking (`runtimeHealth.js`) and worker supervision (`workerManager.js`). This module exposes start/stop primitives for the HTTP server to call during boot/shutdown.
-<<<<<<< HEAD
 - Added `src/config/httpSecurity.js` to encapsulate helmet policies, trust proxy detection, compression, and CORS enforcement so perimeter controls stay consistent across environments and are easily testable.
 - Extended the lifecycle module with `databaseLifecycle.js` to manage Sequelize bootstrap/shutdown, update readiness caches, and
   emit runtime security audits.
 - Updated `src/server.js` to consume the lifecycle module, export `start`/`stop` helpers for testing, and register signal handlers for graceful termination.
-=======
 - Updated `src/server.js` to consume the lifecycle module, warm database connections before listening, drain pools after HTTP shutdown, export `start`/`stop` helpers for testing, and register signal handlers for graceful termination.
->>>>>>> 1b4c527a
 - Refactored background workers (profile engagement, news aggregation, search bootstrap) to register with the lifecycle supervisor and report health status.
 - Added `src/domains/` with a reusable `DomainRegistry` plus domain services for auth, marketplace, and platform feature-flag governance, enabling bounded-context ownership and transactional helpers.
 - Introduced `src/domains/schemas/` alongside `scripts/syncDomainSchemas.js` to emit Zod-driven JSON schemas shared across web and mobile clients.
