# New Backend Files — Version 1.50 Update

| File | Description |
|------|-------------|
| `database/migrations/20241015121500-runtime-maintenance-announcements.cjs` | Migration creating `runtime_announcements` table with indexed status/start/end columns plus JSONB audiences/channels metadata. |
| `database/migrations/20241015123000-database-connection-audit.cjs` | Migration provisioning `database_audit_events` with typed event metadata, audit timestamps, and JSON payloads capturing pool snapshots for shutdown reviews. |
| `src/models/runtimeAnnouncement.js` | Sequelize model defining runtime maintenance announcements with severity/status enums, JSON audience/channel lists, metadata, and helper methods for filtering/scheduling. |
| `src/models/databaseAuditEvent.js` | Sequelize model persisting auditable database lifecycle events with event type, reason, initiator, and JSON metadata storing pool telemetry. |
| `src/controllers/runtimeController.js` | Public controller serving filtered maintenance announcements to unauthenticated clients with caching hints and validation. |
| `src/controllers/adminRuntimeController.js` | Admin controller providing paginated list, create/update, and lifecycle actions for maintenance announcements with audit metadata. |
| `src/routes/runtimeRoutes.js` | Express router registering `/api/runtime/maintenance` with validation and caching headers. |
| `src/routes/adminRuntimeRoutes.js` | Express router wiring admin maintenance CRUD + status endpoints behind authentication and validation middleware. |
| `src/services/runtimeMaintenanceService.js` | Service encapsulating announcement creation, updates, lifecycle transitions, filtering, and serialization for controllers. |
| `src/validation/schemas/runtimeSchemas.js` | Zod schema catalogue covering public/admin query params, create/update payloads, status transitions, and identifier params. |
| `tests/services/runtimeMaintenanceService.test.js` | Unit coverage exercising sanitisation, chronology enforcement, lifecycle transitions, and filtering branches for the service. |
| `tests/routes/runtimeRoutes.test.js` | Supertest coverage validating public maintenance endpoint filtering, caching headers, and validation behaviour using stubs. |
| `tests/routes/dependencyGuardRoutes.test.js` | Supertest coverage exercising payments/compliance guard propagation so API endpoints emit `503` with dependency metadata when infrastructure degrades. |
| `tests/stubs/pinoStub.js` | Jest stub for `pino` to unblock maintenance route/service tests without requiring the binary dependency. |
| `tests/stubs/pinoHttpStub.js` | Jest stub for `pino-http` supporting middleware instrumentation within route tests. |
| `tests/stubs/expressRateLimitStub.js` | Jest stub that mimics `express-rate-limit` handler signatures for isolated route coverage. |

| File | Description |
|------|-------------|
| `src/lifecycle/runtimeHealth.js` | Centralised runtime health state tracker capturing HTTP status, worker readiness, and dependency availability for consumption by health endpoints and operators. |
| `src/lifecycle/workerManager.js` | Supervisor responsible for starting/stopping search bootstrap, profile engagement, and news aggregation workers with health reporting hooks. |
| `src/config/httpSecurity.js` | Consolidated HTTP security middleware applying helmet, trust proxy, compression, and audited CORS enforcement while emitting perimeter telemetry. |
| `src/middleware/correlationId.js` | Express middleware that enforces correlation IDs for every request, echoing them back to clients and structured logs. |
| `src/routes/health.js` | Express router serving `/health/live` and `/health/ready` endpoints backed by runtime health telemetry. |
| `src/services/healthService.js` | Service layer that authenticates database connectivity, synthesises readiness reports, and determines HTTP status codes. |
| `src/utils/logger.js` | Shared Pino logger configuration with security-focused redaction for HTTP and worker logs. |
| `src/domains/domainRegistry.js` | Bounded-context registry responsible for mapping Sequelize models to domain-specific service layers and transactions. |
| `src/domains/serviceCatalog.js` | Singleton factory that exposes auth, marketplace, and platform domain services to the wider application. |
| `src/domains/auth/authDomainService.js` | Domain service handling credential normalisation, login audits, and two-factor preferences through the auth context. |
| `src/domains/marketplace/marketplaceDomainService.js` | Domain service encapsulating project workspace synchronisation and marketplace health metrics. |
| `src/domains/platform/featureFlagService.js` | Domain service orchestrating feature flag upserts, assignment evaluation, and percentage rollouts. |
| `src/domains/schemas/auth.js` | Zod definition describing the canonical auth user payload exported to shared contracts. |
| `src/domains/schemas/marketplace.js` | Zod definition for project workspace contracts consumed by marketplace clients. |
| `src/domains/schemas/platform.js` | Zod definition for feature flag metadata shared with front-end management consoles. |
| `scripts/syncDomainSchemas.js` | CLI utility that renders domain Zod schemas into JSON artifacts within `shared-contracts/domain`. |
| `scripts/generateDomainClients.js` | CLI companion that compiles generated JSON schemas into TypeScript definitions under `shared-contracts/clients/typescript`. |
| `src/services/domainIntrospectionService.js` | Service that serialises bounded-context metadata, model definitions, and service bindings for the `/api/domains` endpoints. |
| `src/routes/domainRoutes.js` | Express router exposing `/api/domains/registry`, context drill-down, and model definition endpoints. |
| `shared-contracts/clients/typescript/*` | Generated TypeScript declarations mirroring domain schemas for Node and React consumers. |
<<<<<<< HEAD
| `src/observability/rateLimitMetrics.js` | Instrumented metrics store that tracks per-key request attempts, blocks, utilisation history, and top consumers for the API rate limiter. |
| `src/observability/perimeterMetrics.js` | Metrics store capturing blocked origin attempts, last-seen timestamps, and affected routes for runtime perimeter reporting. |
=======
| `src/observability/rateLimitMetrics.js` | Instrumented metrics store that tracks per-key request attempts, blocked responses, and history snapshots. |
>>>>>>> 1b4c527a
| `src/middleware/rateLimiter.js` | Wrapper around `express-rate-limit` that records telemetry, applies admin-aware keys, and exposes metrics to the observability service. |
| `src/middleware/validateRequest.js` | Zod-backed middleware that validates and normalises Express request bodies, queries, params, headers, and cookies before controller execution. |
| `src/services/runtimeObservabilityService.js` | Aggregates readiness, liveness, dependency, environment, and rate-limit data for `/api/admin/runtime/health`. |
| `src/services/databaseLifecycleService.js` | Manages Sequelize pool warm-up/shutdown, records audit events, and exposes pool telemetry for health/observability consumers. |
| `src/services/runtimeDependencyGuard.js` | Evaluates payment and compliance infrastructure health, caches dependency snapshots, and throws typed errors to halt workflows during outages. |
| `src/validation/primitives.js` | Shared Zod helper utilities for trimming strings, coercing numbers/booleans, and normalising geo-location payloads. |
| `src/validation/schemas/authSchemas.js` | Auth route schema catalogue enforcing login/registration payload contracts. |
| `src/lifecycle/databaseLifecycle.js` | Coordinates database bootstrap/shutdown, feeds runtime health cache updates, and records security audits. |
| `src/services/securityAuditService.js` | Persists runtime perimeter events to `runtime_security_audit_events` and exposes query helpers for observability. |
| `src/models/runtimeSecurityAuditEvent.js` | Sequelize model backing runtime security audit logs, including event type, level, requestId, and metadata. |
| `database/migrations/20241015103000-runtime-security-audit.cjs` | Migration creating the `runtime_security_audit_events` table with indexed event type/level/timestamps. |
| `src/validation/schemas/adminSchemas.js` | Admin dashboard/settings schema catalogue guarding query parameters and nested configuration payloads. |
| `src/validation/schemas/searchSchemas.js` | Validation catalogue covering discovery queries, saved-search subscriptions, and category/viewport sanitisation. |
| `src/validation/schemas/projectSchemas.js` | Project payload schema enforcing titles, geo/budget coercion, and auto-assign configuration sanitisation. |
| `src/validation/schemas/financeSchemas.js` | Finance schema enforcing numeric identifiers, ISO date filters, and refresh toggles for control tower endpoints. |
| `tests/observability/rateLimitMetrics.test.js` | Unit coverage for the metrics store ensuring window rollovers, blocked ratios, and history snapshots remain accurate. |
| `tests/config/httpSecurity.test.js` | Jest coverage validating allowed origin parsing, wildcard handling, perimeter telemetry, and audit hooks for the HTTP security middleware. |
| `tests/services/runtimeObservabilityService.test.js` | Integration test validating runtime snapshots include readiness, liveness, and rate-limit data. |
| `tests/services/runtimeDependencyGuard.test.js` | Jest suite covering credential gaps, maintenance degradations, and healthy states for payments and compliance dependency guards. |
| `tests/services/databaseLifecycleService.test.js` | Jest coverage verifying startup/shutdown auditing, pool telemetry snapshots, and graceful drain behaviour for the database lifecycle service. |
| `tests/adminRuntimeRoutes.test.js` | Route test covering admin authentication requirements and response shape for `/api/admin/runtime/health`. |
| `tests/routes/authRoutes.validation.test.js` | Supertest coverage ensuring authentication endpoints emit `422` with structured issues for invalid payloads and sanitise valid requests. |
| `tests/routes/adminRoutes.validation.test.js` | Supertest coverage asserting admin dashboard and settings endpoints coerce and validate inputs before hitting services. |
| `tests/routes/searchRoutes.validation.test.js` | Supertest coverage confirming discovery queries, saved-search subscriptions, and category filters are validated and sanitised. |
| `tests/routes/projectRoutes.validation.test.js` | Supertest coverage verifying project create/update/auto-assign endpoints enforce canonical payloads and numeric identifiers. |
| `tests/routes/financeRoutes.validation.test.js` | Supertest coverage validating finance overview and freelancer insight endpoints coerce IDs and ISO date ranges. |
| `tests/stubs/zodStub.js` | Lightweight Jest stub implementing the `z` factory and `ZodError` contract so schema-heavy modules load without shipping the real dependency in CI. |<|MERGE_RESOLUTION|>--- conflicted
+++ resolved
@@ -41,12 +41,7 @@
 | `src/services/domainIntrospectionService.js` | Service that serialises bounded-context metadata, model definitions, and service bindings for the `/api/domains` endpoints. |
 | `src/routes/domainRoutes.js` | Express router exposing `/api/domains/registry`, context drill-down, and model definition endpoints. |
 | `shared-contracts/clients/typescript/*` | Generated TypeScript declarations mirroring domain schemas for Node and React consumers. |
-<<<<<<< HEAD
-| `src/observability/rateLimitMetrics.js` | Instrumented metrics store that tracks per-key request attempts, blocks, utilisation history, and top consumers for the API rate limiter. |
-| `src/observability/perimeterMetrics.js` | Metrics store capturing blocked origin attempts, last-seen timestamps, and affected routes for runtime perimeter reporting. |
-=======
 | `src/observability/rateLimitMetrics.js` | Instrumented metrics store that tracks per-key request attempts, blocked responses, and history snapshots. |
->>>>>>> 1b4c527a
 | `src/middleware/rateLimiter.js` | Wrapper around `express-rate-limit` that records telemetry, applies admin-aware keys, and exposes metrics to the observability service. |
 | `src/middleware/validateRequest.js` | Zod-backed middleware that validates and normalises Express request bodies, queries, params, headers, and cookies before controller execution. |
 | `src/services/runtimeObservabilityService.js` | Aggregates readiness, liveness, dependency, environment, and rate-limit data for `/api/admin/runtime/health`. |
