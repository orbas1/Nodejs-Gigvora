--- conflicted
+++ resolved
@@ -1,6 +1,5 @@
 # Services Changes — Version 1.50 Update
 
-<<<<<<< HEAD
 ## `src/services/runtimeMaintenanceService.js`
 - New service providing CRUD operations for runtime maintenance announcements with sanitisation of copy, slug deduplication,
   channel/audience targeting, and strict scheduling/chronology enforcement.
@@ -34,7 +33,6 @@
   storage outages trigger immediate `503` responses instead of partial writes.
 - Extended service options to carry request logging metadata into guard checks, ensuring operational logs capture which actor
   attempted to mutate the locker during a maintenance window.
-=======
 ## `src/utils/dependencyGate.js`
 - New guard utility that inspects runtime dependency health and raises `ServiceUnavailableError` responses when critical
   providers are degraded, ensuring finance/compliance workflows stop cleanly instead of cascading failures.
@@ -57,7 +55,6 @@
 ## `src/services/financeService.js`
 - Protects the finance control tower overview with dependency gating to prevent cache refreshes and expensive aggregations when
   the database or payment provider telemetry indicates an outage.
->>>>>>> 2d9edb39
 
 ## `src/services/healthService.js`
 - Verifies Sequelize connectivity on a throttled cadence, calculates dependency latency, and synthesises readiness/liveness reports for API consumers while embedding current pool metrics for admin tooling and alerting.
