--- conflicted
+++ resolved
@@ -1,4 +1,3 @@
-<<<<<<< HEAD
 # User Phone App Change Log — 12 Apr 2024
 
 1. **Maintenance Contact Surfacing:** Updated the runtime health snapshot and bootstrapper to consume support contact details
@@ -19,11 +18,9 @@
 3. **Test Automation:** Introduced widget tests covering session bootstrap success/failure scenarios and repository tests
    verifying the runtime health fallback logic. These tests document the refresh workflow and ensure mobile stays in lockstep
    with backend lifecycle changes.
-=======
 # User Phone App Change Log — Version 1.50
 
 ## 10 Apr 2024
 - Replaced mock maintenance/health data source with live polling of `/api/runtime/maintenance` and `/api/runtime/health`, updating `SecurityRepository` and controller to hydrate runtime banners, downtime drawers, and offline messaging.
 - Added new maintenance drawer wireframes, localisation keys, and analytics events ensuring Flutter screens announce severity, countdown timers, and CTA actions in line with backend contracts.
-- Documented updated provider acknowledgement parity requirements so future provider app work can mirror downtime workflows (refer to `provider_application_logic_flow_changes.md`).
->>>>>>> 1b4c527a
+- Documented updated provider acknowledgement parity requirements so future provider app work can mirror downtime workflows (refer to `provider_application_logic_flow_changes.md`).