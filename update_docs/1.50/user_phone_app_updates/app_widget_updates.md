--- conflicted
+++ resolved
@@ -1,4 +1,3 @@
-<<<<<<< HEAD
 # Widget Updates — User App
 
 ## 12 Apr 2024
@@ -15,12 +14,10 @@
   state (polling, refreshing, retrying). The widget emits analytics breadcrumbs so ops can trace where refresh attempts fail.
 - **Error Toast Harmonisation:** Updated toast variants to reuse the `SecureSessionExpired` copy block and error severity so
   mobile, web, and admin surfaces communicate outages consistently.
-=======
 # Widget & Screen Updates — User Phone App
 
 ## 10 Apr 2024
 - **Runtime Maintenance Drawer:** New widget presenting severity badge, countdown timer, impacted services, and CTA stack. Supports dismissible states, offline fallback, and analytics hooks (`maintenance_drawer_impression`, `maintenance_drawer_cta`).
 - **Home Banner:** Replaced static status chip with dynamic banner fed by maintenance API. Includes pill indicator for upcoming maintenance, taps open drawer, and automatically collapses post-resolution.
 - **Security Dashboard Card:** Expanded to show runtime health summary, last maintenance timestamp, and quick link to admin support article.
-- **Notifications:** Added push template for maintenance events with action buttons ("View details", "Snooze"), ensuring copy uses shared localisation tokens.
->>>>>>> 1b4c527a
+- **Notifications:** Added push template for maintenance events with action buttons ("View details", "Snooze"), ensuring copy uses shared localisation tokens.