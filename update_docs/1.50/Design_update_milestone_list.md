# Version 1.50 Design Update Milestones

## Milestone 1 – Token & Theme Architecture Finalisation (Week 1–2)
**Objective:** Ship unified design tokens, emo theme variations, and accessibility-compliant palettes across app and web.
- Publish colour/typography/spacing/elevation tokens to shared libraries and engineering packages.
- Validate high-contrast and emo themes with automated contrast testing and manual review.
- Document theme switching guidelines, fallback behaviors, and partial compatibility in design system docs.

## Milestone 2 – Application Experience Blueprinting (Week 2–4)
**Objective:** Reorganise authenticated application screens per persona, updating widgets, logic flows, and copy.
- Finalise screen inventories (`Screens_list.md`) and priority zones per persona.
- Deliver annotated wireframes for dashboards, studios, finance flows, and settings.
- Align widget functions, states, and API expectations through `Screens_Updates_widget_functions.md` updates.
- **Status 05 Apr:** Architecture domain map annotated with auth/marketplace/platform ownership, and feature flag management wireframes drafted for dashboard integration; ERD visual refresh pending stakeholder review.
- **Status 06 Apr:** Added domain registry observability panels to dashboard specs, linking `/api/domains` metadata to design annotations and TypeScript contract references.
- **Status 07 Apr:** Runtime telemetry panel designs now capture `/api/admin/runtime/health` outputs with dependency badges, rate-limit trend bars, and localisation-ready incident copy. Accessibility notes cover screen-reader announcements and focus management for manual refresh interactions.
- **Status 10 Apr:** Admin maintenance registry and cross-platform downtime banners specced, including lifecycle toasts, dismissal controls, and mobile drawer guidance tied to the new runtime maintenance APIs. QA checklist updated with aria-live and localisation scenarios.
- **Status 13 Apr:** Admin runtime dashboards now include database pool gauges and shutdown confirmation overlays aligned with the new lifecycle service; accessibility annotations capture ARIA labels for connection metrics and audit toasts.

## Milestone 3 – Web Marketing & Dashboard Refresh (Week 3–5)
**Objective:** Modernise marketing site, landing hero, and authenticated dashboards with modular partials.
- Redesign home page hero, testimonials, pricing, and CTA placements using new component tokens.
- Expand supporting pages (Community, Compliance, Careers) using partial catalog.
- Update web dashboards (marketing + authenticated) to match refreshed component styling and data density guidelines.

## Milestone 4 – Theme & Partial Infrastructure Enablement (Week 4–6)
**Objective:** Implement runtime theme toggles, emo kits, and partial-driven page assembly.
- Configure CMS slots and template wrappers for theme injection.
- Produce emo-theme asset packs (imagery, copy tone, icon overlays) with compliance validation.
- Deliver QA checklist covering theme permutations across responsive breakpoints.

## Milestone 5 – Governance, Accessibility, and Security Enhancements (Week 5–6)
**Objective:** Ensure design outputs respect compliance, accessibility, and security guidelines across surfaces.
- Audit consent, legal, and security flows to confirm overlays, banners, and copy updates.
- Run accessibility sweeps (WCAG AA) on redesigned screens, documenting remediation steps.
- Provide security-sensitive UI patterns for finance, identity verification, and audit trails.
- **Status 04 Apr:** Maintenance-mode messaging, health telemetry widgets, and rate-limit callouts are specced with localisation guidance; pending review includes integrating the assets into emo theme variations and validating screen-reader announcements.
- **Status 07 Apr:** Operations playbook overlays incorporate runtime telemetry alerts, and compliance approved the admin dashboard copy deck; remaining scope focuses on emo theme permutations and security sign-off for provider maintenance workflows.
<<<<<<< HEAD
- **Status 10 Apr:** Maintenance announcement localisation packs, accessibility annotations, and incident analytics hooks delivered to engineering; pending actions limited to regulator artefact bundling.
- **Status 11 Apr:** Payments and compliance guard downtime states specced for finance dashboards and compliance locker workflows, including request ID surfacing and legal escalation copy; awaiting localisation sign-off for translated guard messaging.
=======
- **Status 10 Apr:** Custodial outage messaging, disabled CTA states, and Flutter wallet overlays were documented for finance/compliance journeys, aligning UI responses with the new backend dependency guards and feeding the admin runtime panel escalation copy.
>>>>>>> 2d9edb39

## Milestone 6 – Handoff, QA, and Implementation Support (Week 6–7)
**Objective:** Equip engineering and QA teams with detailed documentation, assets, and review rituals.
- Compile developer handoff packages (redlines, token JSON, component usage, logic diagrams).
- Facilitate design QA walkthroughs and backlog triage with engineering squads.
- Monitor implementation progress, capture change requests, and prepare launch communications.<|MERGE_RESOLUTION|>--- conflicted
+++ resolved
@@ -36,12 +36,9 @@
 - Provide security-sensitive UI patterns for finance, identity verification, and audit trails.
 - **Status 04 Apr:** Maintenance-mode messaging, health telemetry widgets, and rate-limit callouts are specced with localisation guidance; pending review includes integrating the assets into emo theme variations and validating screen-reader announcements.
 - **Status 07 Apr:** Operations playbook overlays incorporate runtime telemetry alerts, and compliance approved the admin dashboard copy deck; remaining scope focuses on emo theme permutations and security sign-off for provider maintenance workflows.
-<<<<<<< HEAD
 - **Status 10 Apr:** Maintenance announcement localisation packs, accessibility annotations, and incident analytics hooks delivered to engineering; pending actions limited to regulator artefact bundling.
 - **Status 11 Apr:** Payments and compliance guard downtime states specced for finance dashboards and compliance locker workflows, including request ID surfacing and legal escalation copy; awaiting localisation sign-off for translated guard messaging.
-=======
 - **Status 10 Apr:** Custodial outage messaging, disabled CTA states, and Flutter wallet overlays were documented for finance/compliance journeys, aligning UI responses with the new backend dependency guards and feeding the admin runtime panel escalation copy.
->>>>>>> 2d9edb39
 
 ## Milestone 6 – Handoff, QA, and Implementation Support (Week 6–7)
 **Objective:** Equip engineering and QA teams with detailed documentation, assets, and review rituals.
