--- conflicted
+++ resolved
@@ -6,10 +6,7 @@
 - Logging pipelines must ingest structured JSON output from Pino; ensure log shippers parse the `requestId` and `worker` fields for correlation dashboards.
 - Add `npm run schemas:sync` to CI to regenerate `shared-contracts/domain` artifacts whenever domain schemas evolve; distribute generated JSON to front-end and Flutter package registries as part of release automation.
 - Introduce a companion CI step `npm run schemas:clients` so TypeScript definitions in `shared-contracts/clients/typescript` stay aligned with the JSON schema source of truth.
-<<<<<<< HEAD
 - Install the `compression` package for the Node API and ensure container images include the dependency so the new HTTP security middleware can emit compressed responses by default.
 - Surface `TRUST_PROXY` configuration in deployment manifests (e.g., `loopback`, numeric hop counts) so Express recognises upstream load balancers when resolving client IPs and enforcing secure cookies.
-=======
 - Apply `npx sequelize-cli db:migrate` during deployment to create `runtime_announcements`; missing table will cause new maintenance endpoints to fail with `500`.
-- Update CI pipelines to run `npm test -- services/runtimeMaintenanceService` once optional dependencies (`zod`) are installed or stubbed to cover new lifecycle logic.
->>>>>>> 1b4c527a
+- Update CI pipelines to run `npm test -- services/runtimeMaintenanceService` once optional dependencies (`zod`) are installed or stubbed to cover new lifecycle logic.