--- conflicted
+++ resolved
@@ -1,6 +1,5 @@
 # Version 1.50 Update Change Log
 
-<<<<<<< HEAD
 ## 12 Apr 2024
 - Hardened the HTTP perimeter with a dedicated security configuration that enforces trust-proxy settings, helmet policies, and
   a CORS guard that blocks untrusted origins, records audit events, and compresses responses without impacting health probes or
@@ -29,7 +28,6 @@
 - Recorded cross-surface maintenance messaging, refresh copy, and telemetry design updates in the Version 1.50 design trackers
   and user phone app documentation so engineering hand-offs stay aligned with the implemented behaviour.
 
-=======
 ## 13 Apr 2024
 - Implemented a dedicated database lifecycle service that warms Sequelize pools before startup, drains connections during shutdown, and records auditable `database_audit_events` so operations teams can validate graceful maintenance windows.
 - Added database pool telemetry to readiness and runtime observability responses, exposing max/borrowed/available counts for admin dashboards and health probes.
@@ -61,7 +59,6 @@
   maintenance APIs, ensuring mobile clients receive real announcements, upcoming maintenance windows, and secure session gating.
 - Extended documentation, design trackers, and progress metrics to reflect the new maintenance UX, admin workflows, and mobile
   parity guarantees for downtime messaging.
->>>>>>> 1b4c527a
 ## 10 Apr 2024
 - Introduced runtime dependency gating for finance and compliance services so payout, wallet, and verification workflows halt
   with clear 503 messaging when Stripe/Escrow configurations or maintenance flags render custodial providers unsafe.
