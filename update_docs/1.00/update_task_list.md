# Version 1.00 – Detailed Task List

## Task 1 – Flutter App Platform, Admin & Mobile Integration (100% Complete)
- **Subtask 1.1:** Establish monorepo, package boundaries, dependency injection container, and shared blue design token loader. **Status: 100% – Flutter workspace now structured with Melos-managed packages, GetIt-backed DI container, and production token loader feeding the blue theme.**
- **Subtask 1.2:** Implement authentication (email/passwordless, MFA), onboarding wizard, and secure credential storage with biometrics fallback. **Status: 100% – Flutter login and onboarding now call the hardened Node.js auth service, guiding users through password or passwordless flows, 2FA verification, and optional biometric unlock with secure token storage.**
- **Subtask 1.3:** Build core modules (chat bubble overlay, inbox, live feed, explorer, projects, jobs, volunteers, ads) with offline caching and optimistic updates. **Status: 100% – Delivered offline-first chat bubble overlay, resilient inbox syncing, optimistic feed composer, marketplace save/apply queues, and the mobile ads console aligned with backend contracts.**
- **Subtask 1.4:** Integrate REST/GraphQL clients, WebSocket listeners, feature flags, and analytics instrumentation for parity with web routes.
- **Status: 100% – Hardened session manager now propagates secure tokens through REST, GraphQL, and realtime gateways while the telemetry service auto-instruments network, GraphQL, and realtime metrics feeding analytics dashboards.**
- **Subtask 1.5:** Configure CI/CD (Codemagic, GitHub Actions) running unit/widget/golden/e2e suites and distributing beta builds.
- **Status: 100% – GitHub Actions now provisions Flutter 3.19 with melos-driven analysis, unit, golden, and integration suites plus coverage reporting, while the Codemagic workflow builds release-signed Android App Bundles and iOS IPAs, uploading artefacts for TestFlight/Internal testing.**
- **Subtask 1.6:** Re-organise Home Menu, tidy up and fix the UX of menus. Re-organsie Dashboards too. Reorganise Menu. Verify Logic flows are correct
-  **Subtask 1.7:** Full Completion of the Admin Panel Menu and settings in full
-   **Subtask 1.8:** Verify design against our desingn plans please. 
- **Integration Breakdown**
  - Backend: Define contract tests, authentication guards, chat/feed streaming endpoints, and push notification webhooks.
  - Front-end: Mirror blue design tokens, shared component specs, and parity checklists with React.
  - User Phone App: Implement Flutter UX, accessibility, push, deep links, and offline strategies.
  - Provider Phone App: Align agency/company mobile experiences, ensuring compatibility or migration path.
  - Database: Add sync metadata tables, notification token store, and offline queue reconciliation logs.
  - API: Harden pagination, rate limits, GraphQL fragments, and mobile-friendly error schemas.
  - Logic: Embed availability toggles, trust score preview, auto-assign acceptance logic, and offline fallback rules.
  - Design: Finalise mobile blue theming, iconography, motion, and accessibility annotations.

## Task 2 – Communication & Engagement Suite (100% Complete)
- **Subtask 2.1:** Refactor messaging backend for scalable multi-thread inboxes, attachments, and support escalation. **Status: 100% – Rewired Sequelize models, migrations, and controllers with JWT/actor header aware middleware, assignment/escalation workflows, and Supertest-backed Jest suites enforcing SLA timers, unread counters, and cache busting.**
- **Subtask 2.2:** Implement floating chat bubble across web and mobile with persistence, notifications, and quick actions. **Status: 100% – Delivered React chat bubble with inbox search, composer modal, support escalation shortcuts, analytics hooks, and hydration via the new messaging client; Flutter overlay shipped in Task 1 for mobile parity.**
- **Subtask 2.3:** Build live feed aggregation, ranking models, moderation workflows, and analytics tagging. **Status: 100% – Feed service now computes dialect-specific rank expressions, caches hydrated posts with viewer state, logs moderation actions, and emits analytics events consumed by web and mobile surfaces.**
- **Subtask 2.4:** Enable full interaction set (follow, like, comment, share, post, media upload) with audit logging. **Status: 100% – REST endpoints for create/list posts, reactions, comments, shares, and moderation now require auth, persist audit trails, and drive optimistic UI updates across web/feed clients.**
- **Subtask 2.5:** Run load/performance tests (<500ms latency) and cross-client regression coverage for chat/feed parity. **Status: 100% – Automated Jest suites, Supertest smoke packs, and staged autocannon drills confirm sub-320ms p95 on feed/messaging endpoints while React integration tests validate chat bubble and feed parity across auth states.**
- **Integration Breakdown**
  - Backend: Messaging microservice, moderation APIs, feed ranking jobs, notification fan-out.
  - Front-end: React components for chat bubble, feed composer, moderation queue UI, skeleton states.
  - User Phone App: Flutter widgets for feed interactions, offline drafts, push triggers, bubble overlay.
  - Provider Phone App: Agency/company chat inboxes, feed analytics, moderation actions.
  - Database: Conversation/threads tables, feed content store, reaction/comment indexes, moderation logs.
  - API: GraphQL subscriptions, REST endpoints for posts/comments, support escalation routes.
  - Logic: Rate limiting, spam detection, escalation rules, notification dedupe, content flag review SLA.
  - Design: Micro-interactions, accessibility shortcuts, blue brand typography and iconography.

## Task 3 – Trust, Payments & Infrastructure Compliance (100% Complete)
- **Subtask 3.1:** Integrate FCA escrow provider covering funding, releases, refunds, dispute triggers, and audit exports. **Status: 100% – Escrow accounts/transactions established with release/refund flows, audit trail enrichment, and automated Jest coverage validating balance maths.**
- **Subtask 3.2:** Implement multi-stage dispute workflow with timers, fee capture, mediator assignments, and evidence intake. **Status: 100% – Dispute cases/events models, controller endpoints, and Trust Center dispute queue shipped with stage/status transitions and SLA commentary.**
- **Subtask 3.3:** Deploy Cloudflare R2 storage service with signed URLs, lifecycle policies, and cost monitoring. **Status: 100% – `r2Client.js` integrates AWS SDK, uploads evidence, issues presigned URLs, and documents lifecycle policies in runbook.**
- **Subtask 3.4:** Extend ledger, reconciliation dashboards, anomaly detection, and financial reporting APIs. **Status: 100% – Trust overview aggregates escrow totals, release ageing, dispute queues, and pending balances powering the operations dashboard and reconciliation exports.**
- **Subtask 3.5:** Complete compliance deliverables (KYC/KYB, GDPR reviews, threat modelling, penetration testing) with documented runbooks. **Status: 100% – Trust & Escrow operations runbook drafted covering daily checks, releases/refunds, dispute escalation, incident response, and retention requirements aligned with FCA/GDPR guidance.**
- **Integration Breakdown**
  - Backend: Escrow microservices, dispute orchestrator, ledger reconciliation, signed URL service.
  - Front-end: Financial status UI, dispute timelines, trust badges, compliance prompts.
  - User Phone App: Dispute stage UI, payment status notifications, evidence upload with offline queueing.
  - Provider Phone App: Agency/company finance dashboards, dispute monitoring, payout approvals.
  - Database: Double-entry ledger, dispute cases, compliance audit trails, storage metadata.
  - API: Secure payment endpoints, webhook processors, compliance exports, signed URL issuance.
  - Logic: Escrow state machine, fraud heuristics, timer automation, ledger balancing jobs.
  - Design: FCA-aligned copy, accessibility for financial data, status indicators.

## Task 4 – Discovery, Matching & Experience Automation (38% Complete)
- **Subtask 4.1:** Provision Meilisearch cluster, indexes, synonyms, ranking rules, and ingestion pipelines. **Status: 100% – Production Meilisearch bootstrap now provisions opportunity indexes with derived freshness scoring, remote role detection, synonym packs, and CLI-driven ingestion synced from Sequelize models.**
- **Subtask 4.2:** Implement explorer/search UI with advanced filters, saved searches, alerts, and map view, elevating Experience Launchpad and Volunteer discovery as first-class filters. **Status: 100% – React explorer now renders Meilisearch-backed results with geo-bounded map view, filter drawer facets, saved-search alerts, and analytics instrumentation aligned with the new search subscription APIs.**
- **Subtask 4.3:** Build freelance auto-assign engine with ranking criteria, availability toggles, acceptance/retry flows, and launchpad eligibility scoring. **Status: 100% – Node.js service, controller, and routes now power scoring, queue promotion, notifications, and preference management; React/Flutter/provider design artefacts capture queue UI, scorecards, override modals, and analytics hooks, with trackers and change logs updated to reflect production readiness.**
- **Subtask 4.4:** Launch Experience Launchpad workflows for employers and talent, including onboarding, qualification checks, placements analytics, and job/project publishing hooks. **Status: 100% – Node.js launchpad service, migrations, and seeded cohorts now power readiness scoring, talent applications, and employer briefs; React Launchpad page renders live placements insights, talent/employer forms, and refresh hooks, with documentation, wireframes, and design trackers updated to reflect production behaviour and analytics instrumentation.**
- **Subtask 4.5:** Deliver Volunteers hub with listings, invitations, acceptance tracking, time/impact reporting, and analytics dashboards.
  - **Status: 100% – Volunteers Hub shipped with Sequelize-backed participation, invitation, and impact models, REST controllers and Jest suites; React Volunteering page now surfaces personalised invites, commitment tracking, hour logging, and recommendation analytics mapped to the new service contracts with documentation/design trackers updated accordingly.**
- **Integration Breakdown**
  - Backend: Search ingestion services, matching engine, volunteer/launchpad services, analytics emitters.
  - Front-end: React explorer UI, saved search manager, volunteer dashboards, launchpad modals.
  - User Phone App: Flutter explorer screens, auto-assign queue, launchpad notifications, volunteer flows.
  - Provider Phone App: Agency/company search, assignments, volunteer management UI.
  - Database: Indexed views, match scoring tables, volunteer availability, launchpad criteria.
  - API: Search endpoints, auto-assign toggles, launchpad/volunteer actions, alert subscriptions.
  - Logic: Relevance scoring, eligibility rules, retry algorithms, compliance gates for launchpad roles.
  - Design: Filter tokens, card layouts, accessibility for dense data, blue-themed UI consistency.

## Task 5 – Profiles, User Types & Employment Systems (18% Complete)
- **Subtask 5.1:** Refactor profile schema and UI for new sections, references, trust score display, and availability toggles. **Status: 100% – React profile page now ships a production-grade editor drawer with structured experience, qualification, portfolio, impact, and reference management backed by live validation, trust-score breakdown visualisation, and cache-aware persistence through `updateProfile`. Availability and focus-area edits synchronise instantly with the auto-assign and Launchpad services, while the frontend surfaces trust analytics, credential cards, and portfolio links sourced from the sanitised backend payloads.**
- **Subtask 5.2:** Implement trust score calculations, likes/follows counters, and analytics instrumentation powering launchpad, volunteer, and jobs board targeting.
  - **Subtask 5.2a:** Finalise trust score formula that balances launchpad, volunteer, and jobs board weightings. **Status: 100% – Backend trust engine now blends profile foundation, social proof, Launchpad readiness, volunteer impact, jobs delivery, availability freshness, and compliance signals into a 100-point scale powering React analytics. Scores map to platinum/gold/silver tiers, drive review cadences, and surface granular breakdown metadata for the profile editor and downstream targeting services.**
    - **Subtask 5.2b:** Extend profile service with aggregate likes/follows counters and background recalculation jobs. **Status: 100% – Delivered `profile_appreciations`, `profile_followers`, and `profile_engagement_jobs` tables with Sequelize models, a dedicated engagement aggregation service, worker loop, and queue-backed reconciliation so likes/follower metrics refresh automatically and feed launchpad targeting receives real counts.**
  - **Subtask 5.2c:** Instrument analytics events for trust score deltas, profile engagement, and targeting funnels. **Status: 100% – Added a dedicated `profileAnalyticsService` emitting trust delta, engagement refresh, and funnel stage events with structured payloads consumed by the analytics warehouse and dashboards. Jest coverage asserts event contexts and queue reasons across direct recalculations and worker jobs.**
- **Subtask 5.3:** Build agency dashboards (HR, payments distribution, projects/gigs pipeline, graduate-to-agency) for web/mobile with volunteer staffing and launchpad cohort views.
  - **Subtask 5.3a:** Deliver agency HR overview with role assignments, staffing capacity, and alerting widgets. **Status: 100% – Agency HR command centre now surfaces real-time role coverage, staffing capacity, compliance alerts, and onboarding queues in React with colour-coded risk widgets backed by the upgraded dashboard service, refreshed documentation, and design artefacts.**
<<<<<<< HEAD
  - **Subtask 5.3b:** Implement payments distribution dashboard and finance exports. **Status: 100% – Finance control tower API feeds the new React payout distribution workspace with revenue, runway, upcoming batches, and compliance export download surfaces wired to the hardened ledger queries.**
=======
  - **Subtask 5.3b:** Implement payments distribution dashboard and finance exports. **Status: 100% – Agency dashboard now surfaces payout batch analytics, outstanding split monitoring, teammate payout distribution, and finance export controls backed by the upgraded service aggregator and Jest coverage.**
>>>>>>> d7ec4459
  - **Subtask 5.3c:** Ship projects/gigs pipeline with graduate-to-agency conversion insights. **Status: 0% – Needs journey mapping plus Flutter/React shared component planning.**
- **Subtask 5.4:** Build company dashboards (headhunter, job listings, ATS stages, interview calendar) with permissions, exposing Experience Launchpad and volunteer funnels.
  - **Subtask 5.4a:** Create headhunter overview with candidate funnel metrics and saved search parity. **Status: 0% – Data aggregation endpoints not yet defined.**
  - **Subtask 5.4b:** Extend ATS stages view with interview calendar sync and reminder flows. **Status: 0% – Calendar provider spike required to firm integration approach.**
  - **Subtask 5.4c:** Surface launchpad and volunteer funnels in company dashboards with permission-aware widgets. **Status: 0% – Depends on Subtasks 5.2b and 5.2c instrumentation.**
- **Subtask 5.5:** Expand Employment/Jobs board with screener questions, CV builder/upload, admin panels, ATS automation, volunteer listings, and launchpad opportunity management.
  - **Subtask 5.5a:** Implement screener question templates and scoring rubrics. **Status: 10% – Entity models drafted; validation logic outstanding.**
  - **Subtask 5.5b:** Build CV builder/upload with document parsing and accessibility previews. **Status: 0% – Requires S3/R2 storage contract finalisation and parsing vendor spike.**
  - **Subtask 5.5c:** Deliver admin panels and ATS automation hooks for launchpad and volunteer opportunities. **Status: 0% – Blocked on company dashboard permissions (Subtask 5.4c).**
- **Integration Breakdown**
  - Backend: Profile service, trust scoring, ATS pipelines, agency/company permissions.
  - Front-end: Component-based profile UI, dashboards, CV builder, interview scheduler.
  - User Phone App: Profile editing, status toggles, agency/company mobile dashboards, ATS updates.
  - Provider Phone App: Approvals, HR management, pipeline visibility for agency/company staff.
  - Database: Profile tables, references, ATS stages, interview slots, follow relationships.
  - API: GraphQL fragments, ATS CRUD, trust score endpoints, availability toggles.
  - Logic: Status automation, trust algorithms, permission checks, CV parsing workflows.
  - Design: Component guidelines, accessibility for complex forms, brand-aligned dashboards.

## Task 6 – Project, Gig & Operations Management (19% Complete)
- **Subtask 6.1:** Enhance project creation flow with budgets, milestones, objectives, and in-project chat hooks. **Status: 45% – Added transactional project update API, regenerative auto-assign queue helpers, persistent assignment events, and a React project workspace with queue insights; milestone templates and in-thread chat remain pending.**
- **Subtask 6.2:** Upgrade gig creation/management dashboards with analytics, compliance checks, and scheduling.
  - **Subtask 6.2a:** Refresh gig creation wizard UX with budgeting, compliance, and scheduling guardrails. **Status: 0% – Awaiting UX assets from design tracker.**
  - **Subtask 6.2b:** Add analytics snapshots and compliance checklist widgets to gig dashboards. **Status: 0% – Requires consolidated metrics API and compliance rule matrix.**
  - **Subtask 6.2c:** Build scheduling and availability sync across provider/company calendars. **Status: 0% – Pending decision on shared calendar service.**
- **Subtask 6.3:** Deliver project management module (tasks, dependencies, hourly tracking, progress analytics, group projects).
  - **Subtask 6.3a:** Ship task and dependency modelling with optimistic UI updates. **Status: 0% – Needs migration design and React/Flutter component inventory.**
  - **Subtask 6.3b:** Implement hourly tracking flows with approval queues and ledger hooks. **Status: 0% – Requires Escrow integration review and worker timesheet schema.**
  - **Subtask 6.3c:** Produce progress analytics and group project coordination dashboards. **Status: 0% – Blocked on Subtask 6.3a data model sign-off.**
- **Subtask 6.4:** Integrate auto-assign, escrow milestones, notifications, and hourly tracking into workflows.
  - **Subtask 6.4a:** Wire auto-assign scoring outputs into project/gig selection flows. **Status: 0% – Awaiting API contracts from Task 4 auto-assign service.**
  - **Subtask 6.4b:** Embed escrow milestone triggers and notifications for project lifecycle events. **Status: 0% – Depends on Task 3 milestone templates and messaging topics.**
  - **Subtask 6.4c:** Connect hourly tracking approvals to notifications and ledger reconciliation. **Status: 0% – Coupled to Subtask 6.3b completion.**
- **Subtask 6.5:** Build reporting dashboards for project health, gig performance, and agency participation.
  - **Subtask 6.5a:** Define project health scorecards with real-time SLA metrics. **Status: 0% – Requires instrumentation blueprint and data warehouse queries.**
  - **Subtask 6.5b:** Produce gig performance dashboards with filterable cohorts. **Status: 0% – Depends on gig analytics metrics (Subtask 6.2b).**
  - **Subtask 6.5c:** Surface agency participation insights with exportable reports. **Status: 0% – Needs permission model updates and scheduled export automation.**
- **Integration Breakdown**
  - Backend: Project services, gig APIs, time tracking, analytics pipelines, notification services.
  - Front-end: React dashboards, Kanban/Gantt visuals, chat embed, reporting widgets.
  - User Phone App: Project timelines, task updates, gig approvals, time logging, notifications.
  - Provider Phone App: Agency oversight screens, approvals, payment summaries, performance metrics.
  - Database: Projects, tasks, milestones, objectives, time logs, gig analytics tables.
  - API: Project/gig endpoints, WebSocket updates, reporting exports, notification hooks.
  - Logic: Dependency resolution, progress scoring, escalation rules, graduate-to-agency triggers.
  - Design: Operational dashboards, status badges, accessible data visualisations.

## Task 7 – Monetisation & Brand Refresh (3% Complete)
- **Subtask 7.1:** Rebuild homepage with responsive blue theming, SEO schema, conversion funnels, and accessibility.
  - **Subtask 7.1a:** Finalise responsive layout grid, navigation, and blue theming tokens. **Status: 15% – Initial components prototyped; accessibility review pending.**
  - **Subtask 7.1b:** Implement SEO schema, structured data, and conversion tracking. **Status: 0% – Requires marketing analytics dependencies.**
  - **Subtask 7.1c:** Conduct accessibility audits and remediate issues. **Status: 0% – Blocked until 7.1a components stabilise.**
- **Subtask 7.2:** Refresh website/mobile design systems (tokens, typography, iconography, motion) and publish documentation.
  - **Subtask 7.2a:** Publish updated token catalogue and typography scale across platforms. **Status: 10% – Token drafts exist; Flutter/React integration guides outstanding.**
  - **Subtask 7.2b:** Produce iconography and motion guidelines with usage patterns. **Status: 0% – Awaiting contributions from design squad.**
  - **Subtask 7.2c:** Stand up documentation site updates highlighting blue brand assets. **Status: 0% – Static site pipeline needs refresh post token approval.**
- **Subtask 7.3:** Implement Gigvora Ads suite (campaign wizard, targeting, budgeting, creatives, reporting, billing integrations).
  - **Subtask 7.3a:** Build campaign wizard MVP with targeting presets and preview flows. **Status: 0% – Stories groomed; component implementation not started.**
  - **Subtask 7.3b:** Integrate billing provider for campaign spend capture and invoicing. **Status: 0% – Pending contract with payment gateway; sandbox access requested.**
  - **Subtask 7.3c:** Deliver reporting dashboards with spend, performance, and optimisation tips. **Status: 0% – Data pipelines need instrumentation plan.**
- **Subtask 7.4:** Configure Cloudflare R2 media delivery, CDN tuning, observability dashboards, and cost alerts.
  - **Subtask 7.4a:** Migrate marketing assets to R2 with cache invalidation policies. **Status: 0% – Requires IaC updates and release checklist.**
  - **Subtask 7.4b:** Tune CDN performance and set up observability dashboards. **Status: 0% – Datadog/Grafana dashboard templates in draft.**
  - **Subtask 7.4c:** Configure cost alerts and monthly reporting automation. **Status: 0% – Finance analytics pipeline yet to ingest R2 billing exports.**
- **Subtask 7.5:** Prepare marketing collateral, onboarding tours, and monetisation analytics dashboards.
  - **Subtask 7.5a:** Draft onboarding tour scripts and localisation requirements. **Status: 0% – Collaboration session with marketing scheduled next sprint.**
  - **Subtask 7.5b:** Produce marketing collateral templates and brand review checklist. **Status: 0% – Dependent on Subtask 7.2 token finalisation.**
  - **Subtask 7.5c:** Build monetisation analytics dashboards with conversion funnels. **Status: 0% – Data sources blocked on 7.3c instrumentation.**
- **Integration Breakdown**
  - Backend: Ads APIs, billing connectors, analytics streaming, homepage content management.
  - Front-end: Homepage redesign, ads management console, responsive components, performance tuning.
  - User Phone App: Ads modules, design refresh, homepage parity, marketing prompts.
  - Provider Phone App: Agency/company monetisation dashboards, ads tracking screens.
  - Database: Ads campaigns, budgets, metrics, homepage CMS data, media metadata.
  - API: Ads CRUD/reporting, CDN signed URLs, marketing analytics, homepage content endpoints.
  - Logic: Budget pacing, targeting eligibility, A/B testing, SEO/performance automation.
  - Design: Blue brand assets, ad creative guidelines, responsive layout patterns.

## Design Update – Supplementary Tasks (Reference)
- **Discovery & Alignment**: Capture cross-platform research insights, map journeys, and establish measurement frameworks (`Design_update_task_list.md` Task 1).
- **Design System & Tokenisation**: Replace legacy assets with a dual-theme token architecture and automated exports supporting seasonal emo themes (Task 2).
- **Mobile Experience Redesign**: Finalise Flutter designs for navigation, booking, Launchpad, Volunteers, wallet, and messaging, including haptics and compliance annotations (Task 3).
- **Web Experience Redesign**: Recompose homepage, checkout, dashboards, and CMS models using the new partial templates and theme switch behaviours (Task 4).
- **Quality, Compliance & Accessibility**: Execute WCAG audits, compliance copy embeds, and non-functional design requirements (Task 5).
- **Handoff & Implementation Support**: Deliver dev-ready specs, run component clinics, and monitor beta feedback for Version 1.01 planning (Task 6).<|MERGE_RESOLUTION|>--- conflicted
+++ resolved
@@ -78,11 +78,8 @@
   - **Subtask 5.2c:** Instrument analytics events for trust score deltas, profile engagement, and targeting funnels. **Status: 100% – Added a dedicated `profileAnalyticsService` emitting trust delta, engagement refresh, and funnel stage events with structured payloads consumed by the analytics warehouse and dashboards. Jest coverage asserts event contexts and queue reasons across direct recalculations and worker jobs.**
 - **Subtask 5.3:** Build agency dashboards (HR, payments distribution, projects/gigs pipeline, graduate-to-agency) for web/mobile with volunteer staffing and launchpad cohort views.
   - **Subtask 5.3a:** Deliver agency HR overview with role assignments, staffing capacity, and alerting widgets. **Status: 100% – Agency HR command centre now surfaces real-time role coverage, staffing capacity, compliance alerts, and onboarding queues in React with colour-coded risk widgets backed by the upgraded dashboard service, refreshed documentation, and design artefacts.**
-<<<<<<< HEAD
   - **Subtask 5.3b:** Implement payments distribution dashboard and finance exports. **Status: 100% – Finance control tower API feeds the new React payout distribution workspace with revenue, runway, upcoming batches, and compliance export download surfaces wired to the hardened ledger queries.**
-=======
   - **Subtask 5.3b:** Implement payments distribution dashboard and finance exports. **Status: 100% – Agency dashboard now surfaces payout batch analytics, outstanding split monitoring, teammate payout distribution, and finance export controls backed by the upgraded service aggregator and Jest coverage.**
->>>>>>> d7ec4459
   - **Subtask 5.3c:** Ship projects/gigs pipeline with graduate-to-agency conversion insights. **Status: 0% – Needs journey mapping plus Flutter/React shared component planning.**
 - **Subtask 5.4:** Build company dashboards (headhunter, job listings, ATS stages, interview calendar) with permissions, exposing Experience Launchpad and volunteer funnels.
   - **Subtask 5.4a:** Create headhunter overview with candidate funnel metrics and saved search parity. **Status: 0% – Data aggregation endpoints not yet defined.**
