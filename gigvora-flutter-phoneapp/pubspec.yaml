name: gigvora_mobile
version: 0.1.0+1
description: Gigvora mobile experience aligning with the web platform.
environment:
  sdk: '>=3.3.0 <4.0.0'

dependencies:
  flutter:
    sdk: flutter
  flutter_riverpod: ^2.5.1
  go_router: ^13.2.0
  collection: ^1.18.0
<<<<<<< HEAD
  intl: ^0.18.1
=======
  intl: ^0.19.0
>>>>>>> faa745d5
  gigvora_foundation:
    path: packages/gigvora_foundation
  gigvora_design_system:
    path: packages/gigvora_design_system

dev_dependencies:
  flutter_test:
    sdk: flutter
  flutter_lints: ^3.0.1
  integration_test:
    sdk: flutter

flutter:
  uses-material-design: true
  assets:
    - assets/images/<|MERGE_RESOLUTION|>--- conflicted
+++ resolved
@@ -10,11 +10,8 @@
   flutter_riverpod: ^2.5.1
   go_router: ^13.2.0
   collection: ^1.18.0
-<<<<<<< HEAD
   intl: ^0.18.1
-=======
   intl: ^0.19.0
->>>>>>> faa745d5
   gigvora_foundation:
     path: packages/gigvora_foundation
   gigvora_design_system:
