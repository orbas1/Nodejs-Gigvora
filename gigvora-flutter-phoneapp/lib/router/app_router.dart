--- conflicted
+++ resolved
@@ -34,12 +34,9 @@
 import '../features/finance/presentation/finance_screen.dart';
 import '../features/pages/presentation/pages_screen.dart';
 import '../features/connections/presentation/connections_screen.dart';
-<<<<<<< HEAD
 import '../features/work_management/presentation/work_management_screen.dart';
-=======
 import '../features/integrations/presentation/company_integrations_screen.dart';
 import '../features/user_dashboard/presentation/user_dashboard_screen.dart';
->>>>>>> ddc27bf5
 
 final _rootNavigatorKey = GlobalKey<NavigatorState>();
 
@@ -144,12 +141,10 @@
         builder: (context, state) => const FreelancerPipelineScreen(),
       ),
       GoRoute(
-<<<<<<< HEAD
         path: '/dashboard/freelancer/work-management',
         builder: (context, state) => WorkManagementScreen(
           projectId: int.tryParse(state.uri.queryParameters['projectId'] ?? ''),
         ),
-=======
         path: '/dashboard/user',
         redirect: (context, state) {
           final session = sessionState.session;
@@ -163,7 +158,6 @@
           return null;
         },
         builder: (context, state) => const UserDashboardScreen(),
->>>>>>> ddc27bf5
       ),
       GoRoute(path: '/dashboard/mentor', builder: (context, state) => const MentorshipScreen()),
       GoRoute(
