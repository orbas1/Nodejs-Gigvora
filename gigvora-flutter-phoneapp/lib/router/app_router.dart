--- conflicted
+++ resolved
@@ -16,13 +16,10 @@
 import '../features/marketplace/presentation/volunteering_screen.dart';
 import '../features/profile/presentation/profile_screen.dart';
 import '../features/admin/presentation/admin_login_screen.dart';
-<<<<<<< HEAD
 import '../features/messaging/presentation/inbox_screen.dart';
-=======
 import '../features/services/presentation/service_operations_screen.dart';
 import '../features/mentorship/presentation/mentorship_screen.dart';
 import '../features/project_gig_management/presentation/project_gig_management_screen.dart';
->>>>>>> cc97d81a
 
 final _rootNavigatorKey = GlobalKey<NavigatorState>();
 
@@ -44,12 +41,9 @@
       GoRoute(path: '/projects/new', builder: (context, state) => const ProjectPostScreen()),
       GoRoute(path: '/launchpad', builder: (context, state) => const LaunchpadScreen()),
       GoRoute(path: '/volunteering', builder: (context, state) => const VolunteeringScreen()),
-<<<<<<< HEAD
       GoRoute(path: '/inbox', builder: (context, state) => const InboxScreen()),
-=======
       GoRoute(path: '/operations', builder: (context, state) => const ServiceOperationsScreen()),
       GoRoute(path: '/dashboard/mentor', builder: (context, state) => const MentorshipScreen()),
->>>>>>> cc97d81a
       GoRoute(
         path: '/profile',
         builder: (context, state) => ProfileScreen(profileId: state.uri.queryParameters['id']),
