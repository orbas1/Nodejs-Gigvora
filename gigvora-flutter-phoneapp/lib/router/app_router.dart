import 'package:flutter/material.dart';
import 'package:flutter_riverpod/flutter_riverpod.dart';
import 'package:go_router/go_router.dart';
import '../features/auth/presentation/login_screen.dart';
import '../features/auth/presentation/register_screen.dart';
import '../features/auth/presentation/company_register_screen.dart';
import '../features/auth/presentation/sign_up_screen.dart';
import '../features/home/presentation/home_screen.dart';
import '../features/feed/presentation/feed_screen.dart';
import '../features/explorer/presentation/explorer_screen.dart';
import '../features/marketplace/presentation/jobs_screen.dart';
import '../features/marketplace/presentation/gigs_screen.dart';
import '../features/marketplace/presentation/projects_screen.dart';
import '../features/marketplace/presentation/project_post_screen.dart';
import '../features/marketplace/presentation/launchpad_screen.dart';
import '../features/marketplace/presentation/volunteering_screen.dart';
import '../features/profile/presentation/profile_screen.dart';
import '../features/admin/presentation/admin_login_screen.dart';
import '../features/ads/presentation/ads_dashboard_screen.dart';
import '../features/notifications/presentation/notifications_screen.dart';
import '../features/messaging/presentation/inbox_screen.dart';
import '../features/mentorship/presentation/mentorship_screen.dart';
import '../features/project_gig_management/presentation/project_gig_management_screen.dart';
<<<<<<< HEAD
import '../features/services/presentation/service_operations_screen.dart';
import '../features/finance/presentation/finance_screen.dart';
=======
import '../features/pages/presentation/pages_screen.dart';
import '../features/connections/presentation/connections_screen.dart';
>>>>>>> 1734738b

final _rootNavigatorKey = GlobalKey<NavigatorState>();

final appRouterProvider = Provider<GoRouter>((ref) {
  return GoRouter(
    navigatorKey: _rootNavigatorKey,
    initialLocation: '/home',
    routes: [
      GoRoute(path: '/home', builder: (context, state) => const HomeScreen()),
      GoRoute(path: '/signup', builder: (context, state) => const SignUpScreen()),
      GoRoute(path: '/login', builder: (context, state) => const LoginScreen()),
      GoRoute(path: '/register', builder: (context, state) => const RegisterScreen()),
      GoRoute(path: '/register/company', builder: (context, state) => const CompanyRegisterScreen()),
      GoRoute(path: '/feed', builder: (context, state) => const FeedScreen()),
      GoRoute(path: '/explorer', builder: (context, state) => const ExplorerScreen()),
      GoRoute(path: '/jobs', builder: (context, state) => const JobsScreen()),
      GoRoute(path: '/gigs', builder: (context, state) => const GigsScreen()),
      GoRoute(path: '/projects', builder: (context, state) => const ProjectsScreen()),
      GoRoute(path: '/projects/new', builder: (context, state) => const ProjectPostScreen()),
      GoRoute(path: '/launchpad', builder: (context, state) => const LaunchpadScreen()),
      GoRoute(path: '/volunteering', builder: (context, state) => const VolunteeringScreen()),
      GoRoute(path: '/pages', builder: (context, state) => const PagesScreen()),
      GoRoute(path: '/notifications', builder: (context, state) => const NotificationsScreen()),
      GoRoute(path: '/inbox', builder: (context, state) => const InboxScreen()),
<<<<<<< HEAD
      GoRoute(path: '/finance', builder: (context, state) => const FinanceScreen()),
=======
      GoRoute(path: '/connections', builder: (context, state) => const ConnectionsScreen()),
>>>>>>> 1734738b
      GoRoute(path: '/operations', builder: (context, state) => const ServiceOperationsScreen()),
      GoRoute(path: '/dashboard/mentor', builder: (context, state) => const MentorshipScreen()),
      GoRoute(
        path: '/profile',
        builder: (context, state) => ProfileScreen(profileId: state.uri.queryParameters['id']),
      ),
      GoRoute(
        path: '/operations',
        builder: (context, state) => ProjectGigManagementScreen(
          userId: state.uri.queryParameters['userId'] != null
              ? int.tryParse(state.uri.queryParameters['userId']!)
              : null,
          initialSection: sectionFromQuery(state.uri.queryParameters['section']),
        ),
      ),
      GoRoute(path: '/admin', builder: (context, state) => const AdminLoginScreen()),
      GoRoute(path: '/admin/ads', builder: (context, state) => const AdsDashboardScreen()),
    ],
  );
});<|MERGE_RESOLUTION|>--- conflicted
+++ resolved
@@ -21,13 +21,10 @@
 import '../features/messaging/presentation/inbox_screen.dart';
 import '../features/mentorship/presentation/mentorship_screen.dart';
 import '../features/project_gig_management/presentation/project_gig_management_screen.dart';
-<<<<<<< HEAD
 import '../features/services/presentation/service_operations_screen.dart';
 import '../features/finance/presentation/finance_screen.dart';
-=======
 import '../features/pages/presentation/pages_screen.dart';
 import '../features/connections/presentation/connections_screen.dart';
->>>>>>> 1734738b
 
 final _rootNavigatorKey = GlobalKey<NavigatorState>();
 
@@ -52,11 +49,8 @@
       GoRoute(path: '/pages', builder: (context, state) => const PagesScreen()),
       GoRoute(path: '/notifications', builder: (context, state) => const NotificationsScreen()),
       GoRoute(path: '/inbox', builder: (context, state) => const InboxScreen()),
-<<<<<<< HEAD
       GoRoute(path: '/finance', builder: (context, state) => const FinanceScreen()),
-=======
       GoRoute(path: '/connections', builder: (context, state) => const ConnectionsScreen()),
->>>>>>> 1734738b
       GoRoute(path: '/operations', builder: (context, state) => const ServiceOperationsScreen()),
       GoRoute(path: '/dashboard/mentor', builder: (context, state) => const MentorshipScreen()),
       GoRoute(
