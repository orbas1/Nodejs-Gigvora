import 'package:flutter/material.dart';
import 'package:flutter_riverpod/flutter_riverpod.dart';
import 'package:go_router/go_router.dart';

import '../../auth/application/session_controller.dart';
import '../../auth/domain/session.dart';
<<<<<<< HEAD
import '../../ads/presentation/ad_coupon_strip.dart';
=======
import '../../finance/domain/finance_access_policy.dart';
>>>>>>> 1c0c1d5f
import '../../../theme/widgets.dart';

class HomeScreen extends ConsumerWidget {
  const HomeScreen({super.key});

  @override
  Widget build(BuildContext context, WidgetRef ref) {
    final sessionState = ref.watch(sessionControllerProvider);
    final controller = ref.read(sessionControllerProvider.notifier);

    if (!sessionState.isAuthenticated) {
      return GigvoraScaffold(
        title: 'Gigvora home',
        subtitle: 'Sign in to unlock personalised dashboards',
        body: Column(
          crossAxisAlignment: CrossAxisAlignment.start,
          children: [
            Text(
              'Pick a path to join the network or return to your saved progress.',
              style: Theme.of(context).textTheme.bodyLarge,
            ),
            const SizedBox(height: 24),
            ElevatedButton.icon(
              onPressed: () => GoRouter.of(context).go('/login'),
              icon: const Icon(Icons.lock_open),
              label: const Text('Sign in to continue'),
            ),
            const SizedBox(height: 12),
            OutlinedButton.icon(
              onPressed: () => GoRouter.of(context).go('/signup'),
              icon: const Icon(Icons.person_add_alt),
              label: const Text('Create a Gigvora profile'),
            ),
            const SizedBox(height: 24),
            Text(
              'Not sure where to start? Tap "Create a Gigvora profile" to explore freelancer, company, and agency onboarding.',
              style: Theme.of(context)
                  .textTheme
                  .bodySmall
                  ?.copyWith(color: Theme.of(context).colorScheme.onSurfaceVariant),
            ),
          ],
        ),
      );
    }

    final session = sessionState.session!;
    final activeRole = session.activeMembership;
    final activeDashboard = session.dashboardFor(activeRole) ??
        session.dashboardFor(session.memberships.first) ??
        session.dashboards.values.first;

    return GigvoraScaffold(
      title: 'Hi, ${session.name.split(' ').first}',
      subtitle: '${session.title} • ${session.location}',
      actions: [
        IconButton(
          tooltip: 'Log out',
          onPressed: () {
            controller.logout();
            GoRouter.of(context).go('/login');
          },
          icon: const Icon(Icons.logout_outlined),
        ),
      ],
      body: SingleChildScrollView(
        child: Column(
          crossAxisAlignment: CrossAxisAlignment.start,
          children: [
            Text(
              'Switch context',
              style: Theme.of(context).textTheme.titleMedium,
            ),
            const SizedBox(height: 12),
            _RoleSwitcher(
              session: session,
              onChanged: controller.selectRole,
            ),
            const SizedBox(height: 24),
            _DashboardHero(
              session: session,
              dashboard: activeDashboard,
            ),
            const SizedBox(height: 24),
            _MetricsWrap(metrics: activeDashboard.metrics),
            if (FinanceAccessPolicy.hasAccess(session)) ...[
              const SizedBox(height: 24),
              _FinanceCallout(onTap: () => GoRouter.of(context).go('/finance')),
            ],
            const SizedBox(height: 24),
            ...activeDashboard.sections
                .map((section) => Padding(
                      padding: const EdgeInsets.only(bottom: 16),
                      child: _DashboardSectionCard(section: section),
                    ))
                .toList(),
            if (activeDashboard.role == 'admin') ...[
              const SizedBox(height: 24),
              const _AdminAdsCallout(),
            ],
            if (activeDashboard.actions.isNotEmpty) ...[
              const SizedBox(height: 8),
              _DashboardActions(actions: activeDashboard.actions),
            ],
<<<<<<< HEAD
            const SizedBox(height: 24),
            AdCouponStrip(surface: _surfaceForRole(activeRole)),
=======
            const SizedBox(height: 16),
            const _NetworkCtaCard(),
>>>>>>> 1c0c1d5f
            const SizedBox(height: 12),
          ],
        ),
      ),
    );
  }
}

class _RoleSwitcher extends StatelessWidget {
  const _RoleSwitcher({required this.session, required this.onChanged});

  final UserSession session;
  final ValueChanged<String> onChanged;

  @override
  Widget build(BuildContext context) {
    final memberships = session.memberships;
    return Wrap(
      spacing: 12,
      runSpacing: 12,
      children: memberships
          .map(
            (role) => ChoiceChip(
              selected: role == session.activeMembership,
              onSelected: (_) => onChanged(role),
              showCheckmark: false,
              label: Text(session.roleLabel(role)),
              avatar: role == session.activeMembership
                  ? const Icon(Icons.check_circle, size: 18)
                  : const Icon(Icons.circle_outlined, size: 18),
            ),
          )
          .toList(),
    );
  }
}

class _FinanceCallout extends StatelessWidget {
  const _FinanceCallout({required this.onTap});

  final VoidCallback onTap;

  @override
  Widget build(BuildContext context) {
    final theme = Theme.of(context);
    final colorScheme = theme.colorScheme;
    return GigvoraCard(
      child: Row(
        children: [
          Container(
            height: 48,
            width: 48,
            decoration: BoxDecoration(
              color: colorScheme.primary.withOpacity(0.12),
              borderRadius: BorderRadius.circular(16),
            ),
            child: Icon(Icons.account_balance_wallet_outlined, color: colorScheme.primary),
          ),
          const SizedBox(width: 16),
          Expanded(
            child: Column(
              crossAxisAlignment: CrossAxisAlignment.start,
              children: [
                Text(
                  'Finance, escrow & disputes',
                  style: theme.textTheme.titleMedium?.copyWith(fontWeight: FontWeight.w600),
                ),
                const SizedBox(height: 4),
                Text(
                  'Open the finance control tower to review safeguarding balances, release queues, and dispute health.',
                  style: theme.textTheme.bodySmall?.copyWith(color: colorScheme.onSurfaceVariant),
                ),
              ],
            ),
          ),
          const SizedBox(width: 16),
          FilledButton.tonal(
            onPressed: onTap,
            child: const Text('Open'),
          ),
        ],
      ),
    );
  }
}

class _DashboardHero extends StatelessWidget {
  const _DashboardHero({required this.session, required this.dashboard});

  final UserSession session;
  final RoleDashboard dashboard;

  @override
  Widget build(BuildContext context) {
    final theme = Theme.of(context);
    final textTheme = theme.textTheme;
    final colorScheme = theme.colorScheme;
    final emphasisColor = colorScheme.primary.withOpacity(0.12);

    return GigvoraCard(
      padding: EdgeInsets.zero,
      child: ClipRRect(
        borderRadius: BorderRadius.circular(24),
        child: Container(
          decoration: BoxDecoration(
            gradient: LinearGradient(
              colors: [
                colorScheme.primary.withOpacity(0.12),
                colorScheme.primaryContainer.withOpacity(0.18),
              ],
              begin: Alignment.topLeft,
              end: Alignment.bottomRight,
            ),
          ),
          padding: const EdgeInsets.fromLTRB(28, 28, 28, 32),
          child: Column(
            crossAxisAlignment: CrossAxisAlignment.start,
            children: [
              Text(
                dashboard.heroTitle,
                style: textTheme.titleLarge?.copyWith(
                  fontWeight: FontWeight.w700,
                  color: colorScheme.onPrimaryContainer,
                ),
              ),
              const SizedBox(height: 12),
              Text(
                dashboard.heroSubtitle,
                style: textTheme.bodyMedium?.copyWith(
                  color: colorScheme.onPrimaryContainer.withOpacity(0.82),
                ),
              ),
              const SizedBox(height: 20),
              Wrap(
                spacing: 12,
                runSpacing: 12,
                children: [
                  _HeroPill(
                    icon: Icons.people_outline,
                    label: 'Connections',
                    value: session.connections.toString(),
                    backgroundColor: emphasisColor,
                  ),
                  _HeroPill(
                    icon: Icons.favorite_outline,
                    label: 'Followers',
                    value: session.followers.toString(),
                    backgroundColor: emphasisColor,
                  ),
                  if (session.companies.isNotEmpty)
                    _HeroPill(
                      icon: Icons.business,
                      label: 'Companies',
                      value: session.companies.join(', '),
                      backgroundColor: emphasisColor,
                    ),
                  if (session.agencies.isNotEmpty)
                    _HeroPill(
                      icon: Icons.apartment_outlined,
                      label: 'Agencies',
                      value: session.agencies.join(', '),
                      backgroundColor: emphasisColor,
                    ),
                ],
              ),
            ],
          ),
        ),
      ),
    );
  }
}

class _HeroPill extends StatelessWidget {
  const _HeroPill({
    required this.icon,
    required this.label,
    required this.value,
    required this.backgroundColor,
  });

  final IconData icon;
  final String label;
  final String value;
  final Color backgroundColor;

  @override
  Widget build(BuildContext context) {
    final textTheme = Theme.of(context).textTheme;
    return Container(
      padding: const EdgeInsets.symmetric(horizontal: 14, vertical: 12),
      decoration: BoxDecoration(
        color: backgroundColor,
        borderRadius: BorderRadius.circular(20),
      ),
      child: Row(
        mainAxisSize: MainAxisSize.min,
        children: [
          Icon(icon, size: 18),
          const SizedBox(width: 8),
          Column(
            crossAxisAlignment: CrossAxisAlignment.start,
            children: [
              Text(label, style: textTheme.labelSmall),
              Text(
                value,
                style: textTheme.labelLarge?.copyWith(fontWeight: FontWeight.w600),
              ),
            ],
          ),
        ],
      ),
    );
  }
}

String _surfaceForRole(String role) {
  switch (role) {
    case 'admin':
      return 'admin_dashboard';
    case 'freelancer':
      return 'freelancer_dashboard';
    case 'company':
      return 'company_dashboard';
    case 'agency':
      return 'agency_dashboard';
    case 'headhunter':
      return 'headhunter_dashboard';
    default:
      return 'user_dashboard';
  }
}

class _MetricsWrap extends StatelessWidget {
  const _MetricsWrap({required this.metrics});

  final List<DashboardMetric> metrics;

  @override
  Widget build(BuildContext context) {
    return LayoutBuilder(
      builder: (context, constraints) {
        final maxWidth = constraints.maxWidth;
        const spacing = 16.0;
        final twoColumn = maxWidth > 520;
        final cardWidth = twoColumn ? (maxWidth - spacing) / 2 : maxWidth;
        return Wrap(
          spacing: spacing,
          runSpacing: spacing,
          children: metrics
              .map(
                (metric) => SizedBox(
                  width: cardWidth,
                  child: _MetricCard(metric: metric),
                ),
              )
              .toList(),
        );
      },
    );
  }
}

class _NetworkCtaCard extends StatelessWidget {
  const _NetworkCtaCard();

  @override
  Widget build(BuildContext context) {
    final theme = Theme.of(context);
    return GigvoraCard(
      child: Column(
        crossAxisAlignment: CrossAxisAlignment.start,
        children: [
          Text('Connection intelligence', style: theme.textTheme.titleMedium),
          const SizedBox(height: 8),
          Text(
            'Review first, second, and third-degree relationships to plan introductions with confidence.',
            style: theme.textTheme.bodySmall?.copyWith(color: theme.colorScheme.onSurfaceVariant),
          ),
          const SizedBox(height: 12),
          Align(
            alignment: Alignment.centerLeft,
            child: ElevatedButton.icon(
              onPressed: () => GoRouter.of(context).go('/connections'),
              icon: const Icon(Icons.group_outlined),
              label: const Text('Open network graph'),
            ),
          ),
        ],
      ),
    );
  }
}

class _MetricCard extends StatelessWidget {
  const _MetricCard({required this.metric});

  final DashboardMetric metric;

  @override
  Widget build(BuildContext context) {
    final theme = Theme.of(context);
    final colorScheme = theme.colorScheme;
    return GigvoraCard(
      child: Column(
        crossAxisAlignment: CrossAxisAlignment.start,
        children: [
          Text(
            metric.label,
            style: theme.textTheme.labelLarge,
          ),
          const SizedBox(height: 12),
          Text(
            metric.value,
            style: theme.textTheme.headlineSmall?.copyWith(fontWeight: FontWeight.w600),
          ),
          if (metric.trend != null) ...[
            const SizedBox(height: 8),
            Text(
              metric.trend!,
              style: theme.textTheme.bodySmall?.copyWith(
                color: colorScheme.onSurfaceVariant,
              ),
            ),
          ],
        ],
      ),
    );
  }
}

class _DashboardSectionCard extends StatelessWidget {
  const _DashboardSectionCard({required this.section});

  final DashboardSection section;

  @override
  Widget build(BuildContext context) {
    final theme = Theme.of(context);
    final colorScheme = theme.colorScheme;
    final accent = section.accentColor ?? colorScheme.primary;
    return GigvoraCard(
      child: Column(
        crossAxisAlignment: CrossAxisAlignment.start,
        children: [
          Row(
            crossAxisAlignment: CrossAxisAlignment.start,
            children: [
              Container(
                decoration: BoxDecoration(
                  color: accent.withOpacity(0.12),
                  borderRadius: BorderRadius.circular(16),
                ),
                padding: const EdgeInsets.all(10),
                child: Icon(section.icon, color: accent),
              ),
              const SizedBox(width: 12),
              Expanded(
                child: Column(
                  crossAxisAlignment: CrossAxisAlignment.start,
                  children: [
                    Text(
                      section.title,
                      style: theme.textTheme.titleMedium?.copyWith(fontWeight: FontWeight.w600),
                    ),
                    const SizedBox(height: 4),
                    Text(
                      section.subtitle,
                      style: theme.textTheme.bodySmall?.copyWith(
                        color: colorScheme.onSurfaceVariant,
                      ),
                    ),
                  ],
                ),
              ),
            ],
          ),
          const SizedBox(height: 16),
          Column(
            crossAxisAlignment: CrossAxisAlignment.start,
            children: section.highlights
                .map(
                  (item) => Padding(
                    padding: const EdgeInsets.only(bottom: 8),
                    child: Row(
                      crossAxisAlignment: CrossAxisAlignment.start,
                      children: [
                        Icon(Icons.brightness_1, size: 8, color: accent),
                        const SizedBox(width: 8),
                        Expanded(
                          child: Text(
                            item,
                            style: theme.textTheme.bodyMedium,
                          ),
                        ),
                      ],
                    ),
                  ),
                )
                .toList(),
          ),
        ],
      ),
    );
  }
}

class _DashboardActions extends StatelessWidget {
  const _DashboardActions({required this.actions});

  final List<DashboardAction> actions;

  @override
  Widget build(BuildContext context) {
    final theme = Theme.of(context);
    final colorScheme = theme.colorScheme;
    return GigvoraCard(
      child: Column(
        crossAxisAlignment: CrossAxisAlignment.start,
        children: [
          Text(
            'Next best actions',
            style: theme.textTheme.titleMedium?.copyWith(fontWeight: FontWeight.w600),
          ),
          const SizedBox(height: 12),
          ...actions.map(
            (action) => Padding(
              padding: const EdgeInsets.only(bottom: 12),
              child: Row(
                crossAxisAlignment: CrossAxisAlignment.start,
                children: [
                  Container(
                    margin: const EdgeInsets.only(top: 4),
                    width: 8,
                    height: 8,
                    decoration: BoxDecoration(
                      color: colorScheme.primary,
                      borderRadius: BorderRadius.circular(8),
                    ),
                  ),
                  const SizedBox(width: 12),
                  Expanded(
                    child: Column(
                      crossAxisAlignment: CrossAxisAlignment.start,
                      children: [
                        Text(
                          action.label,
                          style: theme.textTheme.labelLarge?.copyWith(fontWeight: FontWeight.w600),
                        ),
                        const SizedBox(height: 4),
                        Text(
                          action.description,
                          style: theme.textTheme.bodySmall?.copyWith(
                            color: colorScheme.onSurfaceVariant,
                          ),
                        ),
                        if (action.route != null) ...[
                          const SizedBox(height: 8),
                          Align(
                            alignment: Alignment.centerLeft,
                            child: FilledButton.tonal(
                              onPressed: () => GoRouter.of(context).go(action.route!),
                              child: const Text('Open'),
                            ),
                          ),
                        ],
                      ],
                    ),
                  ),
                ],
              ),
            ),
          ),
        ],
      ),
    );
  }
}

class _AdminAdsCallout extends StatelessWidget {
  const _AdminAdsCallout();

  @override
  Widget build(BuildContext context) {
    final theme = Theme.of(context);
    final colorScheme = theme.colorScheme;
    return GigvoraCard(
      child: Column(
        crossAxisAlignment: CrossAxisAlignment.start,
        children: [
          Text(
            'Gigvora Ads console',
            style: theme.textTheme.titleMedium?.copyWith(fontWeight: FontWeight.w600),
          ),
          const SizedBox(height: 8),
          Text(
            'Review campaign coverage, placements, and recommendations to keep monetisation surfaces healthy.',
            style: theme.textTheme.bodyMedium?.copyWith(color: colorScheme.onSurfaceVariant),
          ),
          const SizedBox(height: 16),
          FilledButton.icon(
            onPressed: () => GoRouter.of(context).go('/admin/ads'),
            icon: const Icon(Icons.campaign_outlined),
            label: const Text('Open console'),
          ),
        ],
      ),
    );
  }
}<|MERGE_RESOLUTION|>--- conflicted
+++ resolved
@@ -4,11 +4,8 @@
 
 import '../../auth/application/session_controller.dart';
 import '../../auth/domain/session.dart';
-<<<<<<< HEAD
 import '../../ads/presentation/ad_coupon_strip.dart';
-=======
 import '../../finance/domain/finance_access_policy.dart';
->>>>>>> 1c0c1d5f
 import '../../../theme/widgets.dart';
 
 class HomeScreen extends ConsumerWidget {
@@ -113,13 +110,10 @@
               const SizedBox(height: 8),
               _DashboardActions(actions: activeDashboard.actions),
             ],
-<<<<<<< HEAD
             const SizedBox(height: 24),
             AdCouponStrip(surface: _surfaceForRole(activeRole)),
-=======
             const SizedBox(height: 16),
             const _NetworkCtaCard(),
->>>>>>> 1c0c1d5f
             const SizedBox(height: 12),
           ],
         ),
