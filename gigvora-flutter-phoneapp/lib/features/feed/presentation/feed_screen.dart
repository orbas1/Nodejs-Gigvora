--- conflicted
+++ resolved
@@ -245,7 +245,6 @@
       ],
       body: Column(
         crossAxisAlignment: CrossAxisAlignment.start,
-<<<<<<< HEAD
         children: columnChildren,
       ),
     );
@@ -290,7 +289,6 @@
               decoration: BoxDecoration(
                 color: colorScheme.primaryContainer,
                 borderRadius: BorderRadius.circular(16),
-=======
         children: [
           Wrap(
             spacing: 12,
@@ -311,7 +309,6 @@
               OutlinedButton(
                 onPressed: () => context.push('/operations?section=post'),
                 child: const Text('Post a gig'),
->>>>>>> e1700ef4
               ),
               child: Icon(icon, color: colorScheme.onPrimaryContainer),
             ),
