enum OpportunityCategory {
  job,
  gig,
  project,
  launchpad,
  volunteering,
}

OpportunityCategory parseOpportunityCategory(String value) {
  switch (value) {
    case 'job':
    case 'jobs':
      return OpportunityCategory.job;
    case 'gig':
    case 'gigs':
      return OpportunityCategory.gig;
    case 'project':
    case 'projects':
      return OpportunityCategory.project;
    case 'launchpad':
    case 'launchpads':
      return OpportunityCategory.launchpad;
    case 'volunteering':
      return OpportunityCategory.volunteering;
    default:
      return OpportunityCategory.project;
  }
}

String categoryToPath(OpportunityCategory category) {
  switch (category) {
    case OpportunityCategory.job:
      return 'jobs';
    case OpportunityCategory.gig:
      return 'gigs';
    case OpportunityCategory.project:
      return 'projects';
    case OpportunityCategory.launchpad:
      return 'launchpads';
    case OpportunityCategory.volunteering:
      return 'volunteering';
  }
}

class OpportunitySummary {
  const OpportunitySummary({
    required this.id,
    required this.category,
    required this.title,
    required this.description,
    required this.updatedAt,
    this.location,
    this.employmentType,
    this.budget,
    this.duration,
    this.status,
    this.track,
    this.organization,
<<<<<<< HEAD
    this.isRemote,
=======
    this.isRemote = false,
    this.taxonomyLabels = const <String>[],
>>>>>>> 6585073a
  });

  final String id;
  final OpportunityCategory category;
  final String title;
  final String description;
  final DateTime updatedAt;
  final String? location;
  final String? employmentType;
  final String? budget;
  final String? duration;
  final String? status;
  final String? track;
  final String? organization;
<<<<<<< HEAD
  final bool? isRemote;
=======
  final bool isRemote;
  final List<String> taxonomyLabels;
>>>>>>> 6585073a

  factory OpportunitySummary.fromJson(OpportunityCategory category, Map<String, dynamic> json) {
    return OpportunitySummary(
      id: '${json['id']}',
      category: category,
      title: (json['title'] as String? ?? '').trim(),
      description: (json['description'] as String? ?? '').trim(),
      updatedAt: DateTime.tryParse(json['updatedAt'] as String? ?? '') ?? DateTime.now(),
      location: json['location'] as String?,
      employmentType: json['employmentType'] as String?,
      budget: json['budget'] as String?,
      duration: json['duration'] as String?,
      status: json['status'] as String?,
      track: json['track'] as String?,
      organization: json['organization'] as String?,
<<<<<<< HEAD
      isRemote: json['isRemote'] as bool?,
=======
      isRemote: json['isRemote'] == true,
      taxonomyLabels: (json['taxonomyLabels'] as List<dynamic>? ?? const <dynamic>[])
          .whereType<String>()
          .map((label) => label.trim())
          .where((label) => label.isNotEmpty)
          .toList(growable: false),
>>>>>>> 6585073a
    );
  }
}

class OpportunityPage {
  const OpportunityPage({
    required this.category,
    required this.items,
    required this.page,
    required this.pageSize,
    required this.total,
    required this.totalPages,
    this.query,
    this.facets,
  });

  final OpportunityCategory category;
  final List<OpportunitySummary> items;
  final int page;
  final int pageSize;
  final int total;
  final int totalPages;
  final String? query;
  final Map<String, dynamic>? facets;

  OpportunityPage copyWith({
    List<OpportunitySummary>? items,
    int? page,
    int? pageSize,
    int? total,
    int? totalPages,
    String? query,
    Map<String, dynamic>? facets,
  }) {
    return OpportunityPage(
      category: category,
      items: items ?? this.items,
      page: page ?? this.page,
      pageSize: pageSize ?? this.pageSize,
      total: total ?? this.total,
      totalPages: totalPages ?? this.totalPages,
      query: query ?? this.query,
      facets: facets ?? this.facets,
    );
  }
}<|MERGE_RESOLUTION|>--- conflicted
+++ resolved
@@ -56,12 +56,9 @@
     this.status,
     this.track,
     this.organization,
-<<<<<<< HEAD
     this.isRemote,
-=======
     this.isRemote = false,
     this.taxonomyLabels = const <String>[],
->>>>>>> 6585073a
   });
 
   final String id;
@@ -76,12 +73,9 @@
   final String? status;
   final String? track;
   final String? organization;
-<<<<<<< HEAD
   final bool? isRemote;
-=======
   final bool isRemote;
   final List<String> taxonomyLabels;
->>>>>>> 6585073a
 
   factory OpportunitySummary.fromJson(OpportunityCategory category, Map<String, dynamic> json) {
     return OpportunitySummary(
@@ -97,16 +91,13 @@
       status: json['status'] as String?,
       track: json['track'] as String?,
       organization: json['organization'] as String?,
-<<<<<<< HEAD
       isRemote: json['isRemote'] as bool?,
-=======
       isRemote: json['isRemote'] == true,
       taxonomyLabels: (json['taxonomyLabels'] as List<dynamic>? ?? const <dynamic>[])
           .whereType<String>()
           .map((label) => label.trim())
           .where((label) => label.isNotEmpty)
           .toList(growable: false),
->>>>>>> 6585073a
     );
   }
 }
