import 'dart:collection';

enum OpportunityCategory {
  job,
  gig,
  project,
  launchpad,
  volunteering,
}

OpportunityCategory parseOpportunityCategory(String value) {
  switch (value.toLowerCase()) {
    case 'job':
    case 'jobs':
      return OpportunityCategory.job;
    case 'gig':
    case 'gigs':
      return OpportunityCategory.gig;
    case 'project':
    case 'projects':
      return OpportunityCategory.project;
    case 'launchpad':
    case 'launchpads':
      return OpportunityCategory.launchpad;
    case 'volunteering':
      return OpportunityCategory.volunteering;
    default:
      return OpportunityCategory.project;
  }
}

String categoryToPath(OpportunityCategory category) {
  switch (category) {
    case OpportunityCategory.job:
      return 'jobs';
    case OpportunityCategory.gig:
      return 'gigs';
    case OpportunityCategory.project:
      return 'projects';
    case OpportunityCategory.launchpad:
      return 'launchpads';
    case OpportunityCategory.volunteering:
      return 'volunteering';
  }
}

class OpportunityTaxonomyTag {
  const OpportunityTaxonomyTag({
    required this.slug,
    this.label,
    this.type,
    this.weight,
    this.source,
  });

  final String slug;
  final String? label;
  final String? type;
  final int? weight;
  final String? source;

  factory OpportunityTaxonomyTag.fromJson(Map<String, dynamic> json) {
    final slug = (json['slug'] as String? ?? '').trim();
    return OpportunityTaxonomyTag(
      slug: slug,
      label: (json['label'] as String?)?.trim(),
      type: (json['type'] as String?)?.trim(),
      weight: json['weight'] is num ? (json['weight'] as num).toInt() : null,
      source: (json['source'] as String?)?.trim(),
    );
  }
}

class OpportunitySummary {
  const OpportunitySummary({
    required this.id,
    required this.category,
    required this.title,
    required this.description,
    required this.updatedAt,
    this.location,
    this.employmentType,
    this.budget,
    this.duration,
    this.status,
    this.track,
    this.organization,
    this.isRemote = false,
    this.taxonomyLabels = const <String>[],
    this.taxonomySlugs = const <String>[],
    this.taxonomies = const <OpportunityTaxonomyTag>[],
  });

  final String id;
  final OpportunityCategory category;
  final String title;
  final String description;
  final DateTime updatedAt;
  final String? location;
  final String? employmentType;
  final String? budget;
  final String? duration;
  final String? status;
  final String? track;
  final String? organization;
<<<<<<< HEAD
=======
  final bool? isRemote;
  final List<String> taxonomyLabels;

  factory OpportunitySummary.fromJson(
    OpportunityCategory category,
    Map<String, dynamic> json,
  ) {
>>>>>>> 0d39832d
  final bool isRemote;
  final List<String> taxonomyLabels;
  final List<String> taxonomySlugs;
  final List<OpportunityTaxonomyTag> taxonomies;

  factory OpportunitySummary.fromJson(OpportunityCategory category, Map<String, dynamic> json) {
<<<<<<< HEAD
    final rawTaxonomies = (json['taxonomies'] as List<dynamic>? ?? const <dynamic>[])
        .whereType<Map<String, dynamic>>()
        .map(OpportunityTaxonomyTag.fromJson)
        .where((tag) => tag.slug.isNotEmpty)
        .toList(growable: false);

    final labelSet = LinkedHashSet<String>()
      ..addAll((json['taxonomyLabels'] as List<dynamic>? ?? const <dynamic>[])
          .whereType<String>()
          .map((label) => label.trim())
          .where((label) => label.isNotEmpty))
      ..addAll(rawTaxonomies
          .map((tag) => tag.label)
          .whereType<String>()
          .map((label) => label.trim())
          .where((label) => label.isNotEmpty));

    final slugSet = LinkedHashSet<String>()
      ..addAll((json['taxonomySlugs'] as List<dynamic>? ?? const <dynamic>[])
          .whereType<String>()
          .map((slug) => slug.trim())
          .where((slug) => slug.isNotEmpty))
      ..addAll(rawTaxonomies.map((tag) => tag.slug).where((slug) => slug.isNotEmpty));
=======
    String? normaliseString(String? value) {
      final trimmed = value?.trim();
      if (trimmed == null || trimmed.isEmpty) {
        return null;
      }
      return trimmed;
    }
>>>>>>> 0d39832d

    return OpportunitySummary(
      id: '${json['id']}',
      category: category,
      title: (json['title'] as String? ?? '').trim(),
      description: (json['description'] as String? ?? '').trim(),
      updatedAt: DateTime.tryParse(json['updatedAt'] as String? ?? '') ?? DateTime.now(),
<<<<<<< HEAD
      location: json['location'] as String?,
      employmentType: json['employmentType'] as String?,
      budget: json['budget'] as String?,
      duration: json['duration'] as String?,
      status: json['status'] as String?,
      track: json['track'] as String?,
      organization: json['organization'] as String?,
=======
      location: (json['location'] as String?)?.trim().isEmpty ?? true
          ? null
          : (json['location'] as String).trim(),
      employmentType: (json['employmentType'] as String?)?.trim().isEmpty ?? true
          ? null
          : (json['employmentType'] as String).trim(),
      budget: (json['budget'] as String?)?.trim().isEmpty ?? true ? null : (json['budget'] as String).trim(),
      duration: (json['duration'] as String?)?.trim().isEmpty ?? true ? null : (json['duration'] as String).trim(),
      status: (json['status'] as String?)?.trim().isEmpty ?? true ? null : (json['status'] as String).trim(),
      track: (json['track'] as String?)?.trim().isEmpty ?? true ? null : (json['track'] as String).trim(),
      organization: (json['organization'] as String?)?.trim().isEmpty ?? true
          ? null
          : (json['organization'] as String).trim(),
      isRemote: json['isRemote'] is bool ? json['isRemote'] as bool : null,
      taxonomyLabels: (json['taxonomyLabels'] as List<dynamic>? ?? const <dynamic>[]) 
      location: normaliseString(json['location'] as String?),
      employmentType: normaliseString(json['employmentType'] as String?),
      budget: normaliseString(json['budget'] as String?),
      duration: normaliseString(json['duration'] as String?),
      status: normaliseString(json['status'] as String?),
      track: normaliseString(json['track'] as String?),
      organization: normaliseString(json['organization'] as String?),
>>>>>>> 0d39832d
      isRemote: json['isRemote'] == true,
      taxonomyLabels: List<String>.unmodifiable(labelSet),
      taxonomySlugs: List<String>.unmodifiable(slugSet),
      taxonomies: rawTaxonomies,
    );
  }
}

class OpportunityPage {
  const OpportunityPage({
    required this.category,
    required this.items,
    required this.page,
    required this.pageSize,
    required this.total,
    required this.totalPages,
    this.query,
    this.facets,
  });

  final OpportunityCategory category;
  final List<OpportunitySummary> items;
  final int page;
  final int pageSize;
  final int total;
  final int totalPages;
  final String? query;
  final Map<String, dynamic>? facets;

  OpportunityPage copyWith({
    List<OpportunitySummary>? items,
    int? page,
    int? pageSize,
    int? total,
    int? totalPages,
    String? query,
    Map<String, dynamic>? facets,
  }) {
    return OpportunityPage(
      category: category,
      items: items ?? this.items,
      page: page ?? this.page,
      pageSize: pageSize ?? this.pageSize,
      total: total ?? this.total,
      totalPages: totalPages ?? this.totalPages,
      query: query ?? this.query,
      facets: facets ?? this.facets,
    );
  }

  factory OpportunityPage.fromJson(OpportunityCategory category, Map<String, dynamic> json) {
    final items = (json['items'] as List<dynamic>? ?? const <dynamic>[]) 
        .whereType<Map<String, dynamic>>()
        .map((entry) => OpportunitySummary.fromJson(category, entry))
        .toList(growable: false);

    return OpportunityPage(
      category: category,
      items: items,
      page: (json['page'] as num?)?.toInt() ?? 1,
      pageSize: (json['pageSize'] as num?)?.toInt() ?? items.length,
      total: (json['total'] as num?)?.toInt() ?? items.length,
      totalPages: (json['totalPages'] as num?)?.toInt() ?? 1,
      query: (json['query'] as String?)?.trim(),
      facets: json['facets'] is Map<String, dynamic>
          ? Map<String, dynamic>.from(json['facets'] as Map<String, dynamic>)
          : null,
    );
  }
}<|MERGE_RESOLUTION|>--- conflicted
+++ resolved
@@ -103,8 +103,6 @@
   final String? status;
   final String? track;
   final String? organization;
-<<<<<<< HEAD
-=======
   final bool? isRemote;
   final List<String> taxonomyLabels;
 
@@ -112,14 +110,12 @@
     OpportunityCategory category,
     Map<String, dynamic> json,
   ) {
->>>>>>> 0d39832d
   final bool isRemote;
   final List<String> taxonomyLabels;
   final List<String> taxonomySlugs;
   final List<OpportunityTaxonomyTag> taxonomies;
 
   factory OpportunitySummary.fromJson(OpportunityCategory category, Map<String, dynamic> json) {
-<<<<<<< HEAD
     final rawTaxonomies = (json['taxonomies'] as List<dynamic>? ?? const <dynamic>[])
         .whereType<Map<String, dynamic>>()
         .map(OpportunityTaxonomyTag.fromJson)
@@ -143,7 +139,6 @@
           .map((slug) => slug.trim())
           .where((slug) => slug.isNotEmpty))
       ..addAll(rawTaxonomies.map((tag) => tag.slug).where((slug) => slug.isNotEmpty));
-=======
     String? normaliseString(String? value) {
       final trimmed = value?.trim();
       if (trimmed == null || trimmed.isEmpty) {
@@ -151,7 +146,6 @@
       }
       return trimmed;
     }
->>>>>>> 0d39832d
 
     return OpportunitySummary(
       id: '${json['id']}',
@@ -159,7 +153,6 @@
       title: (json['title'] as String? ?? '').trim(),
       description: (json['description'] as String? ?? '').trim(),
       updatedAt: DateTime.tryParse(json['updatedAt'] as String? ?? '') ?? DateTime.now(),
-<<<<<<< HEAD
       location: json['location'] as String?,
       employmentType: json['employmentType'] as String?,
       budget: json['budget'] as String?,
@@ -167,7 +160,6 @@
       status: json['status'] as String?,
       track: json['track'] as String?,
       organization: json['organization'] as String?,
-=======
       location: (json['location'] as String?)?.trim().isEmpty ?? true
           ? null
           : (json['location'] as String).trim(),
@@ -190,7 +182,6 @@
       status: normaliseString(json['status'] as String?),
       track: normaliseString(json['track'] as String?),
       organization: normaliseString(json['organization'] as String?),
->>>>>>> 0d39832d
       isRemote: json['isRemote'] == true,
       taxonomyLabels: List<String>.unmodifiable(labelSet),
       taxonomySlugs: List<String>.unmodifiable(slugSet),
