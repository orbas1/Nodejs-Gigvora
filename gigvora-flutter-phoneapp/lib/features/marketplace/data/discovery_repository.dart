import 'dart:collection';
import 'dart:convert';

import 'package:gigvora_foundation/gigvora_foundation.dart';

import '../../explorer/data/discovery_models.dart';
import 'models/opportunity.dart';

class DiscoveryRepository {
  DiscoveryRepository(this._apiClient, this._cache);

  final ApiClient _apiClient;
  final OfflineCache _cache;

  static const _opportunityTtl = Duration(minutes: 5);
  static const _snapshotTtl = Duration(minutes: 3);
  static const _searchTtl = Duration(minutes: 4);

<<<<<<< HEAD
  dynamic _normaliseForEncoding(dynamic value) {
    if (value is Map) {
      final sorted = SplayTreeMap<String, dynamic>.fromIterables(
        value.keys.map((key) => key.toString()),
        value.values.map(_normaliseForEncoding),
      );
      return sorted;
    }
    if (value is Iterable) {
      final list = value.map(_normaliseForEncoding).toList();
      list.sort((a, b) => jsonEncode(a).compareTo(jsonEncode(b)));
      return list;
    }
    return value;
  }

  String _filtersCacheKey(Map<String, dynamic>? filters) {
    if (filters == null || filters.isEmpty) {
      return 'no-filters';
    }
    return jsonEncode(_normaliseForEncoding(filters));
  }

  Map<String, String>? _sanitizeHeaders(Map<String, String>? headers) {
    if (headers == null || headers.isEmpty) {
      return null;
    }
    final sanitized = <String, String>{};
    headers.forEach((key, value) {
      if (value.trim().isNotEmpty) {
        sanitized[key] = value.trim();
      }
    });
    return sanitized.isEmpty ? null : sanitized;
  }

=======
>>>>>>> cb5eaf0c
  Future<RepositoryResult<OpportunityPage>> fetchOpportunities(
    OpportunityCategory category, {
    String? query,
    bool forceRefresh = false,
    int page = 1,
    int pageSize = 20,
    Map<String, dynamic>? filters,
    String? sort,
    bool includeFacets = false,
    Map<String, String>? headers,
  }) async {
    final queryKey = (query ?? '').trim().toLowerCase();
<<<<<<< HEAD
    final filterToken = _filtersCacheKey(filters);
    final sortToken = (sort ?? '').trim().isEmpty ? 'default' : (sort ?? '').trim();
    final facetToken = includeFacets ? 'facets' : 'no-facets';
    final cacheKey =
        'opportunities:${categoryToPath(category)}:${queryKey.isEmpty ? 'all' : queryKey}:$filterToken:$sortToken:$facetToken:page$page:size$pageSize';
=======
    final filterToken = _serialiseFilters(filters);
    final sortToken = sort?.trim().isEmpty ?? true ? 'default' : sort!.trim();
    final facetToken = includeFacets ? 'facets' : 'no-facets';
    final cacheKey =
        'opportunities:${categoryToPath(category)}:${queryKey.isEmpty ? 'all' : queryKey}:$filterToken:$sortToken:$facetToken:$pageSize';
>>>>>>> cb5eaf0c

    final cached = _cache.read<OpportunityPage>(cacheKey, (raw) {
      if (raw is Map<String, dynamic>) {
        return _mapToOpportunityPage(category, raw);
      }
<<<<<<< HEAD
      return null;
=======
      return OpportunityPage(
        category: category,
        items: const <OpportunitySummary>[],
        page: 1,
        pageSize: pageSize,
        total: 0,
        totalPages: 1,
        query: queryKey,
      );
>>>>>>> cb5eaf0c
    });

    if (!forceRefresh && cached != null) {
      return RepositoryResult(
        data: cached.value.copyWith(query: queryKey.isEmpty ? null : queryKey),
        fromCache: true,
        lastUpdated: cached.storedAt,
      );
    }

    try {
      final endpoint = '/discovery/${categoryToPath(category)}';
<<<<<<< HEAD
      final params = <String, dynamic>{
        'page': page,
        'pageSize': pageSize,
        'q': queryKey.isEmpty ? null : queryKey,
        'filters': filters == null || filters.isEmpty ? null : jsonEncode(filters),
        'sort': sortToken == 'default' ? null : sortToken,
        'includeFacets': includeFacets ? 'true' : null,
      };
      final response = await _apiClient.get(
        endpoint,
        query: params,
        headers: _sanitizeHeaders(headers),
=======
      final response = await _apiClient.get(
        endpoint,
        query: {
          'q': queryKey.isEmpty ? null : queryKey,
          'pageSize': pageSize,
          'filters': filterToken == 'none' ? null : filterToken,
          'sort': sortToken == 'default' ? null : sortToken,
          'includeFacets': includeFacets ? 'true' : null,
        },
        headers: headers,
>>>>>>> cb5eaf0c
      );

      if (response is! Map<String, dynamic>) {
        throw Exception('Unexpected response from $endpoint');
      }

      await _cache.write(cacheKey, response, ttl: _opportunityTtl);
      final pageData =
          _mapToOpportunityPage(category, response).copyWith(query: queryKey.isEmpty ? null : queryKey);
      return RepositoryResult(
        data: pageData,
        fromCache: false,
        lastUpdated: DateTime.now(),
      );
    } catch (error) {
      if (cached != null) {
        return RepositoryResult(
          data: cached.value.copyWith(query: queryKey.isEmpty ? null : queryKey),
          fromCache: true,
          lastUpdated: cached.storedAt,
          error: error,
        );
      }
      rethrow;
    }
  }

  Future<RepositoryResult<DiscoverySnapshot>> fetchSnapshot({int limit = 8, bool forceRefresh = false}) async {
    final cacheKey = 'discovery:snapshot:$limit';
    final cached = _cache.read<DiscoverySnapshot>(cacheKey, (raw) {
      if (raw is Map<String, dynamic>) {
        return DiscoverySnapshot.fromJson(Map<String, dynamic>.from(raw));
      }
      return null;
    });

    if (!forceRefresh && cached != null) {
      return RepositoryResult(
        data: cached.value,
        fromCache: true,
        lastUpdated: cached.storedAt,
      );
    }

    try {
      final response = await _apiClient.get('/discovery/snapshot', query: {'limit': limit});
      if (response is! Map<String, dynamic>) {
        throw Exception('Unexpected snapshot payload');
      }
      await _cache.write(cacheKey, response, ttl: _snapshotTtl);
      final snapshot = DiscoverySnapshot.fromJson(response);
      return RepositoryResult(
        data: snapshot,
        fromCache: false,
        lastUpdated: DateTime.now(),
      );
    } catch (error) {
      if (cached != null) {
        return RepositoryResult(
          data: cached.value,
          fromCache: true,
          lastUpdated: cached.storedAt,
          error: error,
        );
      }
      rethrow;
    }
  }

  Future<RepositoryResult<GlobalSearchResult>> searchGlobal(
    String query, {
    int limit = 12,
    bool forceRefresh = false,
  }) async {
    final trimmed = query.trim();
    final cacheKey = 'search:${trimmed.toLowerCase()}:$limit';

    final cached = trimmed.isEmpty
        ? null
        : _cache.read<GlobalSearchResult>(cacheKey, (raw) {
            if (raw is Map<String, dynamic>) {
              return GlobalSearchResult.fromJson(Map<String, dynamic>.from(raw));
            }
            return null;
          });

    if (!forceRefresh && cached != null) {
      return RepositoryResult(
        data: cached.value,
        fromCache: true,
        lastUpdated: cached.storedAt,
      );
    }

    try {
      final response = await _apiClient.get('/search', query: {
        'q': trimmed,
        'limit': limit,
      });
      if (response is! Map<String, dynamic>) {
        throw Exception('Unexpected search payload');
      }
      if (trimmed.isNotEmpty) {
        await _cache.write(cacheKey, response, ttl: _searchTtl);
      }
      final result = GlobalSearchResult.fromJson(response);
      return RepositoryResult(
        data: result,
        fromCache: false,
        lastUpdated: DateTime.now(),
      );
    } catch (error) {
      if (cached != null) {
        return RepositoryResult(
          data: cached.value,
          fromCache: true,
          lastUpdated: cached.storedAt,
          error: error,
        );
      }
      rethrow;
    }
  }

<<<<<<< HEAD
=======
  String _serialiseFilters(Map<String, dynamic>? filters) {
    if (filters == null || filters.isEmpty) {
      return 'none';
    }

    dynamic normalise(dynamic value) {
      if (value is Map) {
        final sorted = SplayTreeMap<String, dynamic>.fromIterables(
          value.keys.map((key) => key.toString()),
          value.values.map(normalise),
        );
        return sorted;
      }
      if (value is Iterable) {
        final list = value.map(normalise).toList();
        list.sort((a, b) => jsonEncode(a).compareTo(jsonEncode(b)));
        return list;
      }
      return value;
    }

    final normalised = normalise(filters);
    return jsonEncode(normalised);
  }

>>>>>>> cb5eaf0c
  OpportunityPage _mapToOpportunityPage(
    OpportunityCategory category,
    Map<String, dynamic> payload,
  ) {
<<<<<<< HEAD
    final items = (payload['items'] as List<dynamic>? ?? const [])
        .whereType<Map<String, dynamic>>()
        .map((item) => OpportunitySummary.fromJson(category, item))
        .toList(growable: false);
    return OpportunityPage(
      category: category,
      items: items,
      page: (payload['page'] as num?)?.toInt() ?? 1,
      pageSize: (payload['pageSize'] as num?)?.toInt() ?? items.length,
      total: (payload['total'] as num?)?.toInt() ?? items.length,
      totalPages: (payload['totalPages'] as num?)?.toInt() ?? 1,
      query: payload['query'] as String?,
      facets: payload['facets'] as Map<String, dynamic>?,
    );
=======
    return OpportunityPage.fromJson(category, payload);
>>>>>>> cb5eaf0c
  }
}<|MERGE_RESOLUTION|>--- conflicted
+++ resolved
@@ -16,7 +16,6 @@
   static const _snapshotTtl = Duration(minutes: 3);
   static const _searchTtl = Duration(minutes: 4);
 
-<<<<<<< HEAD
   dynamic _normaliseForEncoding(dynamic value) {
     if (value is Map) {
       final sorted = SplayTreeMap<String, dynamic>.fromIterables(
@@ -53,8 +52,6 @@
     return sanitized.isEmpty ? null : sanitized;
   }
 
-=======
->>>>>>> cb5eaf0c
   Future<RepositoryResult<OpportunityPage>> fetchOpportunities(
     OpportunityCategory category, {
     String? query,
@@ -67,27 +64,22 @@
     Map<String, String>? headers,
   }) async {
     final queryKey = (query ?? '').trim().toLowerCase();
-<<<<<<< HEAD
     final filterToken = _filtersCacheKey(filters);
     final sortToken = (sort ?? '').trim().isEmpty ? 'default' : (sort ?? '').trim();
     final facetToken = includeFacets ? 'facets' : 'no-facets';
     final cacheKey =
         'opportunities:${categoryToPath(category)}:${queryKey.isEmpty ? 'all' : queryKey}:$filterToken:$sortToken:$facetToken:page$page:size$pageSize';
-=======
     final filterToken = _serialiseFilters(filters);
     final sortToken = sort?.trim().isEmpty ?? true ? 'default' : sort!.trim();
     final facetToken = includeFacets ? 'facets' : 'no-facets';
     final cacheKey =
         'opportunities:${categoryToPath(category)}:${queryKey.isEmpty ? 'all' : queryKey}:$filterToken:$sortToken:$facetToken:$pageSize';
->>>>>>> cb5eaf0c
 
     final cached = _cache.read<OpportunityPage>(cacheKey, (raw) {
       if (raw is Map<String, dynamic>) {
         return _mapToOpportunityPage(category, raw);
       }
-<<<<<<< HEAD
       return null;
-=======
       return OpportunityPage(
         category: category,
         items: const <OpportunitySummary>[],
@@ -97,7 +89,6 @@
         totalPages: 1,
         query: queryKey,
       );
->>>>>>> cb5eaf0c
     });
 
     if (!forceRefresh && cached != null) {
@@ -110,7 +101,6 @@
 
     try {
       final endpoint = '/discovery/${categoryToPath(category)}';
-<<<<<<< HEAD
       final params = <String, dynamic>{
         'page': page,
         'pageSize': pageSize,
@@ -123,7 +113,6 @@
         endpoint,
         query: params,
         headers: _sanitizeHeaders(headers),
-=======
       final response = await _apiClient.get(
         endpoint,
         query: {
@@ -134,7 +123,6 @@
           'includeFacets': includeFacets ? 'true' : null,
         },
         headers: headers,
->>>>>>> cb5eaf0c
       );
 
       if (response is! Map<String, dynamic>) {
@@ -259,8 +247,6 @@
     }
   }
 
-<<<<<<< HEAD
-=======
   String _serialiseFilters(Map<String, dynamic>? filters) {
     if (filters == null || filters.isEmpty) {
       return 'none';
@@ -286,12 +272,10 @@
     return jsonEncode(normalised);
   }
 
->>>>>>> cb5eaf0c
   OpportunityPage _mapToOpportunityPage(
     OpportunityCategory category,
     Map<String, dynamic> payload,
   ) {
-<<<<<<< HEAD
     final items = (payload['items'] as List<dynamic>? ?? const [])
         .whereType<Map<String, dynamic>>()
         .map((item) => OpportunitySummary.fromJson(category, item))
@@ -306,8 +290,6 @@
       query: payload['query'] as String?,
       facets: payload['facets'] as Map<String, dynamic>?,
     );
-=======
     return OpportunityPage.fromJson(category, payload);
->>>>>>> cb5eaf0c
   }
 }