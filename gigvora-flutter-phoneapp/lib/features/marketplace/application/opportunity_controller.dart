--- conflicted
+++ resolved
@@ -23,13 +23,10 @@
   String _query = '';
   Timer? _debounce;
   bool _viewRecorded = false;
-<<<<<<< HEAD
   Map<String, dynamic> _filters = const {};
   String? _sort;
   bool _includeFacets = false;
-=======
   Map<String, dynamic> _filters = const <String, dynamic>{};
->>>>>>> 6585073a
 
   Future<void> load({bool forceRefresh = false}) async {
     state = state.copyWith(loading: true, error: null);
@@ -40,12 +37,9 @@
         query: _query,
         forceRefresh: forceRefresh,
         filters: _filters.isEmpty ? null : _filters,
-<<<<<<< HEAD
         sort: _sort,
         includeFacets: _includeFacets,
-=======
         headers: headers,
->>>>>>> 6585073a
       );
       state = ResourceState<OpportunityPage>(
         data: result.data,
