--- conflicted
+++ resolved
@@ -98,10 +98,8 @@
           onChanged: controller.updateQuery,
           decoration: InputDecoration(
             hintText: widget.searchPlaceholder,
-<<<<<<< HEAD
             prefixIcon: const Icon(Icons.search),
             border: OutlineInputBorder(borderRadius: BorderRadius.circular(28)),
-=======
             prefixIcon: Icon(Icons.search, color: colorScheme.onSurfaceVariant),
             filled: true,
             fillColor: colorScheme.surface,
@@ -118,7 +116,6 @@
               borderRadius: BorderRadius.circular(28),
               borderSide: BorderSide(color: colorScheme.primary.withOpacity(0.6)),
             ),
->>>>>>> a7e1e8d3
           ),
         ),
         const SizedBox(height: 16),
@@ -201,13 +198,10 @@
                                         children: meta
                                             .map(
                                               (entry) => Chip(
-<<<<<<< HEAD
                                                 backgroundColor: Theme.of(context)
                                                     .colorScheme
                                                     .primaryContainer
                                                     .withOpacity(0.3),
-=======
->>>>>>> a7e1e8d3
                                                 label: Text(entry),
                                                 backgroundColor:
                                                     colorScheme.primary.withOpacity(0.08),
