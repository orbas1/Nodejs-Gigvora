import 'package:flutter/material.dart';
import 'package:flutter_riverpod/flutter_riverpod.dart';
import 'package:gigvora_foundation/gigvora_foundation.dart';

import '../../../theme/widgets.dart';
import '../application/opportunity_controller.dart';
import '../data/models/opportunity.dart';

class OpportunityListScreen extends ConsumerWidget {
  const OpportunityListScreen({
    super.key,
    required this.category,
    required this.title,
    required this.subtitle,
    required this.ctaLabel,
    required this.searchPlaceholder,
    required this.emptyDefaultMessage,
    required this.emptySearchMessage,
    this.actions,
  });

  final OpportunityCategory category;
  final String title;
  final String subtitle;
  final String ctaLabel;
  final String searchPlaceholder;
  final String emptyDefaultMessage;
  final String emptySearchMessage;
  final List<Widget>? actions;

  @override
  Widget build(BuildContext context, WidgetRef ref) {
    return GigvoraScaffold(
      title: title,
      subtitle: subtitle,
      actions: actions,
      body: OpportunityListView(
        category: category,
        ctaLabel: ctaLabel,
        searchPlaceholder: searchPlaceholder,
        emptyDefaultMessage: emptyDefaultMessage,
        emptySearchMessage: emptySearchMessage,
      ),
    );
  }
}

class OpportunityListView extends ConsumerStatefulWidget {
  const OpportunityListView({
    super.key,
    required this.category,
    required this.ctaLabel,
    required this.searchPlaceholder,
    required this.emptyDefaultMessage,
    required this.emptySearchMessage,
  });

  final OpportunityCategory category;
  final String ctaLabel;
  final String searchPlaceholder;
  final String emptyDefaultMessage;
  final String emptySearchMessage;

  @override
  ConsumerState<OpportunityListView> createState() => _OpportunityListViewState();
}

class _OpportunityListViewState extends ConsumerState<OpportunityListView> {
  late final TextEditingController _searchController;
  bool _remoteOnly = false;
  String _freshness = '30d';
  final Set<String> _selectedOrganizations = <String>{};
  final Set<String> _selectedTagSlugs = <String>{};
  bool _defaultsApplied = false;

<<<<<<< HEAD
  bool get _isGigCategory => widget.category == OpportunityCategory.gig;
  bool get _showVolunteerFilters => widget.category == OpportunityCategory.volunteering;
=======
  bool get _isVolunteerCategory => widget.category == OpportunityCategory.volunteering;
>>>>>>> 0d39832d

  @override
  void initState() {
    super.initState();
    _searchController = TextEditingController();
<<<<<<< HEAD
    final controller = ref.read(opportunityControllerProvider(widget.category).notifier);
    if (_isGigCategory) {
      controller.setIncludeFacets(true);
    }
    if (_showVolunteerFilters) {
=======
    if (_isVolunteerCategory) {
>>>>>>> 0d39832d
      WidgetsBinding.instance.addPostFrameCallback((_) {
        if (_defaultsApplied) {
          return;
        }
        _defaultsApplied = true;
        controller.updateFilters({'updatedWithin': '30d'});
      });
    }
  }

  @override
  void dispose() {
    _searchController.dispose();
    super.dispose();
  }

  @override
  Widget build(BuildContext context) {
    final theme = Theme.of(context);
    final colorScheme = theme.colorScheme;
    final state = ref.watch(opportunityControllerProvider(widget.category));
    final controller = ref.read(opportunityControllerProvider(widget.category).notifier);
    final items = state.data?.items ?? const <OpportunitySummary>[];

    final organizationOptions = _showVolunteerFilters
    final organizationOptions = _isVolunteerCategory
        ? items
            .map((item) => item.organization?.trim())
            .whereType<String>()
            .where((value) => value.isNotEmpty)
            .toSet()
            .toList(growable: false)
          ..sort((a, b) => a.toLowerCase().compareTo(b.toLowerCase()))
        : const <String>[];
    final tagOptions = _isGigCategory ? _deriveTagOptions(items, state.data?.facets) : const <_TagOption>[];

    if (_isVolunteerCategory) {
      final validSelection = _selectedOrganizations.where(organizationOptions.contains).toSet();
      if (validSelection.length != _selectedOrganizations.length) {
        WidgetsBinding.instance.addPostFrameCallback((_) {
          setState(() {
            _selectedOrganizations
              ..clear()
              ..addAll(validSelection);
          });
          _applyFilters(controller);
        });
      }
    }
<<<<<<< HEAD
    if (_isGigCategory) {
      final availableSlugs = tagOptions.map((option) => option.slug).toSet();
      final validTags = _selectedTagSlugs.where(availableSlugs.contains).toSet();
      if (validTags.length != _selectedTagSlugs.length) {
        WidgetsBinding.instance.addPostFrameCallback((_) {
          setState(() {
            _selectedTagSlugs
              ..clear()
              ..addAll(validTags);
          });
          _applyFilters(controller);
        });
      }
    }
=======

    final filtersActive = _remoteOnly || _freshness != '30d' || _selectedOrganizations.isNotEmpty;
>>>>>>> 0d39832d
    final gigSignals = widget.category == OpportunityCategory.gig ? _deriveGigSignals(items) : null;

    return Column(
      crossAxisAlignment: CrossAxisAlignment.start,
      children: [
        if (_isVolunteerCategory)
          _VolunteerFilterCard(
            searchController: _searchController,
            searchPlaceholder: widget.searchPlaceholder,
            onQueryChanged: controller.updateQuery,
            remoteOnly: _remoteOnly,
            onRemoteToggle: () {
              setState(() => _remoteOnly = !_remoteOnly);
              _applyFilters(controller);
            },
            freshness: _freshness,
            onFreshnessChanged: (value) {
              setState(() => _freshness = value);
              _applyFilters(controller);
            },
            organizationOptions: organizationOptions,
            selectedOrganizations: _selectedOrganizations,
            onOrganizationToggled: (value) {
              setState(() {
                if (_selectedOrganizations.contains(value)) {
                  _selectedOrganizations.remove(value);
                } else {
                  _selectedOrganizations.add(value);
                }
              });
              _applyFilters(controller);
            },
            onClearFilters: () {
              setState(() {
                _remoteOnly = false;
                _freshness = '30d';
                _selectedOrganizations.clear();
              });
              _applyFilters(controller);
            },
            filtersActive:
                filtersActive || controller.filters.isNotEmpty || _searchController.text.trim().isNotEmpty,
            activeResultCount: items.length,
          )
        else ...[
          TextField(
            controller: _searchController,
            textInputAction: TextInputAction.search,
            onChanged: controller.updateQuery,
            decoration: InputDecoration(
              hintText: widget.searchPlaceholder,
              prefixIcon: Icon(Icons.search, color: colorScheme.onSurfaceVariant),
              filled: true,
              fillColor: colorScheme.surface,
              contentPadding: const EdgeInsets.symmetric(horizontal: 20, vertical: 18),
              border: OutlineInputBorder(
                borderRadius: BorderRadius.circular(28),
                borderSide: BorderSide(color: colorScheme.outlineVariant.withOpacity(0.4)),
              ),
              enabledBorder: OutlineInputBorder(
                borderRadius: BorderRadius.circular(28),
                borderSide: BorderSide(color: colorScheme.outlineVariant.withOpacity(0.4)),
<<<<<<< HEAD
=======
                borderSide: BorderSide(color: colorScheme.outlineVariant.withOpacity(0.3)),
              ),
              enabledBorder: OutlineInputBorder(
                borderRadius: BorderRadius.circular(28),
                borderSide: BorderSide(color: colorScheme.outlineVariant.withOpacity(0.3)),
>>>>>>> 0d39832d
              ),
              focusedBorder: OutlineInputBorder(
                borderRadius: BorderRadius.circular(28),
                borderSide: BorderSide(color: colorScheme.primary.withOpacity(0.6)),
              ),
            ),
          ),
          const SizedBox(height: 16),
          if (_isGigCategory && tagOptions.isNotEmpty)
            _GigTagFilterBar(
              options: tagOptions,
              selected: _selectedTagSlugs,
              onToggle: (slug) {
                setState(() {
                  if (_selectedTagSlugs.contains(slug)) {
                    _selectedTagSlugs.remove(slug);
                  } else {
                    _selectedTagSlugs.add(slug);
                  }
                });
                _applyFilters(controller);
              },
              onClear: () {
                setState(() {
                  _selectedTagSlugs.clear();
                });
                _applyFilters(controller);
              },
            ),
        ],
        const SizedBox(height: 8),
        if (state.fromCache && !state.loading)
          const _StatusBanner(
            icon: Icons.offline_bolt,
            background: Color(0xFFFEF3C7),
            foreground: Color(0xFF92400E),
            message: 'Showing cached results while we reconnect.',
          ),
        if (state.hasError && !state.loading)
          const _StatusBanner(
            icon: Icons.error_outline,
            background: Color(0xFFFEE2E2),
            foreground: Color(0xFFB91C1C),
            message: 'Unable to sync the latest results. Pull to refresh to retry.',
          ),
        if (state.lastUpdated != null)
          Padding(
            padding: const EdgeInsets.only(bottom: 16),
            child: Text(
              'Last updated ${formatRelativeTime(state.lastUpdated!)}',
              style: theme.textTheme.bodySmall?.copyWith(color: colorScheme.onSurfaceVariant),
            ),
          ),
        if (gigSignals != null && items.isNotEmpty)
          Padding(
            padding: const EdgeInsets.only(bottom: 16),
            child: GigvoraCard(
              child: Wrap(
                spacing: 24,
                runSpacing: 16,
                children: [
                  _SignalTile(label: 'Live briefs', value: gigSignals.total),
                  _SignalTile(label: 'Published 7d', value: gigSignals.fresh),
                  _SignalTile(label: 'Remote-ready', value: gigSignals.remoteFriendly),
                  _SignalTile(label: 'With budgets', value: gigSignals.withBudgets),
                ],
              ),
            ),
          ),
        Expanded(
          child: RefreshIndicator(
            onRefresh: controller.refresh,
            child: state.loading && items.isEmpty
                ? const _OpportunitySkeleton()
                : items.isEmpty
                    ? ListView(
                        physics: const AlwaysScrollableScrollPhysics(),
                        children: [
                          const SizedBox(height: 80),
                          GigvoraCard(
                            child: Text(
                              _searchController.text.isEmpty
                                  ? widget.emptyDefaultMessage
                                  : widget.emptySearchMessage,
                              style: theme.textTheme.bodyMedium,
                            ),
                          ),
                        ],
                      )
                    : ListView.separated(
                        physics: const AlwaysScrollableScrollPhysics(),
                        itemCount: items.length,
                        separatorBuilder: (_, __) => const SizedBox(height: 16),
                        itemBuilder: (context, index) {
                          final item = items[index];
                          final meta = _buildMeta(item);
                          final taxonomyLabels = item.taxonomyLabels.take(4).toList(growable: false);
                          final primaryChipBackground = colorScheme.primary.withOpacity(0.08);
                          final primaryChipBorder = colorScheme.primary.withOpacity(0.2);
                          return GigvoraCard(
                            child: Column(
                              crossAxisAlignment: CrossAxisAlignment.start,
                              children: [
                                Wrap(
                                  alignment: WrapAlignment.spaceBetween,
                                  runSpacing: 8,
                                  children: [
                                    if (meta.isNotEmpty)
                                      Wrap(
                                        spacing: 8,
                                        runSpacing: 6,
                                        children: meta
                                            .map(
                                              (entry) => Chip(
<<<<<<< HEAD
=======
                                                backgroundColor: colorScheme.primary.withOpacity(0.08),
>>>>>>> 0d39832d
                                                label: Text(entry),
                                                labelStyle: theme.textTheme.labelSmall?.copyWith(
                                                  color: colorScheme.primary,
                                                  fontWeight: FontWeight.w600,
                                                ),
                                                backgroundColor: primaryChipBackground,
                                                shape: StadiumBorder(
                                                  side: BorderSide(color: primaryChipBorder),
                                                ),
                                                visualDensity: VisualDensity.compact,
                                                materialTapTargetSize: MaterialTapTargetSize.shrinkWrap,
                                                label: Text(entry),
                                              ),
                                            )
                                            .toList(),
                                      ),
                                    Text(
                                      'Updated ${formatRelativeTime(item.updatedAt)}',
                                      style: theme.textTheme.bodySmall?.copyWith(
                                        color: colorScheme.onSurfaceVariant,
                                      ),
                                    ),
                                  ],
                                ),
                                const SizedBox(height: 12),
                                Text(
                                  item.title,
                                  style: theme.textTheme.titleMedium?.copyWith(fontWeight: FontWeight.w600),
                                ),
                                const SizedBox(height: 8),
                                Text(
                                  item.description,
                                  maxLines: 4,
                                  overflow: TextOverflow.ellipsis,
                                  style: theme.textTheme.bodyMedium?.copyWith(
                                    color: colorScheme.onSurfaceVariant,
                                  ),
                                ),
                                if (taxonomyLabels.isNotEmpty) ...[
                                  const SizedBox(height: 12),
                                  Wrap(
                                    spacing: 8,
                                    runSpacing: 4,
                                    children: taxonomyLabels
                                        .map(
                                          (label) => Chip(
                                            label: Text(label),
                                            backgroundColor: colorScheme.secondaryContainer,
                                            labelStyle: theme.textTheme.labelSmall?.copyWith(
                                              color: colorScheme.onSecondaryContainer,
                                              fontWeight: FontWeight.w600,
                                            ),
                                            visualDensity: VisualDensity.compact,
                                            materialTapTargetSize: MaterialTapTargetSize.shrinkWrap,
                                          ),
                                        )
                                        .toList(),
                                  ),
                                ],
                                const SizedBox(height: 16),
                                Align(
                                  alignment: Alignment.centerLeft,
                                  child: FilledButton(
                                    onPressed: () => controller.recordPrimaryCta(item),
                                    style: FilledButton.styleFrom(shape: const StadiumBorder()),
                                    child: Text(widget.ctaLabel),
                                  ),
                                ),
                              ],
                            ),
                          );
                        },
                      ),
          ),
        ),
      ],
    );
  }

  void _applyFilters(OpportunityController controller) {
<<<<<<< HEAD
    if (_showVolunteerFilters) {
      controller.setFilters({
        'isRemote': _remoteOnly ? true : null,
        'updatedWithin': _freshness == 'all' ? null : _freshness,
        'organizations': _selectedOrganizations.isEmpty
            ? null
            : _selectedOrganizations.toList(growable: false),
      });
      return;
    }

    if (_isGigCategory) {
      controller.setFilters({
        'taxonomySlugs': _selectedTagSlugs.isEmpty
            ? null
            : _selectedTagSlugs.toList(growable: false),
      });
      return;
    }

    controller.setFilters(null);
=======
    controller.updateFilters({
      'isRemote': _remoteOnly ? true : null,
      'updatedWithin': _freshness == 'all' ? null : _freshness,
      'organizations': _selectedOrganizations.isEmpty ? null : _selectedOrganizations.toList(growable: false),
    });
>>>>>>> 0d39832d
  }

  List<String> _buildMeta(OpportunitySummary item) {
    switch (widget.category) {
      case OpportunityCategory.job:
        return [
          if ((item.location ?? '').isNotEmpty) item.location!,
          if ((item.employmentType ?? '').isNotEmpty) item.employmentType!,
<<<<<<< HEAD
          if (item.isRemote) 'Remote',
=======
          if (item.isRemote == true) 'Remote',
>>>>>>> 0d39832d
        ];
      case OpportunityCategory.gig:
        return [
          if ((item.budget ?? '').isNotEmpty) item.budget!,
          if ((item.duration ?? '').isNotEmpty) item.duration!,
        ];
      case OpportunityCategory.project:
        return [
          if ((item.status ?? '').isNotEmpty) item.status!,
          if ((item.location ?? '').isNotEmpty) item.location!,
        ];
      case OpportunityCategory.launchpad:
        return [
          if ((item.track ?? '').isNotEmpty) item.track!,
          if ((item.organization ?? '').isNotEmpty) item.organization!,
        ];
      case OpportunityCategory.volunteering:
        return [
          if ((item.organization ?? '').isNotEmpty) item.organization!,
<<<<<<< HEAD
=======
          if (item.isRemote == true) 'Remote friendly',
>>>>>>> 0d39832d
          if (item.isRemote) 'Remote friendly',
          if ((item.location ?? '').isNotEmpty) item.location!,
        ];
    }
  }

  _GigSignals _deriveGigSignals(List<OpportunitySummary> items) {
    if (items.isEmpty) {
      return const _GigSignals(total: 0, fresh: 0, remoteFriendly: 0, withBudgets: 0);
    }
    final now = DateTime.now();
    var fresh = 0;
    var remoteFriendly = 0;
    var withBudgets = 0;

    for (final item in items) {
      if (now.difference(item.updatedAt).inDays <= 7) {
        fresh += 1;
      }
      final label = '${item.location ?? ''} ${item.status ?? ''}'.toLowerCase();
      if (label.contains('remote') || label.contains('hybrid') || item.isRemote == true) {
        remoteFriendly += 1;
      }
      if ((item.budget ?? '').trim().isNotEmpty) {
        withBudgets += 1;
      }
    }

    return _GigSignals(total: items.length, fresh: fresh, remoteFriendly: remoteFriendly, withBudgets: withBudgets);
  }
}

class _GigSignals {
  const _GigSignals({
    required this.total,
    required this.fresh,
    required this.remoteFriendly,
    required this.withBudgets,
  });

  final int total;
  final int fresh;
  final int remoteFriendly;
  final int withBudgets;
}

class _SignalTile extends StatelessWidget {
  const _SignalTile({required this.label, required this.value});

  final String label;
  final int value;

  @override
  Widget build(BuildContext context) {
    final theme = Theme.of(context);
    return Column(
      crossAxisAlignment: CrossAxisAlignment.start,
      children: [
        Text(
          value.toString(),
          style: theme.textTheme.titleMedium?.copyWith(fontWeight: FontWeight.w600),
        ),
        const SizedBox(height: 4),
        Text(
          label,
          style: theme.textTheme.bodySmall?.copyWith(
            color: theme.colorScheme.onSurfaceVariant,
          ),
        ),
      ],
    );
  }
}

class _GigTagFilterBar extends StatelessWidget {
  const _GigTagFilterBar({
    required this.options,
    required this.selected,
    required this.onToggle,
    required this.onClear,
  });

  final List<_TagOption> options;
  final Set<String> selected;
  final void Function(String slug) onToggle;
  final VoidCallback onClear;

  @override
  Widget build(BuildContext context) {
    final theme = Theme.of(context);
    final colorScheme = theme.colorScheme;
    return Column(
      crossAxisAlignment: CrossAxisAlignment.start,
      children: [
        Wrap(
          spacing: 8,
          runSpacing: 8,
          children: options.take(12).map((option) {
            final isSelected = selected.contains(option.slug);
            return FilterChip(
              label: Text('${option.label} (${option.count})'),
              selected: isSelected,
              onSelected: (_) => onToggle(option.slug),
              labelStyle: theme.textTheme.labelSmall?.copyWith(
                color: isSelected ? colorScheme.primary : colorScheme.onSurfaceVariant,
                fontWeight: isSelected ? FontWeight.w600 : FontWeight.w500,
              ),
              showCheckmark: false,
              backgroundColor: colorScheme.surfaceVariant.withOpacity(0.6),
              selectedColor: colorScheme.primary.withOpacity(0.18),
              side: BorderSide(
                color: isSelected
                    ? colorScheme.primary.withOpacity(0.4)
                    : colorScheme.outlineVariant.withOpacity(0.5),
              ),
              shape: RoundedRectangleBorder(borderRadius: BorderRadius.circular(24)),
              visualDensity: VisualDensity.compact,
            );
          }).toList(),
        ),
        if (selected.isNotEmpty)
          Padding(
            padding: const EdgeInsets.only(top: 8),
            child: TextButton.icon(
              onPressed: onClear,
              icon: const Icon(Icons.clear),
              label: const Text('Clear SEO tags'),
            ),
          ),
      ],
    );
  }
}

class _TagOption {
  const _TagOption({required this.slug, required this.label, required this.count});

  final String slug;
  final String label;
  final int count;
}

List<_TagOption> _deriveTagOptions(List<OpportunitySummary> items, Map<String, dynamic>? facets) {
  if (items.isEmpty && facets == null) {
    return const <_TagOption>[];
  }

  String formatLabel(String slug, [String? label]) {
    final candidate = label?.trim();
    if (candidate != null && candidate.isNotEmpty) {
      return candidate;
    }
    return slug
        .replaceAll(RegExp(r'[_-]+'), ' ')
        .split(' ')
        .where((part) => part.isNotEmpty)
        .map((part) => part[0].toUpperCase() + part.substring(1))
        .join(' ');
  }

  final Map<String, _TagOption> map = {};

  void register(String slug, {String? label, int weight = 1}) {
    if (slug.isEmpty) {
      return;
    }
    final key = slug.toLowerCase();
    final current = map[key];
    final resolvedLabel = formatLabel(slug, label ?? current?.label);
    final count = (current?.count ?? 0) + weight;
    map[key] = _TagOption(slug: slug, label: resolvedLabel, count: count);
  }

  final taxonomyFacet = facets != null && facets['taxonomySlugs'] is Map<String, dynamic>
      ? Map<String, dynamic>.from(facets['taxonomySlugs'] as Map)
      : const <String, dynamic>{};
  taxonomyFacet.forEach((slug, value) {
    final count = value is num ? value.toInt() : 0;
    if (slug is String && count > 0) {
      register(slug, weight: count);
    }
  });

  for (final item in items) {
    if (item.taxonomies.isNotEmpty) {
      for (final taxonomy in item.taxonomies) {
        register(taxonomy.slug, label: taxonomy.label);
      }
      continue;
    }
    for (var i = 0; i < item.taxonomySlugs.length; i++) {
      final slug = item.taxonomySlugs[i];
      final label = i < item.taxonomyLabels.length ? item.taxonomyLabels[i] : null;
      register(slug, label: label);
    }
  }

  final options = map.values.toList()
    ..sort((a, b) {
      final countComparison = b.count.compareTo(a.count);
      if (countComparison != 0) {
        return countComparison;
      }
      return a.label.toLowerCase().compareTo(b.label.toLowerCase());
    });

  return options;
}

class _VolunteerFilterCard extends StatelessWidget {
  const _VolunteerFilterCard({
    required this.searchController,
    required this.searchPlaceholder,
    required this.onQueryChanged,
    required this.remoteOnly,
    required this.onRemoteToggle,
    required this.freshness,
    required this.onFreshnessChanged,
    required this.organizationOptions,
    required this.selectedOrganizations,
    required this.onOrganizationToggled,
    required this.onClearFilters,
    required this.filtersActive,
    required this.activeResultCount,
  });

  final TextEditingController searchController;
  final String searchPlaceholder;
  final ValueChanged<String> onQueryChanged;
  final bool remoteOnly;
  final VoidCallback onRemoteToggle;
  final String freshness;
  final ValueChanged<String> onFreshnessChanged;
  final List<String> organizationOptions;
  final Set<String> selectedOrganizations;
  final ValueChanged<String> onOrganizationToggled;
  final VoidCallback onClearFilters;
  final bool filtersActive;
  final int activeResultCount;

  @override
  Widget build(BuildContext context) {
    final theme = Theme.of(context);
    final colorScheme = theme.colorScheme;
    return Card(
      elevation: 0,
      shape: RoundedRectangleBorder(borderRadius: BorderRadius.circular(28)),
      child: Padding(
        padding: const EdgeInsets.all(20),
        child: Column(
          crossAxisAlignment: CrossAxisAlignment.start,
          children: [
            TextField(
              controller: searchController,
              textInputAction: TextInputAction.search,
              onChanged: onQueryChanged,
              decoration: InputDecoration(
                hintText: searchPlaceholder,
                prefixIcon: Icon(Icons.search, color: colorScheme.onSurfaceVariant),
                prefixIcon: Icon(Icons.search, color: colorScheme.primary),
                border: OutlineInputBorder(borderRadius: BorderRadius.circular(24)),
              ),
            ),
            const SizedBox(height: 16),
            Row(
              children: [
                Expanded(
                  child: DropdownButtonFormField<String>(
                    value: freshness,
                    decoration: const InputDecoration(
                      labelText: 'Freshness',
                      border: OutlineInputBorder(),
                    ),
                    items: const [
                      DropdownMenuItem(value: '24h', child: Text('Updated in 24h')),
                      DropdownMenuItem(value: '7d', child: Text('Past week')),
                      DropdownMenuItem(value: '30d', child: Text('Past 30 days')),
                      DropdownMenuItem(value: 'all', child: Text('All time')),
                    ],
                    onChanged: (value) {
                      if (value != null) {
                        onFreshnessChanged(value);
                      }
                    },
                  ),
                ),
                const SizedBox(width: 16),
                Expanded(
                  child: OutlinedButton.icon(
                    onPressed: onRemoteToggle,
                    style: OutlinedButton.styleFrom(
                      backgroundColor: remoteOnly ? colorScheme.primary.withOpacity(0.1) : null,
                      foregroundColor: remoteOnly ? colorScheme.primary : colorScheme.onSurfaceVariant,
                      backgroundColor: remoteOnly ? colorScheme.primary.withOpacity(0.08) : null,
                      shape: const StadiumBorder(),
                    ),
                    icon: Icon(remoteOnly ? Icons.cloud_done : Icons.cloud_queue),
                    label: Text(remoteOnly ? 'Remote only' : 'Remote + onsite'),
                  ),
                ),
              ],
            ),
            if (organizationOptions.isNotEmpty) ...[
              const SizedBox(height: 16),
              Text('Trusted causes', style: theme.textTheme.labelLarge),
              const SizedBox(height: 8),
              Wrap(
                spacing: 8,
                runSpacing: 8,
                children: organizationOptions
                    .map(
                      (organization) => FilterChip(
                        label: Text(organization),
                        selected: selectedOrganizations.contains(organization),
                        onSelected: (_) => onOrganizationToggled(organization),
                      ),
                    )
                    .toList(),
              ),
            ],
            if (filtersActive) ...[
              const SizedBox(height: 16),
              Row(
                children: [
                  Text('Showing $activeResultCount matches', style: theme.textTheme.bodySmall),
                  const Spacer(),
                  TextButton(onPressed: onClearFilters, child: const Text('Clear filters')),
                ],
              ),
            ],
          ],
        ),
      ),
    );
  }
}

class _StatusBanner extends StatelessWidget {
  const _StatusBanner({
    required this.icon,
    required this.background,
    required this.foreground,
    required this.message,
  });

  final IconData icon;
  final Color background;
  final Color foreground;
  final String message;

  @override
  Widget build(BuildContext context) {
    return Container(
      margin: const EdgeInsets.only(bottom: 16),
      padding: const EdgeInsets.all(12),
      decoration: BoxDecoration(
        color: background,
        borderRadius: BorderRadius.circular(16),
      ),
      child: Row(
        children: [
          Icon(icon, color: foreground),
          const SizedBox(width: 12),
          Expanded(
            child: Text(
              message,
              style: Theme.of(context).textTheme.bodyMedium?.copyWith(color: foreground),
            ),
          ),
        ],
      ),
    );
  }
}

class _OpportunitySkeleton extends StatelessWidget {
  const _OpportunitySkeleton();

  @override
  Widget build(BuildContext context) {
    return ListView.builder(
      physics: const AlwaysScrollableScrollPhysics(),
      itemCount: 3,
      itemBuilder: (context, index) {
        return Padding(
          padding: const EdgeInsets.only(bottom: 16),
          child: GigvoraCard(
            child: Column(
              crossAxisAlignment: CrossAxisAlignment.start,
              children: [
                Container(
                  height: 12,
                  width: 160,
                  decoration: BoxDecoration(
                    color: const Color(0xFFE2E8F0),
                    borderRadius: BorderRadius.circular(8),
                  ),
                ),
                const SizedBox(height: 12),
                Container(
                  height: 16,
                  width: double.infinity,
                  decoration: BoxDecoration(
                    color: const Color(0xFFE2E8F0),
                    borderRadius: BorderRadius.circular(8),
                  ),
                ),
                const SizedBox(height: 12),
                Container(
                  height: 16,
                  width: MediaQuery.of(context).size.width * 0.7,
                  decoration: BoxDecoration(
                    color: const Color(0xFFE2E8F0),
                    borderRadius: BorderRadius.circular(8),
                  ),
                ),
                const SizedBox(height: 24),
                Container(
                  height: 40,
                  width: 140,
                  decoration: BoxDecoration(
                    color: const Color(0xFFE2E8F0),
                    borderRadius: BorderRadius.circular(999),
                  ),
                ),
              ],
            ),
          ),
        );
      },
    );
  }
}<|MERGE_RESOLUTION|>--- conflicted
+++ resolved
@@ -73,26 +73,20 @@
   final Set<String> _selectedTagSlugs = <String>{};
   bool _defaultsApplied = false;
 
-<<<<<<< HEAD
   bool get _isGigCategory => widget.category == OpportunityCategory.gig;
   bool get _showVolunteerFilters => widget.category == OpportunityCategory.volunteering;
-=======
   bool get _isVolunteerCategory => widget.category == OpportunityCategory.volunteering;
->>>>>>> 0d39832d
 
   @override
   void initState() {
     super.initState();
     _searchController = TextEditingController();
-<<<<<<< HEAD
     final controller = ref.read(opportunityControllerProvider(widget.category).notifier);
     if (_isGigCategory) {
       controller.setIncludeFacets(true);
     }
     if (_showVolunteerFilters) {
-=======
     if (_isVolunteerCategory) {
->>>>>>> 0d39832d
       WidgetsBinding.instance.addPostFrameCallback((_) {
         if (_defaultsApplied) {
           return;
@@ -142,7 +136,6 @@
         });
       }
     }
-<<<<<<< HEAD
     if (_isGigCategory) {
       final availableSlugs = tagOptions.map((option) => option.slug).toSet();
       final validTags = _selectedTagSlugs.where(availableSlugs.contains).toSet();
@@ -157,10 +150,8 @@
         });
       }
     }
-=======
 
     final filtersActive = _remoteOnly || _freshness != '30d' || _selectedOrganizations.isNotEmpty;
->>>>>>> 0d39832d
     final gigSignals = widget.category == OpportunityCategory.gig ? _deriveGigSignals(items) : null;
 
     return Column(
@@ -223,14 +214,11 @@
               enabledBorder: OutlineInputBorder(
                 borderRadius: BorderRadius.circular(28),
                 borderSide: BorderSide(color: colorScheme.outlineVariant.withOpacity(0.4)),
-<<<<<<< HEAD
-=======
                 borderSide: BorderSide(color: colorScheme.outlineVariant.withOpacity(0.3)),
               ),
               enabledBorder: OutlineInputBorder(
                 borderRadius: BorderRadius.circular(28),
                 borderSide: BorderSide(color: colorScheme.outlineVariant.withOpacity(0.3)),
->>>>>>> 0d39832d
               ),
               focusedBorder: OutlineInputBorder(
                 borderRadius: BorderRadius.circular(28),
@@ -345,10 +333,7 @@
                                         children: meta
                                             .map(
                                               (entry) => Chip(
-<<<<<<< HEAD
-=======
                                                 backgroundColor: colorScheme.primary.withOpacity(0.08),
->>>>>>> 0d39832d
                                                 label: Text(entry),
                                                 labelStyle: theme.textTheme.labelSmall?.copyWith(
                                                   color: colorScheme.primary,
@@ -429,7 +414,6 @@
   }
 
   void _applyFilters(OpportunityController controller) {
-<<<<<<< HEAD
     if (_showVolunteerFilters) {
       controller.setFilters({
         'isRemote': _remoteOnly ? true : null,
@@ -451,13 +435,11 @@
     }
 
     controller.setFilters(null);
-=======
     controller.updateFilters({
       'isRemote': _remoteOnly ? true : null,
       'updatedWithin': _freshness == 'all' ? null : _freshness,
       'organizations': _selectedOrganizations.isEmpty ? null : _selectedOrganizations.toList(growable: false),
     });
->>>>>>> 0d39832d
   }
 
   List<String> _buildMeta(OpportunitySummary item) {
@@ -466,11 +448,8 @@
         return [
           if ((item.location ?? '').isNotEmpty) item.location!,
           if ((item.employmentType ?? '').isNotEmpty) item.employmentType!,
-<<<<<<< HEAD
           if (item.isRemote) 'Remote',
-=======
           if (item.isRemote == true) 'Remote',
->>>>>>> 0d39832d
         ];
       case OpportunityCategory.gig:
         return [
@@ -490,10 +469,7 @@
       case OpportunityCategory.volunteering:
         return [
           if ((item.organization ?? '').isNotEmpty) item.organization!,
-<<<<<<< HEAD
-=======
           if (item.isRemote == true) 'Remote friendly',
->>>>>>> 0d39832d
           if (item.isRemote) 'Remote friendly',
           if ((item.location ?? '').isNotEmpty) item.location!,
         ];
