--- conflicted
+++ resolved
@@ -103,7 +103,6 @@
     final state = ref.watch(opportunityControllerProvider(widget.category));
     final controller = ref.read(opportunityControllerProvider(widget.category).notifier);
     final items = state.data?.items ?? const <OpportunitySummary>[];
-<<<<<<< HEAD
     final organizationOptions = _showVolunteerFilters
         ? items
             .map((item) => item.organization?.trim())
@@ -127,14 +126,11 @@
         });
       }
     }
-=======
     final gigSignals = widget.category == OpportunityCategory.gig ? _deriveGigSignals(items) : null;
->>>>>>> 72c64e35
 
     return Column(
       crossAxisAlignment: CrossAxisAlignment.start,
       children: [
-<<<<<<< HEAD
         if (_showVolunteerFilters)
           _VolunteerFilterCard(
             searchController: _searchController,
@@ -186,7 +182,6 @@
               hintText: widget.searchPlaceholder,
               prefixIcon: const Icon(Icons.search),
               border: OutlineInputBorder(borderRadius: BorderRadius.circular(28)),
-=======
         TextField(
           controller: _searchController,
           textInputAction: TextInputAction.search,
@@ -210,16 +205,12 @@
             focusedBorder: OutlineInputBorder(
               borderRadius: BorderRadius.circular(28),
               borderSide: BorderSide(color: colorScheme.primary.withOpacity(0.6)),
->>>>>>> 72c64e35
-            ),
-          ),
-<<<<<<< HEAD
+            ),
+          ),
           const SizedBox(height: 16),
         ],
-=======
         ),
         const SizedBox(height: 16),
->>>>>>> 72c64e35
         if (state.fromCache && !state.loading)
           const _StatusBanner(
             icon: Icons.offline_bolt,
@@ -415,12 +406,10 @@
         ];
       case OpportunityCategory.volunteering:
         return [
-<<<<<<< HEAD
           item.organization,
           if (item.isRemote) 'Remote friendly',
           item.location,
         ].whereType<String>().where((value) => value.isNotEmpty).toList();
-=======
           if ((item.organization ?? '').isNotEmpty) item.organization!,
           if ((item.location ?? '').isNotEmpty) item.location!,
         ];
@@ -430,7 +419,6 @@
   _GigSignals _deriveGigSignals(List<OpportunitySummary> items) {
     if (items.isEmpty) {
       return const _GigSignals(total: 0, fresh: 0, remoteFriendly: 0);
->>>>>>> 72c64e35
     }
     final now = DateTime.now();
     var fresh = 0;
