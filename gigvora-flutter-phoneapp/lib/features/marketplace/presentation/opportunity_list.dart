import 'package:flutter/material.dart';
import 'package:flutter_riverpod/flutter_riverpod.dart';
import 'package:gigvora_foundation/gigvora_foundation.dart';
import '../../../theme/widgets.dart';
import '../application/opportunity_controller.dart';
import '../data/models/opportunity.dart';

class OpportunityListScreen extends ConsumerWidget {
  const OpportunityListScreen({
    super.key,
    required this.category,
    required this.title,
    required this.subtitle,
    required this.ctaLabel,
    required this.searchPlaceholder,
    required this.emptyDefaultMessage,
    required this.emptySearchMessage,
    this.actions,
  });

  final OpportunityCategory category;
  final String title;
  final String subtitle;
  final String ctaLabel;
  final String searchPlaceholder;
  final String emptyDefaultMessage;
  final String emptySearchMessage;
  final List<Widget>? actions;

  @override
  Widget build(BuildContext context, WidgetRef ref) {
    return GigvoraScaffold(
      title: title,
      subtitle: subtitle,
      body: OpportunityListView(
        category: category,
        ctaLabel: ctaLabel,
        searchPlaceholder: searchPlaceholder,
        emptyDefaultMessage: emptyDefaultMessage,
        emptySearchMessage: emptySearchMessage,
      ),
    );
  }
}

class OpportunityListView extends ConsumerStatefulWidget {
  const OpportunityListView({
    super.key,
    required this.category,
    required this.ctaLabel,
    required this.searchPlaceholder,
    required this.emptyDefaultMessage,
    required this.emptySearchMessage,
  });

  final OpportunityCategory category;
  final String ctaLabel;
  final String searchPlaceholder;
  final String emptyDefaultMessage;
  final String emptySearchMessage;

  @override
  ConsumerState<OpportunityListView> createState() => _OpportunityListViewState();
}

class _OpportunityListViewState extends ConsumerState<OpportunityListView> {
  late final TextEditingController _searchController;

  @override
  void initState() {
    super.initState();
    _searchController = TextEditingController();
  }

  @override
  void dispose() {
    _searchController.dispose();
    super.dispose();
  }

  @override
  Widget build(BuildContext context) {
    final state = ref.watch(opportunityControllerProvider(widget.category));
    final controller = ref.read(opportunityControllerProvider(widget.category).notifier);
    final items = state.data?.items ?? const <OpportunitySummary>[];

<<<<<<< HEAD
    return Column(
      crossAxisAlignment: CrossAxisAlignment.start,
      children: [
        TextField(
          controller: _searchController,
          textInputAction: TextInputAction.search,
          decoration: InputDecoration(
            hintText: widget.searchPlaceholder,
            prefixIcon: const Icon(Icons.search),
            border: OutlineInputBorder(borderRadius: BorderRadius.circular(28)),
=======
    return GigvoraScaffold(
      title: widget.title,
      subtitle: widget.subtitle,
      actions: widget.actions,
      body: Column(
        crossAxisAlignment: CrossAxisAlignment.start,
        children: [
          TextField(
            controller: _searchController,
            textInputAction: TextInputAction.search,
            decoration: InputDecoration(
              hintText: widget.searchPlaceholder,
              prefixIcon: const Icon(Icons.search),
              border: OutlineInputBorder(borderRadius: BorderRadius.circular(28)),
            ),
            onChanged: controller.updateQuery,
>>>>>>> 9e2bd129
          ),
          onChanged: controller.updateQuery,
        ),
        const SizedBox(height: 16),
        if (state.fromCache && !state.loading)
          _StatusBanner(
            icon: Icons.offline_bolt,
            background: const Color(0xFFFEF3C7),
            foreground: const Color(0xFF92400E),
            message: 'Showing cached results while we reconnect.',
          ),
        if (state.hasError && !state.loading)
          _StatusBanner(
            icon: Icons.error_outline,
            background: const Color(0xFFFEE2E2),
            foreground: const Color(0xFFB91C1C),
            message: 'Unable to sync the latest results. Pull to refresh to retry.',
          ),
        if (state.lastUpdated != null)
          Padding(
            padding: const EdgeInsets.only(bottom: 16),
            child: Text(
              'Last updated ${formatRelativeTime(state.lastUpdated!)}',
              style: Theme.of(context)
                  .textTheme
                  .bodySmall
                  ?.copyWith(color: Theme.of(context).colorScheme.onSurfaceVariant),
            ),
          ),
        Expanded(
          child: RefreshIndicator(
            onRefresh: controller.refresh,
            child: state.loading && items.isEmpty
                ? const _OpportunitySkeleton()
                : items.isEmpty
                    ? ListView(
                        physics: const AlwaysScrollableScrollPhysics(),
                        children: [
                          const SizedBox(height: 80),
                          GigvoraCard(
                            child: Text(
                              _searchController.text.isEmpty
                                  ? widget.emptyDefaultMessage
                                  : widget.emptySearchMessage,
                              style: Theme.of(context).textTheme.bodyMedium,
                            ),
                          ),
                        ],
                      )
                    : ListView.separated(
                        physics: const AlwaysScrollableScrollPhysics(),
                        itemCount: items.length,
                        separatorBuilder: (_, __) => const SizedBox(height: 16),
                        itemBuilder: (context, index) {
                          final item = items[index];
                          final meta = _buildMeta(item);
                          return GigvoraCard(
                            child: Column(
                              crossAxisAlignment: CrossAxisAlignment.start,
                              children: [
                                Row(
                                  mainAxisAlignment: MainAxisAlignment.spaceBetween,
                                  children: [
                                    Expanded(
                                      child: Wrap(
                                        spacing: 8,
                                        runSpacing: 4,
                                        children: meta
                                            .map(
                                              (entry) => Chip(
                                                backgroundColor: const Color(0xFFE0F2FE),
                                                label: Text(entry),
                                              ),
                                            )
                                            .toList(),
                                      ),
                                    ),
                                    const SizedBox(width: 8),
                                    Text(
                                      'Updated ${formatRelativeTime(item.updatedAt)}',
                                      style: Theme.of(context)
                                          .textTheme
                                          .bodySmall
                                          ?.copyWith(color: Theme.of(context).colorScheme.onSurfaceVariant),
                                    ),
                                  ],
                                ),
                                const SizedBox(height: 12),
                                Text(item.title, style: Theme.of(context).textTheme.titleMedium),
                                const SizedBox(height: 8),
                                Text(
                                  item.description,
                                  maxLines: 4,
                                  overflow: TextOverflow.ellipsis,
                                  style: Theme.of(context).textTheme.bodyMedium,
                                ),
                                const SizedBox(height: 16),
                                Align(
                                  alignment: Alignment.centerLeft,
                                  child: ElevatedButton(
                                    onPressed: () => controller.recordPrimaryCta(item),
                                    child: Text(widget.ctaLabel),
                                  ),
                                ),
                              ],
                            ),
                          );
                        },
                      ),
          ),
        ),
      ],
    );
  }

  List<String> _buildMeta(OpportunitySummary item) {
    switch (widget.category) {
      case OpportunityCategory.job:
        return [item.location, item.employmentType].whereType<String>().where((value) => value.isNotEmpty).toList();
      case OpportunityCategory.gig:
        return [item.budget, item.duration].whereType<String>().where((value) => value.isNotEmpty).toList();
      case OpportunityCategory.project:
        return [item.status, item.location].whereType<String>().where((value) => value.isNotEmpty).toList();
      case OpportunityCategory.launchpad:
        return [item.track].whereType<String>().where((value) => value.isNotEmpty).toList();
      case OpportunityCategory.volunteering:
        return [item.organization, item.location].whereType<String>().where((value) => value.isNotEmpty).toList();
    }
  }
}

class _StatusBanner extends StatelessWidget {
  const _StatusBanner({
    required this.icon,
    required this.background,
    required this.foreground,
    required this.message,
  });

  final IconData icon;
  final Color background;
  final Color foreground;
  final String message;

  @override
  Widget build(BuildContext context) {
    return Container(
      margin: const EdgeInsets.only(bottom: 16),
      padding: const EdgeInsets.all(12),
      decoration: BoxDecoration(
        color: background,
        borderRadius: BorderRadius.circular(16),
      ),
      child: Row(
        children: [
          Icon(icon, color: foreground),
          const SizedBox(width: 12),
          Expanded(
            child: Text(
              message,
              style: Theme.of(context)
                  .textTheme
                  .bodyMedium
                  ?.copyWith(color: foreground),
            ),
          ),
        ],
      ),
    );
  }
}

class _OpportunitySkeleton extends StatelessWidget {
  const _OpportunitySkeleton();

  @override
  Widget build(BuildContext context) {
    return ListView.builder(
      physics: const AlwaysScrollableScrollPhysics(),
      itemCount: 3,
      itemBuilder: (context, index) {
        return Padding(
          padding: const EdgeInsets.only(bottom: 16),
          child: GigvoraCard(
            child: Column(
              crossAxisAlignment: CrossAxisAlignment.start,
              children: [
                Container(
                  height: 12,
                  width: 160,
                  decoration: BoxDecoration(
                    color: const Color(0xFFE2E8F0),
                    borderRadius: BorderRadius.circular(8),
                  ),
                ),
                const SizedBox(height: 12),
                Container(
                  height: 16,
                  width: double.infinity,
                  decoration: BoxDecoration(
                    color: const Color(0xFFE2E8F0),
                    borderRadius: BorderRadius.circular(8),
                  ),
                ),
                const SizedBox(height: 8),
                Container(
                  height: 14,
                  width: MediaQuery.of(context).size.width * 0.7,
                  decoration: BoxDecoration(
                    color: const Color(0xFFE2E8F0),
                    borderRadius: BorderRadius.circular(8),
                  ),
                ),
                const SizedBox(height: 8),
                Container(
                  height: 36,
                  width: 140,
                  decoration: BoxDecoration(
                    color: const Color(0xFFE2E8F0),
                    borderRadius: BorderRadius.circular(24),
                  ),
                ),
              ],
            ),
          ),
        );
      },
    );
  }
}<|MERGE_RESOLUTION|>--- conflicted
+++ resolved
@@ -84,7 +84,6 @@
     final controller = ref.read(opportunityControllerProvider(widget.category).notifier);
     final items = state.data?.items ?? const <OpportunitySummary>[];
 
-<<<<<<< HEAD
     return Column(
       crossAxisAlignment: CrossAxisAlignment.start,
       children: [
@@ -95,7 +94,6 @@
             hintText: widget.searchPlaceholder,
             prefixIcon: const Icon(Icons.search),
             border: OutlineInputBorder(borderRadius: BorderRadius.circular(28)),
-=======
     return GigvoraScaffold(
       title: widget.title,
       subtitle: widget.subtitle,
@@ -112,7 +110,6 @@
               border: OutlineInputBorder(borderRadius: BorderRadius.circular(28)),
             ),
             onChanged: controller.updateQuery,
->>>>>>> 9e2bd129
           ),
           onChanged: controller.updateQuery,
         ),
