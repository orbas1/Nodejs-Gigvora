--- conflicted
+++ resolved
@@ -2,12 +2,9 @@
 import 'package:flutter_riverpod/flutter_riverpod.dart';
 
 import '../../../theme/widgets.dart';
-<<<<<<< HEAD
 import '../application/session_controller.dart';
 import '../domain/session.dart';
-=======
 import '../data/auth_repository.dart';
->>>>>>> bd5858dd
 
 class CompanyRegisterScreen extends ConsumerStatefulWidget {
   const CompanyRegisterScreen({super.key});
@@ -54,7 +51,6 @@
     super.dispose();
   }
 
-<<<<<<< HEAD
   RoleDashboard _buildCompanyDashboard(String workspaceName) {
     final organisation = workspaceName.isEmpty ? 'your company' : workspaceName;
     return RoleDashboard(
@@ -214,7 +210,6 @@
     _emailController.clear();
     _teamSizeController.clear();
     _locationController.clear();
-=======
   Future<void> _submit() async {
     if (!(_formKey.currentState?.validate() ?? false)) {
       return;
@@ -288,7 +283,6 @@
         });
       }
     });
->>>>>>> bd5858dd
   }
 
   @override
