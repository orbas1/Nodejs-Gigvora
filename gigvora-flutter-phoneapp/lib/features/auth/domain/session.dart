--- conflicted
+++ resolved
@@ -47,15 +47,12 @@
   final String email;
   final String location;
   final String? avatarSeed;
-<<<<<<< HEAD
   final String profileId;
-=======
   final int? id;
   final int? userId;
   final int? memberId;
   final int? accountId;
   final String userType;
->>>>>>> 00a349ea
   final List<String> memberships;
   final String activeMembership;
   final Map<String, RoleDashboard> dashboards;
@@ -139,11 +136,8 @@
       title: title,
       email: email,
       location: location,
-<<<<<<< HEAD
       profileId: profileId,
-=======
       userType: userType,
->>>>>>> 00a349ea
       avatarSeed: avatarSeed,
       memberships: nextMemberships,
       activeMembership: activeExists ? nextActive : nextMemberships.first,
