--- conflicted
+++ resolved
@@ -109,11 +109,8 @@
       email: 'lena.fields@gigvora.com',
       location: 'Berlin, Germany',
       avatarSeed: 'Lena Fields',
-<<<<<<< HEAD
-=======
       memberships: const ['user', 'freelancer', 'agency', 'company'],
       memberships: const ['user', 'freelancer', 'agency', 'headhunter'],
->>>>>>> b3ba8b2b
       memberships: const ['user', 'freelancer', 'agency', 'admin'],
       activeMembership: 'user',
       userType: 'freelancer',
