import 'package:flutter/material.dart';

class SessionState {
  const SessionState._(this.session);

  const SessionState.unauthenticated() : this._(null);

  const SessionState.authenticated(UserSession session) : this._(session);

  final UserSession? session;

  bool get isAuthenticated => session != null;

  int? get actorId => session?.actorId;
}

class UserSession {
  const UserSession({
    this.id,
    this.userId,
    this.memberId,
    this.accountId,
    required this.id,
    required this.name,
    required this.title,
    required this.email,
    required this.location,
    required this.memberships,
    required this.activeMembership,
    required this.dashboards,
    required this.userType,
    this.avatarSeed,
    this.connections = 0,
    this.followers = 0,
    this.companies = const <String>[],
    this.agencies = const <String>[],
    this.accessToken,
    this.refreshToken,
    this.tokenExpiresAt,
    this.twoFactorEnabled = true,
  }) : assert(memberships.isNotEmpty, 'memberships cannot be empty');

  final int id;
  final String name;
  final String title;
  final String email;
  final String location;
  final String? avatarSeed;
  final int? id;
  final int? userId;
  final int? memberId;
  final int? accountId;
  final String userType;
  final List<String> memberships;
  final String activeMembership;
  final Map<String, RoleDashboard> dashboards;
  final int connections;
  final int followers;
  final List<String> companies;
  final List<String> agencies;
  final String? accessToken;
  final String? refreshToken;
  final DateTime? tokenExpiresAt;
  final bool twoFactorEnabled;

  static const Map<String, String> roleLabels = {
    'user': 'User & Job Seeker',
    'freelancer': 'Freelancer',
    'agency': 'Agency',
    'company': 'Company',
    'headhunter': 'Headhunter',
    'mentor': 'Mentor',
    'admin': 'Admin',
  };

  RoleDashboard? dashboardFor(String role) => dashboards[role];

  String roleLabel(String role) => roleLabels[role] ?? role;

  int? get actorId {
    final candidates = [userId, id, memberId, accountId];
    for (final candidate in candidates) {
      if (candidate != null && candidate > 0) {
        return candidate;
      }
    }
    return null;
  }

  UserSession copyWith({
    String? activeMembership,
    List<String>? memberships,
    Map<String, RoleDashboard>? dashboards,
    int? id,
    int? userId,
    int? memberId,
    int? accountId,
    String? accessToken,
    String? refreshToken,
    DateTime? tokenExpiresAt,
    bool? twoFactorEnabled,
  }) {
    final nextMemberships = memberships ?? this.memberships;
    final nextActive = activeMembership ?? this.activeMembership;
    final activeExists = nextMemberships.contains(nextActive);
    return UserSession(
      id: id ?? this.id,
      userId: userId ?? this.userId,
      memberId: memberId ?? this.memberId,
      accountId: accountId ?? this.accountId,
      id: id,
      name: name,
      title: title,
      email: email,
      location: location,
      userType: userType,
      avatarSeed: avatarSeed,
      memberships: nextMemberships,
      activeMembership: activeExists ? nextActive : nextMemberships.first,
      dashboards: dashboards ?? this.dashboards,
      connections: connections,
      followers: followers,
      companies: companies,
      agencies: agencies,
      accessToken: accessToken ?? this.accessToken,
      refreshToken: refreshToken ?? this.refreshToken,
      tokenExpiresAt: tokenExpiresAt ?? this.tokenExpiresAt,
      twoFactorEnabled: twoFactorEnabled ?? this.twoFactorEnabled,
    );
  }

  static UserSession demo() {
    return UserSession(
      id: 2,
      userId: 2,
      memberId: 2002,
      id: 1,
      name: 'Lena Fields',
      title: 'Product Designer',
      email: 'lena.fields@gigvora.com',
      location: 'Berlin, Germany',
      avatarSeed: 'Lena Fields',
      memberships: const ['user', 'freelancer', 'agency', 'company'],
<<<<<<< HEAD
=======
      memberships: const ['user', 'freelancer', 'agency', 'headhunter'],
      memberships: const ['user', 'freelancer', 'agency', 'admin'],
>>>>>>> 53a341b7
      activeMembership: 'user',
      userType: 'freelancer',
      followers: 1280,
      connections: 324,
      companies: const ['Gigvora Labs', 'Atlas Studios'],
      agencies: const ['Northshore Creative'],
      twoFactorEnabled: true,
      dashboards: const {
        'user': RoleDashboard(
          role: 'user',
          heroTitle: 'User & Job Seeker Command Center',
          heroSubtitle:
              'Monitor applications, interviews, documents, and collaborations with enterprise-grade orchestration.',
          metrics: [
            DashboardMetric(label: 'Total applications', value: '48', trend: '▲ 6 this quarter'),
            DashboardMetric(label: 'Active pipeline', value: '14 live', trend: 'SLA windows green'),
            DashboardMetric(label: 'Interviews scheduled', value: '5 upcoming', trend: 'Next: Tue 09:00'),
            DashboardMetric(label: 'Documents uploaded', value: '18 assets', trend: 'CVs & case studies ready'),
          ],
          sections: [
            DashboardSection(
              title: 'Career pipeline automation',
              subtitle: 'Kanban governance, SLA nudges, and offer workflows stay in sync.',
              highlights: [
                '82% of opportunities progressing on schedule across five stages.',
                'Two proactive reminders prepared for interview follow-ups.',
                'Offer vault flagged one comp review for Friday’s negotiation huddle.',
              ],
              icon: Icons.track_changes,
              accentColor: Color(0xFF2563EB),
            ),
            DashboardSection(
              title: 'Document studio spotlight',
              subtitle: 'Templates, transcripts, and brand hubs export-ready in seconds.',
              highlights: [
                'Portfolio hub features 6 hero projects and 12 testimonials.',
                'AI resume audit recommends sharpening leadership narrative.',
                'One-click export to PDF, Notion, and web profile is primed.',
              ],
              icon: Icons.description_outlined,
              accentColor: Color(0xFF0EA5E9),
            ),
            DashboardSection(
              title: 'Insights & network',
              subtitle: 'Relationship heat-maps and accountability rituals keep momentum.',
              highlights: [
                'Atlas Studios warmed up after last week’s product jam session.',
                '3 pending mentor intros surfaced in the connections CRM.',
                'Talent intelligence benchmarks refreshed against design market peers.',
              ],
              icon: Icons.groups_3,
              accentColor: Color(0xFF7C3AED),
            ),
          ],
          actions: [
            DashboardAction(label: 'Run follow-up queue', description: 'Trigger nudges for recruiters awaiting updates.'),
            DashboardAction(label: 'Generate CV refresh', description: 'Roll latest portfolio wins into the enterprise CV suite.'),
          ],
        ),
        'freelancer': RoleDashboard(
          role: 'freelancer',
          heroTitle: 'Freelancer mission control',
          heroSubtitle:
              'Operate gigs, growth, finance, and reputation with enterprise-grade telemetry across every engagement.',
          metrics: [
            DashboardMetric(label: 'Trustscore', value: '96 / 100', trend: '▲ 2.1 vs last month'),
            DashboardMetric(label: 'Reviews', value: '182', trend: '4 new this week'),
            DashboardMetric(label: 'Active jobs', value: '7', trend: '2 in kickoff'),
            DashboardMetric(label: 'Gig orders', value: '11', trend: '3 awaiting QA'),
          ],
          sections: [
            DashboardSection(
              title: 'Operations HQ',
              subtitle: 'Sprint boards, QA automation, and live workstream telemetry.',
              highlights: [
                'Velocity up 12% after automating stand-ups and QA gates.',
                'Ops board shows 18 tasks cleared across four engagements this week.',
                'Client pulse checks flagged one relationship that needs proactive outreach.',
              ],
              icon: Icons.dashboard_customize,
              accentColor: Color(0xFF0EA5E9),
            ),
            DashboardSection(
              title: 'Opportunity radar',
              subtitle: 'Hand-picked gigs, referrals, and launchpad challenges ready for action.',
              highlights: [
                'Priority brief: Product design sprint for Horizon Labs with a $24K retainer.',
                'Two shortlist invitations waiting in the pipeline for follow-up.',
                'Launchpad challenge closes in 3 days—reward tier already unlocked.',
              ],
              icon: Icons.radar,
              accentColor: Color(0xFF22C55E),
            ),
            DashboardSection(
              title: 'Storytelling stack',
              subtitle: 'Content studio assets prime pitches and renewals.',
              highlights: [
                'New hero banner deployed for SaaS growth campaigns across three landing pages.',
                'Client testimonials auto-synced to community profile and proposal templates.',
                'Three video snippets ready for social proof drops this week.',
              ],
              icon: Icons.auto_stories,
              accentColor: Color(0xFFF97316),
            ),
            DashboardSection(
              title: 'Finance & compliance',
              subtitle: 'Cash flow, contract renewals, and reputation telemetry.',
              highlights: [
                'Revenue pacing 18% ahead of target with two retainers in negotiation.',
                'All MSAs and NDAs verified—next renewal checkpoint in 12 days.',
                'Reputation engine shows 4.9/5 NPS with zero open disputes.',
              ],
              icon: Icons.account_balance,
              accentColor: Color(0xFF6366F1),
            ),
          ],
          actions: [
            DashboardAction(label: 'Send client pulse update', description: 'Share milestone recap for the Gigvora Labs engagement.'),
            DashboardAction(label: 'Polish launchpad pitch deck', description: 'Integrate the newest conversion case study slides.'),
            DashboardAction(label: 'Review compliance locker', description: 'Confirm NDAs and insurance certificates before renewals.'),
          ],
        ),
        'agency': RoleDashboard(
          role: 'agency',
          heroTitle: 'Agency collaboration cockpit',
          heroSubtitle: 'Synchronise rosters, briefs, and partner feedback in real time.',
          metrics: [
            DashboardMetric(label: 'Active retainers', value: '4', trend: 'Stable pipelines'),
            DashboardMetric(label: 'Bench strength', value: '12 experts', trend: 'Across 5 disciplines'),
            DashboardMetric(label: 'Avg fulfilment', value: '92%', trend: '▲ SLA confidence'),
            DashboardMetric(label: 'Partner NPS', value: '4.6/5', trend: 'Trusted alliances'),
          ],
          sections: [
            DashboardSection(
              title: 'Collaboration rooms',
              subtitle: 'Cross-functional squads ready for co-delivery.',
              highlights: [
                'Content guild tackling 3 concurrent brand sprints.',
                'Ops handshake with Northshore Creative finalised.',
                'Shared retrospectives highlight 2 workflow tweaks.',
              ],
              icon: Icons.handshake,
              accentColor: Color(0xFFEC4899),
            ),
            DashboardSection(
              title: 'Talent placement radar',
              subtitle: 'Opportunities matched to bench availability in seconds.',
              highlights: [
                'Product strategist shortlist sent to Atlas Studios.',
                'New lead from Gigvora Marketplace tagged for review.',
                'Volunteering micro-squad assembled for Impact Labs.',
              ],
              icon: Icons.how_to_reg,
              accentColor: Color(0xFF6366F1),
            ),
            DashboardSection(
              title: 'Insights & finance',
              subtitle: 'Margin tracking and billing ready for partner syncs.',
              highlights: [
                'Forecast predicts +15% revenue in next sprint.',
                'Two invoices awaiting approval—auto reminders queued.',
                'Cash flow dashboard signals healthy runway.',
              ],
              icon: Icons.insights,
              accentColor: Color(0xFF14B8A6),
            ),
          ],
          actions: [
            DashboardAction(label: 'Kick off partner retro', description: 'Review shared wins with Atlas Studios leadership.'),
            DashboardAction(label: 'Update availability matrix', description: 'Sync talent roster before Monday planning.'),
            DashboardAction(
              label: 'Launch brand page',
              description: 'Publish a fresh company or program page to boost Explorer visibility.',
            ),
          ],
        ),
        'admin': RoleDashboard(
          role: 'admin',
          heroTitle: 'Admin control tower',
          heroSubtitle: 'Monitor trust, campaign coverage, and monetisation signals.',
          metrics: [
            DashboardMetric(label: 'Live campaigns', value: '24', trend: '▲ 3 this week'),
            DashboardMetric(label: 'Active disputes', value: '6', trend: '▼ improving'),
            DashboardMetric(label: 'Escrow volume', value: '1.8M USD', trend: '↑ strong'),
            DashboardMetric(label: 'Support backlog', value: '12', trend: '→ steady'),
          ],
          sections: [
            DashboardSection(
              title: 'Trust & operations',
              subtitle: 'Keep disputes, compliance, and support SLAs on track.',
              highlights: [
                'Escrow release queue cleared ahead of payroll batches.',
                'Compliance alerts down 14% after verification sprint.',
                'Support first-response holding at 8 minutes network-wide.',
              ],
              icon: Icons.shield_moon_outlined,
              accentColor: Color(0xFF2563EB),
            ),
            DashboardSection(
              title: 'Gigvora ads',
              subtitle: 'Review surface coverage, targeting gaps, and creative freshness.',
              highlights: [
                'Global dashboard coverage at 96% with fresh hero video.',
                'Company portals need two new creatives for onboarding runs.',
                'Volunteer hub placements scored 4.6 quality rating.',
              ],
              icon: Icons.campaign_outlined,
              accentColor: Color(0xFF1E3A8A),
            ),
          ],
          actions: const [
            DashboardAction(
              label: 'Open Gigvora Ads console',
              description: 'Review placements, targeting telemetry, and recommendations.',
            ),
          ],
        ),
        'headhunter': RoleDashboard(
          role: 'headhunter',
          heroTitle: 'Headhunter command centre',
          heroSubtitle: 'Command mandates, pipelines, and client expectations with confidence.',
          metrics: [
            DashboardMetric(label: 'Active mandates', value: '12', trend: '▲ 2 this month'),
            DashboardMetric(label: 'Pipeline value', value: '\$1.8M', trend: '▲ 14% QoQ'),
            DashboardMetric(label: 'Avg days in stage', value: '6.4', trend: '→ on target'),
            DashboardMetric(label: 'Client NPS', value: '4.7/5', trend: 'Trusted partner'),
          ],
          sections: [
            DashboardSection(
              title: 'Pipeline health',
              subtitle: 'Stage velocity, conversion rates, and automation guardrails.',
              highlights: [
                'Discovery to shortlist conversion holding at 42%.',
                'Two offers pending with enterprise design and data mandates.',
                'AI enrichment unlocked 18 fresh outreach targets.',
              ],
              icon: Icons.timeline,
              accentColor: Color(0xFF2563EB),
            ),
            DashboardSection(
              title: 'Client partnership spotlight',
              subtitle: 'Retainers, renewals, and portal engagement signals.',
              highlights: [
                'Atlas Studios renewal due in 18 days—prep success fee brief.',
                'Shared portal engagement up 23% after last briefing.',
                'Issue desk clear—no escalations awaiting action.',
              ],
              icon: Icons.handshake,
              accentColor: Color(0xFF0EA5E9),
            ),
            DashboardSection(
              title: 'Outreach operations',
              subtitle: 'Sequenced campaigns and pass-on collaborations ready to scale.',
              highlights: [
                'Warm introductions campaign running at 68% reply rate.',
                'Compliance centre cleared 5 pending consent requests.',
                'Two partner agencies awaiting feedback on pass-on matches.',
              ],
              icon: Icons.send,
              accentColor: Color(0xFFF59E0B),
            ),
          ],
          actions: [
            DashboardAction(
              label: 'Refresh mandate scorecard',
              description: 'Align client reporting ahead of Tuesday status review.',
            ),
            DashboardAction(
              label: 'Schedule outreach stand-up',
              description: 'Sync prioritised sequences with sourcing leads.',
            ),
          ],
        ),
        'company': RoleDashboard(
          role: 'company',
          heroTitle: 'Company talent acquisition hub',
          heroSubtitle:
              'Monitor requisitions, interviews, offers, and partner performance with enterprise guardrails.',
          metrics: [
            DashboardMetric(label: 'Open requisitions', value: '48', trend: '▲ 6 net new'),
            DashboardMetric(label: 'Active candidates', value: '1,260', trend: 'Pipeline steady'),
            DashboardMetric(label: 'Upcoming interviews', value: '32', trend: 'Next: Wed 14:00'),
            DashboardMetric(label: 'Offer win rate', value: '78%', trend: '▲ 5 pts'),
            DashboardMetric(label: 'Candidate NPS', value: '4.6/5', trend: 'Satisfaction green'),
            DashboardMetric(label: 'Open alerts', value: '2', trend: '▼ Cleared 3 today'),
          ],
          sections: [
            DashboardSection(
              title: 'Hiring overview',
              subtitle: 'Velocity, diversity, and governance signals for every requisition.',
              highlights: [
                'Average time to decision sits at 18 days with SLA green.',
                'Diversity representation index tracking at 1.04 across funnel.',
                'Two medium-severity compliance alerts require review this week.',
              ],
              icon: Icons.bar_chart_rounded,
              accentColor: const Color(0xFF2563EB),
            ),
            DashboardSection(
              title: 'Sourcing intelligence',
              subtitle: 'Campaign ROI, nurture cadences, and partner pipelines.',
              highlights: [
                'Referral campaigns delivering 32% of qualified interviews.',
                'Headhunter briefs on track with 11 submissions awaiting review.',
                'Applicant nurture flows triggered 540 follow-ups this month.',
              ],
              icon: Icons.public,
              accentColor: const Color(0xFF0EA5E9),
            ),
            DashboardSection(
              title: 'Experience & governance',
              subtitle: 'Interview automation, offer bridge, and care centre coverage.',
              highlights: [
                'Scheduler coverage at 92% with auto-reminders live for panels.',
                'Offer bridge shows 5 approvals pending; average start in 21 days.',
                'Candidate care centre resolved 18 tickets with 2 escalations open.',
              ],
              icon: Icons.verified_user,
              accentColor: const Color(0xFF22C55E),
            ),
          ],
          actions: [
            DashboardAction(
              label: 'Review networking insights',
              description: 'Validate attendance controls before Friday sessions.',
            ),
            DashboardAction(
              label: 'Publish new employer story',
              description: 'Showcase culture wins to boost campaign conversion.',
            ),
          ],
        ),
        'admin': RoleDashboard(
          role: 'admin',
          heroTitle: 'Workspace governance HQ',
          heroSubtitle: 'Oversee community health, approvals, and compliance signals in one console.',
          metrics: [
            DashboardMetric(label: 'Managed groups', value: '24', trend: '↑ 3 this week'),
            DashboardMetric(label: 'Pending approvals', value: '11', trend: 'Queue clear in 4h'),
            DashboardMetric(label: 'Escalations', value: '2', trend: '⇢ None overdue'),
            DashboardMetric(label: 'Security posture', value: 'AA', trend: 'Policy coverage green'),
          ],
          sections: [
            DashboardSection(
              title: 'Community health pulse',
              subtitle: 'Keep every group vibrant and well supported.',
              highlights: [
                'Engagement sentiment steady at 4.6 / 5 across top cohorts.',
                'Two groups flagged for review due to inactive moderators.',
                'Weekly growth pacing +18% after refined onboarding journeys.',
              ],
              icon: Icons.health_and_safety_outlined,
              accentColor: Color(0xFF2563EB),
            ),
            DashboardSection(
              title: 'Approval runway',
              subtitle: 'Triage join requests, invites, and compliance signals with clarity.',
              highlights: [
                '11 join requests awaiting final approval across 4 groups.',
                'Auto-reminders sent to mentors for outstanding references.',
                'No SLA breaches detected in the last 24 hours.',
              ],
              icon: Icons.fact_check_outlined,
              accentColor: Color(0xFF16A34A),
            ),
            DashboardSection(
              title: 'Security and governance',
              subtitle: 'Monitor policies, access tiers, and audit events.',
              highlights: [
                'All admin sessions passing MFA and device trust checks.',
                '4 policy updates shipped to community guidelines this month.',
                'Audit trail synced to compliance vault at 04:00 UTC.',
              ],
              icon: Icons.admin_panel_settings_outlined,
              accentColor: Color(0xFF9333EA),
            ),
          ],
          actions: [
            DashboardAction(
              label: 'Open group management console',
              description: 'Review requests, send invites, and curate visibility settings in real time.',
              route: '/groups/manage',
            ),
            DashboardAction(
              label: 'Audit membership escalations',
              description: 'Double-check escalation queue before the weekly compliance review.',
            ),
          ],
        ),
        'company': RoleDashboard(
          role: 'company',
          heroTitle: 'Company networking orchestration',
          heroSubtitle: 'Coordinate speed networking, sponsors, and business card experiences for your community.',
          metrics: [
            DashboardMetric(label: 'Active hubs', value: '3', trend: 'In progress'),
            DashboardMetric(label: 'Upcoming events', value: '5', trend: 'Next: Wed 18:00'),
            DashboardMetric(label: 'Attendee NPS', value: '4.7/5', trend: '↑ 0.3 WoW'),
            DashboardMetric(label: 'Revenue (90d)', value: 'USD 86K', trend: '▲ 22% QoQ'),
          ],
          sections: [
            DashboardSection(
              title: 'Speed networking hub',
              subtitle: 'Rotations, waitlists, and host controls are staged for the next showcase.',
              highlights: [
                'Auto-matched 420 introductions in the last 30 days.',
                'Business card sharing up 18% after rolling out new templates.',
                'Sponsor spotlight for Atlas Capital locked for Thursday session.',
              ],
              icon: Icons.auto_awesome,
              accentColor: Color(0xFF2563EB),
            ),
            DashboardSection(
              title: 'Attendee experience lab',
              subtitle: 'Monitor satisfaction, follow-ups, and community momentum.',
              highlights: [
                'Average satisfaction score holding at 4.7/5.',
                'Follow-up scheduler booked 58 meetings this month.',
                'Messaging heatmap shows peak engagement at 18 minutes.',
              ],
              icon: Icons.groups_3,
              accentColor: Color(0xFF10B981),
            ),
            DashboardSection(
              title: 'Operational telemetry',
              subtitle: 'Reminders, load share, and failover readiness are in the green.',
              highlights: [
                'Browser load share stable at 82% Chrome / 12% Safari.',
                'Host announcements averaging 6 per event—keep sponsors engaged.',
                'Failover rate below 0.4% with auto-heal on standby.',
              ],
              icon: Icons.speed,
              accentColor: Color(0xFFF59E0B),
            ),
          ],
          actions: [
            DashboardAction(label: 'Open networking hub', description: 'Review sessions, cards, and live telemetry.'),
            DashboardAction(label: 'Plan sponsor spotlight', description: 'Coordinate messaging ahead of the next rotation.'),
          ],
        ),
      },
    );
  }
}

class RoleDashboard {
  const RoleDashboard({
    required this.role,
    required this.heroTitle,
    required this.heroSubtitle,
    required this.metrics,
    required this.sections,
    this.actions = const <DashboardAction>[],
  });

  final String role;
  final String heroTitle;
  final String heroSubtitle;
  final List<DashboardMetric> metrics;
  final List<DashboardSection> sections;
  final List<DashboardAction> actions;
}

class DashboardMetric {
  const DashboardMetric({
    required this.label,
    required this.value,
    this.trend,
  });

  final String label;
  final String value;
  final String? trend;
}

class DashboardSection {
  const DashboardSection({
    required this.title,
    required this.subtitle,
    required this.highlights,
    required this.icon,
    this.accentColor,
  });

  final String title;
  final String subtitle;
  final List<String> highlights;
  final IconData icon;
  final Color? accentColor;
}

class DashboardAction {
  const DashboardAction({
    required this.label,
    required this.description,
    this.route,
  });

  final String label;
  final String description;
  final String? route;
}<|MERGE_RESOLUTION|>--- conflicted
+++ resolved
@@ -141,11 +141,8 @@
       location: 'Berlin, Germany',
       avatarSeed: 'Lena Fields',
       memberships: const ['user', 'freelancer', 'agency', 'company'],
-<<<<<<< HEAD
-=======
       memberships: const ['user', 'freelancer', 'agency', 'headhunter'],
       memberships: const ['user', 'freelancer', 'agency', 'admin'],
->>>>>>> 53a341b7
       activeMembership: 'user',
       userType: 'freelancer',
       followers: 1280,
