--- conflicted
+++ resolved
@@ -161,17 +161,14 @@
       email: 'lena.fields@gigvora.com',
       location: 'Berlin, Germany',
       avatarSeed: 'Lena Fields',
-<<<<<<< HEAD
       memberships: const ['company', 'user', 'freelancer', 'agency'],
       activeMembership: 'company',
-=======
       memberships: const ['user', 'freelancer', 'agency', 'volunteer'],
       memberships: const ['user', 'freelancer', 'agency', 'company'],
       memberships: const ['user', 'freelancer', 'agency', 'headhunter'],
       memberships: const ['user', 'freelancer', 'agency', 'admin'],
       activeMembership: 'user',
       userType: 'freelancer',
->>>>>>> 1b9ed4bd
       followers: 1280,
       connections: 324,
       companies: const ['Gigvora Labs', 'Atlas Studios'],
