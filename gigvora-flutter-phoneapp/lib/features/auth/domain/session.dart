--- conflicted
+++ resolved
@@ -16,13 +16,10 @@
 
 class UserSession {
   const UserSession({
-<<<<<<< HEAD
-=======
     this.id,
     this.userId,
     this.memberId,
     this.accountId,
->>>>>>> dbb57478
     required this.id,
     required this.name,
     required this.title,
@@ -109,13 +106,10 @@
     final activeExists = nextMemberships.contains(nextActive);
     return UserSession(
       id: id ?? this.id,
-<<<<<<< HEAD
-=======
       userId: userId ?? this.userId,
       memberId: memberId ?? this.memberId,
       accountId: accountId ?? this.accountId,
       id: id,
->>>>>>> dbb57478
       name: name,
       title: title,
       email: email,
@@ -138,12 +132,9 @@
 
   static UserSession demo() {
     return UserSession(
-<<<<<<< HEAD
-=======
       id: 2,
       userId: 2,
       memberId: 2002,
->>>>>>> dbb57478
       id: 1,
       name: 'Lena Fields',
       title: 'Product Designer',
@@ -165,11 +156,8 @@
           role: 'user',
           heroTitle: 'User & Job Seeker Command Center',
           heroSubtitle:
-<<<<<<< HEAD
               'Track SLAs, interview readiness, and document workflows from a single command centre.',
-=======
               'Monitor applications, interviews, documents, and collaborations with enterprise-grade orchestration.',
->>>>>>> dbb57478
           metrics: [
             DashboardMetric(label: 'Total applications', value: '48', trend: '▲ 6 this quarter'),
             DashboardMetric(label: 'Active pipeline', value: '14 live', trend: 'SLA windows green'),
@@ -178,67 +166,57 @@
           ],
           sections: [
             DashboardSection(
-<<<<<<< HEAD
               title: 'Pipeline automation',
               subtitle: 'SLA-aware kanban stages keep hiring teams and reminders in sync.',
               highlights: [
                 'Career pipeline automation shows 82% completion across 5 stages with no SLA breaches.',
                 'Bulk update queue prioritises two nudges before interviews later this week.',
                 'Compliance guardrail: Equal opportunity report auto-generated for November.',
-=======
               title: 'Career pipeline automation',
               subtitle: 'Kanban governance, SLA nudges, and offer workflows stay in sync.',
               highlights: [
                 '82% of opportunities progressing on schedule across five stages.',
                 'Two proactive reminders prepared for interview follow-ups.',
                 'Offer vault flagged one comp review for Friday’s negotiation huddle.',
->>>>>>> dbb57478
               ],
               icon: Icons.track_changes,
               accentColor: Color(0xFF2563EB),
             ),
             DashboardSection(
               title: 'Document studio spotlight',
-<<<<<<< HEAD
               subtitle: 'Watermarked resumes, transcripts, and vendor deliverables ready for sharing.',
               highlights: [
                 'Portfolio hub features 6 hero projects and 12 testimonials with smart tags applied.',
                 'AI resume audit suggests sharpening the leadership summary ahead of Friday review.',
                 'Purchased gig deliverables synced from escrow vault ready for recruiter export.',
-=======
               subtitle: 'Templates, transcripts, and brand hubs export-ready in seconds.',
               highlights: [
                 'Portfolio hub features 6 hero projects and 12 testimonials.',
                 'AI resume audit recommends sharpening leadership narrative.',
                 'One-click export to PDF, Notion, and web profile is primed.',
->>>>>>> dbb57478
               ],
               icon: Icons.description_outlined,
               accentColor: Color(0xFF0EA5E9),
             ),
             DashboardSection(
-<<<<<<< HEAD
               title: 'Network momentum',
               subtitle: 'Advisor collaborations and warm intros keep referrals active.',
               highlights: [
                 'Atlas Studios warmed up after last week’s product jam—follow-up scheduled for Thursday.',
                 '3 pending mentor requests with accountability notes logged for each.',
                 'Offer negotiation vault tracks 2 packages and compares compensation benchmarks.',
-=======
               title: 'Insights & network',
               subtitle: 'Relationship heat-maps and accountability rituals keep momentum.',
               highlights: [
                 'Atlas Studios warmed up after last week’s product jam session.',
                 '3 pending mentor intros surfaced in the connections CRM.',
                 'Talent intelligence benchmarks refreshed against design market peers.',
->>>>>>> dbb57478
               ],
               icon: Icons.groups_3,
               accentColor: Color(0xFF7C3AED),
             ),
           ],
           actions: [
-<<<<<<< HEAD
             DashboardAction(
               label: 'Review interview prep kit',
               description: 'Talking points, scorecards, and recordings are queued for tomorrow’s panel.',
@@ -247,10 +225,8 @@
               label: 'Approve auto-apply guardrails',
               description: 'Validate premium role filters before the automation run this evening.',
             ),
-=======
             DashboardAction(label: 'Run follow-up queue', description: 'Trigger nudges for recruiters awaiting updates.'),
             DashboardAction(label: 'Generate CV refresh', description: 'Roll latest portfolio wins into the enterprise CV suite.'),
->>>>>>> dbb57478
           ],
         ),
         'freelancer': RoleDashboard(
