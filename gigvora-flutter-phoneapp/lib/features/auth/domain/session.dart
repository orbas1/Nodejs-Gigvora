--- conflicted
+++ resolved
@@ -92,7 +92,6 @@
     String? activeMembership,
     List<String>? memberships,
     Map<String, RoleDashboard>? dashboards,
-<<<<<<< HEAD
     List<String>? companies,
     List<String>? agencies,
     String? title,
@@ -101,7 +100,6 @@
     String? avatarSeed,
     int? connections,
     int? followers,
-=======
     int? id,
     int? userId,
     int? memberId,
@@ -110,7 +108,6 @@
     String? refreshToken,
     DateTime? tokenExpiresAt,
     bool? twoFactorEnabled,
->>>>>>> bd5858dd
   }) {
     final nextMemberships = memberships ?? this.memberships;
     final nextActive = activeMembership ?? this.activeMembership;
@@ -122,7 +119,6 @@
       accountId: accountId ?? this.accountId,
       id: id,
       name: name,
-<<<<<<< HEAD
       title: title ?? this.title,
       email: email ?? this.email,
       location: location ?? this.location,
@@ -134,7 +130,6 @@
       followers: followers ?? this.followers,
       companies: companies ?? this.companies,
       agencies: agencies ?? this.agencies,
-=======
       title: title,
       email: email,
       location: location,
@@ -151,7 +146,6 @@
       refreshToken: refreshToken ?? this.refreshToken,
       tokenExpiresAt: tokenExpiresAt ?? this.tokenExpiresAt,
       twoFactorEnabled: twoFactorEnabled ?? this.twoFactorEnabled,
->>>>>>> bd5858dd
     );
   }
 
