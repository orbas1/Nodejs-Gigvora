--- conflicted
+++ resolved
@@ -20,26 +20,15 @@
     this.userId,
     this.memberId,
     this.accountId,
-<<<<<<< HEAD
-=======
-    this.profileId,
->>>>>>> f775641c
     required this.name,
     required this.title,
     required this.email,
     required this.location,
     this.avatarSeed,
-<<<<<<< HEAD
     String profileId = 'profile',
     required List<String> memberships,
     required String activeMembership,
     required Map<String, RoleDashboard> dashboards,
-=======
-    required List<String> memberships,
-    required this.activeMembership,
-    required Map<String, RoleDashboard> dashboards,
-    this.userType = 'user',
->>>>>>> f775641c
     this.connections = 0,
     this.followers = 0,
     List<String> companies = const <String>[],
@@ -48,7 +37,6 @@
     this.refreshToken,
     this.tokenExpiresAt,
     this.twoFactorEnabled = true,
-<<<<<<< HEAD
     this.userType = 'user',
   })  : profileId = profileId.trim().isNotEmpty ? profileId.trim() : 'profile',
         dashboards = Map.unmodifiable(dashboards) {
@@ -63,30 +51,12 @@
   final int? userId;
   final int? memberId;
   final int? accountId;
-=======
-  })  : assert(memberships.isNotEmpty, 'memberships cannot be empty'),
-        memberships = List.unmodifiable(memberships.map((role) => role.toLowerCase())),
-        dashboards = Map.unmodifiable(dashboards),
-        companies = List.unmodifiable(companies),
-        agencies = List.unmodifiable(agencies);
-
-  final int? id;
-  final int? userId;
-  final int? memberId;
-  final int? accountId;
-  final String? profileId;
->>>>>>> f775641c
   final String name;
   final String title;
   final String email;
   final String location;
   final String? avatarSeed;
-<<<<<<< HEAD
   final String profileId;
-=======
-  final List<String> memberships;
-  final String activeMembership;
->>>>>>> f775641c
   final Map<String, RoleDashboard> dashboards;
   final String userType;
   final int connections;
@@ -131,19 +101,12 @@
     int? userId,
     int? memberId,
     int? accountId,
-<<<<<<< HEAD
-=======
-    String? profileId,
->>>>>>> f775641c
     String? name,
     String? title,
     String? email,
     String? location,
     String? avatarSeed,
-<<<<<<< HEAD
     String? profileId,
-=======
->>>>>>> f775641c
     List<String>? memberships,
     String? activeMembership,
     Map<String, RoleDashboard>? dashboards,
@@ -151,48 +114,25 @@
     int? followers,
     List<String>? companies,
     List<String>? agencies,
-<<<<<<< HEAD
-=======
-    String? userType,
->>>>>>> f775641c
     String? accessToken,
     String? refreshToken,
     DateTime? tokenExpiresAt,
     bool? twoFactorEnabled,
     String? userType,
   }) {
-<<<<<<< HEAD
-=======
-    final nextMemberships = memberships ?? this.memberships;
-    assert(nextMemberships.isNotEmpty, 'memberships cannot be empty');
-    final candidateActive = activeMembership ?? this.activeMembership;
-    final resolvedActive = nextMemberships.contains(candidateActive)
-        ? candidateActive
-        : nextMemberships.first;
-
->>>>>>> f775641c
     return UserSession(
       id: id ?? this.id,
       userId: userId ?? this.userId,
       memberId: memberId ?? this.memberId,
       accountId: accountId ?? this.accountId,
-<<<<<<< HEAD
-=======
-      profileId: profileId ?? this.profileId,
->>>>>>> f775641c
       name: name ?? this.name,
       title: title ?? this.title,
       email: email ?? this.email,
       location: location ?? this.location,
       avatarSeed: avatarSeed ?? this.avatarSeed,
-<<<<<<< HEAD
       profileId: profileId ?? this.profileId,
       memberships: memberships ?? this.memberships,
       activeMembership: activeMembership ?? this.activeMembership,
-=======
-      memberships: nextMemberships,
-      activeMembership: resolvedActive,
->>>>>>> f775641c
       dashboards: dashboards ?? this.dashboards,
       userType: userType ?? this.userType,
       connections: connections ?? this.connections,
@@ -418,18 +358,12 @@
       id: 1,
       userId: 1,
       memberId: 2001,
-<<<<<<< HEAD
       accountId: 5001,
-=======
-      accountId: 3001,
-      profileId: 'usr_demo',
->>>>>>> f775641c
       name: 'Lena Fields',
       title: 'Product Designer',
       email: 'lena.fields@gigvora.com',
       location: 'Berlin, Germany',
       avatarSeed: 'Lena Fields',
-<<<<<<< HEAD
       memberships: const ['company', 'user', 'freelancer', 'agency', 'admin'],
       activeMembership: 'company',
       dashboards: {
@@ -650,18 +584,11 @@
           ],
         ),
       },
-=======
-      memberships: dashboards.keys.toList(),
-      activeMembership: 'user',
-      dashboards: dashboards,
-      userType: 'freelancer',
->>>>>>> f775641c
       connections: 324,
       followers: 1280,
       companies: const ['Gigvora Labs', 'Atlas Studios'],
       agencies: const ['Northshore Creative'],
       twoFactorEnabled: true,
-<<<<<<< HEAD
       userType: 'freelancer',
     );
   }
@@ -683,8 +610,6 @@
           .map((value) => value.trim())
           .where((value) => value.isNotEmpty)
           .toList(growable: false),
-=======
->>>>>>> f775641c
     );
   }
 
