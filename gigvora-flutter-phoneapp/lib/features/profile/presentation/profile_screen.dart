import 'dart:async';

import 'package:flutter/material.dart';
import 'package:flutter_riverpod/flutter_riverpod.dart';
import 'package:go_router/go_router.dart';
<<<<<<< HEAD
=======
import 'package:intl/intl.dart';
>>>>>>> 00a349ea

import '../../../core/providers.dart';
import '../../../theme/widgets.dart';
import '../../auth/application/session_controller.dart';
import '../application/profile_controller.dart';
import '../application/profile_reputation_controller.dart';
import '../data/models/profile.dart';
import '../data/models/reputation.dart';

class ProfileScreen extends ConsumerWidget {
  const ProfileScreen({super.key, this.profileId});

  final String? profileId;

  @override
  Widget build(BuildContext context, WidgetRef ref) {
    final sessionState = ref.watch(sessionControllerProvider);
    final session = sessionState.session;
    final config = ref.watch(appConfigProvider);
<<<<<<< HEAD
    final fallbackId = config.featureFlags['demoProfileId'] as String?;
    final resolvedId = profileId ?? session?.profileId ?? fallbackId;
    final hasProfileId = resolvedId?.isNotEmpty ?? false;
    final accessAllowed = sessionState.isAuthenticated &&
        session != null &&
        (session.memberships.contains('freelancer') ||
            session.memberships.contains('agency') ||
            session.memberships.contains('admin'));

    if (!sessionState.isAuthenticated) {
      return GigvoraScaffold(
        title: 'Profile',
        subtitle: 'Secure workspace',
        body: Center(
          child: GigvoraCard(
            child: Column(
              mainAxisSize: MainAxisSize.min,
              crossAxisAlignment: CrossAxisAlignment.start,
              children: [
                Text(
                  'Sign in to access your profile',
                  style: Theme.of(context).textTheme.titleLarge,
                ),
                const SizedBox(height: 12),
                Text(
                  'Authenticate with your Gigvora account to review availability, metrics, and collaboration history.',
                  style: Theme.of(context).textTheme.bodyMedium,
                ),
                const SizedBox(height: 16),
                FilledButton(
                  onPressed: () => context.go('/login'),
                  child: const Text('Go to secure login'),
                ),
              ],
            ),
          ),
        ),
      );
    }

    if (!accessAllowed) {
      return GigvoraScaffold(
        title: 'Profile',
        subtitle: session?.roleLabel(session.activeMembership) ?? 'Workspace access required',
        body: Center(
          child: GigvoraCard(
            child: Column(
              mainAxisSize: MainAxisSize.min,
              crossAxisAlignment: CrossAxisAlignment.start,
              children: [
                Text(
                  'Profile workspace required',
                  style: Theme.of(context).textTheme.titleLarge,
                ),
                const SizedBox(height: 12),
                Text(
                  'Switch to a freelancer, agency, or admin role to view the profile cockpit. Contact your organisation admin if you need access.',
                  style: Theme.of(context).textTheme.bodyMedium,
                ),
                const SizedBox(height: 16),
                FilledButton.tonal(
                  onPressed: () => context.go('/home'),
                  child: const Text('Return to home'),
                ),
              ],
            ),
          ),
        ),
      );
    }

    if (!hasProfileId) {
      return GigvoraScaffold(
        title: 'Profile',
        subtitle: 'No profile linked',
        body: Center(
          child: GigvoraCard(
            child: Column(
              mainAxisSize: MainAxisSize.min,
              crossAxisAlignment: CrossAxisAlignment.start,
              children: [
                Text(
                  'No profile is linked to this account yet',
                  style: Theme.of(context).textTheme.titleLarge,
                ),
                const SizedBox(height: 12),
                Text(
                  'Ask your workspace admin to provision a profile or reach out to support@gigvora.com for assistance.',
                  style: Theme.of(context).textTheme.bodyMedium,
                ),
              ],
            ),
          ),
        ),
      );
    }

    final state = ref.watch(profileControllerProvider(resolvedId!));
    final controller = ref.read(profileControllerProvider(resolvedId!).notifier);
=======
    final resolvedId = profileId ?? (config.featureFlags['demoProfileId'] as String? ?? 'usr_demo');
    final sessionState = ref.watch(sessionControllerProvider);
    final session = sessionState.session;
    const allowedReputationMemberships = <String>{'freelancer', 'agency', 'admin', 'trust'};
    final hasAuthorizedMembership =
        (session?.memberships ?? const <String>[]).any(allowedReputationMemberships.contains);
    final hasValidProfileId = _isNumericProfileId(resolvedId);
    final canAccessReputation = sessionState.isAuthenticated && hasAuthorizedMembership && hasValidProfileId;
    final reputationAccessMessage = _reputationAccessMessage(
      isAuthenticated: sessionState.isAuthenticated,
      hasAuthorizedMembership: hasAuthorizedMembership,
      hasValidProfileId: hasValidProfileId,
    );

    final state = ref.watch(profileControllerProvider(resolvedId));
    final controller = ref.read(profileControllerProvider(resolvedId).notifier);
>>>>>>> 00a349ea
    final profile = state.data;
    late final ResourceState<ReputationOverview> reputationState;
    ProfileReputationController? reputationController;
    if (canAccessReputation) {
      reputationState = ref.watch(profileReputationControllerProvider(resolvedId));
      reputationController = ref.read(profileReputationControllerProvider(resolvedId).notifier);
    } else {
      reputationState = const ResourceState<ReputationOverview>();
    }

    Future<void> refresh() => controller.refresh();

    return GigvoraScaffold(
      title: profile?.fullName ?? 'Profile',
      subtitle: profile?.headline ?? 'Your Gigvora presence',
      actions: [
        IconButton(
          tooltip: 'Refresh profile',
          onPressed: () {
            controller.refresh();
          },
          icon: const Icon(Icons.refresh),
        ),
      ],
      body: RefreshIndicator(
        onRefresh: refresh,
        child: ListView(
          padding: const EdgeInsets.only(bottom: 32),
          children: [
            if (state.loading && profile == null)
              const Padding(
                padding: EdgeInsets.symmetric(vertical: 48),
                child: Center(child: CircularProgressIndicator()),
              ),
            if (state.hasError && profile == null)
              _ErrorState(
                error: state.error,
                onRetry: () => controller.refresh(),
              ),
            if (profile != null) ...[
              _ProfileHeaderCard(profile: profile),
              const SizedBox(height: 16),
              if (profile.metrics.isNotEmpty)
                _ProfileMetricsCard(metrics: profile.metrics),
              if (profile.metrics.isNotEmpty) const SizedBox(height: 16),
              if (canAccessReputation &&
                  (reputationState.loading ||
                      reputationState.data != null ||
                      reputationState.hasError)) ...[
                _ReputationCard(
                  state: reputationState,
                  onRefresh: reputationController!.refresh,
                ),
                const SizedBox(height: 16),
              ],
              if (!canAccessReputation && reputationAccessMessage != null) ...[
                _ReputationAccessNotice(message: reputationAccessMessage),
                const SizedBox(height: 16),
              ],
              if (profile.skills.isNotEmpty)
                _SkillsCard(
                  skills: profile.skills,
                  onSkillTap: controller.recordSkillTap,
                ),
              if (profile.skills.isNotEmpty) const SizedBox(height: 16),
              _AvailabilityCard(availability: profile.availability, focusAreas: profile.focusAreas),
              const SizedBox(height: 16),
              if (profile.groups.isNotEmpty)
                _GroupsCard(
                  groups: profile.groups,
                  onGroupTap: (group) async {
                    unawaited(controller.recordGroupTap(group));
                    if (context.mounted) {
                      GoRouter.of(context).push('/groups/${group.id}');
                    }
                  },
                  onGroupTap: controller.recordGroupTap,
            if (profile.metrics.isNotEmpty)
              _ProfileMetricsCard(metrics: profile.metrics),
            if (profile.metrics.isNotEmpty) const SizedBox(height: 16),
            if (profile.skills.isNotEmpty)
              _SkillsCard(
                skills: profile.skills,
                onSkillTap: controller.recordSkillTap,
              ),
            if (profile.skills.isNotEmpty) const SizedBox(height: 16),
            _AvailabilityCard(availability: profile.availability, focusAreas: profile.focusAreas),
            const SizedBox(height: 16),
            _ReferencesCard(
              references: profile.references,
              settings: profile.referenceSettings,
              onToggleSetting: controller.updateReferenceSettings,
              onRequestInvite: controller.sendReferenceInvite,
            ),
            const SizedBox(height: 16),
            if (profile.groups.isNotEmpty)
              _GroupsCard(
                groups: profile.groups,
                onGroupTap: controller.recordGroupTap,
                ),
              if (profile.groups.isNotEmpty) const SizedBox(height: 16),
              if (profile.experiences.isNotEmpty)
                _ExperienceCard(experiences: profile.experiences),
            ],
          ],
        ),
      ),
    );
  }
}

bool _isNumericProfileId(String value) {
  final parsed = int.tryParse(value);
  return parsed != null && parsed > 0;
}

String? _reputationAccessMessage({
  required bool isAuthenticated,
  required bool hasAuthorizedMembership,
  required bool hasValidProfileId,
}) {
  if (!isAuthenticated) {
    return 'Sign in with an authorised freelancer or agency workspace to unlock live reputation controls.';
  }
  if (!hasAuthorizedMembership) {
    return 'Reputation controls are limited to freelancer, agency, trust, or admin workspaces. Switch workspaces to continue.';
  }
  if (!hasValidProfileId) {
    return 'Reputation insights require a numeric freelancer profile identifier before they can be loaded.';
  }
  return null;
typedef ReferenceSettingsHandler = Future<void> Function(ProfileReferenceSettings settings);

typedef ReferenceInviteHandler = Future<void> Function({
  required String clientName,
  String? email,
  String? relationship,
  String? message,
});

class _ReferencesCard extends StatefulWidget {
  const _ReferencesCard({
    required this.references,
    required this.settings,
    required this.onToggleSetting,
    required this.onRequestInvite,
  });

  final List<ProfileReference> references;
  final ProfileReferenceSettings settings;
  final ReferenceSettingsHandler onToggleSetting;
  final ReferenceInviteHandler onRequestInvite;

  @override
  State<_ReferencesCard> createState() => _ReferencesCardState();
}

class _ReferencesCardState extends State<_ReferencesCard> {
  late ProfileReferenceSettings _settings;
  bool _savingSettings = false;
  bool _sendingInvite = false;

  final _formKey = GlobalKey<FormState>();
  final _clientController = TextEditingController();
  final _emailController = TextEditingController();
  final _relationshipController = TextEditingController();
  final _messageController = TextEditingController();

  @override
  void initState() {
    super.initState();
    _settings = widget.settings;
  }

  @override
  void didUpdateWidget(covariant _ReferencesCard oldWidget) {
    super.didUpdateWidget(oldWidget);
    if (oldWidget.settings != widget.settings) {
      _settings = widget.settings;
    }
  }

  @override
  void dispose() {
    _clientController.dispose();
    _emailController.dispose();
    _relationshipController.dispose();
    _messageController.dispose();
    super.dispose();
  }

  Future<void> _updateSetting(ProfileReferenceSettings next) async {
    setState(() {
      _savingSettings = true;
      _settings = next;
    });
    try {
      await widget.onToggleSetting(next);
    } catch (error) {
      if (mounted) {
        ScaffoldMessenger.of(context).showSnackBar(
          SnackBar(
            content: Text('Unable to update reference settings: $error'),
          ),
        );
      }
      setState(() {
        _settings = widget.settings;
      });
    } finally {
      if (mounted) {
        setState(() {
          _savingSettings = false;
        });
      }
    }
  }

  Future<void> _handleInvite() async {
    final form = _formKey.currentState;
    if (form == null || !form.validate()) {
      return;
    }

    setState(() {
      _sendingInvite = true;
    });

    try {
      await widget.onRequestInvite(
        clientName: _clientController.text.trim(),
        email: _emailController.text.trim().isEmpty ? null : _emailController.text.trim(),
        relationship: _relationshipController.text.trim().isEmpty
            ? null
            : _relationshipController.text.trim(),
        message: _messageController.text.trim().isEmpty ? null : _messageController.text.trim(),
      );

      if (mounted) {
        _formKey.currentState?.reset();
        _clientController.clear();
        _emailController.clear();
        _relationshipController.clear();
        _messageController.clear();
        ScaffoldMessenger.of(context).showSnackBar(
          const SnackBar(content: Text('Secure reference invite sent.')),
        );
      }
    } catch (error) {
      if (mounted) {
        ScaffoldMessenger.of(context).showSnackBar(
          SnackBar(content: Text('Invite failed: $error')),
        );
      }
    } finally {
      if (mounted) {
        setState(() {
          _sendingInvite = false;
        });
      }
    }
  }

  @override
  Widget build(BuildContext context) {
    final theme = Theme.of(context);
    final references = widget.references;
    final verifiedCount = references.where((reference) => reference.verified).length;
    final averageRating = references
        .where((reference) => reference.rating != null)
        .map((reference) => reference.rating!)
        .toList();

    final double? ratingValue =
        averageRating.isEmpty ? null : averageRating.reduce((a, b) => a + b) / averageRating.length;

    final pending = references.where((reference) => reference.status != 'published').toList();

    return GigvoraCard(
      padding: const EdgeInsets.all(20),
      child: Column(
        crossAxisAlignment: CrossAxisAlignment.start,
        children: [
          Text('References & endorsements', style: theme.textTheme.titleMedium),
          const SizedBox(height: 12),
          Wrap(
            spacing: 16,
            runSpacing: 16,
            children: [
              _ReferenceMetricChip(label: 'Total', value: '${references.length}'),
              _ReferenceMetricChip(label: 'Verified', value: '$verifiedCount'),
              _ReferenceMetricChip(
                label: 'Average rating',
                value: ratingValue == null ? '—' : ratingValue.toStringAsFixed(1),
              ),
              _ReferenceMetricChip(label: 'Pending', value: '${pending.length}'),
            ],
          ),
          const SizedBox(height: 16),
          Text('Automation preferences', style: theme.textTheme.titleSmall),
          const SizedBox(height: 8),
          Column(
            children: [
              SwitchListTile.adaptive(
                value: _settings.allowPrivate,
                onChanged: _savingSettings
                    ? null
                    : (value) => _updateSetting(_settings.copyWith(allowPrivate: value)),
                title: const Text('Allow private references'),
                subtitle: const Text('Keep sensitive testimonials shielded for enterprise diligence.'),
                contentPadding: EdgeInsets.zero,
              ),
              SwitchListTile.adaptive(
                value: _settings.showBadges,
                onChanged: _savingSettings
                    ? null
                    : (value) => _updateSetting(_settings.copyWith(showBadges: value)),
                title: const Text('Showcase review badges'),
                subtitle: const Text('Display verified trust badges across public surfaces.'),
                contentPadding: EdgeInsets.zero,
              ),
              SwitchListTile.adaptive(
                value: _settings.autoShareToFeed,
                onChanged: _savingSettings
                    ? null
                    : (value) => _updateSetting(_settings.copyWith(autoShareToFeed: value)),
                title: const Text('Share wins to feed'),
                subtitle: const Text('Publish celebratory posts when new testimonials arrive.'),
                contentPadding: EdgeInsets.zero,
              ),
              SwitchListTile.adaptive(
                value: _settings.autoRequest,
                onChanged: _savingSettings
                    ? null
                    : (value) => _updateSetting(_settings.copyWith(autoRequest: value)),
                title: const Text('Auto-request after delivery'),
                subtitle: const Text('Invite clients when milestones close, respecting quiet hours.'),
                contentPadding: EdgeInsets.zero,
              ),
              SwitchListTile.adaptive(
                value: _settings.escalateConcerns,
                onChanged: _savingSettings
                    ? null
                    : (value) => _updateSetting(_settings.copyWith(escalateConcerns: value)),
                title: const Text('Escalate flagged responses'),
                subtitle: const Text('Route negative feedback to success engineers immediately.'),
                contentPadding: EdgeInsets.zero,
              ),
            ],
          ),
          if (_savingSettings)
            const Padding(
              padding: EdgeInsets.only(top: 8),
              child: Align(
                alignment: Alignment.centerLeft,
                child: Text(
                  'Syncing settings…',
                  style: TextStyle(fontSize: 12, fontWeight: FontWeight.w600),
                ),
              ),
            ),
          const SizedBox(height: 16),
          Text('Request a reference', style: theme.textTheme.titleSmall),
          const SizedBox(height: 8),
          Form(
            key: _formKey,
            child: Column(
              children: [
                TextFormField(
                  controller: _clientController,
                  decoration: const InputDecoration(labelText: 'Client name'),
                  validator: (value) {
                    if (value == null || value.trim().isEmpty) {
                      return 'Please add the client name';
                    }
                    return null;
                  },
                ),
                const SizedBox(height: 12),
                TextFormField(
                  controller: _emailController,
                  decoration: const InputDecoration(labelText: 'Email (optional)'),
                  keyboardType: TextInputType.emailAddress,
                  validator: (value) {
                    if (value == null || value.isEmpty) {
                      return null;
                    }
                    final emailRegex = RegExp(r'^[^\s@]+@[^\s@]+\.[^\s@]+$');
                    if (!emailRegex.hasMatch(value.trim())) {
                      return 'Enter a valid email address';
                    }
                    return null;
                  },
                ),
                const SizedBox(height: 12),
                TextFormField(
                  controller: _relationshipController,
                  decoration: const InputDecoration(labelText: 'Relationship (optional)'),
                ),
                const SizedBox(height: 12),
                TextFormField(
                  controller: _messageController,
                  maxLines: 3,
                  decoration: const InputDecoration(labelText: 'Personal note (optional)'),
                ),
                const SizedBox(height: 16),
                SizedBox(
                  width: double.infinity,
                  child: ElevatedButton(
                    onPressed: _sendingInvite ? null : _handleInvite,
                    child: Text(_sendingInvite ? 'Sending secure invite…' : 'Send reference invite'),
                  ),
                ),
              ],
            ),
          ),
          if (references.isNotEmpty) ...[
            const SizedBox(height: 20),
            Text('Recent testimonials', style: theme.textTheme.titleSmall),
            const SizedBox(height: 8),
            Column(
              children: references.take(3).map((reference) {
                final status = reference.verified ? 'Verified' : reference.status;
                final subtitle = [
                  if (reference.company.isNotEmpty) reference.company,
                  if (reference.lastInteractionAt != null)
                    'Last updated ${DateFormat('MMM d').format(reference.lastInteractionAt!)}',
                ].join(' • ');
                return ListTile(
                  contentPadding: EdgeInsets.zero,
                  title: Text(reference.client, style: theme.textTheme.titleMedium),
                  subtitle: Text(subtitle, style: theme.textTheme.bodySmall),
                  trailing: reference.rating != null
                      ? Chip(
                          label: Text(reference.rating!.toStringAsFixed(1)),
                          backgroundColor: theme.colorScheme.secondaryContainer,
                        )
                      : Text(status, style: theme.textTheme.bodySmall),
                );
              }).toList(),
            ),
          ],
        ],
      ),
    );
  }
}

class _ReferenceMetricChip extends StatelessWidget {
  const _ReferenceMetricChip({required this.label, required this.value});

  final String label;
  final String value;

  @override
  Widget build(BuildContext context) {
    final theme = Theme.of(context);
    return Container(
      padding: const EdgeInsets.symmetric(horizontal: 16, vertical: 12),
      decoration: BoxDecoration(
        color: theme.colorScheme.surfaceVariant,
        borderRadius: BorderRadius.circular(16),
      ),
      child: Column(
        crossAxisAlignment: CrossAxisAlignment.start,
        mainAxisSize: MainAxisSize.min,
        children: [
          Text(value, style: theme.textTheme.titleLarge),
          const SizedBox(height: 4),
          Text(label, style: theme.textTheme.bodySmall),
        ],
      ),
    );
  }
}

class _ProfileHeaderCard extends StatelessWidget {
  const _ProfileHeaderCard({required this.profile});

  final ProfileModel profile;

  @override
  Widget build(BuildContext context) {
    return GigvoraCard(
      child: Row(
        crossAxisAlignment: CrossAxisAlignment.start,
        children: [
          CircleAvatar(
            radius: 28,
            backgroundImage: profile.avatarUrl != null && profile.avatarUrl!.isNotEmpty
                ? NetworkImage(profile.avatarUrl!)
                : null,
            child: profile.avatarUrl == null || profile.avatarUrl!.isEmpty
                ? Text(
                    profile.fullName.isNotEmpty ? profile.fullName[0] : '?',
                    style: Theme.of(context).textTheme.titleLarge,
                  )
                : null,
          ),
          const SizedBox(width: 16),
          Expanded(
            child: Column(
              crossAxisAlignment: CrossAxisAlignment.start,
              children: [
                Text(profile.fullName, style: Theme.of(context).textTheme.headlineSmall),
                const SizedBox(height: 4),
                if (profile.headline.isNotEmpty)
                  Text(profile.headline, style: Theme.of(context).textTheme.bodySmall),
                if (profile.location.isNotEmpty)
                  Padding(
                    padding: const EdgeInsets.only(top: 8),
                    child: Row(
                      children: [
                        const Icon(Icons.location_on_outlined, size: 16),
                        const SizedBox(width: 4),
                        Expanded(
                          child: Text(
                            profile.location,
                            style: Theme.of(context).textTheme.bodySmall,
                          ),
                        ),
                      ],
                    ),
                  ),
                if (profile.bio.isNotEmpty)
                  Padding(
                    padding: const EdgeInsets.only(top: 12),
                    child: Text(profile.bio, style: Theme.of(context).textTheme.bodyMedium),
                  ),
              ],
            ),
          ),
        ],
      ),
    );
  }
}

class _ReputationAccessNotice extends StatelessWidget {
  const _ReputationAccessNotice({required this.message});

  final String message;

  @override
  Widget build(BuildContext context) {
    final theme = Theme.of(context);
    return GigvoraCard(
      child: Row(
        crossAxisAlignment: CrossAxisAlignment.start,
        children: [
          Icon(Icons.lock_outline, color: theme.colorScheme.primary),
          const SizedBox(width: 12),
          Expanded(
            child: Column(
              crossAxisAlignment: CrossAxisAlignment.start,
              children: [
                Text('Reputation access unavailable', style: theme.textTheme.titleSmall),
                const SizedBox(height: 4),
                Text(
                  message,
                  style: theme.textTheme.bodySmall,
                ),
              ],
            ),
          ),
        ],
      ),
    );
  }
}

class _ProfileMetricsCard extends StatelessWidget {
  const _ProfileMetricsCard({required this.metrics});

  final List<ProfileMetric> metrics;

  @override
  Widget build(BuildContext context) {
    return GigvoraCard(
      child: Column(
        crossAxisAlignment: CrossAxisAlignment.start,
        children: [
          Text('Impact metrics', style: Theme.of(context).textTheme.titleMedium),
          const SizedBox(height: 12),
          Wrap(
            spacing: 16,
            runSpacing: 16,
            children: metrics
                .map(
                  (metric) => _MetricTile(
                    label: metric.label,
                    value: metric.value,
                  ),
                )
                .toList(),
          ),
        ],
      ),
    );
  }
}

class _MetricTile extends StatelessWidget {
  const _MetricTile({required this.label, required this.value});

  final String label;
  final num value;

  @override
  Widget build(BuildContext context) {
    final theme = Theme.of(context);
    return SizedBox(
      width: 120,
      child: Column(
        crossAxisAlignment: CrossAxisAlignment.start,
        children: [
          Text(
            '$value',
            style: theme.textTheme.headlineSmall?.copyWith(color: theme.colorScheme.primary),
          ),
          const SizedBox(height: 4),
          Text(
            label,
            style: theme.textTheme.bodySmall,
          ),
        ],
      ),
    );
  }
}

class _ReputationCard extends StatelessWidget {
  const _ReputationCard({
    required this.state,
    required this.onRefresh,
  });

  final ResourceState<ReputationOverview> state;
  final Future<void> Function() onRefresh;

  @override
  Widget build(BuildContext context) {
    final theme = Theme.of(context);
    final data = state.data;
    final stats = _buildStats(data);
    final badges = _mergeBadges(data);
    final testimonials = data?.recentTestimonials ?? const <ReputationTestimonial>[];
    final automation = data?.automationPlaybooks ?? const <String>[];
    final integrations = data?.integrationTouchpoints ?? const <String>[];
    final shareableLinks = data?.shareableLinks ?? const <ReputationShareableLink>[];

    return GigvoraCard(
      child: Column(
        crossAxisAlignment: CrossAxisAlignment.start,
        children: [
          Row(
            crossAxisAlignment: CrossAxisAlignment.start,
            children: [
              Expanded(
                child: Column(
                  crossAxisAlignment: CrossAxisAlignment.start,
                  children: [
                    Text('Reputation & reviews', style: theme.textTheme.titleMedium),
                    const SizedBox(height: 4),
                    Text(
                      'Operationalise testimonials, trust scores, and review widgets from one mission control.',
                      style: theme.textTheme.bodySmall,
                    ),
                  ],
                ),
              ),
              IconButton(
                tooltip: 'Refresh reputation insights',
                onPressed: state.loading ? null : onRefresh,
                icon: const Icon(Icons.refresh),
              ),
            ],
          ),
          const SizedBox(height: 12),
          Wrap(
            spacing: 8,
            runSpacing: 8,
            children: [
              if (state.fromCache)
                Chip(
                  label: const Text('Offline snapshot'),
                  avatar: const Icon(Icons.cloud_off, size: 16),
                  backgroundColor: theme.colorScheme.secondaryContainer.withOpacity(0.6),
                  labelStyle: theme.textTheme.labelSmall?.copyWith(
                    color: theme.colorScheme.onSecondaryContainer,
                  ),
                ),
              if (state.lastUpdated != null)
                Tooltip(
                  message: _formatAbsoluteTime(context, state.lastUpdated!),
                  child: Chip(
                    label: Text('Updated ${_formatRelativeTime(state.lastUpdated!)}'),
                    avatar: const Icon(Icons.schedule, size: 16),
                  ),
                ),
            ],
          ),
          if (state.loading) ...[
            const SizedBox(height: 8),
            const LinearProgressIndicator(minHeight: 3),
          ],
          if (data?.freelancer != null) ...[
            const SizedBox(height: 16),
            _FreelancerHeader(freelancer: data!.freelancer!),
          ],
          if (state.hasError && !state.loading) ...[
            const SizedBox(height: 16),
            _ErrorBanner(message: '${state.error}'),
          ],
          if (stats.isNotEmpty) ...[
            const SizedBox(height: 16),
            Wrap(
              spacing: 12,
              runSpacing: 12,
              children: stats
                  .map(
                    (stat) => _StatChip(
                      label: stat.label,
                      value: stat.value,
                      caption: stat.caption,
                    ),
                  )
                  .toList(),
            ),
          ],
          if (data?.featuredTestimonial != null) ...[
            const SizedBox(height: 24),
            Text('Featured testimonial', style: theme.textTheme.titleSmall),
            const SizedBox(height: 8),
            _TestimonialTile(testimonial: data!.featuredTestimonial!, highlight: true),
          ],
          if (testimonials.isNotEmpty) ...[
            const SizedBox(height: 24),
            Text('Recent testimonials', style: theme.textTheme.titleSmall),
            const SizedBox(height: 8),
            Column(
              children: testimonials
                  .take(3)
                  .map(
                    (testimonial) => Padding(
                      padding: const EdgeInsets.only(bottom: 12),
                      child: _TestimonialTile(testimonial: testimonial),
                    ),
                  )
                  .toList(),
            ),
          ],
          if (data?.featuredStory != null || (data?.stories.isNotEmpty ?? false)) ...[
            const SizedBox(height: 24),
            Text('Success stories', style: theme.textTheme.titleSmall),
            const SizedBox(height: 8),
            if (data?.featuredStory != null)
              _SuccessStoryTile(story: data!.featuredStory!),
            if (data?.stories.isNotEmpty ?? false)
              ...data!.stories
                  .where((story) => story.id != data.featuredStory?.id)
                  .take(2)
                  .map(
                    (story) => Padding(
                      padding: const EdgeInsets.only(top: 12),
                      child: _SuccessStoryTile(story: story),
                    ),
                  ),
          ],
          if (badges.isNotEmpty) ...[
            const SizedBox(height: 24),
            Text('Badges & credentials', style: theme.textTheme.titleSmall),
            const SizedBox(height: 8),
            Wrap(
              spacing: 8,
              runSpacing: 8,
              children: badges
                  .map(
                    (badge) => Chip(
                      label: Text(badge.name),
                      avatar: Icon(
                        badge.isPromoted ? Icons.verified : Icons.shield,
                        size: 16,
                        color: badge.isPromoted
                            ? theme.colorScheme.primary
                            : theme.colorScheme.secondary,
                      ),
                      backgroundColor: badge.isPromoted
                          ? theme.colorScheme.primaryContainer.withOpacity(0.6)
                          : theme.colorScheme.surfaceVariant,
                    ),
                  )
                  .toList(),
            ),
          ],
          if (data?.reviewWidgets.isNotEmpty ?? false) ...[
            const SizedBox(height: 24),
            Text('Review widgets', style: theme.textTheme.titleSmall),
            const SizedBox(height: 8),
            Column(
              children: data!.reviewWidgets
                  .take(2)
                  .map(
                    (widget) => Padding(
                      padding: const EdgeInsets.only(bottom: 12),
                      child: _WidgetTile(widget: widget),
                    ),
                  )
                  .toList(),
            ),
          ],
          if (automation.isNotEmpty) ...[
            const SizedBox(height: 24),
            Text('Automation playbooks', style: theme.textTheme.titleSmall),
            const SizedBox(height: 8),
            ...automation.map(
              (item) => Padding(
                padding: const EdgeInsets.only(bottom: 8),
                child: Row(
                  crossAxisAlignment: CrossAxisAlignment.start,
                  children: [
                    Icon(Icons.auto_awesome, color: theme.colorScheme.primary, size: 16),
                    const SizedBox(width: 8),
                    Expanded(child: Text(item)),
                  ],
                ),
              ),
            ),
          ],
          if (integrations.isNotEmpty) ...[
            const SizedBox(height: 24),
            Text('Integration touchpoints', style: theme.textTheme.titleSmall),
            const SizedBox(height: 8),
            ...integrations.map(
              (item) => Padding(
                padding: const EdgeInsets.only(bottom: 6),
                child: Row(
                  crossAxisAlignment: CrossAxisAlignment.start,
                  children: [
                    Icon(Icons.call_split, color: theme.colorScheme.secondary, size: 16),
                    const SizedBox(width: 8),
                    Expanded(child: Text(item)),
                  ],
                ),
              ),
            ),
          ],
          if (shareableLinks.isNotEmpty) ...[
            const SizedBox(height: 24),
            Text('Shareable links', style: theme.textTheme.titleSmall),
            const SizedBox(height: 8),
            ...shareableLinks.map(
              (link) => Padding(
                padding: const EdgeInsets.only(bottom: 6),
                child: Column(
                  crossAxisAlignment: CrossAxisAlignment.start,
                  children: [
                    Text(link.label, style: theme.textTheme.bodyMedium),
                    Text(
                      link.url,
                      style: theme.textTheme.bodySmall?.copyWith(
                        color: theme.colorScheme.primary,
                        decoration: TextDecoration.underline,
                      ),
                    ),
                  ],
                ),
              ),
            ),
          ],
        ],
      ),
    );
  }

  List<_ReputationStat> _buildStats(ReputationOverview? data) {
    if (data == null) {
      return const <_ReputationStat>[];
    }
    final metrics = data.metrics;
    final summary = data.summary;
    final stats = <_ReputationStat>[
      _ReputationStat(
        label: 'Testimonials',
        value: _formatCount(summary.totals.testimonials),
        caption: 'Approved social proof',
      ),
      _ReputationStat(
        label: 'Average CSAT',
        value: _formatMetric(metrics.byType('average_csat')) ??
            _formatDouble(summary.performance.averageCsat, suffix: '/5'),
        caption: metrics.byType('average_csat')?.periodLabel,
      ),
      _ReputationStat(
        label: 'Review score',
        value: _formatMetric(metrics.byType('review_score')) ??
            _formatDouble(summary.performance.averageCsat, suffix: '/5'),
        caption: metrics.byType('review_score')?.periodLabel ?? 'Rolling average',
      ),
      _ReputationStat(
        label: 'On-time delivery',
        value: _formatMetric(metrics.byType('on_time_delivery_rate')) ??
            _formatPercent(summary.performance.onTimeDeliveryRate),
        caption: metrics.byType('on_time_delivery_rate')?.periodLabel ?? 'Milestone compliance',
      ),
      _ReputationStat(
        label: 'Active widgets',
        value: _formatCount(summary.totals.activeWidgets),
        caption: 'Live embeds across surfaces',
      ),
      _ReputationStat(
        label: 'Referral-ready clients',
        value: _formatDouble(summary.performance.referralReadyClients, fractionDigits: 0),
        caption: 'Nurture pool',
      ),
    ];
    return stats
        .where((stat) => stat.value.trim().isNotEmpty)
        .take(6)
        .toList(growable: false);
  }

  List<ReputationBadge> _mergeBadges(ReputationOverview? data) {
    if (data == null) {
      return const <ReputationBadge>[];
    }
    final promotedIds = data.promotedBadges.map((badge) => badge.id).toSet();
    final additional = data.badges.where((badge) => !promotedIds.contains(badge.id));
    return [...data.promotedBadges, ...additional];
  }

  static String _formatRelativeTime(DateTime dateTime) {
    final now = DateTime.now();
    final diff = now.difference(dateTime.toLocal());
    if (diff.inSeconds.abs() < 60) {
      return 'just now';
    }
    if (diff.inMinutes.abs() < 60) {
      return '${diff.inMinutes.abs()}m ago';
    }
    if (diff.inHours.abs() < 24) {
      return '${diff.inHours.abs()}h ago';
    }
    if (diff.inDays.abs() < 7) {
      return '${diff.inDays.abs()}d ago';
    }
    if (diff.inDays.abs() < 30) {
      final weeks = (diff.inDays.abs() / 7).round();
      return '${weeks}w ago';
    }
    if (diff.inDays.abs() < 365) {
      final months = (diff.inDays.abs() / 30).round();
      return '${months}mo ago';
    }
    final years = (diff.inDays.abs() / 365).round();
    return '${years}y ago';
  }

  static String _formatAbsoluteTime(BuildContext context, DateTime dateTime) {
    final local = dateTime.toLocal();
    final localizations = MaterialLocalizations.of(context);
    final dateLabel = localizations.formatFullDate(local);
    final timeLabel = localizations.formatTimeOfDay(
      TimeOfDay.fromDateTime(local),
      alwaysUse24HourFormat: false,
    );
    return '$dateLabel • $timeLabel';
  }

  static String _formatCount(int value) => value.toString();

  static String _formatDouble(double? value, {int fractionDigits = 1, String? suffix}) {
    if (value == null) {
      return '—';
    }
    final formatted = value.toStringAsFixed(fractionDigits);
    return suffix != null ? '$formatted$suffix' : formatted;
  }

  static String _formatPercent(double? value) {
    if (value == null) {
      return '—';
    }
    final normalized = value <= 1 ? value * 100 : value;
    return '${normalized.toStringAsFixed(1)}%';
  }

  static String? _formatMetric(ReputationMetric? metric) {
    if (metric == null) {
      return null;
    }
    if (metric.formattedValue != null && metric.formattedValue!.isNotEmpty) {
      return metric.formattedValue;
    }
    if (metric.unit == 'percentage') {
      return _formatPercent(metric.value.toDouble());
    }
    if (metric.unit == 'csat') {
      return metric.value.toStringAsFixed(2);
    }
    return metric.value.toString();
  }
}

class _ReputationStat {
  const _ReputationStat({
    required this.label,
    required this.value,
    this.caption,
  });

  final String label;
  final String value;
  final String? caption;
}

class _StatChip extends StatelessWidget {
  const _StatChip({
    required this.label,
    required this.value,
    this.caption,
  });

  final String label;
  final String value;
  final String? caption;

  @override
  Widget build(BuildContext context) {
    final theme = Theme.of(context);
    return Container(
      width: 150,
      padding: const EdgeInsets.all(12),
      decoration: BoxDecoration(
        color: theme.colorScheme.surfaceVariant.withOpacity(0.5),
        borderRadius: BorderRadius.circular(16),
      ),
      child: Column(
        crossAxisAlignment: CrossAxisAlignment.start,
        children: [
          Text(
            value,
            style: theme.textTheme.titleMedium,
          ),
          const SizedBox(height: 4),
          Text(label, style: theme.textTheme.bodySmall),
          if (caption != null && caption!.isNotEmpty)
            Padding(
              padding: const EdgeInsets.only(top: 4),
              child: Text(
                caption!,
                style: theme.textTheme.bodySmall?.copyWith(
                  color: theme.colorScheme.onSurfaceVariant,
                ),
              ),
            ),
        ],
      ),
    );
  }
}

class _FreelancerHeader extends StatelessWidget {
  const _FreelancerHeader({required this.freelancer});

  final ReputationFreelancer freelancer;

  @override
  Widget build(BuildContext context) {
    final theme = Theme.of(context);
    return Container(
      decoration: BoxDecoration(
        color: theme.colorScheme.primaryContainer.withOpacity(0.35),
        borderRadius: BorderRadius.circular(18),
      ),
      padding: const EdgeInsets.all(16),
      child: Column(
        crossAxisAlignment: CrossAxisAlignment.start,
        children: [
          Text(
            freelancer.name,
            style: theme.textTheme.titleMedium?.copyWith(
              color: theme.colorScheme.primary,
              fontWeight: FontWeight.w600,
            ),
          ),
          if (freelancer.title.isNotEmpty)
            Padding(
              padding: const EdgeInsets.only(top: 4),
              child: Text(
                freelancer.title,
                style: theme.textTheme.bodySmall,
              ),
            ),
          Wrap(
            spacing: 12,
            runSpacing: 6,
            children: [
              if (freelancer.location != null && freelancer.location!.isNotEmpty)
                Row(
                  mainAxisSize: MainAxisSize.min,
                  children: [
                    const Icon(Icons.location_on, size: 14),
                    const SizedBox(width: 4),
                    Text(
                      freelancer.location!,
                      style: theme.textTheme.bodySmall,
                    ),
                  ],
                ),
              if (freelancer.timezone != null && freelancer.timezone!.isNotEmpty)
                Row(
                  mainAxisSize: MainAxisSize.min,
                  children: [
                    const Icon(Icons.access_time, size: 14),
                    const SizedBox(width: 4),
                    Text(freelancer.timezone!, style: theme.textTheme.bodySmall),
                  ],
                ),
              Chip(
                label: Text(
                  freelancer.trustScore != null
                      ? 'Trust score ${freelancer.trustScore!.toStringAsFixed(1)}'
                      : 'Trust score pending',
                ),
                avatar: const Icon(Icons.shield_outlined, size: 16),
                backgroundColor: theme.colorScheme.onPrimary.withOpacity(0.08),
              ),
            ],
          ),
        ],
      ),
    );
  }
}

class _TestimonialTile extends StatelessWidget {
  const _TestimonialTile({
    required this.testimonial,
    this.highlight = false,
  });

  final ReputationTestimonial testimonial;
  final bool highlight;

  @override
  Widget build(BuildContext context) {
    final theme = Theme.of(context);
    return Container(
      decoration: BoxDecoration(
        color: highlight
            ? theme.colorScheme.primaryContainer.withOpacity(0.4)
            : theme.colorScheme.surfaceVariant.withOpacity(0.4),
        borderRadius: BorderRadius.circular(16),
      ),
      padding: const EdgeInsets.all(16),
      child: Column(
        crossAxisAlignment: CrossAxisAlignment.start,
        children: [
          Text(
            testimonial.comment,
            style: theme.textTheme.bodyMedium,
          ),
          const SizedBox(height: 12),
          Text(
            testimonial.clientName,
            style: theme.textTheme.titleSmall,
          ),
          if ((testimonial.clientRole ?? '').isNotEmpty || (testimonial.company ?? '').isNotEmpty)
            Text(
              [testimonial.clientRole, testimonial.company]
                  .where((value) => value != null && value!.isNotEmpty)
                  .map((value) => value!)
                  .join(' • '),
              style: theme.textTheme.bodySmall?.copyWith(
                color: theme.colorScheme.onSurfaceVariant,
              ),
            ),
          if (testimonial.rating != null)
            Padding(
              padding: const EdgeInsets.only(top: 8),
              child: Row(
                children: [
                  Icon(Icons.star_rounded, color: theme.colorScheme.primary, size: 18),
                  const SizedBox(width: 4),
                  Text('${testimonial.rating!.toStringAsFixed(1)} / 5'),
                ],
              ),
            ),
        ],
      ),
    );
  }
}

class _SuccessStoryTile extends StatelessWidget {
  const _SuccessStoryTile({required this.story});

  final ReputationSuccessStory story;

  @override
  Widget build(BuildContext context) {
    final theme = Theme.of(context);
    return Container(
      decoration: BoxDecoration(
        color: theme.colorScheme.surfaceVariant.withOpacity(0.5),
        borderRadius: BorderRadius.circular(16),
      ),
      padding: const EdgeInsets.all(16),
      child: Column(
        crossAxisAlignment: CrossAxisAlignment.start,
        children: [
          Text(story.title, style: theme.textTheme.titleSmall),
          const SizedBox(height: 6),
          Text(story.summary, style: theme.textTheme.bodySmall),
          if (story.impactMetrics.isNotEmpty) ...[
            const SizedBox(height: 12),
            Wrap(
              spacing: 8,
              runSpacing: 8,
              children: story.impactMetrics.entries
                  .map(
                    (entry) => Chip(
                      label: Text('${entry.key}: ${entry.value}'),
                    ),
                  )
                  .toList(),
            ),
          ],
          if (story.ctaUrl != null && story.ctaUrl!.isNotEmpty) ...[
            const SizedBox(height: 8),
            Text(
              story.ctaUrl!,
              style: theme.textTheme.bodySmall?.copyWith(
                color: theme.colorScheme.primary,
                decoration: TextDecoration.underline,
              ),
            ),
          ],
        ],
      ),
    );
  }
}

class _WidgetTile extends StatelessWidget {
  const _WidgetTile({required this.widget});

  final ReputationWidget widget;

  @override
  Widget build(BuildContext context) {
    final theme = Theme.of(context);
    return Container(
      decoration: BoxDecoration(
        color: theme.colorScheme.surfaceVariant.withOpacity(0.5),
        borderRadius: BorderRadius.circular(16),
      ),
      padding: const EdgeInsets.all(16),
      child: Column(
        crossAxisAlignment: CrossAxisAlignment.start,
        children: [
          Text(widget.name, style: theme.textTheme.titleSmall),
          const SizedBox(height: 4),
          Text(
            widget.placement ?? 'Active placement',
            style: theme.textTheme.bodySmall?.copyWith(
              color: theme.colorScheme.onSurfaceVariant,
            ),
          ),
          const SizedBox(height: 8),
          Wrap(
            spacing: 12,
            children: [
              _WidgetStat(label: 'Impressions', value: widget.impressions),
              _WidgetStat(label: 'CTA clicks', value: widget.ctaClicks),
            ],
          ),
        ],
      ),
    );
  }
}

class _WidgetStat extends StatelessWidget {
  const _WidgetStat({required this.label, this.value});

  final String label;
  final int? value;

  @override
  Widget build(BuildContext context) {
    final theme = Theme.of(context);
    return Column(
      crossAxisAlignment: CrossAxisAlignment.start,
      children: [
        Text(
          value != null ? value!.toString() : '—',
          style: theme.textTheme.titleMedium,
        ),
        Text(label, style: theme.textTheme.bodySmall),
      ],
    );
  }
}

class _ErrorBanner extends StatelessWidget {
  const _ErrorBanner({required this.message});

  final String message;

  @override
  Widget build(BuildContext context) {
    final theme = Theme.of(context);
    return Container(
      width: double.infinity,
      padding: const EdgeInsets.all(12),
      decoration: BoxDecoration(
        color: theme.colorScheme.errorContainer,
        borderRadius: BorderRadius.circular(12),
      ),
      child: Text(
        message,
        style: theme.textTheme.bodySmall?.copyWith(
          color: theme.colorScheme.onErrorContainer,
        ),
      ),
    );
  }
}

class _SkillsCard extends StatelessWidget {
  const _SkillsCard({required this.skills, required this.onSkillTap});

  final List<String> skills;
  final Future<void> Function(String skill) onSkillTap;

  @override
  Widget build(BuildContext context) {
    return GigvoraCard(
      child: Column(
        crossAxisAlignment: CrossAxisAlignment.start,
        children: [
          Text('Skills & capabilities', style: Theme.of(context).textTheme.titleMedium),
          const SizedBox(height: 12),
          Wrap(
            spacing: 8,
            runSpacing: 8,
            children: skills
                .map(
                  (skill) => ActionChip(
                    label: Text(skill),
                    onPressed: () => onSkillTap(skill),
                  ),
                )
                .toList(),
          ),
        ],
      ),
    );
  }
}

class _GroupsCard extends StatelessWidget {
  const _GroupsCard({required this.groups, required this.onGroupTap});

  final List<ProfileGroup> groups;
  final Future<void> Function(ProfileGroup group) onGroupTap;

  @override
  Widget build(BuildContext context) {
    return GigvoraCard(
      child: Column(
        crossAxisAlignment: CrossAxisAlignment.start,
        children: [
          Text('Communities & programmes', style: Theme.of(context).textTheme.titleMedium),
          const SizedBox(height: 12),
          ...groups.map(
            (group) => ListTile(
              contentPadding: EdgeInsets.zero,
              title: Text(group.name, style: Theme.of(context).textTheme.titleSmall),
              subtitle: group.description != null && group.description!.isNotEmpty
                  ? Text(group.description!)
                  : null,
              trailing: const Icon(Icons.chevron_right),
              onTap: () => onGroupTap(group),
            ),
          ),
        ],
      ),
    );
  }
}

class _AvailabilityCard extends StatelessWidget {
  const _AvailabilityCard({
    required this.availability,
    required this.focusAreas,
  });

  final ProfileAvailability availability;
  final List<String> focusAreas;

  @override
  Widget build(BuildContext context) {
    final theme = Theme.of(context);
    return GigvoraCard(
      child: Column(
        crossAxisAlignment: CrossAxisAlignment.start,
        children: [
          Text('Availability & focus areas', style: theme.textTheme.titleMedium),
          const SizedBox(height: 12),
          Row(
            children: [
              Icon(
                availability.status == 'available_now' ? Icons.check_circle : Icons.schedule,
                color: availability.status == 'available_now'
                    ? theme.colorScheme.primary
                    : theme.colorScheme.secondary,
              ),
              const SizedBox(width: 8),
              Expanded(
                child: Column(
                  crossAxisAlignment: CrossAxisAlignment.start,
                  children: [
                    Text(
                      availability.status == 'available_now'
                          ? 'Available for new engagements now'
                          : 'Next availability ${availability.nextAvailability != null ? availability.nextAvailability!.toLocal().toString().split(' ').first : 'TBC'}',
                      style: theme.textTheme.bodyMedium,
                    ),
                    if (availability.acceptingVolunteers || availability.acceptingLaunchpad)
                      Padding(
                        padding: const EdgeInsets.only(top: 4),
                        child: Text(
                          [
                            if (availability.acceptingVolunteers) 'Open to volunteer invitations',
                            if (availability.acceptingLaunchpad) 'Launchpad opportunities welcomed',
                          ].join(' • '),
                          style: theme.textTheme.bodySmall,
                        ),
                      ),
                  ],
                ),
              ),
            ],
          ),
          if (focusAreas.isNotEmpty) ...[
            const SizedBox(height: 12),
            Wrap(
              spacing: 8,
              runSpacing: 8,
              children: focusAreas
                  .map((area) => Chip(
                        label: Text(area),
                        backgroundColor: theme.colorScheme.primaryContainer,
                        labelStyle: theme.textTheme.labelSmall?.copyWith(color: theme.colorScheme.onPrimaryContainer),
                      ))
                  .toList(),
            ),
          ],
        ],
      ),
    );
  }
}

class _ExperienceCard extends StatelessWidget {
  const _ExperienceCard({required this.experiences});

  final List<ProfileExperience> experiences;

  @override
  Widget build(BuildContext context) {
    final theme = Theme.of(context);
    return GigvoraCard(
      child: Column(
        crossAxisAlignment: CrossAxisAlignment.start,
        children: [
          Text('Experience', style: theme.textTheme.titleMedium),
          const SizedBox(height: 12),
          ...experiences.map(
            (experience) => Padding(
              padding: const EdgeInsets.only(bottom: 16),
              child: Column(
                crossAxisAlignment: CrossAxisAlignment.start,
                children: [
                  Text(experience.title, style: theme.textTheme.titleSmall),
                  const SizedBox(height: 4),
                  Text(experience.organisation, style: theme.textTheme.bodySmall),
                  const SizedBox(height: 4),
                  Text(
                    _formatExperienceDates(experience),
                    style: theme.textTheme.bodySmall?.copyWith(color: theme.colorScheme.onSurfaceVariant),
                  ),
                  if (experience.summary != null)
                    Padding(
                      padding: const EdgeInsets.only(top: 8),
                      child: Text(experience.summary!),
                    ),
                  if (experience.achievements.isNotEmpty)
                    Padding(
                      padding: const EdgeInsets.only(top: 8),
                      child: Column(
                        crossAxisAlignment: CrossAxisAlignment.start,
                        children: experience.achievements
                            .map(
                              (achievement) => Row(
                                crossAxisAlignment: CrossAxisAlignment.start,
                                children: [
                                  const Text('• '),
                                  Expanded(child: Text(achievement)),
                                ],
                              ),
                            )
                            .toList(),
                      ),
                    ),
                ],
              ),
            ),
          ),
        ],
      ),
    );
  }

  String _formatExperienceDates(ProfileExperience experience) {
    final start = experience.startDate.toLocal().toString().split(' ').first;
    final end = experience.endDate?.toLocal().toString().split(' ').first ?? 'Present';
    return '$start — $end';
  }
}

class _ErrorState extends StatelessWidget {
  const _ErrorState({required this.error, required this.onRetry});

  final Object? error;
  final VoidCallback onRetry;

  @override
  Widget build(BuildContext context) {
    return Padding(
      padding: const EdgeInsets.symmetric(vertical: 48, horizontal: 24),
      child: Column(
        mainAxisSize: MainAxisSize.min,
        children: [
          const Icon(Icons.error_outline, size: 48, color: Color(0xFFB91C1C)),
          const SizedBox(height: 12),
          const Text(
            'We couldn\'t load this profile right now.',
            style: TextStyle(fontWeight: FontWeight.w600),
            textAlign: TextAlign.center,
          ),
          const SizedBox(height: 8),
          Text(
            '${error ?? 'Unexpected error'}',
            textAlign: TextAlign.center,
          ),
          const SizedBox(height: 16),
          FilledButton(
            onPressed: onRetry,
            child: const Text('Try again'),
          ),
        ],
      ),
    );
  }
}<|MERGE_RESOLUTION|>--- conflicted
+++ resolved
@@ -3,10 +3,7 @@
 import 'package:flutter/material.dart';
 import 'package:flutter_riverpod/flutter_riverpod.dart';
 import 'package:go_router/go_router.dart';
-<<<<<<< HEAD
-=======
 import 'package:intl/intl.dart';
->>>>>>> 00a349ea
 
 import '../../../core/providers.dart';
 import '../../../theme/widgets.dart';
@@ -26,7 +23,6 @@
     final sessionState = ref.watch(sessionControllerProvider);
     final session = sessionState.session;
     final config = ref.watch(appConfigProvider);
-<<<<<<< HEAD
     final fallbackId = config.featureFlags['demoProfileId'] as String?;
     final resolvedId = profileId ?? session?.profileId ?? fallbackId;
     final hasProfileId = resolvedId?.isNotEmpty ?? false;
@@ -126,7 +122,6 @@
 
     final state = ref.watch(profileControllerProvider(resolvedId!));
     final controller = ref.read(profileControllerProvider(resolvedId!).notifier);
-=======
     final resolvedId = profileId ?? (config.featureFlags['demoProfileId'] as String? ?? 'usr_demo');
     final sessionState = ref.watch(sessionControllerProvider);
     final session = sessionState.session;
@@ -143,7 +138,6 @@
 
     final state = ref.watch(profileControllerProvider(resolvedId));
     final controller = ref.read(profileControllerProvider(resolvedId).notifier);
->>>>>>> 00a349ea
     final profile = state.data;
     late final ResourceState<ReputationOverview> reputationState;
     ProfileReputationController? reputationController;
