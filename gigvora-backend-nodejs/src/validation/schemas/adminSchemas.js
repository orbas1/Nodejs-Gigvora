import { z } from 'zod';
import {
  optionalBoolean,
  optionalNumber,
  optionalStringArray,
  optionalTrimmedString,
  requiredTrimmedString,
} from '../primitives.js';

const integerDaySchema = optionalNumber({ min: 1, max: 365, precision: 0, integer: true }).transform(
  (value) => value ?? undefined,
);

export const adminDashboardQuerySchema = z
  .object({
    lookbackDays: integerDaySchema,
    eventWindowDays: integerDaySchema,
  })
  .strip();

const commissionSettingsSchema = z
  .object({
    enabled: optionalBoolean(),
    rate: optionalNumber({ min: 0, max: 100, precision: 2 }),
    currency: optionalTrimmedString({ max: 3, toUpperCase: true }),
    minimumFee: optionalNumber({ min: 0, precision: 2 }),
    providerControlsServicemanPay: optionalBoolean(),
    servicemanMinimumRate: optionalNumber({ min: 0, max: 100, precision: 2 }),
    servicemanPayoutNotes: optionalTrimmedString({ max: 1000 }),
  })
  .strip();

const subscriptionPlanSchema = z
  .object({
    id: optionalTrimmedString({ max: 120 }),
    name: requiredTrimmedString({ max: 120 }),
    price: optionalNumber({ min: 0, precision: 2 }),
    currency: optionalTrimmedString({ max: 3, toUpperCase: true }),
    interval: optionalTrimmedString({ max: 32 }).transform((value) => value?.toLowerCase()),
    description: optionalTrimmedString({ max: 1000 }),
    restrictedFeatures: optionalStringArray({ maxItemLength: 120 }),
    trialDays: optionalNumber({ min: 0, max: 365, precision: 0, integer: true }),
  })
  .strip();

const subscriptionSettingsSchema = z
  .object({
    enabled: optionalBoolean(),
    restrictedFeatures: optionalStringArray({ maxItemLength: 120 }),
    plans: z.array(subscriptionPlanSchema).optional(),
  })
  .strip();

const stripeSettingsSchema = z
  .object({
    publishableKey: optionalTrimmedString({ max: 255 }),
    secretKey: optionalTrimmedString({ max: 255 }),
    webhookSecret: optionalTrimmedString({ max: 255 }),
    accountId: optionalTrimmedString({ max: 255 }),
  })
  .strip();

const escrowSettingsSchema = z
  .object({
    apiKey: optionalTrimmedString({ max: 255 }),
    apiSecret: optionalTrimmedString({ max: 255 }),
    sandbox: optionalBoolean(),
  })
  .strip();

const paymentSettingsSchema = z
  .object({
    provider: optionalTrimmedString({ max: 50 }),
    stripe: stripeSettingsSchema.optional(),
    escrow_com: escrowSettingsSchema.optional(),
  })
  .strip();

const smtpSettingsSchema = z
  .object({
    host: optionalTrimmedString({ max: 255 }),
    port: optionalNumber({ min: 1, max: 65535, precision: 0, integer: true }),
    secure: optionalBoolean(),
    username: optionalTrimmedString({ max: 255 }),
    password: optionalTrimmedString({ max: 255 }),
    fromAddress: optionalTrimmedString({ max: 255 }),
    fromName: optionalTrimmedString({ max: 255 }),
  })
  .strip();

const storageSettingsSchema = z
  .object({
    provider: optionalTrimmedString({ max: 64 }),
    cloudflare_r2: z
      .object({
        accountId: optionalTrimmedString({ max: 255 }),
        accessKeyId: optionalTrimmedString({ max: 255 }),
        secretAccessKey: optionalTrimmedString({ max: 255 }),
        bucket: optionalTrimmedString({ max: 255 }),
        endpoint: optionalTrimmedString({ max: 255 }),
        publicBaseUrl: optionalTrimmedString({ max: 2048 }),
      })
      .strip()
      .optional(),
  })
  .strip();

const appSettingsSchema = z
  .object({
    name: optionalTrimmedString({ max: 255 }),
    environment: optionalTrimmedString({ max: 120 }),
    clientUrl: optionalTrimmedString({ max: 2048 }),
    apiUrl: optionalTrimmedString({ max: 2048 }),
  })
  .strip();

const databaseSettingsSchema = z
  .object({
    url: optionalTrimmedString({ max: 2048 }),
    host: optionalTrimmedString({ max: 255 }),
    port: optionalNumber({ min: 1, max: 65535, precision: 0, integer: true }),
    name: optionalTrimmedString({ max: 255 }),
    username: optionalTrimmedString({ max: 255 }),
    password: optionalTrimmedString({ max: 255 }),
  })
  .strip();

const featureToggleSchema = z
  .object({
    escrow: optionalBoolean(),
    subscriptions: optionalBoolean(),
    commissions: optionalBoolean(),
  })
  .strip();

export const platformSettingsBodySchema = z
  .object({
    commissions: commissionSettingsSchema.optional(),
    subscriptions: subscriptionSettingsSchema.optional(),
    payments: paymentSettingsSchema.optional(),
    smtp: smtpSettingsSchema.optional(),
    storage: storageSettingsSchema.optional(),
    app: appSettingsSchema.optional(),
    database: databaseSettingsSchema.optional(),
    featureToggles: featureToggleSchema.optional(),
  })
  .strip();

const affiliateTierSchema = z
  .object({
    id: optionalTrimmedString({ max: 120 }),
    name: requiredTrimmedString({ max: 120 }),
    minValue: optionalNumber({ min: 0, precision: 2 }),
    maxValue: optionalNumber({ min: 0, precision: 2 }),
    rate: optionalNumber({ min: 0, max: 100, precision: 2 }),
  })
  .strip();

const recurrenceSchema = z
  .object({
    type: optionalTrimmedString({ max: 32 }).transform((value) => value?.toLowerCase()),
    limit: optionalNumber({ min: 1, max: 120, precision: 0, integer: true }),
  })
  .strip();

const payoutSettingsSchema = z
  .object({
    frequency: optionalTrimmedString({ max: 32 }).transform((value) => value?.toLowerCase()),
    minimumPayoutThreshold: optionalNumber({ min: 0, precision: 2 }),
    autoApprove: optionalBoolean(),
    recurrence: recurrenceSchema.optional(),
  })
  .strip();

const complianceSettingsSchema = z
  .object({
    requiredDocuments: optionalStringArray({ maxItemLength: 120 }),
    twoFactorRequired: optionalBoolean(),
    payoutKyc: optionalBoolean(),
  })
  .strip();

export const affiliateSettingsBodySchema = z
  .object({
    enabled: optionalBoolean(),
    defaultCommissionRate: optionalNumber({ min: 0, max: 100, precision: 2 }),
    referralWindowDays: optionalNumber({ min: 1, max: 365, precision: 0, integer: true }),
    currency: optionalTrimmedString({ max: 3, toUpperCase: true }),
    payouts: payoutSettingsSchema.optional(),
    tiers: z.array(affiliateTierSchema).optional(),
    compliance: complianceSettingsSchema.optional(),
  })
  .strip();

<<<<<<< HEAD

const optionalLooseString = (max) =>
  z
    .preprocess((value) => {
      if (value == null) {
        return undefined;
      }
      const stringValue = `${value}`;
      if (!stringValue.length) {
        return undefined;
      }
      return stringValue;
    }, z.string().max(max));

const requiredLooseString = (max) =>
  z.preprocess((value) => {
    if (value == null) {
      return value;
    }
    return `${value}`;
  }, z.string().min(1).max(max));

const emailVariableSchema = z
  .object({
    key: optionalTrimmedString({ max: 160 }),
    label: optionalTrimmedString({ max: 160 }),
    description: optionalTrimmedString({ max: 400 }),
    required: optionalBoolean(),
    sampleValue: optionalTrimmedString({ max: 200 }),
  })
  .strip();

const emailTemplateSharedSchema = z
  .object({
    slug: optionalTrimmedString({ max: 160 }),
    name: requiredTrimmedString({ max: 160 }),
    description: optionalTrimmedString({ max: 1000 }),
    category: optionalTrimmedString({ max: 80 }).transform((value) => value?.toLowerCase()),
    subject: requiredTrimmedString({ max: 255 }),
    preheader: optionalTrimmedString({ max: 255 }),
    fromName: optionalTrimmedString({ max: 120 }),
    fromAddress: optionalTrimmedString({ max: 255 }),
    replyToAddress: optionalTrimmedString({ max: 255 }),
    heroImageUrl: optionalTrimmedString({ max: 500 }),
    layout: optionalTrimmedString({ max: 120 }),
    tags: optionalStringArray({ maxItemLength: 80 }),
    variables: z.array(emailVariableSchema).optional(),
    enabled: optionalBoolean(),
    metadata: z.record(z.any()).optional(),
  })
  .strip();

export const adminEmailTemplateCreateSchema = emailTemplateSharedSchema
  .extend({
    htmlBody: requiredLooseString(20000),
    textBody: optionalLooseString(20000).optional(),
  })
  .strip();

export const adminEmailTemplateUpdateSchema = emailTemplateSharedSchema
  .extend({
    htmlBody: requiredLooseString(20000),
    textBody: optionalLooseString(20000).optional(),
  })
  .strip();

export const adminEmailSmtpBodySchema = z
  .object({
    label: optionalTrimmedString({ max: 120 }),
    host: requiredTrimmedString({ max: 255 }),
    port: optionalNumber({ min: 1, max: 65535, precision: 0, integer: true }),
    secure: optionalBoolean(),
    username: optionalTrimmedString({ max: 255 }),
    password: optionalTrimmedString({ max: 255 }),
    fromName: optionalTrimmedString({ max: 120 }),
    fromAddress: requiredTrimmedString({ max: 255 }),
    replyToAddress: optionalTrimmedString({ max: 255 }),
    bccAuditRecipients: optionalStringArray({ maxItemLength: 255 }),
    rateLimitPerMinute: optionalNumber({ min: 1, max: 10000, precision: 0, integer: true }),
    metadata: z.record(z.any()).optional(),
  })
  .strip();

export const adminEmailTestBodySchema = z
  .object({
    recipients: optionalStringArray({ maxItemLength: 255 }),
    to: optionalStringArray({ maxItemLength: 255 }),
    subject: optionalTrimmedString({ max: 255 }),
    htmlBody: optionalLooseString(20000).optional(),
    textBody: optionalLooseString(20000).optional(),
    templateId: optionalNumber({ min: 1, precision: 0, integer: true }),
  })
  .strip()
  .superRefine((data, ctx) => {
    const recipientCount = (Array.isArray(data.recipients) ? data.recipients.length : 0) +
      (Array.isArray(data.to) ? data.to.length : 0);
    if (recipientCount === 0) {
      ctx.addIssue({
        path: ['recipients'],
        code: z.ZodIssueCode.custom,
        message: 'At least one recipient email is required.',
      });
    }
  });
=======
const TWO_FACTOR_METHODS = ['email', 'app', 'sms', 'security_key', 'backup_codes'];
const TWO_FACTOR_ROLES = ['admin', 'staff', 'company', 'freelancer', 'agency', 'mentor', 'headhunter', 'all'];
const TWO_FACTOR_ENFORCEMENT = ['optional', 'recommended', 'required'];
const TWO_FACTOR_BYPASS_STATUSES = ['pending', 'approved', 'denied', 'revoked'];

const optionalLowerEnum = (values) =>
  z
    .preprocess((value) => {
      if (value == null || value === '') {
        return undefined;
      }
      return `${value}`.trim().toLowerCase();
    }, z.enum(values))
    .optional();

const optionalDateTime = z.preprocess((value) => {
  if (value == null || value === '') {
    return undefined;
  }
  if (value instanceof Date) {
    return value;
  }
  const parsed = Date.parse(`${value}`);
  if (Number.isNaN(parsed)) {
    return value;
  }
  return new Date(parsed);
}, z.date().optional());

const twoFactorMethodsArray = optionalStringArray({ maxItemLength: 40 })
  .transform((values) => values?.map((value) => value.toLowerCase()))
  .refine(
    (values) => !values || values.every((value) => TWO_FACTOR_METHODS.includes(value)),
    `allowedMethods must be one of: ${TWO_FACTOR_METHODS.join(', ')}.`,
  )
  .refine((values) => !values || values.length > 0, 'allowedMethods must include at least one method.');

const ipAllowlistArray = optionalStringArray({ maxItemLength: 120 }).transform((values) => values ?? undefined);

export const adminTwoFactorOverviewQuerySchema = z
  .object({
    lookbackDays: optionalNumber({ min: 1, max: 365, precision: 0, integer: true }).transform((value) => value ?? undefined),
  })
  .strip();

export const adminTwoFactorPolicyBodySchema = z
  .object({
    name: requiredTrimmedString({ max: 150 }),
    description: optionalTrimmedString({ max: 2000 }),
    appliesToRole: optionalLowerEnum(TWO_FACTOR_ROLES),
    enforcementLevel: optionalLowerEnum(TWO_FACTOR_ENFORCEMENT),
    allowedMethods: twoFactorMethodsArray,
    fallbackCodes: optionalNumber({ min: 0, max: 20, precision: 0, integer: true }).transform((value) => value ?? undefined),
    sessionDurationMinutes: optionalNumber({
      min: 5,
      max: 10_080,
      precision: 0,
      integer: true,
    }).transform((value) => value ?? undefined),
    requireForSensitiveActions: optionalBoolean(),
    enforced: optionalBoolean(),
    ipAllowlist: ipAllowlistArray,
    notes: optionalTrimmedString({ max: 2000 }),
  })
  .strip();

export const adminTwoFactorPolicyUpdateBodySchema = adminTwoFactorPolicyBodySchema.partial().strip();

export const adminTwoFactorPolicyParamsSchema = z
  .object({
    policyId: requiredTrimmedString({ max: 160 }),
  })
  .strip();

export const adminTwoFactorBypassBodySchema = z
  .object({
    userId: optionalNumber({ min: 1, precision: 0, integer: true }).transform((value) => value ?? undefined),
    userEmail: optionalTrimmedString({ max: 255 }).transform((value) => value?.toLowerCase()),
    reason: optionalTrimmedString({ max: 500 }),
    notes: optionalTrimmedString({ max: 2000 }),
    expiresAt: optionalDateTime,
    status: optionalLowerEnum(TWO_FACTOR_BYPASS_STATUSES),
  })
  .strip()
  .superRefine((data, ctx) => {
    if (!data.userId && !data.userEmail) {
      ctx.addIssue({
        code: z.ZodIssueCode.custom,
        message: 'Either userId or userEmail is required.',
        path: ['userId'],
      });
    }
  });

export const adminTwoFactorBypassUpdateBodySchema = z
  .object({
    status: optionalLowerEnum(TWO_FACTOR_BYPASS_STATUSES),
    expiresAt: optionalDateTime,
    notes: optionalTrimmedString({ max: 2000 }),
  })
  .strip();

export const adminTwoFactorBypassParamsSchema = z
  .object({
    bypassId: requiredTrimmedString({ max: 160 }),
  })
  .strip();

export const adminTwoFactorEnrollmentParamsSchema = z
  .object({
    enrollmentId: requiredTrimmedString({ max: 160 }),
  })
  .strip();

export const adminTwoFactorEnrollmentActionBodySchema = z
  .object({
    note: optionalTrimmedString({ max: 1000 }),
    reason: optionalTrimmedString({ max: 1000 }),
const DATABASE_DIALECTS = ['postgres', 'postgresql', 'mysql', 'mariadb', 'mssql', 'sqlite'];
const DATABASE_SSL_MODES = ['disable', 'prefer', 'require', 'verify-ca', 'verify-full'];

const databaseConnectionOptionsSchema = z
  .object({
    poolMin: optionalNumber({ min: 0, max: 500, precision: 0, integer: true }),
    poolMax: optionalNumber({ min: 1, max: 500, precision: 0, integer: true }),
    idleTimeoutMs: optionalNumber({ min: 0, max: 3600000, precision: 0, integer: true }),
    connectionTimeoutMs: optionalNumber({ min: 1000, max: 600000, precision: 0, integer: true }),
    maxLifetimeMs: optionalNumber({ min: 0, max: 7200000, precision: 0, integer: true }),
    replicaLagThresholdMs: optionalNumber({ min: 0, max: 7200000, precision: 0, integer: true }),
  })
  .strip();

const databaseConnectionBaseSchema = z
  .object({
    name: requiredTrimmedString({ max: 120 }),
    environment: requiredTrimmedString({ max: 60 }).transform((value) => value.toLowerCase()),
    role: requiredTrimmedString({ max: 60 }).transform((value) => value.toLowerCase()),
    description: optionalTrimmedString({ max: 1000 }),
    dialect: requiredTrimmedString({ max: 40 }).transform((value) => value.toLowerCase()),
    host: requiredTrimmedString({ max: 255 }),
    port: optionalNumber({ min: 1, max: 65535, precision: 0, integer: true }).transform((value) => value ?? undefined),
    database: requiredTrimmedString({ max: 255 }),
    username: requiredTrimmedString({ max: 255 }),
    password: optionalTrimmedString({ max: 255 }),
    sslMode: optionalTrimmedString({ max: 32 }).transform((value) => value?.toLowerCase()),
    options: databaseConnectionOptionsSchema.optional(),
    allowedRoles: optionalStringArray({ maxItemLength: 60 }).transform((roles) =>
      roles ? roles.map((role) => role.toLowerCase()) : undefined,
    ),
    isPrimary: optionalBoolean(),
    readOnly: optionalBoolean(),
  })
  .strip();

function validateDialectValue(value, ctx) {
  if (value && !DATABASE_DIALECTS.includes(value)) {
    ctx.addIssue({
      code: z.ZodIssueCode.custom,
      path: ['dialect'],
      message: 'Unsupported database dialect.',
    });
  }
}

function validateSslModeValue(value, ctx) {
  if (value && !DATABASE_SSL_MODES.includes(value)) {
    ctx.addIssue({
      code: z.ZodIssueCode.custom,
      path: ['sslMode'],
      message: 'Unsupported SSL mode.',
    });
  }
}

function validateOptionsValue(options, ctx) {
  if (options?.poolMin != null && options?.poolMax != null && options.poolMax < options.poolMin) {
    ctx.addIssue({
      code: z.ZodIssueCode.custom,
      path: ['options', 'poolMax'],
      message: 'poolMax must be greater than or equal to poolMin.',
    });
  }
}

export const databaseConnectionCreateSchema = databaseConnectionBaseSchema.superRefine((data, ctx) => {
  validateDialectValue(data.dialect, ctx);
  validateSslModeValue(data.sslMode, ctx);
  validateOptionsValue(data.options, ctx);
  if (data.port == null) {
    ctx.addIssue({
      code: z.ZodIssueCode.custom,
      path: ['port'],
      message: 'Port is required.',
    });
  }
  if (!data.password) {
    ctx.addIssue({
      code: z.ZodIssueCode.custom,
      path: ['password'],
      message: 'Password is required.',
    });
  }
}).transform((data) => ({
  ...data,
  port: data.port ?? 5432,
  sslMode: data.sslMode ?? 'require',
  options: data.options ?? {},
  allowedRoles: data.allowedRoles ?? [],
}));

export const databaseConnectionUpdateSchema = databaseConnectionBaseSchema.partial().superRefine((data, ctx) => {
  validateDialectValue(data.dialect, ctx);
  validateSslModeValue(data.sslMode, ctx);
  validateOptionsValue(data.options, ctx);
  if (data.password === '') {
    ctx.addIssue({
      code: z.ZodIssueCode.custom,
      path: ['password'],
      message: 'Password cannot be empty.',
    });
  }
});

export const databaseConnectionListQuerySchema = z
  .object({
    environment: optionalTrimmedString({ max: 60 }).transform((value) => value?.toLowerCase()),
    role: optionalTrimmedString({ max: 60 }).transform((value) => value?.toLowerCase()),
  })
  .strip();

export const databaseConnectionDetailQuerySchema = z
  .object({
    includeSecret: optionalBoolean(),
  })
  .strip();

export const databaseConnectionIdParamSchema = z
  .object({
    connectionId: z.coerce.number().int().positive(),
  })
  .strip();

export const databaseConnectionTestSchema = z
  .object({
    connectionId: optionalNumber({ min: 1, precision: 0, integer: true }),
    name: optionalTrimmedString({ max: 120 }),
    environment: optionalTrimmedString({ max: 60 }).transform((value) => value?.toLowerCase()),
    role: optionalTrimmedString({ max: 60 }).transform((value) => value?.toLowerCase()),
    dialect: optionalTrimmedString({ max: 40 }).transform((value) => value?.toLowerCase()),
    host: optionalTrimmedString({ max: 255 }),
    port: optionalNumber({ min: 1, max: 65535, precision: 0, integer: true }),
    database: optionalTrimmedString({ max: 255 }),
    username: optionalTrimmedString({ max: 255 }),
    password: optionalTrimmedString({ max: 255 }),
    sslMode: optionalTrimmedString({ max: 32 }).transform((value) => value?.toLowerCase()),
    options: databaseConnectionOptionsSchema.optional(),
const gdprDpoSchema = z
  .object({
    name: optionalTrimmedString({ max: 180 }),
    email: optionalTrimmedString({ max: 255 }),
    phone: optionalTrimmedString({ max: 64 }),
    officeLocation: optionalTrimmedString({ max: 255 }),
    address: optionalTrimmedString({ max: 500 }),
    timezone: optionalTrimmedString({ max: 120 }),
    availability: optionalTrimmedString({ max: 255 }),
  })
  .strip();

const gdprDataSubjectRequestsSchema = z
  .object({
    contactEmail: optionalTrimmedString({ max: 255 }),
    escalationEmail: optionalTrimmedString({ max: 255 }),
    slaDays: optionalNumber({ min: 1, max: 180, precision: 0, integer: true }),
    automatedIntake: optionalBoolean(),
    intakeChannels: optionalStringArray({ maxItemLength: 120 }),
    privacyPortalUrl: optionalTrimmedString({ max: 2048 }),
    exportFormats: optionalStringArray({ maxItemLength: 120 }),
    statusDashboardUrl: optionalTrimmedString({ max: 2048 }),
  })
  .strip();

const gdprRetentionPolicySchema = z
  .object({
    id: optionalTrimmedString({ max: 120 }),
    name: optionalTrimmedString({ max: 180 }),
    dataCategories: optionalStringArray({ maxItemLength: 120 }),
    retentionDays: optionalNumber({ min: 1, max: 3650, precision: 0, integer: true }),
    notes: optionalTrimmedString({ max: 1000 }),
    legalBasis: optionalTrimmedString({ max: 180 }),
    appliesTo: optionalStringArray({ maxItemLength: 120 }),
    reviewer: optionalTrimmedString({ max: 180 }),
    autoDelete: optionalBoolean(),
  })
  .strip();

const gdprProcessorSchema = z
  .object({
    id: optionalTrimmedString({ max: 120 }),
    name: optionalTrimmedString({ max: 180 }),
    purpose: optionalTrimmedString({ max: 255 }),
    dataCategories: optionalStringArray({ maxItemLength: 120 }),
    dataTransferMechanism: optionalTrimmedString({ max: 180 }),
    region: optionalTrimmedString({ max: 120 }),
    dpaSigned: optionalBoolean(),
    securityReviewDate: optionalTrimmedString({ max: 40 }),
    status: optionalTrimmedString({ max: 120 }),
    contactEmail: optionalTrimmedString({ max: 255 }),
    subprocessor: optionalBoolean(),
  })
  .strip();

const gdprBreachResponseSchema = z
  .object({
    notificationWindowHours: optionalNumber({ min: 1, max: 168, precision: 0, integer: true }),
    onCallContact: optionalTrimmedString({ max: 255 }),
    incidentRunbookUrl: optionalTrimmedString({ max: 2048 }),
    tabletopLastRun: optionalTrimmedString({ max: 40 }),
    tooling: optionalStringArray({ maxItemLength: 120 }),
    legalCounsel: optionalTrimmedString({ max: 255 }),
    communicationsContact: optionalTrimmedString({ max: 255 }),
  })
  .strip();

const gdprConsentFrameworkSchema = z
  .object({
    marketingOptInDefault: optionalBoolean(),
    cookieBannerEnabled: optionalBoolean(),
    cookieRefreshMonths: optionalNumber({ min: 1, max: 36, precision: 0, integer: true }),
    consentLogRetentionDays: optionalNumber({ min: 30, max: 3650, precision: 0, integer: true }),
    withdrawalChannels: optionalStringArray({ maxItemLength: 120 }),
    guardianContactEmail: optionalTrimmedString({ max: 255 }),
    cookiePolicyUrl: optionalTrimmedString({ max: 2048 }),
    preferenceCenterUrl: optionalTrimmedString({ max: 2048 }),
  })
  .strip();

export const gdprSettingsBodySchema = z
  .object({
    dpo: gdprDpoSchema.optional(),
    dataSubjectRequests: gdprDataSubjectRequestsSchema.optional(),
    retentionPolicies: z.array(gdprRetentionPolicySchema).optional(),
    processors: z.array(gdprProcessorSchema).optional(),
    breachResponse: gdprBreachResponseSchema.optional(),
    consentFramework: gdprConsentFrameworkSchema.optional(),
const seoMetaTagSchema = z
  .object({
    attribute: optionalTrimmedString({ max: 20 })
      .transform((value) => value?.toLowerCase())
      .refine((value) => !value || value === 'name' || value === 'property', {
        message: 'attribute must be "name" or "property".',
      }),
    key: requiredTrimmedString({ max: 120 }),
    value: requiredTrimmedString({ max: 500 }),
  })
  .strip();

const seoVerificationSchema = z
  .object({
    google: optionalTrimmedString({ max: 255 }),
    bing: optionalTrimmedString({ max: 255 }),
    yandex: optionalTrimmedString({ max: 255 }),
    pinterest: optionalTrimmedString({ max: 255 }),
    baidu: optionalTrimmedString({ max: 255 }),
  })
  .strip();

const seoSocialDefaultsSchema = z
  .object({
    ogTitle: optionalTrimmedString({ max: 180 }),
    ogDescription: optionalTrimmedString({ max: 5000 }),
    ogImageUrl: optionalTrimmedString({ max: 2048 }),
    ogImageAlt: optionalTrimmedString({ max: 255 }),
    twitterHandle: optionalTrimmedString({ max: 80 }),
    twitterTitle: optionalTrimmedString({ max: 180 }),
    twitterDescription: optionalTrimmedString({ max: 5000 }),
    twitterCardType: optionalTrimmedString({ max: 64 }).transform((value) => value?.toLowerCase()),
    twitterImageUrl: optionalTrimmedString({ max: 2048 }),
  })
  .strip();

const seoOrganizationSchema = z
  .object({
    name: optionalTrimmedString({ max: 255 }),
    url: optionalTrimmedString({ max: 2048 }),
    logoUrl: optionalTrimmedString({ max: 2048 }),
    contactEmail: optionalTrimmedString({ max: 255 }),
    sameAs: optionalStringArray({ maxItemLength: 2048, maxLength: 50 }).optional(),
  })
  .strip();

const structuredDataJsonSchema = z.union([z.record(z.any()), z.array(z.any())]);

const seoStructuredDataSchema = z
  .object({
    organization: seoOrganizationSchema.optional(),
    customJson: structuredDataJsonSchema.optional(),
  })
  .strip();

const seoOverrideSchema = z
  .object({
    id: optionalNumber({ min: 1, precision: 0, integer: true }),
    path: requiredTrimmedString({ max: 255 }),
    title: optionalTrimmedString({ max: 180 }),
    description: optionalTrimmedString({ max: 5000 }),
    keywords: optionalStringArray({ maxItemLength: 120, maxLength: 64 }),
    canonicalUrl: optionalTrimmedString({ max: 2048 }),
    ogTitle: optionalTrimmedString({ max: 180 }),
    ogDescription: optionalTrimmedString({ max: 5000 }),
    ogImageUrl: optionalTrimmedString({ max: 2048 }),
    ogImageAlt: optionalTrimmedString({ max: 255 }),
    twitterTitle: optionalTrimmedString({ max: 180 }),
    twitterDescription: optionalTrimmedString({ max: 5000 }),
    twitterCardType: optionalTrimmedString({ max: 64 }).transform((value) => value?.toLowerCase()),
    twitterImageUrl: optionalTrimmedString({ max: 2048 }),
    twitterHandle: optionalTrimmedString({ max: 80 }),
    metaTags: z.array(seoMetaTagSchema).optional(),
    structuredData: seoStructuredDataSchema.optional(),
    noindex: optionalBoolean(),
  })
  .strip();

export const seoSettingsBodySchema = z
  .object({
    siteName: requiredTrimmedString({ max: 180 }),
    defaultTitle: optionalTrimmedString({ max: 180 }),
    defaultDescription: optionalTrimmedString({ max: 5000 }),
    defaultKeywords: optionalStringArray({ maxItemLength: 120, maxLength: 64 }),
    canonicalBaseUrl: optionalTrimmedString({ max: 2048 }),
    sitemapUrl: optionalTrimmedString({ max: 2048 }),
    allowIndexing: optionalBoolean(),
    robotsPolicy: optionalTrimmedString({ max: 12000 }),
    noindexPaths: optionalStringArray({ maxItemLength: 2048, maxLength: 200 }),
    verificationCodes: seoVerificationSchema.optional(),
    socialDefaults: seoSocialDefaultsSchema.optional(),
    structuredData: seoStructuredDataSchema.optional(),
    pageOverrides: z.array(seoOverrideSchema).optional(),
  })
  .strip();
>>>>>>> b52e3381
<|MERGE_RESOLUTION|>--- conflicted
+++ resolved
@@ -192,7 +192,6 @@
   })
   .strip();
 
-<<<<<<< HEAD
 
 const optionalLooseString = (max) =>
   z
@@ -297,7 +296,6 @@
       });
     }
   });
-=======
 const TWO_FACTOR_METHODS = ['email', 'app', 'sms', 'security_key', 'backup_codes'];
 const TWO_FACTOR_ROLES = ['admin', 'staff', 'company', 'freelancer', 'agency', 'mentor', 'headhunter', 'all'];
 const TWO_FACTOR_ENFORCEMENT = ['optional', 'recommended', 'required'];
@@ -737,4 +735,3 @@
     pageOverrides: z.array(seoOverrideSchema).optional(),
   })
   .strip();
->>>>>>> b52e3381
