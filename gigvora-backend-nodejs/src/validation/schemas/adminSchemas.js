--- conflicted
+++ resolved
@@ -192,7 +192,6 @@
   })
   .strip();
 
-<<<<<<< HEAD
 const TWO_FACTOR_METHODS = ['email', 'app', 'sms', 'security_key', 'backup_codes'];
 const TWO_FACTOR_ROLES = ['admin', 'staff', 'company', 'freelancer', 'agency', 'mentor', 'headhunter', 'all'];
 const TWO_FACTOR_ENFORCEMENT = ['optional', 'recommended', 'required'];
@@ -311,7 +310,6 @@
   .object({
     note: optionalTrimmedString({ max: 1000 }),
     reason: optionalTrimmedString({ max: 1000 }),
-=======
 const DATABASE_DIALECTS = ['postgres', 'postgresql', 'mysql', 'mariadb', 'mssql', 'sqlite'];
 const DATABASE_SSL_MODES = ['disable', 'prefer', 'require', 'verify-ca', 'verify-full'];
 
@@ -631,6 +629,5 @@
     socialDefaults: seoSocialDefaultsSchema.optional(),
     structuredData: seoStructuredDataSchema.optional(),
     pageOverrides: z.array(seoOverrideSchema).optional(),
->>>>>>> 2e17b421
-  })
-  .strip();
+  })
+  .strip();
