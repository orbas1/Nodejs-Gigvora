--- conflicted
+++ resolved
@@ -88,7 +88,6 @@
       IdentityVerification: {
         complianceNotes: 'Analyst-supplied remediation notes recorded during manual verification.',
       },
-<<<<<<< HEAD
       TwoFactorPolicy: {
         ipAllowlist: 'Trusted CIDR ranges that may bypass additional challenges.',
       },
@@ -97,10 +96,8 @@
       },
       TwoFactorBypass: {
         reason: 'Business justification captured when issuing temporary MFA bypass tokens.',
-=======
       IdentityVerificationEvent: {
         metadata: 'Structured payload with reviewer assignments, file references, and automation signals.',
->>>>>>> 2e17b421
       },
     },
   },
