--- conflicted
+++ resolved
@@ -14,7 +14,6 @@
 );
 
 router.get(
-<<<<<<< HEAD
   '/profile',
   authenticate(),
   requireRoles('agency', 'agency_admin', 'admin'),
@@ -131,7 +130,6 @@
   authenticate(),
   requireRoles('agency', 'agency_admin', 'admin'),
   asyncHandler(agencyController.deleteWorkforceSegment),
-=======
   '/client-kanban',
   authenticate(),
   requireRoles('agency', 'agency_admin', 'admin'),
@@ -220,7 +218,6 @@
   authenticate(),
   requireRoles('agency', 'agency_admin', 'admin'),
   asyncHandler(agencyClientKanbanController.updateClientController),
->>>>>>> dd602168
 );
 
 export default router;
