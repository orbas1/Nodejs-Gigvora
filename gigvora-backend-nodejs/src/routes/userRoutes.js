import { Router } from 'express';
import multer from 'multer';
import * as userController from '../controllers/userController.js';
import * as careerDocumentController from '../controllers/careerDocumentController.js';
import * as creationStudioController from '../controllers/creationStudioController.js';
import * as userDisputeController from '../controllers/userDisputeController.js';
import asyncHandler from '../utils/asyncHandler.js';
import authenticate from '../middleware/authenticate.js';
import validateRequest from '../middleware/validateRequest.js';
import { updateUserDashboardOverviewSchema } from '../validation/schemas/userDashboardSchemas.js';
import userConsentRoutes from './userConsentRoutes.js';
import userCalendarRoutes from './userCalendarRoutes.js';
import userNetworkingRoutes from './userNetworkingRoutes.js';
import userVolunteeringRoutes from './userVolunteeringRoutes.js';
import walletRoutes from './walletRoutes.js';
import userTimelineRoutes from './userTimelineRoutes.js';
import * as notificationController from '../controllers/notificationController.js';
import userGroupRoutes from './userGroupRoutes.js';
import userPageRoutes from './userPageRoutes.js';

const router = Router();
const upload = multer({ storage: multer.memoryStorage(), limits: { fileSize: 5 * 1024 * 1024 } });

router.get('/', asyncHandler(userController.listUsers));
router.get(
  '/:id/dashboard',
  authenticate({ roles: ['user', 'admin'], matchParam: 'id' }),
  asyncHandler(userController.getUserDashboard),
);
router.get(
  '/:id/dashboard/overview',
  authenticate({
    roles: ['user', 'freelancer', 'agency', 'company', 'headhunter', 'admin'],
    matchParam: 'id',
  }),
  asyncHandler(userController.getUserDashboardOverview),
);
router.put(
  '/:id/dashboard/overview',
  authenticate({
    roles: ['user', 'freelancer', 'agency', 'company', 'headhunter', 'admin'],
    matchParam: 'id',
  }),
  validateRequest({ body: updateUserDashboardOverviewSchema }),
  asyncHandler(userController.updateUserDashboardOverview),
);
router.post(
  '/:id/dashboard/overview/refresh-weather',
  authenticate({
    roles: ['user', 'freelancer', 'agency', 'company', 'headhunter', 'admin'],
    matchParam: 'id',
  }),
  asyncHandler(userController.refreshUserDashboardOverviewWeather),
  '/:id/profile-hub',
  authenticate({ roles: ['user', 'admin'], matchParam: 'id' }),
  asyncHandler(userController.getUserProfileHub),
);
router.get(
  '/:id/affiliate/dashboard',
  authenticate({ roles: ['user', 'freelancer', 'agency', 'company', 'headhunter', 'admin'], matchParam: 'id' }),
  asyncHandler(userController.getUserAffiliateDashboard),
);
router.get('/:id/alliances', asyncHandler(userController.getFreelancerAlliances));
router.get('/:id/support-desk', asyncHandler(userController.getSupportDesk));
router.get('/:id/catalog-insights', asyncHandler(userController.getFreelancerCatalogInsights));
router.get('/:id/gig-builder', asyncHandler(userController.getFreelancerGigBuilder));
router.get('/:id/gig-manager', asyncHandler(userController.getGigManagerSnapshot));
router.get(
  '/:id/disputes',
  authenticate({ roles: ['user', 'freelancer', 'agency', 'company', 'headhunter', 'admin'], matchParam: 'id' }),
  userDisputeController.listUserDisputes,
);
router.get(
  '/:id/disputes/:disputeId',
  authenticate({ roles: ['user', 'freelancer', 'agency', 'company', 'headhunter', 'admin'], matchParam: 'id' }),
  userDisputeController.getUserDispute,
);
router.post(
  '/:id/disputes',
  authenticate({ roles: ['user', 'freelancer', 'agency', 'company', 'headhunter', 'admin'], matchParam: 'id' }),
  userDisputeController.createUserDispute,
);
router.post(
  '/:id/disputes/:disputeId/events',
  authenticate({ roles: ['user', 'freelancer', 'agency', 'company', 'headhunter', 'admin'], matchParam: 'id' }),
  userDisputeController.appendUserDisputeEvent,
);
router.get(
  '/:id/ai-settings',
  authenticate({ roles: ['user', 'admin'], matchParam: 'id' }),
  asyncHandler(userController.getUserAiSettings),
);
router.put(
  '/:id/ai-settings',
  authenticate({ roles: ['user', 'admin'], matchParam: 'id' }),
  asyncHandler(userController.updateUserAiSettings),
);
router.get(
  '/:id/website-preferences',
  authenticate({ roles: ['user', 'freelancer', 'agency', 'company', 'headhunter', 'admin'], matchParam: 'id' }),
  asyncHandler(userController.getWebsitePreferences),
);
router.put(
  '/:id/website-preferences',
  authenticate({ roles: ['user', 'freelancer', 'agency', 'company', 'headhunter', 'admin'], matchParam: 'id' }),
  asyncHandler(userController.updateWebsitePreferences),
);
router.get('/:id', asyncHandler(userController.getUserProfile));
router.put('/:id', asyncHandler(userController.updateUser));
router.patch('/:id/profile', asyncHandler(userController.updateProfileSettings));
router.put(
  '/:id/profile',
  authenticate({ roles: ['user', 'admin'], matchParam: 'id' }),
  asyncHandler(userController.updateUserProfileDetails),
);
router.post(
  '/:id/profile/avatar',
  authenticate({ roles: ['user', 'admin'], matchParam: 'id' }),
  upload.single('avatar'),
  asyncHandler(userController.updateUserProfileAvatar),
);
router.get(
  '/:id/profile/followers',
  authenticate({ roles: ['user', 'admin'], matchParam: 'id' }),
  asyncHandler(userController.listUserFollowers),
);
router.post(
  '/:id/profile/followers',
  authenticate({ roles: ['user', 'admin'], matchParam: 'id' }),
  asyncHandler(userController.saveUserFollower),
);
router.patch(
  '/:id/profile/followers/:followerId',
  authenticate({ roles: ['user', 'admin'], matchParam: 'id' }),
  asyncHandler(userController.saveUserFollower),
);
router.delete(
  '/:id/profile/followers/:followerId',
  authenticate({ roles: ['user', 'admin'], matchParam: 'id' }),
  asyncHandler(userController.deleteUserFollower),
);
router.get(
  '/:id/connections',
  authenticate({ roles: ['user', 'admin'], matchParam: 'id' }),
  asyncHandler(userController.listUserConnections),
);
router.patch(
  '/:id/connections/:connectionId',
  authenticate({ roles: ['user', 'admin'], matchParam: 'id' }),
  asyncHandler(userController.updateUserConnection),
);

router.use(
  '/:id/wallet',
  authenticate({
    roles: ['user', 'freelancer', 'agency', 'company', 'headhunter', 'admin'],
    matchParam: 'id',
  }),
  walletRoutes,
);

<<<<<<< HEAD
router.use(
  '/:id/timeline',
  authenticate({
    roles: ['user', 'freelancer', 'agency', 'company', 'headhunter', 'admin'],
    matchParam: 'id',
  }),
  userTimelineRoutes,
=======
const COMMUNITY_ROLES = ['user', 'freelancer', 'agency', 'company', 'mentor', 'headhunter', 'admin'];

router.use(
  '/:id/groups',
  authenticate({ roles: COMMUNITY_ROLES, matchParam: 'id' }),
  userGroupRoutes,
);

router.use(
  '/:id/pages',
  authenticate({ roles: COMMUNITY_ROLES, matchParam: 'id' }),
  userPageRoutes,
>>>>>>> 0a2a42bb
);

const DOCUMENT_ROLES = ['user', 'freelancer', 'agency', 'company', 'headhunter', 'mentor', 'admin'];
const CREATION_STUDIO_ROLES = ['user', 'freelancer', 'agency', 'company', 'mentor', 'headhunter', 'admin'];
const NOTIFICATION_ROLES = ['user', 'freelancer', 'agency', 'company', 'headhunter', 'mentor', 'admin'];

router.get(
  '/:id/cv-documents/workspace',
  authenticate({ roles: DOCUMENT_ROLES, matchParam: 'id' }),
  asyncHandler(careerDocumentController.getWorkspace),
);
router.post(
  '/:id/cv-documents',
  authenticate({ roles: DOCUMENT_ROLES, matchParam: 'id' }),
  asyncHandler(careerDocumentController.createDocument),
);
router.post(
  '/:id/cv-documents/:documentId/upload',
  authenticate({ roles: DOCUMENT_ROLES, matchParam: 'id' }),
  asyncHandler(careerDocumentController.uploadVersion),
);

router.get(
  '/:id/creation-studio',
  authenticate({ roles: CREATION_STUDIO_ROLES, matchParam: 'id' }),
  asyncHandler(creationStudioController.getWorkspace),
);
router.post(
  '/:id/creation-studio',
  authenticate({ roles: CREATION_STUDIO_ROLES, matchParam: 'id' }),
  asyncHandler(creationStudioController.createItem),
);
router.put(
  '/:id/creation-studio/:itemId',
  authenticate({ roles: CREATION_STUDIO_ROLES, matchParam: 'id' }),
  asyncHandler(creationStudioController.updateItem),
);
router.post(
  '/:id/creation-studio/:itemId/steps/:stepKey',
  authenticate({ roles: CREATION_STUDIO_ROLES, matchParam: 'id' }),
  asyncHandler(creationStudioController.recordStep),
);
router.post(
  '/:id/creation-studio/:itemId/share',
  authenticate({ roles: CREATION_STUDIO_ROLES, matchParam: 'id' }),
  asyncHandler(creationStudioController.shareItem),
);
router.delete(
  '/:id/creation-studio/:itemId',
  authenticate({ roles: CREATION_STUDIO_ROLES, matchParam: 'id' }),
  asyncHandler(creationStudioController.archiveItem),
);
router.use('/:id/volunteering', userVolunteeringRoutes);

router.use('/:id/consents', userConsentRoutes);
router.use(
  '/:id/networking',
  authenticate({
    roles: ['user', 'freelancer', 'agency', 'company', 'headhunter', 'mentor', 'admin'],
    matchParam: 'id',
  }),
  userNetworkingRoutes,
);

router.get(
  '/:id/notifications',
  authenticate({ roles: NOTIFICATION_ROLES, matchParam: 'id' }),
  asyncHandler(notificationController.listUserNotifications),
);
router.post(
  '/:id/notifications',
  authenticate({ roles: NOTIFICATION_ROLES, matchParam: 'id' }),
  asyncHandler(notificationController.createUserNotification),
);
router.patch(
  '/:id/notifications/:notificationId',
  authenticate({ roles: NOTIFICATION_ROLES, matchParam: 'id' }),
  asyncHandler(notificationController.updateUserNotification),
);
router.get(
  '/:id/notifications/preferences',
  authenticate({ roles: NOTIFICATION_ROLES, matchParam: 'id' }),
  asyncHandler(notificationController.getUserNotificationPreferences),
);
router.put(
  '/:id/notifications/preferences',
  authenticate({ roles: NOTIFICATION_ROLES, matchParam: 'id' }),
  asyncHandler(notificationController.updateUserNotificationPreferences),
);
router.post(
  '/:id/notifications/mark-all-read',
  authenticate({ roles: NOTIFICATION_ROLES, matchParam: 'id' }),
  asyncHandler(notificationController.markAllUserNotificationsRead),
);

router.use(
  '/:id/calendar',
  authenticate({
    roles: ['user', 'freelancer', 'agency', 'company', 'mentor', 'headhunter', 'admin'],
    matchParam: 'id',
  }),
  userCalendarRoutes,
);

export default router;<|MERGE_RESOLUTION|>--- conflicted
+++ resolved
@@ -159,7 +159,6 @@
   walletRoutes,
 );
 
-<<<<<<< HEAD
 router.use(
   '/:id/timeline',
   authenticate({
@@ -167,7 +166,6 @@
     matchParam: 'id',
   }),
   userTimelineRoutes,
-=======
 const COMMUNITY_ROLES = ['user', 'freelancer', 'agency', 'company', 'mentor', 'headhunter', 'admin'];
 
 router.use(
@@ -180,7 +178,6 @@
   '/:id/pages',
   authenticate({ roles: COMMUNITY_ROLES, matchParam: 'id' }),
   userPageRoutes,
->>>>>>> 0a2a42bb
 );
 
 const DOCUMENT_ROLES = ['user', 'freelancer', 'agency', 'company', 'headhunter', 'mentor', 'admin'];
