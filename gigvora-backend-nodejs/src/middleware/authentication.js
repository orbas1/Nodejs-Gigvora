import jwt from 'jsonwebtoken';
import {
  User,
  ProviderWorkspaceMember,
  ProviderWorkspace,
} from '../models/index.js';
import { AuthenticationError, AuthorizationError } from '../utils/errors.js';
import { resolveAccessTokenSecret } from '../utils/jwtSecrets.js';

const HEADER_OVERRIDE_ENABLED = (process.env.AUTH_HEADER_OVERRIDE ?? '').toLowerCase() === 'true';
const NODE_ENV = (process.env.NODE_ENV ?? '').toLowerCase();
const HEADER_OVERRIDE_ALLOWED =
  NODE_ENV === 'test' || (HEADER_OVERRIDE_ENABLED && NODE_ENV !== 'production');

function extractToken(req) {
  const header = req.headers?.authorization ?? req.headers?.Authorization;
  if (typeof header === 'string' && header.trim().toLowerCase().startsWith('bearer ')) {
    return header.trim().slice('bearer '.length);
  }
  if (Array.isArray(header) && header.length > 0) {
    return extractToken({ headers: { authorization: header[0] } });
  }
  if (req.headers?.['x-access-token']) {
    return String(req.headers['x-access-token']);
  }
  if (req.cookies?.accessToken) {
    return String(req.cookies.accessToken);
  }
  if (req.query?.accessToken) {
    return String(req.query.accessToken);
  }
  return null;
}

function parseHeaderOverride(req) {
  if (!HEADER_OVERRIDE_ALLOWED) {
    return null;
  }
  const rawId = req.headers?.['x-user-id'] ?? req.headers?.['x-actor-id'];
  const parsedId = Number.parseInt(rawId, 10);
  if (!Number.isInteger(parsedId) || parsedId <= 0) {
    return null;
  }
  const rawRoles = req.headers?.['x-roles'] ?? req.headers?.['x-user-roles'];
  const declaredType = req.headers?.['x-user-type'] ?? req.headers?.['x-session-type'];
  const roles = new Set();
  if (rawRoles) {
    String(rawRoles)
      .split(',')
      .map((value) => value.trim().toLowerCase())
      .filter(Boolean)
      .forEach((role) => roles.add(role));
  }
  if (declaredType) {
    roles.add(String(declaredType).trim().toLowerCase());
  }
  return {
    id: parsedId,
    roles: Array.from(roles),
    userType: declaredType ? String(declaredType).trim().toLowerCase() : null,
    source: 'header-override',
  };
}

async function hydrateUser(user, payload) {
  if (!user) {
    return null;
  }

  const memberships = await ProviderWorkspaceMember.findAll({
    where: { userId: user.id, status: 'active' },
    include: [
      {
        model: ProviderWorkspace,
        as: 'workspace',
        attributes: ['id', 'name', 'slug', 'type'],
      },
    ],
  });

  const membershipPayload = memberships.map((membership) => ({
    id: membership.id,
    workspaceId: membership.workspaceId,
    role: membership.role,
    status: membership.status,
    workspace: membership.workspace
      ? {
          id: membership.workspace.id,
          name: membership.workspace.name,
          slug: membership.workspace.slug,
          type: membership.workspace.type,
        }
      : null,
  }));

  const permissions = Array.isArray(payload?.permissions) ? payload.permissions : [];

  return {
    id: user.id,
    email: user.email,
    firstName: user.firstName,
    lastName: user.lastName,
    userType: user.userType,
    memberships: membershipPayload,
    permissions,
  };
}

export async function resolveAuthenticatedUser(
  req,
  { optional = false, allowHeaderOverride = true } = {},
) {
  const token = extractToken(req);
  if (token) {
    let payload;
    try {
      payload = jwt.verify(token, resolveAccessTokenSecret());
    } catch (error) {
      throw new AuthenticationError('Invalid or expired authentication token.', { cause: error });
    }
    if (!payload?.id) {
      throw new AuthenticationError('Invalid authentication token.');
    }
    const user = await User.findByPk(payload.id, {
      attributes: ['id', 'email', 'firstName', 'lastName', 'userType'],
    });
    if (!user) {
      throw new AuthenticationError('Account not found or inactive.');
    }
    return hydrateUser(user, payload);
  }

<<<<<<< HEAD
  const override = parseHeaderOverride(req);
  if (override) {
    return override;
=======
  if (allowHeaderOverride) {
    const override = parseHeaderOverride(req);
    if (override) {
      return override;
    }
>>>>>>> 4991b432
  }

  if (optional) {
    return null;
  }
  throw new AuthenticationError('Authentication required.');
}

export function authenticateRequest({ optional = false, allowHeaderOverride = true } = {}) {
  return async function authenticationMiddleware(req, res, next) {
    try {
      const user = await resolveAuthenticatedUser(req, { optional, allowHeaderOverride });
      if (!user && !optional) {
        throw new AuthenticationError('Authentication required.');
      }
      if (user) {
        req.user = user;
      }
      return next();
    } catch (error) {
      if (optional && (error instanceof AuthenticationError || error instanceof AuthorizationError)) {
        return next();
      }
      if (error instanceof AuthenticationError || error instanceof AuthorizationError) {
        return res.status(401).json({ message: error.message });
      }
      if (error.name === 'JsonWebTokenError' || error.name === 'TokenExpiredError') {
        if (optional) {
          return next();
        }
        return res.status(401).json({ message: 'Authentication required.' });
      }
      return next(error);
    }
  };
}

export function authenticate(options = {}) {
  return authenticateRequest(options);
}

export function extractRoleSet(user) {
  const roles = new Set();
  if (!user) {
    return roles;
  }
  if (Array.isArray(user.roles)) {
    user.roles.map((role) => String(role).toLowerCase()).forEach((role) => roles.add(role));
  }
  if (user.userType) {
    roles.add(String(user.userType).toLowerCase());
  }
  if (Array.isArray(user.memberships)) {
    user.memberships
      .map((membership) => membership.role)
      .filter(Boolean)
      .map((role) => String(role).toLowerCase())
      .forEach((role) => roles.add(role));
  }
  return roles;
}

export function requireRoles(...allowedRoles) {
  const normalized = allowedRoles.flat().map((role) => String(role).toLowerCase());
  return function requireRolesMiddleware(req, _res, next) {
    if (!normalized.length) {
      return next();
    }
    const roles = extractRoleSet(req.user);
    const hasRole = normalized.some((role) => roles.has(role));
    if (!hasRole) {
      return next(new AuthorizationError('You do not have permission to access this resource.'));
    }
    return next();
  };
}

export default authenticateRequest;<|MERGE_RESOLUTION|>--- conflicted
+++ resolved
@@ -130,17 +130,9 @@
     return hydrateUser(user, payload);
   }
 
-<<<<<<< HEAD
   const override = parseHeaderOverride(req);
   if (override) {
     return override;
-=======
-  if (allowHeaderOverride) {
-    const override = parseHeaderOverride(req);
-    if (override) {
-      return override;
-    }
->>>>>>> 4991b432
   }
 
   if (optional) {
