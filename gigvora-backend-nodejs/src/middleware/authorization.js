import { ValidationError } from '../utils/errors.js';

function normalizeToArray(input) {
  if (input == null) {
    return [];
  }
  if (Array.isArray(input)) {
<<<<<<< HEAD
    return input
      .flatMap((value) => normaliseMemberships(value))
      .filter((value) => value.length > 0);
  }
  if (typeof input === 'string') {
    return input
      .split(',')
      .map((value) => value.trim().toLowerCase())
      .filter((value) => value.length > 0);
  }
  if (typeof input === 'object') {
    return normaliseMemberships(Object.values(input));
  }
  return [`${input}`.trim().toLowerCase()].filter((value) => value.length > 0);
=======
    return input;
  }
  return [input];
}

function normaliseMemberships(input) {
  return normalizeToArray(input)
    .flatMap((value) => `${value}`.split(','))
    .map((value) => value.trim().toLowerCase())
    .filter(Boolean);
>>>>>>> de876f6b
}

export function extractMemberships(req) {
  const header =
    req.headers?.['x-gigvora-memberships'] ??
    req.headers?.['x-gigvora-membership'] ??
    req.headers?.['x-gigvora-roles'];

  const memberships = normaliseMemberships(header);
  if (memberships.length) {
    return memberships;
  }

  if (Array.isArray(req.user?.memberships)) {
    return normaliseMemberships(req.user.memberships);
  }

  return [];
}

export function requireMembership(allowed = [], { allowAdmin = true } = {}) {
<<<<<<< HEAD
  const allowedValues = normaliseMemberships(allowed);
  if (!allowedValues.length) {
    throw new ValidationError('requireMembership middleware requires a non-empty array of allowed roles.');
=======
  if (!Array.isArray(allowed) || allowed.length === 0) {
    throw new ValidationError('requireMembership middleware requires at least one allowed role.');
>>>>>>> de876f6b
  }
  const allowedSet = new Set(allowedValues);

  return (req, res, next) => {
    const memberships = extractMemberships(req);
<<<<<<< HEAD
=======

>>>>>>> de876f6b
    if (!memberships.length) {
      return res.status(403).json({
        message: 'Volunteer workspace access requires an authenticated membership.',
        code: 'volunteer_access_required',
      });
    }

    const hasAccess = memberships.some((membership) => {
      if (allowAdmin && membership === 'admin') {
        return true;
      }
      return allowedSet.has(membership);
    });

    if (!hasAccess) {
      return res.status(403).json({
        message: 'Volunteer workspace access requires an active volunteer or mentor membership.',
        code: 'volunteer_membership_required',
      });
    }

    req.memberships = memberships;
    return next();
  };
}

const PROJECT_MANAGEMENT_ROLES = new Set([
  'project_manager',
  'project_management',
  'operations_lead',
  'operations',
  'agency',
  'agency_admin',
  'company',
  'company_admin',
  'workspace_admin',
  'admin',
]);

<<<<<<< HEAD
function normaliseRole(role) {
  if (!role) {
    return null;
  }
  if (typeof role !== 'string') {
    return normaliseRole(String(role));
  }
  const trimmed = role.trim();
  if (!trimmed) {
    return null;
  }
  return trimmed.toLowerCase().replace(/[^a-z0-9]+/g, '_');
}

function extractRoles(input) {
  const roles = new Set();
  const pushRole = (value) => {
    const normalised = normaliseRole(value);
    if (normalised) {
      roles.add(normalised);
    }
  };

  if (!input) {
    return roles;
  }
  if (Array.isArray(input)) {
    input.forEach((value) => extractRoles(value).forEach((item) => roles.add(item)));
    return roles;
  }
  if (typeof input === 'string') {
    input
      .split(/[,\s]+/)
      .map((part) => part.trim())
      .filter(Boolean)
      .forEach(pushRole);
    return roles;
  }
  pushRole(input);
  return roles;
=======
function normaliseRole(value) {
  if (value == null) {
    return null;
  }
  const normalised = `${value}`.trim().toLowerCase();
  return normalised ? normalised.replace(/[^a-z0-9]+/g, '_') : null;
>>>>>>> de876f6b
}

function collectRequestRoles(req) {
  const aggregated = new Set();
<<<<<<< HEAD
  const merge = (values) => {
    extractRoles(values).forEach((value) => aggregated.add(value));
=======
  const push = (value) => {
    const role = normaliseRole(value);
    if (role) {
      aggregated.add(role);
    }
>>>>>>> de876f6b
  };

  const sources = [
    req.user?.roles,
    req.user?.memberships,
    req.user?.role,
    req.user?.accountTypes,
    req.headers?.['x-roles'],
    req.headers?.['x-role'],
    req.headers?.['x-workspace-roles'],
    req.headers?.['x-memberships'],
    req.query?.roles,
    req.query?.memberships,
    req.body?.roles,
    req.body?.memberships,
  ];

  for (const source of sources) {
    normalizeToArray(source).forEach((entry) => {
      if (typeof entry === 'string') {
        entry
          .split(/[,\s]+/)
          .map((part) => part.trim())
          .filter(Boolean)
          .forEach(push);
      } else {
        push(entry);
      }
    });
  }

  return aggregated;
}

export function hasProjectManagementAccess(req) {
  const roles = collectRequestRoles(req);
<<<<<<< HEAD
  if (!roles.size) {
    return false;
  }
=======
>>>>>>> de876f6b
  for (const role of roles) {
    if (PROJECT_MANAGEMENT_ROLES.has(role)) {
      return true;
    }
  }
  return false;
}

export function requireProjectManagementRole(req, res, next) {
  if (hasProjectManagementAccess(req)) {
    return next();
  }
  return res.status(403).json({
    message: 'You do not have permission to manage projects. Contact an operations lead to obtain the correct workspace role.',
  });
}

function normaliseRoles(input) {
  return normalizeToArray(input)
    .flatMap((value) => `${value}`.split(','))
    .map((value) => value.trim().toLowerCase())
    .filter(Boolean);
}

export function requireUserType(allowedUserTypes = [], { allowHeaderFallback = true, raise = true } = {}) {
  const allowed = new Set(normaliseRoles(allowedUserTypes));
  if (!allowed.size) {
    throw new ValidationError('requireUserType middleware requires at least one allowed user type.');
  }

  return function enforceUserType(req, res, next) {
    const sources = [req.user?.userType, req.userType, req.context?.userType];

    if (allowHeaderFallback) {
      sources.push(
        req.headers?.['x-user-type'],
        req.headers?.['x-user-role'],
        req.headers?.['x-user-types'],
        req.headers?.['x-roles'],
      );
    }

    sources.push(req.body?.userType, req.query?.userType);

    const resolvedRoles = normaliseRoles(sources);
    const hasAccess = resolvedRoles.some((role) => allowed.has(role));

    if (!hasAccess) {
      if (!raise) {
        res.status(403).json({ message: 'Access to this resource is restricted.' });
        return;
      }
      res.status(403).json({ message: 'Only authorised administrators can access Gigvora ads endpoints.' });
      return;
    }

    next();
  };
}

<<<<<<< HEAD
export function requireRoles(roles, options) {
  return requireMembership(roles, options);
}

export default {
  extractMemberships,
  requireMembership,
  requireRoles,
=======
export default {
  requireMembership,
>>>>>>> de876f6b
  hasProjectManagementAccess,
  requireProjectManagementRole,
  requireUserType,
};<|MERGE_RESOLUTION|>--- conflicted
+++ resolved
@@ -5,7 +5,6 @@
     return [];
   }
   if (Array.isArray(input)) {
-<<<<<<< HEAD
     return input
       .flatMap((value) => normaliseMemberships(value))
       .filter((value) => value.length > 0);
@@ -20,18 +19,6 @@
     return normaliseMemberships(Object.values(input));
   }
   return [`${input}`.trim().toLowerCase()].filter((value) => value.length > 0);
-=======
-    return input;
-  }
-  return [input];
-}
-
-function normaliseMemberships(input) {
-  return normalizeToArray(input)
-    .flatMap((value) => `${value}`.split(','))
-    .map((value) => value.trim().toLowerCase())
-    .filter(Boolean);
->>>>>>> de876f6b
 }
 
 export function extractMemberships(req) {
@@ -53,23 +40,14 @@
 }
 
 export function requireMembership(allowed = [], { allowAdmin = true } = {}) {
-<<<<<<< HEAD
   const allowedValues = normaliseMemberships(allowed);
   if (!allowedValues.length) {
     throw new ValidationError('requireMembership middleware requires a non-empty array of allowed roles.');
-=======
-  if (!Array.isArray(allowed) || allowed.length === 0) {
-    throw new ValidationError('requireMembership middleware requires at least one allowed role.');
->>>>>>> de876f6b
   }
   const allowedSet = new Set(allowedValues);
 
   return (req, res, next) => {
     const memberships = extractMemberships(req);
-<<<<<<< HEAD
-=======
-
->>>>>>> de876f6b
     if (!memberships.length) {
       return res.status(403).json({
         message: 'Volunteer workspace access requires an authenticated membership.',
@@ -109,7 +87,6 @@
   'admin',
 ]);
 
-<<<<<<< HEAD
 function normaliseRole(role) {
   if (!role) {
     return null;
@@ -150,28 +127,12 @@
   }
   pushRole(input);
   return roles;
-=======
-function normaliseRole(value) {
-  if (value == null) {
-    return null;
-  }
-  const normalised = `${value}`.trim().toLowerCase();
-  return normalised ? normalised.replace(/[^a-z0-9]+/g, '_') : null;
->>>>>>> de876f6b
 }
 
 function collectRequestRoles(req) {
   const aggregated = new Set();
-<<<<<<< HEAD
   const merge = (values) => {
     extractRoles(values).forEach((value) => aggregated.add(value));
-=======
-  const push = (value) => {
-    const role = normaliseRole(value);
-    if (role) {
-      aggregated.add(role);
-    }
->>>>>>> de876f6b
   };
 
   const sources = [
@@ -208,12 +169,9 @@
 
 export function hasProjectManagementAccess(req) {
   const roles = collectRequestRoles(req);
-<<<<<<< HEAD
   if (!roles.size) {
     return false;
   }
-=======
->>>>>>> de876f6b
   for (const role of roles) {
     if (PROJECT_MANAGEMENT_ROLES.has(role)) {
       return true;
@@ -274,7 +232,6 @@
   };
 }
 
-<<<<<<< HEAD
 export function requireRoles(roles, options) {
   return requireMembership(roles, options);
 }
@@ -283,10 +240,6 @@
   extractMemberships,
   requireMembership,
   requireRoles,
-=======
-export default {
-  requireMembership,
->>>>>>> de876f6b
   hasProjectManagementAccess,
   requireProjectManagementRole,
   requireUserType,
