export default function errorHandler(err, req, res, next) {
  console.error(err);
<<<<<<< HEAD
  const status = err.status ?? err.statusCode ?? 500;
  const message = err.message || 'Internal server error';
  const details = err.details ?? null;

=======
  const status = err.statusCode || err.status || 500;
>>>>>>> 53a341b7
  res.status(status).json({
    message,
    details,
  });
}<|MERGE_RESOLUTION|>--- conflicted
+++ resolved
@@ -1,13 +1,10 @@
 export default function errorHandler(err, req, res, next) {
   console.error(err);
-<<<<<<< HEAD
   const status = err.status ?? err.statusCode ?? 500;
   const message = err.message || 'Internal server error';
   const details = err.details ?? null;
 
-=======
   const status = err.statusCode || err.status || 500;
->>>>>>> 53a341b7
   res.status(status).json({
     message,
     details,
