--- conflicted
+++ resolved
@@ -35,10 +35,7 @@
 
 export class AuthenticationError extends ApplicationError {
   constructor(message, details = {}) {
-<<<<<<< HEAD
-=======
   constructor(message = 'Authentication required', details = {}) {
->>>>>>> 1c0c1d5f
     super(message, 401, details);
   }
 }
