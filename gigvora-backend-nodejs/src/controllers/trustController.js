--- conflicted
+++ resolved
@@ -45,32 +45,26 @@
 });
 
 export const listDisputes = asyncHandler(async (req, res) => {
-<<<<<<< HEAD
   const disputes = await trustService.listDisputeCases(req.query ?? {});
   res.json({ disputes });
 });
 
 export const getDispute = asyncHandler(async (req, res) => {
   const dispute = await trustService.getDisputeCaseDetail(req.params.disputeId);
-=======
   const result = await trustService.listDisputeCases(req.query ?? {});
   res.json(result);
 });
 
 export const getDispute = asyncHandler(async (req, res) => {
   const dispute = await trustService.getDisputeCaseById(Number.parseInt(req.params.disputeId, 10));
->>>>>>> ac4fb061
   res.json({ dispute });
 });
 
 export const updateDispute = asyncHandler(async (req, res) => {
-<<<<<<< HEAD
   const result = await trustService.updateDisputeCase(req.params.disputeId, req.body);
   res.json(result);
-=======
   const dispute = await trustService.updateDisputeCase(Number.parseInt(req.params.disputeId, 10), req.body ?? {});
   res.json({ dispute });
->>>>>>> ac4fb061
 });
 
 export const getTrustOverview = asyncHandler(async (req, res) => {
