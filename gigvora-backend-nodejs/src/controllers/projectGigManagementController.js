--- conflicted
+++ resolved
@@ -50,7 +50,6 @@
   const permissionList = Array.isArray(permissions) ? permissions : [];
 
   const isOwner = actorId != null && ownerId === actorId;
-<<<<<<< HEAD
   const permissionFlags = permissions
     .map((permission) => permission.toString().toLowerCase())
     .reduce(
@@ -68,19 +67,6 @@
 
   const hasRoleAccess = normalizedRole
     ? Array.from(PROJECT_GIG_ALLOWED_ROLES).some(
-=======
-  const hasManagePermission = permissionList
-    .map((permission) => permission.toString().toLowerCase())
-    .some((permission) => permission === 'project-gig-management:manage');
-  const hasReadPermission =
-    hasManagePermission ||
-    permissionList
-      .map((permission) => permission.toString().toLowerCase())
-      .some((permission) => permission === 'project-gig-management:read');
-
-  const isAllowedRole = normalizedRole
-    ? PROJECT_GIG_ALLOWED_ROLES.some(
->>>>>>> de876f6b
         (role) => normalizedRole === role || normalizedRole.endsWith(role) || normalizedRole.includes(role),
       )
     : false;
@@ -119,7 +105,6 @@
   }
   return access;
 }
-<<<<<<< HEAD
 
 function parseOwnerId(req) {
   const candidates = [req.params?.userId, req.params?.id, req.user?.id];
@@ -139,25 +124,12 @@
 export async function overview(req, res) {
   const ownerId = parseOwnerId(req);
   const access = ensureViewAccess(req, ownerId);
-=======
-
-export async function overview(req, res) {
-  const ownerId = resolveOwnerId(req);
-  const access = assertCanView(req, ownerId);
->>>>>>> de876f6b
   const snapshot = await getProjectGigManagementOverview(ownerId);
   res.json({ ...snapshot, access });
 }
 
-<<<<<<< HEAD
 async function withDashboardRefresh(ownerId, access, resolver) {
   const result = await resolver();
-=======
-export async function storeProject(req, res) {
-  const ownerId = resolveOwnerId(req);
-  const access = assertCanManage(req, ownerId);
-  const project = await createProject(ownerId, req.body);
->>>>>>> de876f6b
   const snapshot = await getProjectGigManagementOverview(ownerId);
   return { result, snapshot: { ...snapshot, access } };
 }
@@ -170,7 +142,6 @@
 }
 
 export async function storeAsset(req, res) {
-<<<<<<< HEAD
   const ownerId = parseOwnerId(req);
   const access = ensureManageAccess(req, ownerId);
   const projectId = Number.parseInt(req.params?.projectId, 10);
@@ -205,37 +176,6 @@
     updateGigOrder(ownerId, orderId, req.body),
   );
   res.json({ order: result, dashboard: snapshot });
-=======
-  const ownerId = resolveOwnerId(req);
-  const access = assertCanManage(req, ownerId);
-  const asset = await addProjectAsset(ownerId, req.params.projectId, req.body);
-  const snapshot = await getProjectGigManagementOverview(ownerId);
-  res.status(201).json({ asset, dashboard: { ...snapshot, access } });
-}
-
-export async function patchWorkspace(req, res) {
-  const ownerId = resolveOwnerId(req);
-  const access = assertCanManage(req, ownerId);
-  const workspace = await updateProjectWorkspace(ownerId, req.params.projectId, req.body);
-  const snapshot = await getProjectGigManagementOverview(ownerId);
-  res.json({ workspace, dashboard: { ...snapshot, access } });
-}
-
-export async function storeGigOrder(req, res) {
-  const ownerId = resolveOwnerId(req);
-  const access = assertCanManage(req, ownerId);
-  const order = await createGigOrder(ownerId, req.body);
-  const snapshot = await getProjectGigManagementOverview(ownerId);
-  res.status(201).json({ order, dashboard: { ...snapshot, access } });
-}
-
-export async function patchGigOrder(req, res) {
-  const ownerId = resolveOwnerId(req);
-  const access = assertCanManage(req, ownerId);
-  const order = await updateGigOrder(ownerId, req.params.orderId, req.body);
-  const snapshot = await getProjectGigManagementOverview(ownerId);
-  res.json({ order, dashboard: { ...snapshot, access } });
->>>>>>> de876f6b
 }
 
 export default {
