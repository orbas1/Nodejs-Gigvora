import {
  getProjectGigManagementOverview,
  createProject,
  addProjectAsset,
  updateProjectWorkspace,
  createGigOrder,
  updateGigOrder,
} from '../services/projectGigManagementWorkflowService.js';
<<<<<<< HEAD
import { AuthorizationError } from '../utils/errors.js';
import {
  resolveRequestPermissions,
  resolveRequestUserId,
  resolveRequestUserRole,
} from '../utils/requestContext.js';

const PROJECT_GIG_ALLOWED_ROLES = [
  'client',
  'client_admin',
  'client_lead',
  'operations_lead',
  'operations_manager',
  'program_manager',
  'project_owner',
  'project_operator',
  'talent_lead',
  'admin',
];

function normalizeRole(role) {
  return role?.toString().trim().toLowerCase().replace(/[^a-z0-9]+/g, '_') ?? null;
}

function resolveAccess(req, ownerId) {
  const actorId = resolveRequestUserId(req);
  const actorRoleRaw = resolveRequestUserRole(req);
  const permissions = resolveRequestPermissions(req);
  const normalizedRole = normalizeRole(actorRoleRaw);

  const isOwner = actorId != null && ownerId === actorId;
  const hasManagePermission = permissions
    .map((permission) => permission.toString().toLowerCase())
    .some((permission) => permission === 'project-gig-management:manage');
  const hasReadPermission = hasManagePermission || permissions
    .map((permission) => permission.toString().toLowerCase())
    .some((permission) => permission === 'project-gig-management:read');

  const isAllowedRole = normalizedRole
    ? PROJECT_GIG_ALLOWED_ROLES.some(
        (role) => normalizedRole === role || normalizedRole.endsWith(role) || normalizedRole.includes(role),
      )
    : false;

  const canManage = Boolean(isOwner || hasManagePermission || isAllowedRole);
  const canView = Boolean(canManage || hasReadPermission);
  const reason = canManage
    ? null
    : actorRoleRaw
    ? `Gig operations are restricted for the ${actorRoleRaw.replace(/_/g, ' ')} role.`
    : 'Gig operations are restricted for your current access level.';

  return {
    canManage,
    canView,
    actorId,
    actorRole: normalizedRole,
    allowedRoles: PROJECT_GIG_ALLOWED_ROLES,
    reason,
  };
}

function assertCanView(req, ownerId) {
  const access = resolveAccess(req, ownerId);
  if (!access.canView) {
    throw new AuthorizationError('You do not have permission to view gig operations for this member.');
  }
  return access;
}

function assertCanManage(req, ownerId) {
  const access = assertCanView(req, ownerId);
  if (!access.canManage) {
    throw new AuthorizationError('You do not have permission to manage gig operations for this member.');
  }
  return access;
}
=======
import { resolveRequestUserId } from '../utils/requestContext.js';
>>>>>>> 9257ce5c

export async function overview(req, res) {
  const ownerId = Number.parseInt(req.params.userId ?? req.params.id ?? req.user?.id, 10);
  const access = assertCanView(req, ownerId);
  const snapshot = await getProjectGigManagementOverview(ownerId);
  res.json({ ...snapshot, access });
}

export async function storeProject(req, res) {
<<<<<<< HEAD
  const ownerId = Number.parseInt(req.params.userId ?? req.params.id ?? req.user?.id, 10);
  const access = assertCanManage(req, ownerId);
=======
  const ownerId =
    Number.parseInt(req.params.userId ?? req.params.id ?? req.user?.id ?? resolveRequestUserId(req), 10) || null;
>>>>>>> 9257ce5c
  const project = await createProject(ownerId, req.body);
  const snapshot = await getProjectGigManagementOverview(ownerId);
  res.status(201).json({ project, dashboard: { ...snapshot, access } });
}

export async function storeAsset(req, res) {
<<<<<<< HEAD
  const ownerId = Number.parseInt(req.params.userId ?? req.params.id ?? req.user?.id, 10);
  const access = assertCanManage(req, ownerId);
=======
  const ownerId =
    Number.parseInt(req.params.userId ?? req.params.id ?? req.user?.id ?? resolveRequestUserId(req), 10) || null;
>>>>>>> 9257ce5c
  const asset = await addProjectAsset(ownerId, req.params.projectId, req.body);
  const snapshot = await getProjectGigManagementOverview(ownerId);
  res.status(201).json({ asset, dashboard: { ...snapshot, access } });
}

export async function patchWorkspace(req, res) {
<<<<<<< HEAD
  const ownerId = Number.parseInt(req.params.userId ?? req.params.id ?? req.user?.id, 10);
  const access = assertCanManage(req, ownerId);
=======
  const ownerId =
    Number.parseInt(req.params.userId ?? req.params.id ?? req.user?.id ?? resolveRequestUserId(req), 10) || null;
>>>>>>> 9257ce5c
  const workspace = await updateProjectWorkspace(ownerId, req.params.projectId, req.body);
  const snapshot = await getProjectGigManagementOverview(ownerId);
  res.json({ workspace, dashboard: { ...snapshot, access } });
}

export async function storeGigOrder(req, res) {
<<<<<<< HEAD
  const ownerId = Number.parseInt(req.params.userId ?? req.params.id ?? req.user?.id, 10);
  const access = assertCanManage(req, ownerId);
=======
  const ownerId =
    Number.parseInt(req.params.userId ?? req.params.id ?? req.user?.id ?? resolveRequestUserId(req), 10) || null;
>>>>>>> 9257ce5c
  const order = await createGigOrder(ownerId, req.body);
  const snapshot = await getProjectGigManagementOverview(ownerId);
  res.status(201).json({ order, dashboard: { ...snapshot, access } });
}

export async function patchGigOrder(req, res) {
<<<<<<< HEAD
  const ownerId = Number.parseInt(req.params.userId ?? req.params.id ?? req.user?.id, 10);
  const access = assertCanManage(req, ownerId);
=======
  const ownerId =
    Number.parseInt(req.params.userId ?? req.params.id ?? req.user?.id ?? resolveRequestUserId(req), 10) || null;
>>>>>>> 9257ce5c
  const order = await updateGigOrder(ownerId, req.params.orderId, req.body);
  const snapshot = await getProjectGigManagementOverview(ownerId);
  res.json({ order, dashboard: { ...snapshot, access } });
}

export default {
  overview,
  storeProject,
  storeAsset,
  patchWorkspace,
  storeGigOrder,
  patchGigOrder,
};<|MERGE_RESOLUTION|>--- conflicted
+++ resolved
@@ -6,7 +6,6 @@
   createGigOrder,
   updateGigOrder,
 } from '../services/projectGigManagementWorkflowService.js';
-<<<<<<< HEAD
 import { AuthorizationError } from '../utils/errors.js';
 import {
   resolveRequestPermissions,
@@ -84,9 +83,7 @@
   }
   return access;
 }
-=======
 import { resolveRequestUserId } from '../utils/requestContext.js';
->>>>>>> 9257ce5c
 
 export async function overview(req, res) {
   const ownerId = Number.parseInt(req.params.userId ?? req.params.id ?? req.user?.id, 10);
@@ -96,65 +93,50 @@
 }
 
 export async function storeProject(req, res) {
-<<<<<<< HEAD
   const ownerId = Number.parseInt(req.params.userId ?? req.params.id ?? req.user?.id, 10);
   const access = assertCanManage(req, ownerId);
-=======
   const ownerId =
     Number.parseInt(req.params.userId ?? req.params.id ?? req.user?.id ?? resolveRequestUserId(req), 10) || null;
->>>>>>> 9257ce5c
   const project = await createProject(ownerId, req.body);
   const snapshot = await getProjectGigManagementOverview(ownerId);
   res.status(201).json({ project, dashboard: { ...snapshot, access } });
 }
 
 export async function storeAsset(req, res) {
-<<<<<<< HEAD
   const ownerId = Number.parseInt(req.params.userId ?? req.params.id ?? req.user?.id, 10);
   const access = assertCanManage(req, ownerId);
-=======
   const ownerId =
     Number.parseInt(req.params.userId ?? req.params.id ?? req.user?.id ?? resolveRequestUserId(req), 10) || null;
->>>>>>> 9257ce5c
   const asset = await addProjectAsset(ownerId, req.params.projectId, req.body);
   const snapshot = await getProjectGigManagementOverview(ownerId);
   res.status(201).json({ asset, dashboard: { ...snapshot, access } });
 }
 
 export async function patchWorkspace(req, res) {
-<<<<<<< HEAD
   const ownerId = Number.parseInt(req.params.userId ?? req.params.id ?? req.user?.id, 10);
   const access = assertCanManage(req, ownerId);
-=======
   const ownerId =
     Number.parseInt(req.params.userId ?? req.params.id ?? req.user?.id ?? resolveRequestUserId(req), 10) || null;
->>>>>>> 9257ce5c
   const workspace = await updateProjectWorkspace(ownerId, req.params.projectId, req.body);
   const snapshot = await getProjectGigManagementOverview(ownerId);
   res.json({ workspace, dashboard: { ...snapshot, access } });
 }
 
 export async function storeGigOrder(req, res) {
-<<<<<<< HEAD
   const ownerId = Number.parseInt(req.params.userId ?? req.params.id ?? req.user?.id, 10);
   const access = assertCanManage(req, ownerId);
-=======
   const ownerId =
     Number.parseInt(req.params.userId ?? req.params.id ?? req.user?.id ?? resolveRequestUserId(req), 10) || null;
->>>>>>> 9257ce5c
   const order = await createGigOrder(ownerId, req.body);
   const snapshot = await getProjectGigManagementOverview(ownerId);
   res.status(201).json({ order, dashboard: { ...snapshot, access } });
 }
 
 export async function patchGigOrder(req, res) {
-<<<<<<< HEAD
   const ownerId = Number.parseInt(req.params.userId ?? req.params.id ?? req.user?.id, 10);
   const access = assertCanManage(req, ownerId);
-=======
   const ownerId =
     Number.parseInt(req.params.userId ?? req.params.id ?? req.user?.id ?? resolveRequestUserId(req), 10) || null;
->>>>>>> 9257ce5c
   const order = await updateGigOrder(ownerId, req.params.orderId, req.body);
   const snapshot = await getProjectGigManagementOverview(ownerId);
   res.json({ order, dashboard: { ...snapshot, access } });
