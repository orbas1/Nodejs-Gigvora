import {
  getProjectGigManagementOverview,
  createProject,
  updateProject,
  addProjectAsset,
  updateProjectAsset,
  deleteProjectAsset,
  updateProjectWorkspace,
  createProjectMilestone,
  updateProjectMilestone,
  deleteProjectMilestone,
  createProjectCollaborator,
  updateProjectCollaborator,
  deleteProjectCollaborator,
  createGigOrder,
  updateGigOrder,
<<<<<<< HEAD
  archiveProject,
  restoreProject,
=======
  addGigTimelineEvent,
  updateGigTimelineEvent,
  addGigSubmission,
  updateGigSubmission,
  postGigChatMessage,
  getGigOrderDetail,
  createGigTimelineEvent,
  createGigSubmission,
  updateGigSubmission,
  postGigChatMessage,
  acknowledgeGigChatMessage,
>>>>>>> 8573796c
} from '../services/projectGigManagementWorkflowService.js';
import { AuthorizationError } from '../utils/errors.js';
import {
  resolveRequestPermissions,
  resolveRequestUserId,
  resolveRequestUserRole,
} from '../utils/requestContext.js';

const PROJECT_GIG_ALLOWED_ROLES = new Set([
  'client',
  'client_admin',
  'client_lead',
  'operations_lead',
  'operations_manager',
  'program_manager',
  'project_owner',
  'project_operator',
  'talent_lead',
  'admin',
]);

function normalizeRole(role) {
  return role?.toString().trim().toLowerCase().replace(/[^a-z0-9]+/g, '_') ?? null;
}

function resolveAccess(req, ownerId) {
  const actorId = resolveRequestUserId(req);
  const actorRoleRaw = resolveRequestUserRole(req);
  const permissions = resolveRequestPermissions(req) ?? [];
  const normalizedRole = normalizeRole(actorRoleRaw);

  const isOwner = actorId != null && ownerId === actorId;
  const permissionFlags = permissions
    .map((permission) => permission.toString().toLowerCase())
    .reduce(
      (acc, permission) => {
        if (permission === 'project-gig-management:manage') {
          acc.manage = true;
        }
        if (permission === 'project-gig-management:read' || permission === 'project-gig-management:manage') {
          acc.read = true;
        }
        return acc;
      },
      { read: false, manage: false },
    );

  const hasRoleAccess = normalizedRole
    ? Array.from(PROJECT_GIG_ALLOWED_ROLES).some(
        (role) => normalizedRole === role || normalizedRole.endsWith(role) || normalizedRole.includes(role),
      )
    : false;

  const canManage = Boolean(isOwner || permissionFlags.manage || hasRoleAccess);
  const canView = Boolean(canManage || permissionFlags.read);

  const reason = canManage
    ? null
    : actorRoleRaw
    ? `Gig operations are restricted for the ${actorRoleRaw.replace(/_/g, ' ')} role.`
    : 'Gig operations are restricted for your current access level.';

  return {
    canManage,
    canView,
    actorId,
    actorRole: normalizedRole,
    allowedRoles: Array.from(PROJECT_GIG_ALLOWED_ROLES),
    reason,
  };
}

function ensureViewAccess(req, ownerId) {
  const access = resolveAccess(req, ownerId);
  if (!access.canView) {
    throw new AuthorizationError('You do not have permission to view gig operations for this member.');
  }
  return access;
}

function ensureManageAccess(req, ownerId) {
  const access = ensureViewAccess(req, ownerId);
  if (!access.canManage) {
    throw new AuthorizationError('You do not have permission to manage gig operations for this member.');
  }
  return access;
}

function parseOwnerId(req) {
  const candidates = [req.params?.userId, req.params?.id, req.user?.id];
  for (const candidate of candidates) {
    const parsed = Number.parseInt(candidate, 10);
    if (Number.isInteger(parsed) && parsed > 0) {
      return parsed;
    }
  }
  const fallback = resolveRequestUserId(req);
  if (fallback != null) {
    return fallback;
  }
  return null;
}

export async function overview(req, res) {
  const ownerId = parseOwnerId(req);
  const access = ensureViewAccess(req, ownerId);
  const snapshot = await getProjectGigManagementOverview(ownerId);
  res.json({ ...snapshot, access });
}

async function withDashboardRefresh(ownerId, access, resolver) {
  const result = await resolver();
  const snapshot = await getProjectGigManagementOverview(ownerId);
  return { result, snapshot: { ...snapshot, access } };
}

async function withOrderRefresh(ownerId, orderId, resolver) {
  const result = await resolver();
  const detail = await getGigOrderDetail(ownerId, orderId);
  return { result, detail };
}

export async function storeProject(req, res) {
  const ownerId = parseOwnerId(req);
  const access = ensureManageAccess(req, ownerId);
  const { result, snapshot } = await withDashboardRefresh(ownerId, access, () => createProject(ownerId, req.body));
  res.status(201).json({ project: result, dashboard: snapshot });
}

export async function patchProject(req, res) {
  const ownerId = parseOwnerId(req);
  const access = ensureManageAccess(req, ownerId);
  const projectId = Number.parseInt(req.params?.projectId, 10);
  const { result, snapshot } = await withDashboardRefresh(ownerId, access, () =>
    updateProject(ownerId, projectId, req.body),
  );
  res.json({ project: result, dashboard: snapshot });
}

export async function storeAsset(req, res) {
  const ownerId = parseOwnerId(req);
  const access = ensureManageAccess(req, ownerId);
  const projectId = Number.parseInt(req.params?.projectId, 10);
  const { result, snapshot } = await withDashboardRefresh(ownerId, access, () =>
    addProjectAsset(ownerId, projectId, req.body),
  );
  res.status(201).json({ asset: result, dashboard: snapshot });
}

export async function patchAsset(req, res) {
  const ownerId = parseOwnerId(req);
  const access = ensureManageAccess(req, ownerId);
  const projectId = Number.parseInt(req.params?.projectId, 10);
  const assetId = Number.parseInt(req.params?.assetId, 10);
  const { result, snapshot } = await withDashboardRefresh(ownerId, access, () =>
    updateProjectAsset(ownerId, projectId, assetId, req.body),
  );
  res.json({ asset: result, dashboard: snapshot });
}

export async function destroyAsset(req, res) {
  const ownerId = parseOwnerId(req);
  const access = ensureManageAccess(req, ownerId);
  const projectId = Number.parseInt(req.params?.projectId, 10);
  const assetId = Number.parseInt(req.params?.assetId, 10);
  const { result, snapshot } = await withDashboardRefresh(ownerId, access, () =>
    deleteProjectAsset(ownerId, projectId, assetId),
  );
  res.json({ asset: result, dashboard: snapshot });
}

export async function patchWorkspace(req, res) {
  const ownerId = parseOwnerId(req);
  const access = ensureManageAccess(req, ownerId);
  const projectId = Number.parseInt(req.params?.projectId, 10);
  const { result, snapshot } = await withDashboardRefresh(ownerId, access, () =>
    updateProjectWorkspace(ownerId, projectId, req.body),
  );
  res.json({ workspace: result, dashboard: snapshot });
}

export async function archiveProjectAction(req, res) {
  const ownerId = parseOwnerId(req);
  const access = ensureManageAccess(req, ownerId);
  const projectId = Number.parseInt(req.params?.projectId, 10);
  const { result, snapshot } = await withDashboardRefresh(ownerId, access, () =>
    archiveProject(ownerId, projectId, req.body ?? {}),
  );
  res.json({ project: result, dashboard: snapshot });
}

export async function restoreProjectAction(req, res) {
  const ownerId = parseOwnerId(req);
  const access = ensureManageAccess(req, ownerId);
  const projectId = Number.parseInt(req.params?.projectId, 10);
  const { result, snapshot } = await withDashboardRefresh(ownerId, access, () =>
    restoreProject(ownerId, projectId, req.body ?? {}),
  );
  res.json({ project: result, dashboard: snapshot });
}

export async function storeMilestone(req, res) {
  const ownerId = parseOwnerId(req);
  const access = ensureManageAccess(req, ownerId);
  const projectId = Number.parseInt(req.params?.projectId, 10);
  const { result, snapshot } = await withDashboardRefresh(ownerId, access, () =>
    createProjectMilestone(ownerId, projectId, req.body),
  );
  res.status(201).json({ milestone: result, dashboard: snapshot });
}

export async function patchMilestone(req, res) {
  const ownerId = parseOwnerId(req);
  const access = ensureManageAccess(req, ownerId);
  const projectId = Number.parseInt(req.params?.projectId, 10);
  const milestoneId = Number.parseInt(req.params?.milestoneId, 10);
  const { result, snapshot } = await withDashboardRefresh(ownerId, access, () =>
    updateProjectMilestone(ownerId, projectId, milestoneId, req.body),
  );
  res.json({ milestone: result, dashboard: snapshot });
}

export async function destroyMilestone(req, res) {
  const ownerId = parseOwnerId(req);
  const access = ensureManageAccess(req, ownerId);
  const projectId = Number.parseInt(req.params?.projectId, 10);
  const milestoneId = Number.parseInt(req.params?.milestoneId, 10);
  const { result, snapshot } = await withDashboardRefresh(ownerId, access, () =>
    deleteProjectMilestone(ownerId, projectId, milestoneId),
  );
  res.json({ milestone: result, dashboard: snapshot });
}

export async function storeCollaborator(req, res) {
  const ownerId = parseOwnerId(req);
  const access = ensureManageAccess(req, ownerId);
  const projectId = Number.parseInt(req.params?.projectId, 10);
  const { result, snapshot } = await withDashboardRefresh(ownerId, access, () =>
    createProjectCollaborator(ownerId, projectId, req.body),
  );
  res.status(201).json({ collaborator: result, dashboard: snapshot });
}

export async function patchCollaborator(req, res) {
  const ownerId = parseOwnerId(req);
  const access = ensureManageAccess(req, ownerId);
  const projectId = Number.parseInt(req.params?.projectId, 10);
  const collaboratorId = Number.parseInt(req.params?.collaboratorId, 10);
  const { result, snapshot } = await withDashboardRefresh(ownerId, access, () =>
    updateProjectCollaborator(ownerId, projectId, collaboratorId, req.body),
  );
  res.json({ collaborator: result, dashboard: snapshot });
}

export async function destroyCollaborator(req, res) {
  const ownerId = parseOwnerId(req);
  const access = ensureManageAccess(req, ownerId);
  const projectId = Number.parseInt(req.params?.projectId, 10);
  const collaboratorId = Number.parseInt(req.params?.collaboratorId, 10);
  const { result, snapshot } = await withDashboardRefresh(ownerId, access, () =>
    deleteProjectCollaborator(ownerId, projectId, collaboratorId),
  );
  res.json({ collaborator: result, dashboard: snapshot });
}

export async function storeGigOrder(req, res) {
  const ownerId = parseOwnerId(req);
  const access = ensureManageAccess(req, ownerId);
  const { result, snapshot } = await withDashboardRefresh(ownerId, access, () => createGigOrder(ownerId, req.body));
  res.status(201).json({ order: result, dashboard: snapshot });
}

export async function patchGigOrder(req, res) {
  const ownerId = parseOwnerId(req);
  const access = ensureManageAccess(req, ownerId);
  const orderId = Number.parseInt(req.params?.orderId, 10);
  const { result, snapshot } = await withDashboardRefresh(ownerId, access, () =>
    updateGigOrder(ownerId, orderId, req.body),
  );
  res.json({ order: result, dashboard: snapshot });
}

export async function storeGigTimelineEvent(req, res) {
  const ownerId = parseOwnerId(req);
  const access = ensureManageAccess(req, ownerId);
  const orderId = Number.parseInt(req.params?.orderId, 10);
  const { result, snapshot } = await withDashboardRefresh(ownerId, access, () =>
    addGigTimelineEvent(ownerId, orderId, req.body),
  );
  res.status(201).json({ event: result, dashboard: snapshot });
}

export async function patchGigTimelineEvent(req, res) {
  const ownerId = parseOwnerId(req);
  const access = ensureManageAccess(req, ownerId);
  const orderId = Number.parseInt(req.params?.orderId, 10);
  const eventId = Number.parseInt(req.params?.eventId, 10);
  const { result, snapshot } = await withDashboardRefresh(ownerId, access, () =>
    updateGigTimelineEvent(ownerId, orderId, eventId, req.body),
  );
  res.json({ event: result, dashboard: snapshot });
export async function showGigOrder(req, res) {
  const ownerId = parseOwnerId(req);
  ensureViewAccess(req, ownerId);
  const orderId = Number.parseInt(req.params?.orderId, 10);
  const detail = await getGigOrderDetail(ownerId, orderId);
  res.json({ order: detail });
}

export async function storeGigTimelineEvent(req, res) {
  const ownerId = parseOwnerId(req);
  const access = ensureManageAccess(req, ownerId);
  const orderId = Number.parseInt(req.params?.orderId, 10);
  const { result, detail } = await withOrderRefresh(ownerId, orderId, () =>
    createGigTimelineEvent(ownerId, orderId, req.body, { actorId: access.actorId }),
  );
  res.status(201).json({ event: result, order: detail });
}

export async function storeGigSubmission(req, res) {
  const ownerId = parseOwnerId(req);
  const access = ensureManageAccess(req, ownerId);
  const orderId = Number.parseInt(req.params?.orderId, 10);
  const { result, snapshot } = await withDashboardRefresh(ownerId, access, () =>
    addGigSubmission(ownerId, orderId, req.body),
  );
  res.status(201).json({ submission: result, dashboard: snapshot });
  const { result, detail } = await withOrderRefresh(ownerId, orderId, () =>
    createGigSubmission(ownerId, orderId, req.body, { actorId: access.actorId }),
  );
  res.status(201).json({ submission: result, order: detail });
}

export async function patchGigSubmission(req, res) {
  const ownerId = parseOwnerId(req);
  const access = ensureManageAccess(req, ownerId);
  const orderId = Number.parseInt(req.params?.orderId, 10);
  const submissionId = Number.parseInt(req.params?.submissionId, 10);
  const { result, snapshot } = await withDashboardRefresh(ownerId, access, () =>
    updateGigSubmission(ownerId, orderId, submissionId, req.body),
  );
  res.json({ submission: result, dashboard: snapshot });
  const { result, detail } = await withOrderRefresh(ownerId, orderId, () =>
    updateGigSubmission(ownerId, orderId, submissionId, req.body, { actorId: access.actorId }),
  );
  res.json({ submission: result, order: detail });
}

export async function storeGigChatMessage(req, res) {
  const ownerId = parseOwnerId(req);
  const access = ensureManageAccess(req, ownerId);
  const orderId = Number.parseInt(req.params?.orderId, 10);
  const { result, snapshot } = await withDashboardRefresh(ownerId, access, () =>
    postGigChatMessage(ownerId, orderId, req.body),
  );
  res.status(201).json({ message: result, dashboard: snapshot });
  const { result, detail } = await withOrderRefresh(ownerId, orderId, () =>
    postGigChatMessage(ownerId, orderId, req.body, { actorId: access.actorId, actorRole: access.actorRole }),
  );
  res.status(201).json({ message: result, order: detail });
}

export async function acknowledgeGigMessage(req, res) {
  const ownerId = parseOwnerId(req);
  const access = ensureManageAccess(req, ownerId);
  const orderId = Number.parseInt(req.params?.orderId, 10);
  const messageId = Number.parseInt(req.params?.messageId, 10);
  const { result, detail } = await withOrderRefresh(ownerId, orderId, () =>
    acknowledgeGigChatMessage(ownerId, orderId, messageId, { actorId: access.actorId }),
  );
  res.json({ message: result, order: detail });
}

export default {
  overview,
  storeProject,
  patchProject,
  storeAsset,
  patchAsset,
  destroyAsset,
  patchWorkspace,
  archiveProjectAction,
  restoreProjectAction,
  storeMilestone,
  patchMilestone,
  destroyMilestone,
  storeCollaborator,
  patchCollaborator,
  destroyCollaborator,
  storeGigOrder,
  patchGigOrder,
  storeGigTimelineEvent,
  patchGigTimelineEvent,
  storeGigSubmission,
  patchGigSubmission,
  storeGigChatMessage,
  showGigOrder,
  storeGigTimelineEvent,
  storeGigSubmission,
  patchGigSubmission,
  storeGigChatMessage,
  acknowledgeGigMessage,
};<|MERGE_RESOLUTION|>--- conflicted
+++ resolved
@@ -14,10 +14,8 @@
   deleteProjectCollaborator,
   createGigOrder,
   updateGigOrder,
-<<<<<<< HEAD
   archiveProject,
   restoreProject,
-=======
   addGigTimelineEvent,
   updateGigTimelineEvent,
   addGigSubmission,
@@ -29,7 +27,6 @@
   updateGigSubmission,
   postGigChatMessage,
   acknowledgeGigChatMessage,
->>>>>>> 8573796c
 } from '../services/projectGigManagementWorkflowService.js';
 import { AuthorizationError } from '../utils/errors.js';
 import {
