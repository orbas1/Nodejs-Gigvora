--- conflicted
+++ resolved
@@ -1,13 +1,10 @@
 import { User } from '../models/index.js';
 import profileService from '../services/profileService.js';
 import userDashboardService from '../services/userDashboardService.js';
-<<<<<<< HEAD
 import supportDeskService from '../services/supportDeskService.js';
-=======
 import catalogInsightsService from '../services/catalogInsightsService.js';
 import gigBuilderService from '../services/gigBuilderService.js';
 import gigManagerService from '../services/gigManagerService.js';
->>>>>>> 78d4f6d0
 
 export async function listUsers(req, res) {
   const limitParam = Number.parseInt(req.query.limit ?? '20', 10);
@@ -65,10 +62,8 @@
   res.json(dashboard);
 }
 
-<<<<<<< HEAD
 export async function getSupportDesk(req, res) {
   const snapshot = await supportDeskService.getFreelancerSupportDesk(req.params.id, {
-=======
 export async function getFreelancerCatalogInsights(req, res) {
   const insights = await catalogInsightsService.getFreelancerCatalogInsights(req.params.id, {
     bypassCache: req.query.fresh === 'true',
@@ -82,7 +77,6 @@
   res.json(payload);
 export async function getGigManagerSnapshot(req, res) {
   const snapshot = await gigManagerService.getGigManagerSnapshot(req.params.id, {
->>>>>>> 78d4f6d0
     bypassCache: req.query.fresh === 'true',
   });
   res.json(snapshot);
