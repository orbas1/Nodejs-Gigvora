import { User } from '../models/index.js';
import profileService from '../services/profileService.js';
import userDashboardService from '../services/userDashboardService.js';
<<<<<<< HEAD
import gigBuilderService from '../services/gigBuilderService.js';
=======
import gigManagerService from '../services/gigManagerService.js';
>>>>>>> b76d0460

export async function listUsers(req, res) {
  const limitParam = Number.parseInt(req.query.limit ?? '20', 10);
  const offsetParam = Number.parseInt(req.query.offset ?? '0', 10);
  const limit = Number.isFinite(limitParam) ? Math.min(Math.max(limitParam, 1), 50) : 20;
  const offset = Number.isFinite(offsetParam) && offsetParam >= 0 ? offsetParam : 0;
  const bypassCache = req.query.fresh === 'true';

  const users = await User.findAll({
    attributes: ['id'],
    order: [['createdAt', 'DESC']],
    limit,
    offset,
  });

  const profiles = await Promise.all(
    users.map((user) => profileService.getProfileOverview(user.id, { bypassCache })),
  );

  res.json({
    items: profiles,
    pagination: {
      limit,
      offset,
      count: profiles.length,
    },
  });
}

export async function getUserProfile(req, res) {
  const profile = await profileService.getProfileOverview(req.params.id, {
    bypassCache: req.query.fresh === 'true',
  });
  res.json(profile);
}

export async function updateUser(req, res) {
  const user = await User.findByPk(req.params.id);
  if (!user) {
    return res.status(404).json({ message: 'User not found' });
  }
  await user.update(req.body);
  res.json(user);
}

export async function updateProfileSettings(req, res) {
  const profile = await profileService.updateProfileAvailability(req.params.id, req.body);
  res.json(profile);
}

export async function getUserDashboard(req, res) {
  const dashboard = await userDashboardService.getUserDashboard(req.params.id, {
    bypassCache: req.query.fresh === 'true',
  });
  res.json(dashboard);
}

<<<<<<< HEAD
export async function getFreelancerGigBuilder(req, res) {
  const payload = await gigBuilderService.getFreelancerGigBuilder({
    freelancerId: req.params.id,
    gigId: req.query.gigId,
  });
  res.json(payload);
=======
export async function getGigManagerSnapshot(req, res) {
  const snapshot = await gigManagerService.getGigManagerSnapshot(req.params.id, {
    bypassCache: req.query.fresh === 'true',
  });
  res.json(snapshot);
>>>>>>> b76d0460
}<|MERGE_RESOLUTION|>--- conflicted
+++ resolved
@@ -1,11 +1,8 @@
 import { User } from '../models/index.js';
 import profileService from '../services/profileService.js';
 import userDashboardService from '../services/userDashboardService.js';
-<<<<<<< HEAD
 import gigBuilderService from '../services/gigBuilderService.js';
-=======
 import gigManagerService from '../services/gigManagerService.js';
->>>>>>> b76d0460
 
 export async function listUsers(req, res) {
   const limitParam = Number.parseInt(req.query.limit ?? '20', 10);
@@ -63,18 +60,15 @@
   res.json(dashboard);
 }
 
-<<<<<<< HEAD
 export async function getFreelancerGigBuilder(req, res) {
   const payload = await gigBuilderService.getFreelancerGigBuilder({
     freelancerId: req.params.id,
     gigId: req.query.gigId,
   });
   res.json(payload);
-=======
 export async function getGigManagerSnapshot(req, res) {
   const snapshot = await gigManagerService.getGigManagerSnapshot(req.params.id, {
     bypassCache: req.query.fresh === 'true',
   });
   res.json(snapshot);
->>>>>>> b76d0460
 }