import {
<<<<<<< HEAD
  getWorkspaceDashboard,
  updateWorkspaceBrief,
  updateWorkspaceApproval,
  acknowledgeWorkspaceConversation,
  upsertWorkspaceBudget,
  removeWorkspaceBudget,
  upsertWorkspaceObject,
  removeWorkspaceObject,
  upsertWorkspaceTimelineEntry,
  removeWorkspaceTimelineEntry,
  upsertWorkspaceMeeting,
  removeWorkspaceMeeting,
  upsertWorkspaceRole,
  removeWorkspaceRole,
  upsertWorkspaceSubmission,
  removeWorkspaceSubmission,
  upsertWorkspaceInvite,
  removeWorkspaceInvite,
  upsertWorkspaceHrRecord,
  removeWorkspaceHrRecord,
  postWorkspaceConversationMessage,
  upsertWorkspaceFile,
  removeWorkspaceFile,
} from '../services/projectWorkspaceService.js';
import { resolveRequestUserId } from '../utils/requestContext.js';
=======
  getProjectWorkspaceOverview,
  createWorkspaceProject,
  updateProjectDetails,
  createBudgetLine,
  updateBudgetLine,
  deleteBudgetLine,
  createDeliverable,
  updateDeliverable,
  deleteDeliverable,
  createTask,
  updateTask,
  deleteTask,
  assignTask,
  updateTaskAssignment,
  removeTaskAssignment,
  createTaskDependency,
  removeTaskDependency,
  postChatMessage,
  updateChatMessage,
  deleteChatMessage,
  createTimelineEntry,
  updateTimelineEntry,
  deleteTimelineEntry,
  scheduleMeeting,
  updateMeeting,
  deleteMeeting,
  createCalendarEvent,
  updateCalendarEvent,
  deleteCalendarEvent,
  createRoleDefinition,
  updateRoleDefinition,
  deleteRoleDefinition,
  assignRole,
  updateRoleAssignment,
  removeRoleAssignment,
  createSubmission,
  updateSubmission,
  deleteSubmission,
  createFile,
  updateFile,
  deleteFile,
  createInvitation,
  updateInvitation,
  deleteInvitation,
  createHrRecord,
  updateHrRecord,
  deleteHrRecord,
} from '../services/projectWorkspaceService.js';
import { ensureManageAccess, ensureViewAccess, parseOwnerId } from '../utils/projectAccess.js';
>>>>>>> 726edeea

async function withWorkspaceRefresh(ownerId, access, handler) {
  const result = await handler();
  const snapshot = await getProjectWorkspaceOverview(ownerId, { includeDetails: true });
  return { result, snapshot: { ...snapshot, access } };
}

export async function overview(req, res) {
  const ownerId = parseOwnerId(req);
  const access = ensureViewAccess(req, ownerId);
  const snapshot = await getProjectWorkspaceOverview(ownerId, { includeDetails: true });
  res.json({ ...snapshot, access });
}

<<<<<<< HEAD
export async function updateBrief(req, res) {
  const { projectId } = req.params;
  const payload = req.body ?? {};
  const actorId = parseNumber(payload.actorId ?? resolveRequestUserId(req));
  const result = await updateWorkspaceBrief(parseNumber(projectId, projectId), payload, { actorId });
  res.json(result);
}

export async function updateApproval(req, res) {
  const { projectId, approvalId } = req.params;
  const payload = req.body ?? {};
  const actorId = parseNumber(payload.actorId ?? resolveRequestUserId(req));
  const result = await updateWorkspaceApproval(
    parseNumber(projectId, projectId),
    parseNumber(approvalId, approvalId),
    payload,
    { actorId },
=======
export async function storeProject(req, res) {
  const ownerId = parseOwnerId(req);
  const access = ensureManageAccess(req, ownerId);
  const { result, snapshot } = await withWorkspaceRefresh(ownerId, access, () =>
    createWorkspaceProject(ownerId, req.body),
  );
  res.status(201).json({ project: result, workspace: snapshot });
}

export async function updateProject(req, res) {
  const ownerId = parseOwnerId(req);
  const projectId = Number.parseInt(req.params?.projectId, 10);
  const access = ensureManageAccess(req, ownerId);
  const { result, snapshot } = await withWorkspaceRefresh(ownerId, access, () =>
    updateProjectDetails(ownerId, projectId, req.body),
  );
  res.json({ project: result, workspace: snapshot });
}

export async function storeBudgetLine(req, res) {
  const ownerId = parseOwnerId(req);
  const projectId = Number.parseInt(req.params?.projectId, 10);
  const access = ensureManageAccess(req, ownerId);
  const { result, snapshot } = await withWorkspaceRefresh(ownerId, access, () =>
    createBudgetLine(ownerId, projectId, req.body),
  );
  res.status(201).json({ budgetLine: result, workspace: snapshot });
}

export async function patchBudgetLine(req, res) {
  const ownerId = parseOwnerId(req);
  const projectId = Number.parseInt(req.params?.projectId, 10);
  const budgetLineId = Number.parseInt(req.params?.budgetLineId, 10);
  const access = ensureManageAccess(req, ownerId);
  const { result, snapshot } = await withWorkspaceRefresh(ownerId, access, () =>
    updateBudgetLine(ownerId, projectId, budgetLineId, req.body),
  );
  res.json({ budgetLine: result, workspace: snapshot });
}

export async function destroyBudgetLine(req, res) {
  const ownerId = parseOwnerId(req);
  const projectId = Number.parseInt(req.params?.projectId, 10);
  const budgetLineId = Number.parseInt(req.params?.budgetLineId, 10);
  const access = ensureManageAccess(req, ownerId);
  const { snapshot } = await withWorkspaceRefresh(ownerId, access, () =>
    deleteBudgetLine(ownerId, projectId, budgetLineId),
  );
  res.json({ workspace: snapshot });
}

export async function storeDeliverable(req, res) {
  const ownerId = parseOwnerId(req);
  const projectId = Number.parseInt(req.params?.projectId, 10);
  const access = ensureManageAccess(req, ownerId);
  const { result, snapshot } = await withWorkspaceRefresh(ownerId, access, () =>
    createDeliverable(ownerId, projectId, req.body),
  );
  res.status(201).json({ deliverable: result, workspace: snapshot });
}

export async function patchDeliverable(req, res) {
  const ownerId = parseOwnerId(req);
  const projectId = Number.parseInt(req.params?.projectId, 10);
  const deliverableId = Number.parseInt(req.params?.deliverableId, 10);
  const access = ensureManageAccess(req, ownerId);
  const { result, snapshot } = await withWorkspaceRefresh(ownerId, access, () =>
    updateDeliverable(ownerId, projectId, deliverableId, req.body),
  );
  res.json({ deliverable: result, workspace: snapshot });
}

export async function destroyDeliverable(req, res) {
  const ownerId = parseOwnerId(req);
  const projectId = Number.parseInt(req.params?.projectId, 10);
  const deliverableId = Number.parseInt(req.params?.deliverableId, 10);
  const access = ensureManageAccess(req, ownerId);
  const { snapshot } = await withWorkspaceRefresh(ownerId, access, () =>
    deleteDeliverable(ownerId, projectId, deliverableId),
  );
  res.json({ workspace: snapshot });
}

export async function storeTask(req, res) {
  const ownerId = parseOwnerId(req);
  const projectId = Number.parseInt(req.params?.projectId, 10);
  const access = ensureManageAccess(req, ownerId);
  const { result, snapshot } = await withWorkspaceRefresh(ownerId, access, () =>
    createTask(ownerId, projectId, req.body),
  );
  res.status(201).json({ task: result, workspace: snapshot });
}

export async function patchTask(req, res) {
  const ownerId = parseOwnerId(req);
  const projectId = Number.parseInt(req.params?.projectId, 10);
  const taskId = Number.parseInt(req.params?.taskId, 10);
  const access = ensureManageAccess(req, ownerId);
  const { result, snapshot } = await withWorkspaceRefresh(ownerId, access, () =>
    updateTask(ownerId, projectId, taskId, req.body),
  );
  res.json({ task: result, workspace: snapshot });
}

export async function destroyTask(req, res) {
  const ownerId = parseOwnerId(req);
  const projectId = Number.parseInt(req.params?.projectId, 10);
  const taskId = Number.parseInt(req.params?.taskId, 10);
  const access = ensureManageAccess(req, ownerId);
  const { snapshot } = await withWorkspaceRefresh(ownerId, access, () =>
    deleteTask(ownerId, projectId, taskId),
  );
  res.json({ workspace: snapshot });
}

export async function storeTaskAssignment(req, res) {
  const ownerId = parseOwnerId(req);
  const projectId = Number.parseInt(req.params?.projectId, 10);
  const taskId = Number.parseInt(req.params?.taskId, 10);
  const access = ensureManageAccess(req, ownerId);
  const { result, snapshot } = await withWorkspaceRefresh(ownerId, access, () =>
    assignTask(ownerId, projectId, taskId, req.body),
  );
  res.status(201).json({ assignment: result, workspace: snapshot });
}

export async function patchTaskAssignment(req, res) {
  const ownerId = parseOwnerId(req);
  const projectId = Number.parseInt(req.params?.projectId, 10);
  const taskId = Number.parseInt(req.params?.taskId, 10);
  const assignmentId = Number.parseInt(req.params?.assignmentId, 10);
  const access = ensureManageAccess(req, ownerId);
  const { result, snapshot } = await withWorkspaceRefresh(ownerId, access, () =>
    updateTaskAssignment(ownerId, projectId, taskId, assignmentId, req.body),
  );
  res.json({ assignment: result, workspace: snapshot });
}

export async function destroyTaskAssignment(req, res) {
  const ownerId = parseOwnerId(req);
  const projectId = Number.parseInt(req.params?.projectId, 10);
  const taskId = Number.parseInt(req.params?.taskId, 10);
  const assignmentId = Number.parseInt(req.params?.assignmentId, 10);
  const access = ensureManageAccess(req, ownerId);
  const { snapshot } = await withWorkspaceRefresh(ownerId, access, () =>
    removeTaskAssignment(ownerId, projectId, taskId, assignmentId),
  );
  res.json({ workspace: snapshot });
}

export async function storeTaskDependency(req, res) {
  const ownerId = parseOwnerId(req);
  const projectId = Number.parseInt(req.params?.projectId, 10);
  const taskId = Number.parseInt(req.params?.taskId, 10);
  const access = ensureManageAccess(req, ownerId);
  const { result, snapshot } = await withWorkspaceRefresh(ownerId, access, () =>
    createTaskDependency(ownerId, projectId, taskId, req.body),
  );
  res.status(201).json({ dependency: result, workspace: snapshot });
}

export async function destroyTaskDependency(req, res) {
  const ownerId = parseOwnerId(req);
  const projectId = Number.parseInt(req.params?.projectId, 10);
  const taskId = Number.parseInt(req.params?.taskId, 10);
  const dependencyId = Number.parseInt(req.params?.dependencyId, 10);
  const access = ensureManageAccess(req, ownerId);
  const { snapshot } = await withWorkspaceRefresh(ownerId, access, () =>
    removeTaskDependency(ownerId, projectId, taskId, dependencyId),
  );
  res.json({ workspace: snapshot });
}

export async function storeChatMessage(req, res) {
  const ownerId = parseOwnerId(req);
  const projectId = Number.parseInt(req.params?.projectId, 10);
  const access = ensureManageAccess(req, ownerId);
  const { result, snapshot } = await withWorkspaceRefresh(ownerId, access, () =>
    postChatMessage(ownerId, projectId, req.body),
  );
  res.status(201).json({ message: result, workspace: snapshot });
}

export async function patchChatMessage(req, res) {
  const ownerId = parseOwnerId(req);
  const projectId = Number.parseInt(req.params?.projectId, 10);
  const messageId = Number.parseInt(req.params?.messageId, 10);
  const access = ensureManageAccess(req, ownerId);
  const { result, snapshot } = await withWorkspaceRefresh(ownerId, access, () =>
    updateChatMessage(ownerId, projectId, messageId, req.body),
  );
  res.json({ message: result, workspace: snapshot });
}

export async function destroyChatMessage(req, res) {
  const ownerId = parseOwnerId(req);
  const projectId = Number.parseInt(req.params?.projectId, 10);
  const messageId = Number.parseInt(req.params?.messageId, 10);
  const access = ensureManageAccess(req, ownerId);
  const { snapshot } = await withWorkspaceRefresh(ownerId, access, () =>
    deleteChatMessage(ownerId, projectId, messageId),
  );
  res.json({ workspace: snapshot });
}

export async function storeTimelineEntry(req, res) {
  const ownerId = parseOwnerId(req);
  const projectId = Number.parseInt(req.params?.projectId, 10);
  const access = ensureManageAccess(req, ownerId);
  const { result, snapshot } = await withWorkspaceRefresh(ownerId, access, () =>
    createTimelineEntry(ownerId, projectId, req.body),
  );
  res.status(201).json({ entry: result, workspace: snapshot });
}

export async function patchTimelineEntry(req, res) {
  const ownerId = parseOwnerId(req);
  const projectId = Number.parseInt(req.params?.projectId, 10);
  const entryId = Number.parseInt(req.params?.entryId, 10);
  const access = ensureManageAccess(req, ownerId);
  const { result, snapshot } = await withWorkspaceRefresh(ownerId, access, () =>
    updateTimelineEntry(ownerId, projectId, entryId, req.body),
  );
  res.json({ entry: result, workspace: snapshot });
}

export async function destroyTimelineEntry(req, res) {
  const ownerId = parseOwnerId(req);
  const projectId = Number.parseInt(req.params?.projectId, 10);
  const entryId = Number.parseInt(req.params?.entryId, 10);
  const access = ensureManageAccess(req, ownerId);
  const { snapshot } = await withWorkspaceRefresh(ownerId, access, () =>
    deleteTimelineEntry(ownerId, projectId, entryId),
  );
  res.json({ workspace: snapshot });
}

export async function storeMeeting(req, res) {
  const ownerId = parseOwnerId(req);
  const projectId = Number.parseInt(req.params?.projectId, 10);
  const access = ensureManageAccess(req, ownerId);
  const { result, snapshot } = await withWorkspaceRefresh(ownerId, access, () =>
    scheduleMeeting(ownerId, projectId, req.body),
  );
  res.status(201).json({ meeting: result, workspace: snapshot });
}

export async function patchMeeting(req, res) {
  const ownerId = parseOwnerId(req);
  const projectId = Number.parseInt(req.params?.projectId, 10);
  const meetingId = Number.parseInt(req.params?.meetingId, 10);
  const access = ensureManageAccess(req, ownerId);
  const { result, snapshot } = await withWorkspaceRefresh(ownerId, access, () =>
    updateMeeting(ownerId, projectId, meetingId, req.body),
  );
  res.json({ meeting: result, workspace: snapshot });
}

export async function destroyMeeting(req, res) {
  const ownerId = parseOwnerId(req);
  const projectId = Number.parseInt(req.params?.projectId, 10);
  const meetingId = Number.parseInt(req.params?.meetingId, 10);
  const access = ensureManageAccess(req, ownerId);
  const { snapshot } = await withWorkspaceRefresh(ownerId, access, () =>
    deleteMeeting(ownerId, projectId, meetingId),
  );
  res.json({ workspace: snapshot });
}

export async function storeCalendarEvent(req, res) {
  const ownerId = parseOwnerId(req);
  const projectId = Number.parseInt(req.params?.projectId, 10);
  const access = ensureManageAccess(req, ownerId);
  const { result, snapshot } = await withWorkspaceRefresh(ownerId, access, () =>
    createCalendarEvent(ownerId, projectId, req.body),
  );
  res.status(201).json({ event: result, workspace: snapshot });
}

export async function patchCalendarEvent(req, res) {
  const ownerId = parseOwnerId(req);
  const projectId = Number.parseInt(req.params?.projectId, 10);
  const eventId = Number.parseInt(req.params?.eventId, 10);
  const access = ensureManageAccess(req, ownerId);
  const { result, snapshot } = await withWorkspaceRefresh(ownerId, access, () =>
    updateCalendarEvent(ownerId, projectId, eventId, req.body),
  );
  res.json({ event: result, workspace: snapshot });
}

export async function destroyCalendarEvent(req, res) {
  const ownerId = parseOwnerId(req);
  const projectId = Number.parseInt(req.params?.projectId, 10);
  const eventId = Number.parseInt(req.params?.eventId, 10);
  const access = ensureManageAccess(req, ownerId);
  const { snapshot } = await withWorkspaceRefresh(ownerId, access, () =>
    deleteCalendarEvent(ownerId, projectId, eventId),
  );
  res.json({ workspace: snapshot });
}

export async function storeRoleDefinition(req, res) {
  const ownerId = parseOwnerId(req);
  const projectId = Number.parseInt(req.params?.projectId, 10);
  const access = ensureManageAccess(req, ownerId);
  const { result, snapshot } = await withWorkspaceRefresh(ownerId, access, () =>
    createRoleDefinition(ownerId, projectId, req.body),
  );
  res.status(201).json({ role: result, workspace: snapshot });
}

export async function patchRoleDefinition(req, res) {
  const ownerId = parseOwnerId(req);
  const projectId = Number.parseInt(req.params?.projectId, 10);
  const roleId = Number.parseInt(req.params?.roleId, 10);
  const access = ensureManageAccess(req, ownerId);
  const { result, snapshot } = await withWorkspaceRefresh(ownerId, access, () =>
    updateRoleDefinition(ownerId, projectId, roleId, req.body),
  );
  res.json({ role: result, workspace: snapshot });
}

export async function destroyRoleDefinition(req, res) {
  const ownerId = parseOwnerId(req);
  const projectId = Number.parseInt(req.params?.projectId, 10);
  const roleId = Number.parseInt(req.params?.roleId, 10);
  const access = ensureManageAccess(req, ownerId);
  const { snapshot } = await withWorkspaceRefresh(ownerId, access, () =>
    deleteRoleDefinition(ownerId, projectId, roleId),
  );
  res.json({ workspace: snapshot });
}

export async function storeRoleAssignment(req, res) {
  const ownerId = parseOwnerId(req);
  const projectId = Number.parseInt(req.params?.projectId, 10);
  const roleId = Number.parseInt(req.params?.roleId, 10);
  const access = ensureManageAccess(req, ownerId);
  const { result, snapshot } = await withWorkspaceRefresh(ownerId, access, () =>
    assignRole(ownerId, projectId, roleId, req.body),
  );
  res.status(201).json({ assignment: result, workspace: snapshot });
}

export async function patchRoleAssignment(req, res) {
  const ownerId = parseOwnerId(req);
  const projectId = Number.parseInt(req.params?.projectId, 10);
  const roleId = Number.parseInt(req.params?.roleId, 10);
  const assignmentId = Number.parseInt(req.params?.assignmentId, 10);
  const access = ensureManageAccess(req, ownerId);
  const { result, snapshot } = await withWorkspaceRefresh(ownerId, access, () =>
    updateRoleAssignment(ownerId, projectId, roleId, assignmentId, req.body),
  );
  res.json({ assignment: result, workspace: snapshot });
}

export async function destroyRoleAssignment(req, res) {
  const ownerId = parseOwnerId(req);
  const projectId = Number.parseInt(req.params?.projectId, 10);
  const roleId = Number.parseInt(req.params?.roleId, 10);
  const assignmentId = Number.parseInt(req.params?.assignmentId, 10);
  const access = ensureManageAccess(req, ownerId);
  const { snapshot } = await withWorkspaceRefresh(ownerId, access, () =>
    removeRoleAssignment(ownerId, projectId, roleId, assignmentId),
  );
  res.json({ workspace: snapshot });
}

export async function storeSubmission(req, res) {
  const ownerId = parseOwnerId(req);
  const projectId = Number.parseInt(req.params?.projectId, 10);
  const access = ensureManageAccess(req, ownerId);
  const { result, snapshot } = await withWorkspaceRefresh(ownerId, access, () =>
    createSubmission(ownerId, projectId, req.body),
  );
  res.status(201).json({ submission: result, workspace: snapshot });
}

export async function patchSubmission(req, res) {
  const ownerId = parseOwnerId(req);
  const projectId = Number.parseInt(req.params?.projectId, 10);
  const submissionId = Number.parseInt(req.params?.submissionId, 10);
  const access = ensureManageAccess(req, ownerId);
  const { result, snapshot } = await withWorkspaceRefresh(ownerId, access, () =>
    updateSubmission(ownerId, projectId, submissionId, req.body),
  );
  res.json({ submission: result, workspace: snapshot });
}

export async function destroySubmission(req, res) {
  const ownerId = parseOwnerId(req);
  const projectId = Number.parseInt(req.params?.projectId, 10);
  const submissionId = Number.parseInt(req.params?.submissionId, 10);
  const access = ensureManageAccess(req, ownerId);
  const { snapshot } = await withWorkspaceRefresh(ownerId, access, () =>
    deleteSubmission(ownerId, projectId, submissionId),
  );
  res.json({ workspace: snapshot });
}

export async function storeFile(req, res) {
  const ownerId = parseOwnerId(req);
  const projectId = Number.parseInt(req.params?.projectId, 10);
  const access = ensureManageAccess(req, ownerId);
  const { result, snapshot } = await withWorkspaceRefresh(ownerId, access, () =>
    createFile(ownerId, projectId, req.body),
  );
  res.status(201).json({ file: result, workspace: snapshot });
}

export async function patchFile(req, res) {
  const ownerId = parseOwnerId(req);
  const projectId = Number.parseInt(req.params?.projectId, 10);
  const fileId = Number.parseInt(req.params?.fileId, 10);
  const access = ensureManageAccess(req, ownerId);
  const { result, snapshot } = await withWorkspaceRefresh(ownerId, access, () =>
    updateFile(ownerId, projectId, fileId, req.body),
  );
  res.json({ file: result, workspace: snapshot });
}

export async function destroyFile(req, res) {
  const ownerId = parseOwnerId(req);
  const projectId = Number.parseInt(req.params?.projectId, 10);
  const fileId = Number.parseInt(req.params?.fileId, 10);
  const access = ensureManageAccess(req, ownerId);
  const { snapshot } = await withWorkspaceRefresh(ownerId, access, () =>
    deleteFile(ownerId, projectId, fileId),
  );
  res.json({ workspace: snapshot });
}

export async function storeInvitation(req, res) {
  const ownerId = parseOwnerId(req);
  const projectId = Number.parseInt(req.params?.projectId, 10);
  const access = ensureManageAccess(req, ownerId);
  const { result, snapshot } = await withWorkspaceRefresh(ownerId, access, () =>
    createInvitation(ownerId, projectId, req.body),
  );
  res.status(201).json({ invitation: result, workspace: snapshot });
}

export async function patchInvitation(req, res) {
  const ownerId = parseOwnerId(req);
  const projectId = Number.parseInt(req.params?.projectId, 10);
  const invitationId = Number.parseInt(req.params?.invitationId, 10);
  const access = ensureManageAccess(req, ownerId);
  const { result, snapshot } = await withWorkspaceRefresh(ownerId, access, () =>
    updateInvitation(ownerId, projectId, invitationId, req.body),
  );
  res.json({ invitation: result, workspace: snapshot });
}

export async function destroyInvitation(req, res) {
  const ownerId = parseOwnerId(req);
  const projectId = Number.parseInt(req.params?.projectId, 10);
  const invitationId = Number.parseInt(req.params?.invitationId, 10);
  const access = ensureManageAccess(req, ownerId);
  const { snapshot } = await withWorkspaceRefresh(ownerId, access, () =>
    deleteInvitation(ownerId, projectId, invitationId),
  );
  res.json({ workspace: snapshot });
}

export async function storeHrRecord(req, res) {
  const ownerId = parseOwnerId(req);
  const projectId = Number.parseInt(req.params?.projectId, 10);
  const access = ensureManageAccess(req, ownerId);
  const { result, snapshot } = await withWorkspaceRefresh(ownerId, access, () =>
    createHrRecord(ownerId, projectId, req.body),
  );
  res.status(201).json({ hrRecord: result, workspace: snapshot });
}

export async function patchHrRecord(req, res) {
  const ownerId = parseOwnerId(req);
  const projectId = Number.parseInt(req.params?.projectId, 10);
  const hrRecordId = Number.parseInt(req.params?.hrRecordId, 10);
  const access = ensureManageAccess(req, ownerId);
  const { result, snapshot } = await withWorkspaceRefresh(ownerId, access, () =>
    updateHrRecord(ownerId, projectId, hrRecordId, req.body),
>>>>>>> 726edeea
  );
  res.json({ hrRecord: result, workspace: snapshot });
}

<<<<<<< HEAD
export async function acknowledgeConversation(req, res) {
  const { projectId, conversationId } = req.params;
  const payload = req.body ?? {};
  const actorId = parseNumber(payload.actorId ?? resolveRequestUserId(req));
  const result = await acknowledgeWorkspaceConversation(
    parseNumber(projectId, projectId),
    parseNumber(conversationId, conversationId),
    payload,
    { actorId },
=======
export async function destroyHrRecord(req, res) {
  const ownerId = parseOwnerId(req);
  const projectId = Number.parseInt(req.params?.projectId, 10);
  const hrRecordId = Number.parseInt(req.params?.hrRecordId, 10);
  const access = ensureManageAccess(req, ownerId);
  const { snapshot } = await withWorkspaceRefresh(ownerId, access, () =>
    deleteHrRecord(ownerId, projectId, hrRecordId),
>>>>>>> 726edeea
  );
  res.json({ workspace: snapshot });
}

export async function saveBudget(req, res) {
  const { projectId, budgetId } = req.params;
  const payload = req.body ?? {};
  const actorId = parseNumber(payload.actorId ?? resolveRequestUserId(req));
  const result = await upsertWorkspaceBudget(
    parseNumber(projectId, projectId),
    budgetId != null ? parseNumber(budgetId, budgetId) : null,
    payload,
    { actorId },
  );
  res.json(result);
}

export async function deleteBudget(req, res) {
  const { projectId, budgetId } = req.params;
  const payload = req.body ?? {};
  const actorId = parseNumber(payload.actorId ?? resolveRequestUserId(req));
  const result = await removeWorkspaceBudget(
    parseNumber(projectId, projectId),
    parseNumber(budgetId, budgetId),
    { actorId },
  );
  res.json(result);
}

export async function saveObject(req, res) {
  const { projectId, objectId } = req.params;
  const payload = req.body ?? {};
  const actorId = parseNumber(payload.actorId ?? resolveRequestUserId(req));
  const result = await upsertWorkspaceObject(
    parseNumber(projectId, projectId),
    objectId != null ? parseNumber(objectId, objectId) : null,
    payload,
    { actorId },
  );
  res.json(result);
}

export async function deleteObject(req, res) {
  const { projectId, objectId } = req.params;
  const payload = req.body ?? {};
  const actorId = parseNumber(payload.actorId ?? resolveRequestUserId(req));
  const result = await removeWorkspaceObject(
    parseNumber(projectId, projectId),
    parseNumber(objectId, objectId),
    { actorId },
  );
  res.json(result);
}

export async function saveTimelineEntry(req, res) {
  const { projectId, entryId } = req.params;
  const payload = req.body ?? {};
  const actorId = parseNumber(payload.actorId ?? resolveRequestUserId(req));
  const result = await upsertWorkspaceTimelineEntry(
    parseNumber(projectId, projectId),
    entryId != null ? parseNumber(entryId, entryId) : null,
    payload,
    { actorId },
  );
  res.json(result);
}

export async function deleteTimelineEntry(req, res) {
  const { projectId, entryId } = req.params;
  const payload = req.body ?? {};
  const actorId = parseNumber(payload.actorId ?? resolveRequestUserId(req));
  const result = await removeWorkspaceTimelineEntry(
    parseNumber(projectId, projectId),
    parseNumber(entryId, entryId),
    { actorId },
  );
  res.json(result);
}

export async function saveMeeting(req, res) {
  const { projectId, meetingId } = req.params;
  const payload = req.body ?? {};
  const actorId = parseNumber(payload.actorId ?? resolveRequestUserId(req));
  const result = await upsertWorkspaceMeeting(
    parseNumber(projectId, projectId),
    meetingId != null ? parseNumber(meetingId, meetingId) : null,
    payload,
    { actorId },
  );
  res.json(result);
}

export async function deleteMeeting(req, res) {
  const { projectId, meetingId } = req.params;
  const payload = req.body ?? {};
  const actorId = parseNumber(payload.actorId ?? resolveRequestUserId(req));
  const result = await removeWorkspaceMeeting(
    parseNumber(projectId, projectId),
    parseNumber(meetingId, meetingId),
    { actorId },
  );
  res.json(result);
}

export async function saveRole(req, res) {
  const { projectId, roleId } = req.params;
  const payload = req.body ?? {};
  const actorId = parseNumber(payload.actorId ?? resolveRequestUserId(req));
  const result = await upsertWorkspaceRole(
    parseNumber(projectId, projectId),
    roleId != null ? parseNumber(roleId, roleId) : null,
    payload,
    { actorId },
  );
  res.json(result);
}

export async function deleteRole(req, res) {
  const { projectId, roleId } = req.params;
  const payload = req.body ?? {};
  const actorId = parseNumber(payload.actorId ?? resolveRequestUserId(req));
  const result = await removeWorkspaceRole(
    parseNumber(projectId, projectId),
    parseNumber(roleId, roleId),
    { actorId },
  );
  res.json(result);
}

export async function saveSubmission(req, res) {
  const { projectId, submissionId } = req.params;
  const payload = req.body ?? {};
  const actorId = parseNumber(payload.actorId ?? resolveRequestUserId(req));
  const result = await upsertWorkspaceSubmission(
    parseNumber(projectId, projectId),
    submissionId != null ? parseNumber(submissionId, submissionId) : null,
    payload,
    { actorId },
  );
  res.json(result);
}

export async function deleteSubmission(req, res) {
  const { projectId, submissionId } = req.params;
  const payload = req.body ?? {};
  const actorId = parseNumber(payload.actorId ?? resolveRequestUserId(req));
  const result = await removeWorkspaceSubmission(
    parseNumber(projectId, projectId),
    parseNumber(submissionId, submissionId),
    { actorId },
  );
  res.json(result);
}

export async function saveInvite(req, res) {
  const { projectId, inviteId } = req.params;
  const payload = req.body ?? {};
  const actorId = parseNumber(payload.actorId ?? resolveRequestUserId(req));
  const result = await upsertWorkspaceInvite(
    parseNumber(projectId, projectId),
    inviteId != null ? parseNumber(inviteId, inviteId) : null,
    payload,
    { actorId },
  );
  res.json(result);
}

export async function deleteInvite(req, res) {
  const { projectId, inviteId } = req.params;
  const payload = req.body ?? {};
  const actorId = parseNumber(payload.actorId ?? resolveRequestUserId(req));
  const result = await removeWorkspaceInvite(
    parseNumber(projectId, projectId),
    parseNumber(inviteId, inviteId),
    { actorId },
  );
  res.json(result);
}

export async function saveHrRecord(req, res) {
  const { projectId, recordId } = req.params;
  const payload = req.body ?? {};
  const actorId = parseNumber(payload.actorId ?? resolveRequestUserId(req));
  const result = await upsertWorkspaceHrRecord(
    parseNumber(projectId, projectId),
    recordId != null ? parseNumber(recordId, recordId) : null,
    payload,
    { actorId },
  );
  res.json(result);
}

export async function deleteHrRecord(req, res) {
  const { projectId, recordId } = req.params;
  const payload = req.body ?? {};
  const actorId = parseNumber(payload.actorId ?? resolveRequestUserId(req));
  const result = await removeWorkspaceHrRecord(
    parseNumber(projectId, projectId),
    parseNumber(recordId, recordId),
    { actorId },
  );
  res.json(result);
}

export async function createConversationMessage(req, res) {
  const { projectId, conversationId } = req.params;
  const payload = req.body ?? {};
  const actorId = parseNumber(payload.actorId ?? resolveRequestUserId(req));
  const message = await postWorkspaceConversationMessage(
    parseNumber(projectId, projectId),
    parseNumber(conversationId, conversationId),
    payload,
    { actorId },
  );
  res.status(201).json(message);
}

export async function saveWorkspaceFile(req, res) {
  const { projectId, fileId } = req.params;
  const payload = req.body ?? {};
  const actorId = parseNumber(payload.actorId ?? resolveRequestUserId(req));
  const result = await upsertWorkspaceFile(
    parseNumber(projectId, projectId),
    fileId != null ? parseNumber(fileId, fileId) : null,
    payload,
    { actorId },
  );
  res.json(result);
}

export async function deleteWorkspaceFile(req, res) {
  const { projectId, fileId } = req.params;
  const payload = req.body ?? {};
  const actorId = parseNumber(payload.actorId ?? resolveRequestUserId(req));
  const result = await removeWorkspaceFile(
    parseNumber(projectId, projectId),
    parseNumber(fileId, fileId),
    { actorId },
  );
  res.json(result);
}

export default {
<<<<<<< HEAD
  show,
  updateBrief,
  updateApproval,
  acknowledgeConversation,
  saveBudget,
  deleteBudget,
  saveObject,
  deleteObject,
  saveTimelineEntry,
  deleteTimelineEntry,
  saveMeeting,
  deleteMeeting,
  saveRole,
  deleteRole,
  saveSubmission,
  deleteSubmission,
  saveInvite,
  deleteInvite,
  saveHrRecord,
  deleteHrRecord,
  createConversationMessage,
  saveWorkspaceFile,
  deleteWorkspaceFile,
=======
  overview,
  storeProject,
  updateProject,
  storeBudgetLine,
  patchBudgetLine,
  destroyBudgetLine,
  storeDeliverable,
  patchDeliverable,
  destroyDeliverable,
  storeTask,
  patchTask,
  destroyTask,
  storeTaskAssignment,
  patchTaskAssignment,
  destroyTaskAssignment,
  storeTaskDependency,
  destroyTaskDependency,
  storeChatMessage,
  patchChatMessage,
  destroyChatMessage,
  storeTimelineEntry,
  patchTimelineEntry,
  destroyTimelineEntry,
  storeMeeting,
  patchMeeting,
  destroyMeeting,
  storeCalendarEvent,
  patchCalendarEvent,
  destroyCalendarEvent,
  storeRoleDefinition,
  patchRoleDefinition,
  destroyRoleDefinition,
  storeRoleAssignment,
  patchRoleAssignment,
  destroyRoleAssignment,
  storeSubmission,
  patchSubmission,
  destroySubmission,
  storeFile,
  patchFile,
  destroyFile,
  storeInvitation,
  patchInvitation,
  destroyInvitation,
  storeHrRecord,
  patchHrRecord,
  destroyHrRecord,
>>>>>>> 726edeea
};<|MERGE_RESOLUTION|>--- conflicted
+++ resolved
@@ -1,5 +1,4 @@
 import {
-<<<<<<< HEAD
   getWorkspaceDashboard,
   updateWorkspaceBrief,
   updateWorkspaceApproval,
@@ -25,7 +24,6 @@
   removeWorkspaceFile,
 } from '../services/projectWorkspaceService.js';
 import { resolveRequestUserId } from '../utils/requestContext.js';
-=======
   getProjectWorkspaceOverview,
   createWorkspaceProject,
   updateProjectDetails,
@@ -75,7 +73,6 @@
   deleteHrRecord,
 } from '../services/projectWorkspaceService.js';
 import { ensureManageAccess, ensureViewAccess, parseOwnerId } from '../utils/projectAccess.js';
->>>>>>> 726edeea
 
 async function withWorkspaceRefresh(ownerId, access, handler) {
   const result = await handler();
@@ -90,7 +87,6 @@
   res.json({ ...snapshot, access });
 }
 
-<<<<<<< HEAD
 export async function updateBrief(req, res) {
   const { projectId } = req.params;
   const payload = req.body ?? {};
@@ -108,7 +104,6 @@
     parseNumber(approvalId, approvalId),
     payload,
     { actorId },
-=======
 export async function storeProject(req, res) {
   const ownerId = parseOwnerId(req);
   const access = ensureManageAccess(req, ownerId);
@@ -590,12 +585,10 @@
   const access = ensureManageAccess(req, ownerId);
   const { result, snapshot } = await withWorkspaceRefresh(ownerId, access, () =>
     updateHrRecord(ownerId, projectId, hrRecordId, req.body),
->>>>>>> 726edeea
   );
   res.json({ hrRecord: result, workspace: snapshot });
 }
 
-<<<<<<< HEAD
 export async function acknowledgeConversation(req, res) {
   const { projectId, conversationId } = req.params;
   const payload = req.body ?? {};
@@ -605,7 +598,6 @@
     parseNumber(conversationId, conversationId),
     payload,
     { actorId },
-=======
 export async function destroyHrRecord(req, res) {
   const ownerId = parseOwnerId(req);
   const projectId = Number.parseInt(req.params?.projectId, 10);
@@ -613,7 +605,6 @@
   const access = ensureManageAccess(req, ownerId);
   const { snapshot } = await withWorkspaceRefresh(ownerId, access, () =>
     deleteHrRecord(ownerId, projectId, hrRecordId),
->>>>>>> 726edeea
   );
   res.json({ workspace: snapshot });
 }
@@ -857,7 +848,6 @@
 }
 
 export default {
-<<<<<<< HEAD
   show,
   updateBrief,
   updateApproval,
@@ -881,7 +871,6 @@
   createConversationMessage,
   saveWorkspaceFile,
   deleteWorkspaceFile,
-=======
   overview,
   storeProject,
   updateProject,
@@ -929,5 +918,4 @@
   storeHrRecord,
   patchHrRecord,
   destroyHrRecord,
->>>>>>> 726edeea
 };