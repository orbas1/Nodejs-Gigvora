--- conflicted
+++ resolved
@@ -1,11 +1,8 @@
 import { getAdminDashboardSnapshot } from '../services/adminDashboardService.js';
 import { getPlatformSettings, updatePlatformSettings } from '../services/platformSettingsService.js';
 import { getAffiliateSettings, updateAffiliateSettings } from '../services/affiliateSettingsService.js';
-<<<<<<< HEAD
 import { getGdprSettings, updateGdprSettings } from '../services/gdprSettingsService.js';
-=======
 import { getSeoSettings, updateSeoSettings } from '../services/seoSettingsService.js';
->>>>>>> 1216df7c
 import { getRuntimeOperationalSnapshot } from '../services/runtimeObservabilityService.js';
 
 function parseInteger(value, fallback) {
@@ -45,7 +42,6 @@
   res.json(settings);
 }
 
-<<<<<<< HEAD
 export async function fetchGdprSettings(req, res) {
   const settings = await getGdprSettings();
   res.json(settings);
@@ -53,7 +49,6 @@
 
 export async function persistGdprSettings(req, res) {
   const settings = await updateGdprSettings(req.body ?? {});
-=======
 export async function fetchSeoSettings(req, res) {
   const settings = await getSeoSettings();
   res.json(settings);
@@ -61,7 +56,6 @@
 
 export async function persistSeoSettings(req, res) {
   const settings = await updateSeoSettings(req.body ?? {});
->>>>>>> 1216df7c
   res.json(settings);
 }
 
@@ -76,12 +70,9 @@
   persistPlatformSettings,
   fetchAffiliateSettings,
   persistAffiliateSettings,
-<<<<<<< HEAD
   fetchGdprSettings,
   persistGdprSettings,
-=======
   fetchSeoSettings,
   persistSeoSettings,
->>>>>>> 1216df7c
   runtimeHealth,
 };