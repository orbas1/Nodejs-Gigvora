--- conflicted
+++ resolved
@@ -1,17 +1,14 @@
 import { getAdminDashboardSnapshot } from '../services/adminDashboardService.js';
 import { getPlatformSettings, updatePlatformSettings } from '../services/platformSettingsService.js';
 import { getAffiliateSettings, updateAffiliateSettings } from '../services/affiliateSettingsService.js';
-<<<<<<< HEAD
 import {
   listPageSettings,
   createPageSetting,
   updatePageSetting,
   deletePageSetting,
 } from '../services/pageSettingsService.js';
-=======
 import { getGdprSettings, updateGdprSettings } from '../services/gdprSettingsService.js';
 import { getSeoSettings, updateSeoSettings } from '../services/seoSettingsService.js';
->>>>>>> 4c62b8a1
 import { getRuntimeOperationalSnapshot } from '../services/runtimeObservabilityService.js';
 
 function parseInteger(value, fallback) {
@@ -51,7 +48,6 @@
   res.json(settings);
 }
 
-<<<<<<< HEAD
 export async function fetchPageSettings(req, res) {
   const { limit, offset } = req.query ?? {};
   const result = await listPageSettings({ limit, offset });
@@ -73,7 +69,6 @@
   const { pageId } = req.params;
   await deletePageSetting(pageId);
   res.status(204).send();
-=======
 export async function fetchGdprSettings(req, res) {
   const settings = await getGdprSettings();
   res.json(settings);
@@ -89,7 +84,6 @@
 export async function persistSeoSettings(req, res) {
   const settings = await updateSeoSettings(req.body ?? {});
   res.json(settings);
->>>>>>> 4c62b8a1
 }
 
 export async function runtimeHealth(req, res) {
@@ -103,16 +97,13 @@
   persistPlatformSettings,
   fetchAffiliateSettings,
   persistAffiliateSettings,
-<<<<<<< HEAD
   fetchPageSettings,
   createAdminPageSetting,
   persistPageSetting,
   removePageSetting,
-=======
   fetchGdprSettings,
   persistGdprSettings,
   fetchSeoSettings,
   persistSeoSettings,
->>>>>>> 4c62b8a1
   runtimeHealth,
 };