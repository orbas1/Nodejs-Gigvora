--- conflicted
+++ resolved
@@ -8,7 +8,6 @@
 } from '../services/discoveryService.js';
 
 function parseQueryParams(req) {
-<<<<<<< HEAD
   const { page, pageSize, q, limit, filters, sort, includeFacets, viewport } = req.query ?? {};
   let includeFacetsFlag;
   if (includeFacets != null) {
@@ -22,9 +21,7 @@
     }
   }
 
-=======
   const { page, pageSize, q, limit, filters, sort } = req.query ?? {};
->>>>>>> 6585073a
   return {
     page: page ?? undefined,
     pageSize: pageSize ?? undefined,
@@ -32,11 +29,8 @@
     limit: limit ?? undefined,
     filters: filters ?? undefined,
     sort: sort ?? undefined,
-<<<<<<< HEAD
     includeFacets: includeFacetsFlag,
     viewport: viewport ?? undefined,
-=======
->>>>>>> 6585073a
   };
 }
 
@@ -71,13 +65,10 @@
 }
 
 export async function volunteering(req, res) {
-<<<<<<< HEAD
   const { page, pageSize, query, filters, sort, includeFacets, viewport } = parseQueryParams(req);
   const result = await listVolunteering({ page, pageSize, query, filters, sort, includeFacets, viewport });
-=======
   const { page, pageSize, query, filters, sort } = parseQueryParams(req);
   const result = await listVolunteering({ page, pageSize, query, filters, sort });
->>>>>>> 6585073a
   res.json(result);
 }
 
