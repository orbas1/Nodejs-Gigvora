--- conflicted
+++ resolved
@@ -200,13 +200,11 @@
   }
 
   const user = await User.findOne({ where: { email } });
-<<<<<<< HEAD
   const payload = { id: user.id, type: user.userType };
   const secret = process.env.JWT_SECRET || 'dev-secret';
   const refreshSecret = process.env.JWT_REFRESH_SECRET || 'dev-secret-refresh';
   const accessToken = jwt.sign(payload, secret, { expiresIn: TOKEN_EXPIRY });
   const refreshToken = jwt.sign(payload, refreshSecret, { expiresIn: '7d' });
-=======
   if (!user) {
     throw buildError('Account not found.', 404);
   }
@@ -259,7 +257,6 @@
   } else if (!user.googleId || user.googleId !== googleId) {
     await user.update({ googleId, twoFactorEnabled: false });
   }
->>>>>>> 034dce6a
 
   const session = await issueSession(user);
   return { session };
