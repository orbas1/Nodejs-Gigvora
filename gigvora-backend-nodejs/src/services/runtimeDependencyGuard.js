import logger from '../utils/logger.js';
import {
  markDependencyHealthy,
  markDependencyUnavailable,
  markDependencyDegraded,
} from '../lifecycle/runtimeHealth.js';
import { getPlatformSettings } from './platformSettingsService.js';
import { getVisibleAnnouncements } from './runtimeMaintenanceService.js';
import { ServiceUnavailableError } from '../utils/errors.js';

const CACHE_TTL_MS = 30_000;

const REQUIRED_PAYMENT_FIELDS = {
  stripe: [
    ['stripe', 'publishableKey'],
    ['stripe', 'secretKey'],
    ['stripe', 'webhookSecret'],
  ],
  escrow_com: [
    ['escrow_com', 'apiKey'],
    ['escrow_com', 'apiSecret'],
  ],
};

const REQUIRED_STORAGE_FIELDS = {
  cloudflare_r2: [
    ['cloudflare_r2', 'accountId'],
    ['cloudflare_r2', 'accessKeyId'],
    ['cloudflare_r2', 'secretAccessKey'],
    ['cloudflare_r2', 'bucket'],
    ['cloudflare_r2', 'endpoint'],
  ],
};

const dependencyCache = {
  payments: { snapshot: null, expiresAt: 0, promise: null },
  compliance: { snapshot: null, expiresAt: 0, promise: null },
};

const maintenanceCache = { snapshot: null, expiresAt: 0, promise: null };

function resolveLogger(provided) {
  if (provided && typeof provided.info === 'function') {
    return provided;
  }
  return logger;
}

function isCacheValid(entry) {
  return entry.snapshot && entry.expiresAt > Date.now();
}

function normaliseString(value) {
  return typeof value === 'string' ? value.trim() : '';
}

function readSettingSegment(tree, segments = []) {
  return segments.reduce((current, segment) => {
    if (!current) return undefined;
    return current[segment];
  }, tree);
}

function cloneSnapshot(snapshot = {}) {
  return JSON.parse(JSON.stringify(snapshot));
}

function extractBlockingAnnouncements(announcements, keys = []) {
  if (!Array.isArray(announcements) || announcements.length === 0 || keys.length === 0) {
    return [];
  }
  const expected = new Set(keys.map((key) => normaliseString(key).toLowerCase()).filter(Boolean));
  if (!expected.size) {
    return [];
  }

  return announcements.filter((announcement) => {
    const metadata = announcement?.metadata ?? {};
    const candidates = [];
    const pushCandidates = (value) => {
      if (!value) return;
      if (Array.isArray(value)) {
        value.forEach((entry) => pushCandidates(entry));
        return;
      }
      if (typeof value === 'string') {
        value
          .split(',')
          .map((entry) => normaliseString(entry).toLowerCase())
          .filter(Boolean)
          .forEach((entry) => candidates.push(entry));
      }
    };

    pushCandidates(metadata.blocks);
    pushCandidates(metadata.blockedFeatures);
    pushCandidates(metadata.impacts);
    pushCandidates(metadata.impactedFeatures);
    pushCandidates(metadata.affects);

    return candidates.some((candidate) => expected.has(candidate));
  });
}

async function loadMaintenanceSnapshot({ forceRefresh = false, log } = {}) {
  if (!forceRefresh && maintenanceCache.promise) {
    return maintenanceCache.promise;
  }
  if (!forceRefresh && isCacheValid(maintenanceCache)) {
    return maintenanceCache.snapshot;
  }

  const fetchPromise = getVisibleAnnouncements({
    audience: 'operations',
    channel: 'api',
    includeResolved: false,
    windowMinutes: 6 * 60,
  })
    .then((snapshot) => {
      maintenanceCache.snapshot = snapshot;
      maintenanceCache.expiresAt = Date.now() + CACHE_TTL_MS;
      return snapshot;
    })
    .catch((error) => {
      const resolvedLogger = resolveLogger(log);
      resolvedLogger.warn({ err: error }, 'Failed to refresh maintenance snapshot for dependency guard');
      maintenanceCache.snapshot = { announcements: [], generatedAt: new Date().toISOString() };
      maintenanceCache.expiresAt = Date.now() + CACHE_TTL_MS;
      return maintenanceCache.snapshot;
    })
    .finally(() => {
      maintenanceCache.promise = null;
    });

  maintenanceCache.promise = fetchPromise;
  return fetchPromise;
}

function buildSnapshot({
  dependency,
  status,
  provider,
  reason = null,
  missing = [],
  blockingAnnouncements = [],
  metadata = {},
}) {
  return {
    dependency,
    status,
    provider,
    reason,
    missing,
    blockingAnnouncements: blockingAnnouncements.map((announcement) => announcement.slug),
    checkedAt: new Date().toISOString(),
    metadata,
  };
}

<<<<<<< HEAD
function shouldBypassDependencyGuard() {
  return process.env.DISABLE_RUNTIME_DEPENDENCY_GUARD === 'true' || process.env.NODE_ENV === 'test';
}

function buildBypassedSnapshot(dependency) {
  return buildSnapshot({
    dependency,
    status: 'ok',
    provider: 'bypassed',
    reason: null,
    metadata: { bypassed: true },
  });
}

async function evaluatePaymentDependency({ forceRefresh = false, log } = {}) {
  if (shouldBypassDependencyGuard()) {
    const snapshot = buildBypassedSnapshot('paymentsGateway');
    dependencyCache.payments.snapshot = snapshot;
    dependencyCache.payments.expiresAt = Date.now() + CACHE_TTL_MS;
    return snapshot;
=======
function isDependencyGuardDisabled() {
  return process.env.DISABLE_DEPENDENCY_GUARD === 'true' || process.env.NODE_ENV === 'test';
}

async function evaluatePaymentDependency({ forceRefresh = false, log } = {}) {
  if (isDependencyGuardDisabled()) {
    return buildSnapshot({
      dependency: 'paymentsGateway',
      status: 'ok',
      provider: 'test',
      reason: null,
    });
>>>>>>> 376dc01e
  }
  if (!forceRefresh && dependencyCache.payments.promise) {
    return dependencyCache.payments.promise;
  }
  if (!forceRefresh && isCacheValid(dependencyCache.payments)) {
    return dependencyCache.payments.snapshot;
  }

  const resolvedLogger = resolveLogger(log);

  const evaluationPromise = (async () => {
    let settings;
    try {
      settings = await getPlatformSettings();
    } catch (error) {
      resolvedLogger.error({ err: error }, 'Unable to load platform settings for payment dependency guard');
      const snapshot = buildSnapshot({
        dependency: 'paymentsGateway',
        status: 'error',
        reason: 'Unable to load platform settings',
        provider: null,
      });
      markDependencyUnavailable('paymentsGateway', error, { reason: snapshot.reason });
      return snapshot;
    }

    const payments = settings?.payments ?? {};
    const provider = normaliseString(payments.provider || 'stripe').toLowerCase();
    const requiredSegments = REQUIRED_PAYMENT_FIELDS[provider];

    if (!requiredSegments) {
      const message = provider
        ? `Unsupported payment provider configured: ${provider}`
        : 'No payment provider configured';
      const snapshot = buildSnapshot({
        dependency: 'paymentsGateway',
        status: 'error',
        reason: message,
        provider: provider || null,
      });
      markDependencyUnavailable('paymentsGateway', new Error(message), { provider });
      return snapshot;
    }

    const missing = requiredSegments
      .map((segments) => segments.map((segment) => normaliseString(segment)))
      .filter((segments) => segments.every(Boolean))
      .filter((segments) => {
        const value = readSettingSegment(payments, segments);
        if (typeof value === 'string') {
          return value.trim().length === 0;
        }
        return value == null;
      })
      .map((segments) => segments.join('.'));

    if (missing.length) {
      const message = `Missing payment credentials: ${missing.join(', ')}`;
      const snapshot = buildSnapshot({
        dependency: 'paymentsGateway',
        status: 'error',
        provider,
        reason: message,
        missing,
      });
      markDependencyUnavailable('paymentsGateway', new Error(message), {
        provider,
        missing,
      });
      return snapshot;
    }

    const maintenanceSnapshot = await loadMaintenanceSnapshot({ forceRefresh, log: resolvedLogger });
    const blocking = extractBlockingAnnouncements(maintenanceSnapshot?.announcements ?? [], [
      'payments',
      'finance',
      'wallets',
    ]);

    if (blocking.length) {
      const snapshot = buildSnapshot({
        dependency: 'paymentsGateway',
        status: 'degraded',
        provider,
        reason: 'Payments operating in read-only mode while maintenance completes.',
        blockingAnnouncements: blocking,
        metadata: { provider },
      });
      markDependencyDegraded(
        'paymentsGateway',
        new Error('Active maintenance window blocking payments'),
        {
          provider,
          blocking: snapshot.blockingAnnouncements,
        },
      );
      return snapshot;
    }

    const snapshot = buildSnapshot({
      dependency: 'paymentsGateway',
      status: 'ok',
      provider,
    });
    markDependencyHealthy('paymentsGateway', { provider });
    return snapshot;
  })()
    .then((snapshot) => {
      dependencyCache.payments.snapshot = cloneSnapshot(snapshot);
      dependencyCache.payments.expiresAt = Date.now() + CACHE_TTL_MS;
      return snapshot;
    })
    .catch((error) => {
      resolvedLogger.error({ err: error }, 'Unhandled error evaluating payment dependency');
      const snapshot = buildSnapshot({
        dependency: 'paymentsGateway',
        status: 'error',
        provider: null,
        reason: error?.message || 'Unexpected error evaluating payments dependency',
      });
      markDependencyUnavailable('paymentsGateway', error);
      dependencyCache.payments.snapshot = cloneSnapshot(snapshot);
      dependencyCache.payments.expiresAt = Date.now() + CACHE_TTL_MS;
      return snapshot;
    })
    .finally(() => {
      dependencyCache.payments.promise = null;
    });

  dependencyCache.payments.promise = evaluationPromise;
  return evaluationPromise;
}

async function evaluateComplianceDependency({ forceRefresh = false, log } = {}) {
<<<<<<< HEAD
  if (shouldBypassDependencyGuard()) {
    const snapshot = buildBypassedSnapshot('complianceProviders');
    dependencyCache.compliance.snapshot = snapshot;
    dependencyCache.compliance.expiresAt = Date.now() + CACHE_TTL_MS;
    return snapshot;
=======
  if (isDependencyGuardDisabled()) {
    return buildSnapshot({
      dependency: 'complianceProviders',
      status: 'ok',
      provider: 'test',
      reason: null,
    });
>>>>>>> 376dc01e
  }
  if (!forceRefresh && dependencyCache.compliance.promise) {
    return dependencyCache.compliance.promise;
  }
  if (!forceRefresh && isCacheValid(dependencyCache.compliance)) {
    return dependencyCache.compliance.snapshot;
  }

  const resolvedLogger = resolveLogger(log);

  const evaluationPromise = (async () => {
    let settings;
    try {
      settings = await getPlatformSettings();
    } catch (error) {
      resolvedLogger.error({ err: error }, 'Unable to load platform settings for compliance dependency guard');
      const snapshot = buildSnapshot({
        dependency: 'complianceVault',
        status: 'error',
        reason: 'Unable to load platform settings',
      });
      markDependencyUnavailable('complianceVault', error, { reason: snapshot.reason });
      return snapshot;
    }

    const storage = settings?.storage ?? {};
    const provider = normaliseString(storage.provider || 'cloudflare_r2').toLowerCase();
    const requiredSegments = REQUIRED_STORAGE_FIELDS[provider];

    if (!requiredSegments) {
      const message = provider
        ? `Unsupported storage provider configured: ${provider}`
        : 'No storage provider configured';
      const snapshot = buildSnapshot({
        dependency: 'complianceVault',
        status: 'error',
        provider,
        reason: message,
      });
      markDependencyUnavailable('complianceVault', new Error(message), { provider });
      return snapshot;
    }

    const missing = requiredSegments
      .map((segments) => segments.map((segment) => normaliseString(segment)))
      .filter((segments) => segments.every(Boolean))
      .filter((segments) => {
        const value = readSettingSegment(storage, segments);
        if (typeof value === 'string') {
          return value.trim().length === 0;
        }
        return value == null;
      })
      .map((segments) => segments.join('.'));

    if (missing.length) {
      const message = `Missing compliance storage credentials: ${missing.join(', ')}`;
      const snapshot = buildSnapshot({
        dependency: 'complianceVault',
        status: 'error',
        provider,
        reason: message,
        missing,
      });
      markDependencyUnavailable('complianceVault', new Error(message), {
        provider,
        missing,
      });
      return snapshot;
    }

    const maintenanceSnapshot = await loadMaintenanceSnapshot({ forceRefresh, log: resolvedLogger });
    const blocking = extractBlockingAnnouncements(maintenanceSnapshot?.announcements ?? [], [
      'compliance',
      'documents',
      'governance',
    ]);

    if (blocking.length) {
      const snapshot = buildSnapshot({
        dependency: 'complianceVault',
        status: 'degraded',
        provider,
        reason: 'Compliance locker write operations paused during maintenance.',
        blockingAnnouncements: blocking,
        metadata: { provider },
      });
      markDependencyDegraded(
        'complianceVault',
        new Error('Active maintenance window blocking compliance document writes'),
        {
          provider,
          blocking: snapshot.blockingAnnouncements,
        },
      );
      return snapshot;
    }

    const snapshot = buildSnapshot({
      dependency: 'complianceVault',
      status: 'ok',
      provider,
    });
    markDependencyHealthy('complianceVault', { provider });
    return snapshot;
  })()
    .then((snapshot) => {
      dependencyCache.compliance.snapshot = cloneSnapshot(snapshot);
      dependencyCache.compliance.expiresAt = Date.now() + CACHE_TTL_MS;
      return snapshot;
    })
    .catch((error) => {
      resolvedLogger.error({ err: error }, 'Unhandled error evaluating compliance dependency');
      const snapshot = buildSnapshot({
        dependency: 'complianceVault',
        status: 'error',
        provider: null,
        reason: error?.message || 'Unexpected error evaluating compliance dependency',
      });
      markDependencyUnavailable('complianceVault', error);
      dependencyCache.compliance.snapshot = cloneSnapshot(snapshot);
      dependencyCache.compliance.expiresAt = Date.now() + CACHE_TTL_MS;
      return snapshot;
    })
    .finally(() => {
      dependencyCache.compliance.promise = null;
    });

  dependencyCache.compliance.promise = evaluationPromise;
  return evaluationPromise;
}

export async function refreshPaymentDependencyHealth({ forceRefresh = false, logger: providedLogger } = {}) {
  return evaluatePaymentDependency({ forceRefresh, log: providedLogger });
}

export async function refreshComplianceDependencyHealth({
  forceRefresh = false,
  logger: providedLogger,
} = {}) {
  return evaluateComplianceDependency({ forceRefresh, log: providedLogger });
}

function buildErrorPayload(snapshot, { feature, requestId }) {
  return {
    dependency: snapshot.dependency,
    provider: snapshot.provider,
    status: snapshot.status,
    reason: snapshot.reason,
    missing: snapshot.missing,
    blockingAnnouncements: snapshot.blockingAnnouncements,
    feature,
    requestId,
  };
}

export async function assertPaymentInfrastructureOperational({
  feature = 'payments',
  forceRefresh = false,
  logger: providedLogger,
  requestId,
} = {}) {
  const log = resolveLogger(providedLogger);
  const snapshot = await refreshPaymentDependencyHealth({ forceRefresh, logger: log });
  if (snapshot.status === 'ok') {
    return snapshot;
  }
  const payload = buildErrorPayload(snapshot, { feature, requestId });
  const message =
    snapshot.status === 'degraded'
      ? 'Payments are temporarily operating in read-only mode while maintenance completes.'
      : 'Payments are currently unavailable while we restore connectivity with the provider.';
  if (snapshot.status === 'degraded') {
    log.warn(payload, message);
  } else {
    log.error(payload, message);
  }
  throw new ServiceUnavailableError(message, payload);
}

export async function assertComplianceInfrastructureOperational({
  feature = 'compliance',
  forceRefresh = false,
  logger: providedLogger,
  requestId,
} = {}) {
  const log = resolveLogger(providedLogger);
  const snapshot = await refreshComplianceDependencyHealth({ forceRefresh, logger: log });
  if (snapshot.status === 'ok') {
    return snapshot;
  }
  const payload = buildErrorPayload(snapshot, { feature, requestId });
  const message =
    snapshot.status === 'degraded'
      ? 'Compliance document updates are paused while maintenance is in progress.'
      : 'Compliance document storage is unavailable while we recover connectivity.';
  if (snapshot.status === 'degraded') {
    log.warn(payload, message);
  } else {
    log.error(payload, message);
  }
  throw new ServiceUnavailableError(message, payload);
}

export async function warmRuntimeDependencyHealth({
  logger: providedLogger,
  forceRefresh = false,
} = {}) {
  const log = resolveLogger(providedLogger);
  await Promise.allSettled([
    refreshPaymentDependencyHealth({ forceRefresh, logger: log }),
    refreshComplianceDependencyHealth({ forceRefresh, logger: log }),
  ]);
}

export function __dangerousResetDependencyGuardCache() {
  dependencyCache.payments = { snapshot: null, expiresAt: 0, promise: null };
  dependencyCache.compliance = { snapshot: null, expiresAt: 0, promise: null };
  maintenanceCache.snapshot = null;
  maintenanceCache.expiresAt = 0;
  maintenanceCache.promise = null;
}

export default {
  assertPaymentInfrastructureOperational,
  assertComplianceInfrastructureOperational,
  refreshPaymentDependencyHealth,
  refreshComplianceDependencyHealth,
  warmRuntimeDependencyHealth,
};<|MERGE_RESOLUTION|>--- conflicted
+++ resolved
@@ -157,7 +157,6 @@
   };
 }
 
-<<<<<<< HEAD
 function shouldBypassDependencyGuard() {
   return process.env.DISABLE_RUNTIME_DEPENDENCY_GUARD === 'true' || process.env.NODE_ENV === 'test';
 }
@@ -178,7 +177,6 @@
     dependencyCache.payments.snapshot = snapshot;
     dependencyCache.payments.expiresAt = Date.now() + CACHE_TTL_MS;
     return snapshot;
-=======
 function isDependencyGuardDisabled() {
   return process.env.DISABLE_DEPENDENCY_GUARD === 'true' || process.env.NODE_ENV === 'test';
 }
@@ -191,7 +189,6 @@
       provider: 'test',
       reason: null,
     });
->>>>>>> 376dc01e
   }
   if (!forceRefresh && dependencyCache.payments.promise) {
     return dependencyCache.payments.promise;
@@ -326,13 +323,11 @@
 }
 
 async function evaluateComplianceDependency({ forceRefresh = false, log } = {}) {
-<<<<<<< HEAD
   if (shouldBypassDependencyGuard()) {
     const snapshot = buildBypassedSnapshot('complianceProviders');
     dependencyCache.compliance.snapshot = snapshot;
     dependencyCache.compliance.expiresAt = Date.now() + CACHE_TTL_MS;
     return snapshot;
-=======
   if (isDependencyGuardDisabled()) {
     return buildSnapshot({
       dependency: 'complianceProviders',
@@ -340,7 +335,6 @@
       provider: 'test',
       reason: null,
     });
->>>>>>> 376dc01e
   }
   if (!forceRefresh && dependencyCache.compliance.promise) {
     return dependencyCache.compliance.promise;
