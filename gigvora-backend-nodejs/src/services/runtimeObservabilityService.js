import os from 'node:os';
import { getReadinessReport, getLivenessReport } from './healthService.js';
<<<<<<< HEAD
import { getPlatformSettings } from './platformSettingsService.js';
import { getRecentRuntimeSecurityEvents } from './securityAuditService.js';
=======
import { getVisibleAnnouncements } from './runtimeMaintenanceService.js';
import { getDatabasePoolSnapshot } from './databaseLifecycleService.js';
>>>>>>> 1b4c527a
import { getRateLimitSnapshot } from '../observability/rateLimitMetrics.js';
import { getPerimeterSnapshot } from '../observability/perimeterMetrics.js';

function getEnvironmentSnapshot() {
  const memory = process.memoryUsage();
  const loadAverages = os.loadavg();
  return {
    nodeEnv: process.env.NODE_ENV ?? null,
    releaseId: process.env.APP_RELEASE ?? null,
    region: process.env.APP_REGION ?? null,
    commit: process.env.APP_COMMIT_SHA ?? null,
    version: process.env.APP_VERSION ?? null,
    uptimeSeconds: process.uptime(),
    memory: {
      rss: memory.rss,
      heapUsed: memory.heapUsed,
      heapTotal: memory.heapTotal,
      external: memory.external,
    },
    system: {
      platform: process.platform,
      arch: process.arch,
      loadAverage: Array.isArray(loadAverages) ? loadAverages.slice(0, 3) : [],
      totalMemory: os.totalmem(),
      freeMemory: os.freemem(),
      cpuCount: os.cpus()?.length ?? null,
    },
  };
}

<<<<<<< HEAD
function buildMaintenanceSnapshot(settings = {}) {
  const maintenance = settings.maintenance ?? {};
  const windows = Array.isArray(maintenance.windows) ? maintenance.windows : [];
  const now = Date.now();
  const active = [];
  const upcoming = [];

  windows.forEach((window) => {
    if (!window) {
      return;
    }
    const start = new Date(window.startAt ?? window.start_at).getTime();
    const end = new Date(window.endAt ?? window.end_at).getTime();
    if (!Number.isFinite(start) || !Number.isFinite(end)) {
      return;
    }
    const payload = {
      id: window.id,
      summary: window.summary,
      impact: window.impact ?? 'notice',
      startAt: window.startAt ?? window.start_at,
      endAt: window.endAt ?? window.end_at,
      timezone: window.timezone ?? 'UTC',
      contact: window.contact ?? maintenance.supportContact ?? 'support@gigvora.com',
      publishedAt: window.publishedAt ?? null,
    };
    if (start <= now && end >= now) {
      active.push(payload);
    } else if (start > now) {
      upcoming.push(payload);
    }
  });

  upcoming.sort((a, b) => new Date(a.startAt).getTime() - new Date(b.startAt).getTime());

  return {
    statusPageUrl: maintenance.statusPageUrl ?? null,
    supportContact: maintenance.supportContact ?? 'support@gigvora.com',
    active,
    upcoming: upcoming.slice(0, 5),
    totalScheduled: windows.length,
  };
}

function buildSecuritySnapshot(events = []) {
  const hasCritical = events.some((event) => ['error', 'critical'].includes(event.level));
  const latest = events[0] ?? null;
  const lastIncident = events.find((event) => ['error', 'critical'].includes(event.level));

  return {
    events,
    level: hasCritical ? 'attention' : 'normal',
    latest,
    lastIncidentAt: lastIncident?.createdAt ?? null,
=======
const SEVERITY_RANKING = {
  security: 4,
  incident: 3,
  maintenance: 2,
  info: 1,
};

function buildMaintenanceSnapshot(raw = {}) {
  const announcements = Array.isArray(raw.announcements) ? raw.announcements : [];
  const counts = announcements.reduce(
    (accumulator, announcement) => {
      const status = `${announcement.status ?? ''}`.toLowerCase();
      accumulator.total += 1;
      if (status === 'active') {
        accumulator.active += 1;
      } else if (status === 'scheduled') {
        accumulator.scheduled += 1;
      } else if (status === 'resolved') {
        accumulator.resolved += 1;
      }
      return accumulator;
    },
    { total: 0, active: 0, scheduled: 0, resolved: 0 },
  );

  const highest = announcements.reduce(
    (current, announcement) => {
      const severity = `${announcement.severity ?? ''}`.toLowerCase();
      const rank = SEVERITY_RANKING[severity] ?? 0;
      if (!current || rank > current.rank) {
        return { rank, severity, announcement };
      }
      if (current.rank === rank) {
        const candidateStart = announcement.startsAt ? Date.parse(announcement.startsAt) : Number.POSITIVE_INFINITY;
        const currentStart = current.announcement?.startsAt
          ? Date.parse(current.announcement.startsAt)
          : Number.POSITIVE_INFINITY;
        if (candidateStart < currentStart) {
          return { rank, severity, announcement };
        }
      }
      return current;
    },
    null,
  );

  return {
    generatedAt: raw.generatedAt ?? new Date().toISOString(),
    windowMinutes: raw.windowMinutes ?? 0,
    counts,
    highestSeverity: highest
      ? {
          severity: highest.severity,
          slug: highest.announcement.slug,
          status: highest.announcement.status,
        }
      : null,
    announcements,
>>>>>>> 1b4c527a
  };
}

export async function getRuntimeOperationalSnapshot() {
<<<<<<< HEAD
  const [readiness, liveness, settings, securityEvents] = await Promise.all([
    getReadinessReport(),
    Promise.resolve(getLivenessReport()),
    getPlatformSettings(),
    getRecentRuntimeSecurityEvents({ limit: 12 }),
=======
  const [readiness, liveness, maintenance] = await Promise.all([
    getReadinessReport(),
    Promise.resolve(getLivenessReport()),
    getVisibleAnnouncements({
      audience: 'operations',
      channel: 'api',
      includeResolved: true,
      windowMinutes: 24 * 60,
      limit: 50,
    }),
>>>>>>> 1b4c527a
  ]);

  return {
    generatedAt: new Date().toISOString(),
    environment: getEnvironmentSnapshot(),
    readiness,
    liveness,
    rateLimit: getRateLimitSnapshot(),
<<<<<<< HEAD
    maintenance: buildMaintenanceSnapshot(settings),
    security: buildSecuritySnapshot(securityEvents),
    perimeter: getPerimeterSnapshot(),
=======
    databasePool: getDatabasePoolSnapshot(),
    maintenance: buildMaintenanceSnapshot(maintenance),
>>>>>>> 1b4c527a
  };
}

export default {
  getRuntimeOperationalSnapshot,
};
<|MERGE_RESOLUTION|>--- conflicted
+++ resolved
@@ -1,12 +1,9 @@
 import os from 'node:os';
 import { getReadinessReport, getLivenessReport } from './healthService.js';
-<<<<<<< HEAD
 import { getPlatformSettings } from './platformSettingsService.js';
 import { getRecentRuntimeSecurityEvents } from './securityAuditService.js';
-=======
 import { getVisibleAnnouncements } from './runtimeMaintenanceService.js';
 import { getDatabasePoolSnapshot } from './databaseLifecycleService.js';
->>>>>>> 1b4c527a
 import { getRateLimitSnapshot } from '../observability/rateLimitMetrics.js';
 import { getPerimeterSnapshot } from '../observability/perimeterMetrics.js';
 
@@ -37,7 +34,6 @@
   };
 }
 
-<<<<<<< HEAD
 function buildMaintenanceSnapshot(settings = {}) {
   const maintenance = settings.maintenance ?? {};
   const windows = Array.isArray(maintenance.windows) ? maintenance.windows : [];
@@ -92,7 +88,6 @@
     level: hasCritical ? 'attention' : 'normal',
     latest,
     lastIncidentAt: lastIncident?.createdAt ?? null,
-=======
 const SEVERITY_RANKING = {
   security: 4,
   incident: 3,
@@ -151,18 +146,15 @@
         }
       : null,
     announcements,
->>>>>>> 1b4c527a
   };
 }
 
 export async function getRuntimeOperationalSnapshot() {
-<<<<<<< HEAD
   const [readiness, liveness, settings, securityEvents] = await Promise.all([
     getReadinessReport(),
     Promise.resolve(getLivenessReport()),
     getPlatformSettings(),
     getRecentRuntimeSecurityEvents({ limit: 12 }),
-=======
   const [readiness, liveness, maintenance] = await Promise.all([
     getReadinessReport(),
     Promise.resolve(getLivenessReport()),
@@ -173,7 +165,6 @@
       windowMinutes: 24 * 60,
       limit: 50,
     }),
->>>>>>> 1b4c527a
   ]);
 
   return {
@@ -182,14 +173,11 @@
     readiness,
     liveness,
     rateLimit: getRateLimitSnapshot(),
-<<<<<<< HEAD
     maintenance: buildMaintenanceSnapshot(settings),
     security: buildSecuritySnapshot(securityEvents),
     perimeter: getPerimeterSnapshot(),
-=======
     databasePool: getDatabasePoolSnapshot(),
     maintenance: buildMaintenanceSnapshot(maintenance),
->>>>>>> 1b4c527a
   };
 }
 
