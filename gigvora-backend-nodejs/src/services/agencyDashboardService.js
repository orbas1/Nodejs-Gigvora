--- conflicted
+++ resolved
@@ -2734,7 +2734,6 @@
       brandingReach: branding.metrics.totals.reach,
     };
 
-<<<<<<< HEAD
     const adKeywordHints = [
       ...gigSummaries.map((gig) => gig.title).filter(Boolean),
       ...jobSummaries.map((job) => job.title).filter(Boolean),
@@ -2761,7 +2760,6 @@
       },
     });
 
-=======
     const operationsAlerts = [];
 
     (projectPortfolioInsights.projects ?? []).forEach((project) => {
@@ -2904,7 +2902,6 @@
       },
     };
 
->>>>>>> b19a64b3
     return {
       workspace: workspace ? sanitizeWorkspaceRecord(workspace) : null,
       agencyProfile: agencyProfilePlain,
