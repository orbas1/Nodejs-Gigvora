--- conflicted
+++ resolved
@@ -21,7 +21,6 @@
   GigChatMessage,
   StoryBlock,
   BrandAsset,
-<<<<<<< HEAD
   ProjectBid,
   ProjectInvitation,
   AutoMatchSetting,
@@ -29,23 +28,19 @@
   ProjectReview,
   EscrowAccount,
   EscrowTransaction,
-=======
   GigTimelineEvent,
   GigSubmission,
   GigChatMessage,
->>>>>>> f29eb78e
   PROJECT_STATUSES,
   PROJECT_RISK_LEVELS,
   PROJECT_COLLABORATOR_STATUSES,
   GIG_ORDER_STATUSES,
-<<<<<<< HEAD
   PROJECT_BID_STATUSES,
   PROJECT_INVITATION_STATUSES,
   AUTO_MATCH_STATUS,
   REVIEW_SUBJECT_TYPES,
   ESCROW_TRANSACTION_TYPES,
   ESCROW_TRANSACTION_STATUSES,
-=======
   GIG_ESCROW_STATUSES,
   GIG_TIMELINE_EVENT_TYPES,
   GIG_TIMELINE_EVENT_STATUSES,
@@ -53,7 +48,6 @@
   GIG_TIMELINE_VISIBILITIES,
   GIG_SUBMISSION_STATUSES,
   GIG_CHAT_VISIBILITIES,
->>>>>>> f29eb78e
   syncProjectGigManagementModels,
 } from '../models/projectGigManagementModels.js';
 import { GIG_ORDER_ACTIVITY_TYPES } from '../models/constants/index.js';
@@ -1523,7 +1517,6 @@
     defaults: { ownerId, enabled: false, matchingWindowDays: 14 },
   });
 
-<<<<<<< HEAD
   const [escrowAccount] = await EscrowAccount.findOrCreate({
     where: { ownerId },
     defaults: { ownerId, currency: 'USD', balance: 0, autoReleaseDays: 14 },
@@ -1536,7 +1529,6 @@
   });
 
   const sanitizedProjects = projects.map((project) => sanitizeProject(project));
-=======
   const templates = await ProjectTemplate.findAll({ order: [['createdAt', 'DESC']] });
   const orderRecords = await GigOrder.findAll({
     where: { ownerId },
@@ -1625,7 +1617,6 @@
     assetsSecured: brandAssets.length,
   };
   const sanitizedOrders = orders.map((order) => sanitizeOrder(order));
->>>>>>> f29eb78e
   const assets = sanitizedProjects.flatMap((project) => project.assets);
   const assetSummary = summarizeAssets(assets);
   const orderBuckets = buildGigOrderBuckets(sanitizedOrders);
@@ -1643,7 +1634,6 @@
       .slice(0, 6),
   };
 
-<<<<<<< HEAD
   const lifecycleStats = buildLifecycleStats(sanitizedProjects);
   const lifecyclePartition = partitionProjects(sanitizedProjects);
 
@@ -1697,7 +1687,6 @@
     assetsSecured: brandAssets.length,
     storiesReady: storytelling.achievements.length,
   };
-=======
   const vendorStats = buildVendorStats(sanitizedOrders);
   const reminders = buildGigReminders(sanitizedOrders);
   const storytelling = buildStorytelling(sanitizedProjects, sanitizedOrders, storyBlocks);
@@ -1741,7 +1730,6 @@
   const reminders = buildGigReminders(orders);
   const storytelling = buildStorytelling(sanitizedProjects, orders, storyBlocks);
   const sanitizedOrders = orders.map((order) => sanitizeGigOrder(order, { includeAssociations: false }));
->>>>>>> f29eb78e
 
   return {
     summary,
@@ -1763,11 +1751,8 @@
     managementBoard: board,
     board,
     purchasedGigs: {
-<<<<<<< HEAD
       orders: orderSnapshots,
-=======
       orders: sanitizedOrders,
->>>>>>> f29eb78e
       reminders,
       stats: vendorStats,
       buckets: orderBuckets.stats,
@@ -1777,7 +1762,6 @@
       scorecards,
     },
     storytelling,
-<<<<<<< HEAD
     escrow: {
       account: {
         ...escrowAccountPlain,
@@ -1785,7 +1769,6 @@
       },
       transactions: escrowTransactionRecords,
     },
-=======
     projectLifecycle: buildProjectLifecycleSnapshot(sanitizedProjects),
   };
 }
@@ -1911,7 +1894,6 @@
     meta,
     projects: sanitizedProjects,
     templates,
->>>>>>> f29eb78e
   };
 }
 
@@ -3627,7 +3609,6 @@
   updateGigSubmission,
   postGigChatMessage,
   updateGigOrder,
-<<<<<<< HEAD
   createProjectBid,
   updateProjectBid,
   sendProjectInvitation,
@@ -3638,7 +3619,6 @@
   createProjectReview,
   createEscrowTransaction,
   updateEscrowSettings,
-=======
   addGigOrderActivity,
   createGigOrderMessage,
   createGigOrderEscrowCheckpoint,
@@ -3649,5 +3629,4 @@
   updateGigSubmission,
   postGigChatMessage,
   acknowledgeGigChatMessage,
->>>>>>> f29eb78e
 };