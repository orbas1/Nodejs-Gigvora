import {
  projectGigManagementSequelize,
  Project,
  ProjectWorkspace,
  ProjectMilestone,
  ProjectCollaborator,
  ProjectIntegration,
  ProjectRetrospective,
  ProjectAsset,
  ProjectTemplate,
  GigOrder,
  GigOrderRequirement,
  GigOrderRevision,
  GigVendorScorecard,
<<<<<<< HEAD
  GigOrderEscrowCheckpoint,
  GigOrderActivity,
  GigOrderMessage,
=======
  GigTimelineEvent,
  GigSubmission,
  GigSubmissionAsset,
  GigChatMessage,
>>>>>>> 6288534d
  StoryBlock,
  BrandAsset,
  GigTimelineEvent,
  GigSubmission,
  GigChatMessage,
  PROJECT_STATUSES,
  PROJECT_RISK_LEVELS,
  PROJECT_COLLABORATOR_STATUSES,
  GIG_ORDER_STATUSES,
<<<<<<< HEAD
  GIG_ESCROW_STATUSES,
=======
  GIG_TIMELINE_EVENT_TYPES,
  GIG_TIMELINE_EVENT_STATUSES,
  GIG_SUBMISSION_STATUSES,
  GIG_TIMELINE_VISIBILITIES,
  GIG_SUBMISSION_STATUSES,
  GIG_CHAT_VISIBILITIES,
>>>>>>> 6288534d
  syncProjectGigManagementModels,
} from '../models/projectGigManagementModels.js';
import { GIG_ORDER_ACTIVITY_TYPES } from '../models/constants/index.js';
import { ValidationError, NotFoundError } from '../utils/errors.js';

function normalizeNumber(value, fallback = 0) {
  if (value == null) return fallback;
  const parsed = Number(value);
  return Number.isFinite(parsed) ? parsed : fallback;
}

function ensureNumber(value, { label, allowNegative = false, allowZero = true } = {}) {
  const parsed = Number(value);
  if (!Number.isFinite(parsed)) {
    throw new ValidationError(`${label ?? 'Value'} must be a valid number.`);
  }
  if (!allowNegative && parsed < 0) {
    throw new ValidationError(`${label ?? 'Value'} cannot be negative.`);
  }
  if (!allowZero && parsed === 0) {
    throw new ValidationError(`${label ?? 'Value'} must be greater than zero.`);
  }
  return parsed;
}

function ensureDate(value, { label } = {}) {
  if (value == null) {
    return null;
  }
  const date = new Date(value);
  if (Number.isNaN(date.getTime())) {
    throw new ValidationError(`${label ?? 'Date'} is not valid.`);
  }
  return date;
}

function computeBudgetSnapshot(project) {
  const allocated = normalizeNumber(project.budgetAllocated);
  const spent = normalizeNumber(project.budgetSpent);
  const remaining = Math.max(allocated - spent, 0);
  const burnRate = allocated === 0 ? 0 : (spent / allocated) * 100;
  return {
    currency: project.budgetCurrency,
    allocated,
    spent,
    remaining,
    burnRatePercent: burnRate,
  };
}

function summarizeAssets(assets = []) {
  const total = assets.length;
  const restricted = assets.filter((asset) => asset.permissionLevel !== 'public').length;
  const watermarkedCount = assets.filter((asset) => asset.watermarkEnabled).length;
  const watermarkCoverage = total === 0 ? 0 : (watermarkedCount / total) * 100;
  const storageBytes = assets.reduce((acc, asset) => acc + normalizeNumber(asset.sizeBytes), 0);
  return {
    total,
    restricted,
    watermarked: watermarkedCount,
    watermarkCoverage,
    storageBytes,
    totalSizeBytes: storageBytes,
  };
}

function buildBoardLanes(projects) {
  const lanes = PROJECT_STATUSES.map((status) => ({
    status,
    label: status.replace(/_/g, ' '),
    projects: [],
  }));
  const laneMap = new Map(lanes.map((lane) => [lane.status, lane]));

  projects.forEach((project) => {
    const laneKey = project.workspace?.status ?? project.status ?? 'planning';
    const lane = laneMap.get(laneKey) ?? laneMap.get('planning');
    lane.projects.push({
      id: project.id,
      title: project.title,
      progress: normalizeNumber(project.workspace?.progressPercent),
      riskLevel: project.workspace?.riskLevel ?? 'low',
      dueAt: project.workspace?.nextMilestoneDueAt ?? project.dueDate ?? null,
    });
  });

  return lanes;
}

function buildBoardMetrics(projects) {
  if (projects.length === 0) {
    return {
      averageProgress: 0,
      activeProjects: 0,
      atRisk: 0,
      completed: 0,
    };
  }
  const averageProgress =
    projects.reduce((total, project) => total + normalizeNumber(project.workspace?.progressPercent), 0) /
    projects.length;
  const atRisk = projects.filter((project) => project.workspace?.riskLevel === 'high').length;
  const completed = projects.filter((project) => project.workspace?.status === 'completed').length;
  const activeProjects = projects.length - completed;
  return { averageProgress, atRisk, completed, activeProjects };
}

function buildVendorStats(orders) {
  if (orders.length === 0) {
    return {
      totalOrders: 0,
      active: 0,
      completed: 0,
      averageProgress: 0,
      averages: { overall: null, quality: null, communication: null, reliability: null },
    };
  }
  const active = orders.filter((order) => !['completed', 'cancelled'].includes(order.status)).length;
  const completed = orders.filter((order) => order.status === 'completed').length;
  const averageProgress =
    orders.reduce((total, order) => total + normalizeNumber(order.progressPercent), 0) / orders.length;

  const aggregate = orders.reduce(
    (acc, order) => {
      const scorecard = order.scorecard ?? {};
      ['overall', 'quality', 'communication', 'reliability'].forEach((key) => {
        const value = normalizeNumber(scorecard[`${key}Score`], null);
        if (value != null) {
          acc[key].sum += value;
          acc[key].count += 1;
        }
      });
      return acc;
    },
    {
      overall: { sum: 0, count: 0 },
      quality: { sum: 0, count: 0 },
      communication: { sum: 0, count: 0 },
      reliability: { sum: 0, count: 0 },
    },
  );

  const averages = Object.fromEntries(
    Object.entries(aggregate).map(([key, { sum, count }]) => [key, count === 0 ? null : sum / count]),
  );

  return { totalOrders: orders.length, active, completed, averageProgress, averages };
}

function buildGigReminders(orders) {
  const now = Date.now();
  return orders
    .flatMap((order) => {
      const reminders = [];
      if (order.dueAt) {
        reminders.push({
          orderId: order.id,
          orderNumber: order.orderNumber,
          type: 'delivery_due',
          dueAt: order.dueAt,
          overdue: new Date(order.dueAt).getTime() < now,
        });
      }
      order.requirements?.forEach((requirement) => {
        reminders.push({
          orderId: order.id,
          orderNumber: order.orderNumber,
          type: 'requirement',
          title: requirement.title,
          dueAt: requirement.dueAt,
          status: requirement.status,
        });
      });
      order.timelineEvents?.forEach((event) => {
        if (['completed', 'cancelled'].includes(event.status)) {
          return;
        }
        reminders.push({
          orderId: order.id,
          orderNumber: order.orderNumber,
          type: 'timeline',
          title: event.title,
          dueAt: event.scheduledAt,
          status: event.status,
          overdue: event.scheduledAt ? new Date(event.scheduledAt).getTime() < now : false,
        });
      });
      return reminders;
    })
    .sort((a, b) => new Date(a.dueAt || 0).getTime() - new Date(b.dueAt || 0).getTime());
}

function buildStorytelling(projects, orders, storyBlocks) {
  const achievements = [];

  projects.forEach((project) => {
    const progress = normalizeNumber(project.workspace?.progressPercent);
    if (progress >= 70) {
      achievements.push({
        id: `project-${project.id}`,
        type: 'project',
        title: project.title,
        bullet: `Advanced ${progress.toFixed(0)}% with ${project.collaborators.length} collaborators.`,
        metrics: {
          progressPercent: progress,
          csat: project.workspace?.metrics?.csat ?? null,
        },
        deliveredAt: project.workspace?.nextMilestoneDueAt ?? project.updatedAt ?? null,
        recommendedChannel: 'portfolio',
      });
    }
  });

  orders.forEach((order) => {
    if (order.status === 'completed') {
      achievements.push({
        id: `order-${order.id}`,
        type: 'gig',
        title: order.serviceName,
        bullet: `Delivered ${order.serviceName} with ${order.vendorName} and captured ${order.currency} ${order.amount}.`,
        metrics: {
          progressPercent: normalizeNumber(order.progressPercent),
          csat: order.scorecard?.overallScore ?? null,
        },
        deliveredAt: order.dueAt ?? order.completedAt ?? order.updatedAt ?? null,
        recommendedChannel: 'client_update',
      });
    }
  });

  storyBlocks.forEach((block) => {
    achievements.push({
      id: `story-${block.id}`,
      type: 'story_block',
      title: block.title,
      bullet: block.outcome,
      metrics: block.metrics ?? {},
      deliveredAt: block.lastUsedAt ?? block.createdAt ?? null,
      recommendedChannel: block.metadata?.recommendedChannel ?? 'linkedin',
    });
  });

  const quickExports = {
    resumeBullets: achievements.slice(0, 3).map((achievement) => `• ${achievement.bullet}`),
    linkedinPosts: achievements.slice(0, 2).map((achievement) => `Celebrated ${achievement.title}`),
    coverLetters: achievements.map((achievement) => `${achievement.title} — ${achievement.bullet}`),
  };

  const prompts = achievements.map((achievement, index) => ({
    id: `prompt-${achievement.id ?? index}`,
    title: achievement.title,
    prompt: `How would you expand on ${achievement.title} to highlight measurable impact and collaborators?`,
  }));

  return { achievements, quickExports, prompts };
}

<<<<<<< HEAD
function toPlain(instance) {
  if (!instance) {
    return null;
  }
  if (typeof instance.get === 'function') {
    return instance.get({ plain: true });
  }
  if (typeof instance.toJSON === 'function') {
    return instance.toJSON();
  }
  if (typeof instance === 'object') {
    return { ...instance };
  }
  return instance;
}

function sanitizeRequirement(requirementInstance) {
  const requirement = toPlain(requirementInstance) ?? {};
  return {
    ...requirement,
    dueAt: requirement.dueAt ? new Date(requirement.dueAt).toISOString() : null,
=======
function parseTagList(value) {
  if (!value) {
    return [];
  }

  if (Array.isArray(value)) {
    return value
      .map((item) => (typeof item === 'string' ? item.trim() : null))
      .filter((item) => item && item.length > 0)
      .slice(0, 20);
  }

  if (typeof value === 'string') {
    return value
      .split(/[,#/]+/)
      .map((item) => item.trim())
      .filter((item) => item.length > 0)
      .slice(0, 20);
  }

  return [];
}

function buildLifecycleSnapshot(project) {
  const workspaceStatus = project.workspace?.status ?? project.status ?? 'planning';
  const nextDueAt = project.workspace?.nextMilestoneDueAt ?? project.dueDate ?? null;
  const dueDate = nextDueAt ? new Date(nextDueAt) : null;
  const overdue = dueDate ? dueDate.getTime() < Date.now() : false;
  const riskLevel = project.workspace?.riskLevel ?? 'low';
  const progressPercent = normalizeNumber(project.workspace?.progressPercent ?? 0);

  const milestoneCount = Array.isArray(project.milestones) ? project.milestones.length : 0;
  const completedMilestones = Array.isArray(project.milestones)
    ? project.milestones.filter((milestone) => milestone.status === 'completed').length
    : 0;
  const upcomingMilestone = Array.isArray(project.milestones)
    ? project.milestones.find((milestone) => milestone.status !== 'completed') ?? null
    : null;

  const metadata = project.metadata ?? {};
  const clientName = metadata.clientName ?? metadata.client ?? null;
  const workspaceUrl = metadata.workspaceUrl ?? metadata.portalUrl ?? metadata.clientPortalUrl ?? null;
  const coverImageUrl = metadata.coverImageUrl ?? metadata.heroImageUrl ?? metadata.thumbnailUrl ?? null;
  const highlightImageUrl = metadata.highlightImageUrl ?? metadata.presentationImageUrl ?? null;
  const tags = parseTagList(metadata.tags);

  const archivedAt = project.archivedAt ? new Date(project.archivedAt).toISOString() : null;
  const startDate = project.startDate ? new Date(project.startDate) : null;
  const cycleTimeDays = archivedAt && startDate ? Math.max(Math.round((new Date(archivedAt) - startDate) / (1000 * 60 * 60 * 24)), 0) : null;
  const reopenedAt = metadata.lifecycle?.restoredAt ?? metadata.restoredAt ?? null;
  const lastStatusChange = metadata.lifecycle?.lastStatusChange ?? null;

  const healthScore = (() => {
    const baseline = Number.isFinite(progressPercent) ? progressPercent : 0;
    const riskPenalty = riskLevel === 'high' ? -35 : riskLevel === 'medium' ? -15 : 5;
    const overduePenalty = overdue ? -20 : 0;
    const completionBoost = workspaceStatus === 'completed' ? 20 : 0;
    const score = baseline + riskPenalty + overduePenalty + completionBoost + completedMilestones * 2;
    return Math.max(0, Math.min(100, Math.round(score)));
  })();

  return {
    workspaceStatus,
    nextDueAt,
    overdue,
    riskLevel,
    progressPercent,
    milestoneCount,
    completedMilestones,
    upcomingMilestone: upcomingMilestone
      ? {
          id: upcomingMilestone.id,
          title: upcomingMilestone.title,
          dueDate: upcomingMilestone.dueDate,
          status: upcomingMilestone.status,
        }
      : null,
    clientName,
    workspaceUrl,
    coverImageUrl,
    highlightImageUrl,
    tags,
    archivedAt,
    cycleTimeDays,
    reopenedAt,
    lastStatusChange,
    lastUpdatedAt: project.updatedAt ?? project.createdAt ?? null,
    healthScore,
function sanitizeRequirement(requirementInstance) {
  if (!requirementInstance) {
    return null;
  }
  const requirement = requirementInstance.get ? requirementInstance.get({ plain: true }) : requirementInstance;
  return {
    id: requirement.id,
    title: requirement.title,
    status: requirement.status,
    dueAt: requirement.dueAt,
    notes: requirement.notes,
    createdAt: requirement.createdAt,
    updatedAt: requirement.updatedAt,
>>>>>>> 6288534d
  };
}

function sanitizeRevision(revisionInstance) {
<<<<<<< HEAD
  const revision = toPlain(revisionInstance) ?? {};
  return {
    ...revision,
    requestedAt: revision.requestedAt ? new Date(revision.requestedAt).toISOString() : null,
    dueAt: revision.dueAt ? new Date(revision.dueAt).toISOString() : null,
    submittedAt: revision.submittedAt ? new Date(revision.submittedAt).toISOString() : null,
    approvedAt: revision.approvedAt ? new Date(revision.approvedAt).toISOString() : null,
=======
  if (!revisionInstance) {
    return null;
  }
  const revision = revisionInstance.get ? revisionInstance.get({ plain: true }) : revisionInstance;
  return {
    id: revision.id,
    roundNumber: revision.roundNumber,
    status: revision.status,
    requestedAt: revision.requestedAt,
    dueAt: revision.dueAt,
    submittedAt: revision.submittedAt,
    approvedAt: revision.approvedAt,
    summary: revision.summary,
    createdAt: revision.createdAt,
    updatedAt: revision.updatedAt,
>>>>>>> 6288534d
  };
}

function sanitizeScorecard(scorecardInstance) {
<<<<<<< HEAD
  const scorecard = toPlain(scorecardInstance);
  if (!scorecard) {
    return null;
  }
  return {
    ...scorecard,
    qualityScore: scorecard.qualityScore == null ? null : Number(scorecard.qualityScore),
    communicationScore: scorecard.communicationScore == null ? null : Number(scorecard.communicationScore),
    reliabilityScore: scorecard.reliabilityScore == null ? null : Number(scorecard.reliabilityScore),
    overallScore: scorecard.overallScore == null ? null : Number(scorecard.overallScore),
  };
}

function sanitizeEscrowCheckpoint(checkpointInstance) {
  const checkpoint = toPlain(checkpointInstance) ?? {};
  return {
    ...checkpoint,
    amount: checkpoint.amount == null ? 0 : Number(checkpoint.amount),
    csatThreshold: checkpoint.csatThreshold == null ? null : Number(checkpoint.csatThreshold),
    releasedAt: checkpoint.releasedAt ? new Date(checkpoint.releasedAt).toISOString() : null,
  };
}

function sanitizeActivity(activityInstance) {
  const activity = toPlain(activityInstance) ?? {};
  return {
    ...activity,
    occurredAt: activity.occurredAt ? new Date(activity.occurredAt).toISOString() : null,
    metadata: activity.metadata ?? {},
  };
}

function normalizeAttachments(attachments) {
  if (!attachments) {
    return [];
  }
  if (Array.isArray(attachments)) {
    return attachments;
  }
  if (typeof attachments === 'string') {
    return attachments
      .split(',')
      .map((item) => item.trim())
      .filter(Boolean)
      .map((item, index) => ({ id: index + 1, label: item, url: item }));
  }
  return [];
}

function sanitizeMessage(messageInstance) {
  const message = toPlain(messageInstance) ?? {};
  return {
    ...message,
    attachments: normalizeAttachments(message.attachments),
    postedAt: message.postedAt ? new Date(message.postedAt).toISOString() : null,
  };
}

function prepareMessageAttachments(input) {
  if (!input) {
    return [];
  }
  if (Array.isArray(input)) {
    return input
      .map((item, index) => {
        if (!item) return null;
        if (typeof item === 'string') {
          return { id: index + 1, label: item, url: item };
        }
        const label = item.label ?? item.name ?? item.url ?? `Attachment ${index + 1}`;
        return {
          id: item.id ?? index + 1,
          label,
          url: item.url ?? item.href ?? null,
          type: item.type ?? null,
        };
      })
      .filter((item) => item && item.url);
  }
  if (typeof input === 'string') {
    return normalizeAttachments(input);
  }
  return [];
}

function computeEscrowSnapshot(checkpoints) {
  const totals = {
    pendingAmount: 0,
    releasedAmount: 0,
    heldAmount: 0,
    nextReleaseAt: null,
  };

  checkpoints.forEach((checkpoint) => {
    const amount = Number.isFinite(checkpoint.amount) ? Number(checkpoint.amount) : 0;
    switch (checkpoint.status) {
      case 'released':
        totals.releasedAmount += amount;
        break;
      case 'held':
      case 'pending_release':
      case 'funded':
        totals.pendingAmount += amount;
        if (checkpoint.releasedAt) {
          const timestamp = new Date(checkpoint.releasedAt).getTime();
          if (!totals.nextReleaseAt || timestamp < new Date(totals.nextReleaseAt).getTime()) {
            totals.nextReleaseAt = new Date(timestamp).toISOString();
          }
        }
        break;
      case 'disputed':
        totals.heldAmount += amount;
        break;
      default:
        break;
    }
  });

  return totals;
}

function buildGigTimeline(order) {
  const events = [];
  const addEvent = (event) => {
    if (!event) {
      return;
    }
    if (!event.occurredAt) {
      event.occurredAt = order.createdAt ?? new Date().toISOString();
    }
    events.push(event);
  };

  (order.activities ?? []).forEach((activity) => {
    addEvent({
      id: `activity-${activity.id}`,
      kind: 'activity',
      activityType: activity.activityType,
      title: activity.title,
      description: activity.description,
      occurredAt: activity.occurredAt,
      metadata: activity.metadata ?? {},
    });
  });

  (order.requirements ?? []).forEach((requirement) => {
    addEvent({
      id: `requirement-${requirement.id}`,
      kind: 'requirement',
      status: requirement.status,
      title: requirement.title,
      occurredAt: requirement.dueAt ?? order.kickoffAt ?? order.createdAt,
    });
  });

  (order.revisions ?? []).forEach((revision) => {
    addEvent({
      id: `revision-${revision.id}`,
      kind: 'revision',
      status: revision.status,
      title: `Revision round ${revision.roundNumber}`,
      description: revision.summary,
      occurredAt: revision.requestedAt ?? revision.submittedAt ?? order.createdAt,
    });
  });

  (order.escrowCheckpoints ?? []).forEach((checkpoint) => {
    addEvent({
      id: `escrow-${checkpoint.id}`,
      kind: 'escrow',
      status: checkpoint.status,
      title: checkpoint.label,
      amount: checkpoint.amount,
      currency: checkpoint.currency,
      occurredAt: checkpoint.releasedAt ?? order.kickoffAt ?? order.createdAt,
    });
  });

  (order.messages ?? []).forEach((message) => {
    addEvent({
      id: `message-${message.id}`,
      kind: 'message',
      authorName: message.authorName,
      roleLabel: message.roleLabel,
      title: 'Message posted',
      description: message.body,
      occurredAt: message.postedAt,
    });
  });

  if (order.createdAt) {
    addEvent({
      id: `order-${order.id}`,
      kind: 'order',
      title: 'Order created',
      occurredAt: new Date(order.createdAt).toISOString(),
      status: order.status,
    });
  }

  return events.sort((a, b) => new Date(a.occurredAt).getTime() - new Date(b.occurredAt).getTime());
}

function sanitizeGigOrder(orderInstance) {
  const order = toPlain(orderInstance) ?? {};
  const requirements = (orderInstance.get?.('requirements') ?? order.requirements ?? []).map((requirement) =>
    sanitizeRequirement(requirement),
  );
  const revisions = (orderInstance.get?.('revisions') ?? order.revisions ?? []).map((revision) =>
    sanitizeRevision(revision),
  );
  const activities = (orderInstance.get?.('activities') ?? order.activities ?? []).map((activity) =>
    sanitizeActivity(activity),
  );
  const messages = (orderInstance.get?.('messages') ?? order.messages ?? []).map((message) =>
    sanitizeMessage(message),
  );
  const checkpoints = (orderInstance.get?.('escrowCheckpoints') ?? order.escrowCheckpoints ?? []).map((checkpoint) =>
    sanitizeEscrowCheckpoint(checkpoint),
  );
  const scorecard = sanitizeScorecard(orderInstance.get?.('scorecard') ?? order.scorecard);

  const outstandingRequirements = requirements.filter((item) => item.status === 'pending').length;
  const activeRevisions = revisions.filter((item) => ['requested', 'in_progress', 'submitted'].includes(item.status)).length;
  const nextRequirementDueAt = requirements
    .filter((requirement) => requirement.status === 'pending' && requirement.dueAt)
    .sort((a, b) => new Date(a.dueAt).getTime() - new Date(b.dueAt).getTime())[0]?.dueAt;
  const escrowSnapshot = computeEscrowSnapshot(checkpoints);

  return {
    ...order,
    requirements,
    revisions,
    activities,
    messages,
    escrowCheckpoints: checkpoints,
    scorecard,
    outstandingRequirements,
    activeRevisions,
    nextRequirementDueAt: nextRequirementDueAt ?? null,
    escrowPendingAmount: Number(escrowSnapshot.pendingAmount.toFixed(2)),
    escrowReleasedAmount: Number(escrowSnapshot.releasedAmount.toFixed(2)),
    escrowHeldAmount: Number(escrowSnapshot.heldAmount.toFixed(2)),
    nextEscrowReleaseAt: escrowSnapshot.nextReleaseAt,
    isClosed: ['completed', 'cancelled'].includes(order.status),
    timeline: buildGigTimeline({
      ...order,
      requirements,
      revisions,
      activities,
      messages,
      escrowCheckpoints: checkpoints,
    }),
=======
  if (!scorecardInstance) {
    return null;
  }
  const scorecard = scorecardInstance.get ? scorecardInstance.get({ plain: true }) : scorecardInstance;
  return {
    id: scorecard.id,
    qualityScore: scorecard.qualityScore != null ? Number(scorecard.qualityScore) : null,
    communicationScore: scorecard.communicationScore != null ? Number(scorecard.communicationScore) : null,
    reliabilityScore: scorecard.reliabilityScore != null ? Number(scorecard.reliabilityScore) : null,
    overallScore: scorecard.overallScore != null ? Number(scorecard.overallScore) : null,
    notes: scorecard.notes,
    createdAt: scorecard.createdAt,
    updatedAt: scorecard.updatedAt,
  };
}

function sanitizeTimelineEvent(eventInstance) {
  if (!eventInstance) {
    return null;
  }
  const event = eventInstance.get ? eventInstance.get({ plain: true }) : eventInstance;
  return {
    id: event.id,
    orderId: event.orderId,
    eventType: event.eventType,
    title: event.title,
    summary: event.summary,
    createdById: event.createdById,
    visibility: event.visibility,
    occurredAt: event.occurredAt,
    metadata: event.metadata ?? {},
    createdAt: event.createdAt,
    updatedAt: event.updatedAt,
  };
}

function sanitizeSubmission(submissionInstance) {
  if (!submissionInstance) {
    return null;
  }
  const submission = submissionInstance.get ? submissionInstance.get({ plain: true }) : submissionInstance;
  return {
    id: submission.id,
    orderId: submission.orderId,
    title: submission.title,
    description: submission.description,
    status: submission.status,
    assetUrl: submission.assetUrl,
    assetType: submission.assetType,
    attachments: submission.attachments ?? [],
    submittedAt: submission.submittedAt,
    approvedAt: submission.approvedAt,
    submittedById: submission.submittedById,
    reviewedById: submission.reviewedById,
    metadata: submission.metadata ?? {},
    createdAt: submission.createdAt,
    updatedAt: submission.updatedAt,
  };
}

function sanitizeChatMessage(messageInstance) {
  if (!messageInstance) {
    return null;
  }
  const message = messageInstance.get ? messageInstance.get({ plain: true }) : messageInstance;
  return {
    id: message.id,
    orderId: message.orderId,
    senderId: message.senderId,
    senderRole: message.senderRole,
    body: message.body,
    attachments: message.attachments ?? [],
    visibility: message.visibility,
    sentAt: message.sentAt,
    acknowledgedAt: message.acknowledgedAt,
    acknowledgedById: message.acknowledgedById,
    metadata: message.metadata ?? {},
    createdAt: message.createdAt,
    updatedAt: message.updatedAt,
  };
}

function sanitizeGigOrder(orderInstance, { includeAssociations = true } = {}) {
  if (!orderInstance) {
    return null;
  }
  const order = orderInstance.get ? orderInstance.get({ plain: true }) : orderInstance;
  const sanitizedMetadata = sanitizeGigMetadata(order.metadata ?? {});
  const base = {
    id: order.id,
    ownerId: order.ownerId,
    orderNumber: order.orderNumber,
    vendorName: order.vendorName,
    serviceName: order.serviceName,
    status: order.status,
    progressPercent: order.progressPercent != null ? Number(order.progressPercent) : 0,
    amount: order.amount != null ? Number(order.amount) : 0,
    currency: order.currency,
    kickoffAt: order.kickoffAt,
    dueAt: order.dueAt,
    metadata: sanitizedMetadata,
    classes: sanitizedMetadata.classes ?? [],
    addons: sanitizedMetadata.addons ?? [],
    tags: sanitizedMetadata.tags ?? [],
    media: sanitizedMetadata.media ?? [],
    faqs: sanitizedMetadata.faqs ?? [],
    createdAt: order.createdAt,
    updatedAt: order.updatedAt,
  };

  if (!includeAssociations) {
    return base;
  }

  return {
    ...base,
    requirements: Array.isArray(order.requirements)
      ? order.requirements.map((requirement) => sanitizeRequirement(requirement)).filter(Boolean)
      : [],
    revisions: Array.isArray(order.revisions)
      ? order.revisions.map((revision) => sanitizeRevision(revision)).filter(Boolean)
      : [],
    scorecard: order.scorecard ? sanitizeScorecard(order.scorecard) : null,
    timeline: Array.isArray(order.timeline)
      ? order.timeline.map((event) => sanitizeTimelineEvent(event)).filter(Boolean)
      : [],
    submissions: Array.isArray(order.submissions)
      ? order.submissions.map((submission) => sanitizeSubmission(submission)).filter(Boolean)
      : [],
    messages: Array.isArray(order.messages)
      ? order.messages.map((message) => sanitizeChatMessage(message)).filter(Boolean)
      : [],
  };
}

function normalizeAttachments(rawAttachments, { limit = 10 } = {}) {
  if (!Array.isArray(rawAttachments)) {
    return [];
  }
  return rawAttachments
    .map((item) => {
      if (!item) {
        return null;
      }
      const url = typeof item.url === 'string' ? item.url.trim() : null;
      if (!url) {
        return null;
      }
      const label = typeof item.label === 'string' ? item.label.trim() : null;
      const type = typeof item.type === 'string' ? item.type.trim() : null;
      return { url, label, type };
    })
    .filter(Boolean)
    .slice(0, limit);
}

function cleanString(value, { maxLength = 240 } = {}) {
  if (typeof value !== 'string') {
    return null;
  }
  const trimmed = value.trim();
  if (!trimmed) {
    return null;
  }
  return trimmed.slice(0, maxLength);
}

function normalizeGigTags(rawTags, { limit = 12 } = {}) {
  if (!Array.isArray(rawTags)) {
    return [];
  }
  const tags = rawTags
    .map((tag) => cleanString(tag, { maxLength: 40 }))
    .filter(Boolean)
    .filter((tag, index, arr) => arr.indexOf(tag) === index)
    .slice(0, limit);
  return tags;
}

function normalizeGigClasses(rawClasses, { currency = 'USD' } = {}) {
  if (!Array.isArray(rawClasses)) {
    return [];
  }

  const classes = rawClasses
    .map((item, index) => {
      if (!item) {
        return null;
      }
      const name = cleanString(item.name, { maxLength: 80 }) ?? `Class ${index + 1}`;
      const summary = cleanString(item.summary, { maxLength: 260 });
      const priceAmount = ensureNumber(item.priceAmount ?? 0, {
        label: 'Gig class price',
        allowNegative: false,
      });
      if (priceAmount <= 0) {
        throw new ValidationError('Gig class price must be greater than zero.');
      }
      const deliveryDays = item.deliveryDays != null ? ensureNumber(item.deliveryDays, {
        label: 'Gig class delivery days',
        allowNegative: false,
        allowZero: false,
      }) : null;
      const inclusions = Array.isArray(item.inclusions)
        ? item.inclusions
            .map((inclusion) => cleanString(inclusion, { maxLength: 120 }))
            .filter(Boolean)
            .slice(0, 8)
        : [];

      return {
        key: cleanString(item.key, { maxLength: 60 }) ?? `class-${index + 1}`,
        name,
        summary,
        priceAmount,
        priceCurrency: item.priceCurrency ? cleanString(item.priceCurrency, { maxLength: 6 }) ?? currency : currency,
        deliveryDays,
        inclusions,
      };
    })
    .filter(Boolean)
    .slice(0, 6);

  if (classes.length < 3) {
    throw new ValidationError('Provide at least three gig classes before publishing.');
  }

  return classes;
}

function normalizeGigAddons(rawAddons, { currency = 'USD' } = {}) {
  if (!Array.isArray(rawAddons)) {
    return [];
  }

  return rawAddons
    .map((addon, index) => {
      if (!addon) {
        return null;
      }
      const name = cleanString(addon.name, { maxLength: 120 });
      if (!name) {
        return null;
      }
      const priceAmount = ensureNumber(addon.priceAmount ?? 0, {
        label: 'Addon price',
        allowNegative: false,
      });
      if (priceAmount <= 0) {
        throw new ValidationError('Addon price must be greater than zero.');
      }
      const deliveryDays = addon.deliveryDays != null ? ensureNumber(addon.deliveryDays, {
        label: 'Addon delivery days',
        allowNegative: false,
        allowZero: false,
      }) : null;
      return {
        key: cleanString(addon.key, { maxLength: 60 }) ?? `addon-${index + 1}`,
        name,
        description: cleanString(addon.description, { maxLength: 260 }),
        priceAmount,
        priceCurrency: addon.priceCurrency ? cleanString(addon.priceCurrency, { maxLength: 6 }) ?? currency : currency,
        deliveryDays,
        isPopular: Boolean(addon.isPopular),
      };
    })
    .filter(Boolean)
    .slice(0, 10);
}

const ALLOWED_MEDIA_TYPES = new Set(['image', 'video']);

function normalizeGigMedia(rawMedia) {
  if (!Array.isArray(rawMedia)) {
    return [];
  }

  return rawMedia
    .map((item, index) => {
      if (!item) {
        return null;
      }
      const type = cleanString(item.type, { maxLength: 20 }) ?? 'image';
      if (!ALLOWED_MEDIA_TYPES.has(type)) {
        throw new ValidationError('Media type must be image or video.');
      }
      const url = cleanString(item.url, { maxLength: 500 });
      if (!url || !/^https?:\/\//i.test(url)) {
        throw new ValidationError('Media items require a valid URL.');
      }
      return {
        key: cleanString(item.key, { maxLength: 60 }) ?? `media-${index + 1}`,
        type,
        url,
        thumbnailUrl: cleanString(item.thumbnailUrl, { maxLength: 500 }) ?? null,
        caption: cleanString(item.caption, { maxLength: 140 }),
      };
    })
    .filter(Boolean)
    .slice(0, 12);
}

function normalizeGigFaqs(rawFaqs) {
  if (!Array.isArray(rawFaqs)) {
    return [];
  }

  return rawFaqs
    .map((item, index) => {
      if (!item) {
        return null;
      }
      const question = cleanString(item.question, { maxLength: 200 });
      const answer = cleanString(item.answer, { maxLength: 600 });
      if (!question || !answer) {
        return null;
      }
      return {
        key: cleanString(item.key, { maxLength: 60 }) ?? `faq-${index + 1}`,
        question,
        answer,
      };
    })
    .filter(Boolean)
    .slice(0, 12);
}

function buildGigMetadata(payload, currency) {
  const classes = normalizeGigClasses(payload.classes ?? payload.gigClasses ?? [], { currency });
  const addons = normalizeGigAddons(payload.addons ?? payload.gigAddons ?? [], { currency });
  const tags = normalizeGigTags(payload.tags ?? payload.gigTags ?? []);
  const media = normalizeGigMedia(payload.media ?? payload.gigMedia ?? []);
  const faqs = normalizeGigFaqs(payload.faqs ?? payload.gigFaqs ?? []);

  return {
    ...(payload.metadata ?? {}),
    currency,
    classes,
    addons,
    tags,
    media,
    faqs,
  };
}

function sanitizeGigMetadata(metadata = {}) {
  const currency = metadata.currency ?? 'USD';
  let classes = [];
  try {
    classes = normalizeGigClasses(metadata.classes ?? [], { currency });
  } catch (error) {
    classes = Array.isArray(metadata.classes) ? metadata.classes : [];
  }

  let addons = [];
  try {
    addons = normalizeGigAddons(metadata.addons ?? [], { currency });
  } catch (error) {
    addons = Array.isArray(metadata.addons) ? metadata.addons : [];
  }

  let tags = [];
  try {
    tags = normalizeGigTags(metadata.tags ?? []);
  } catch (error) {
    tags = Array.isArray(metadata.tags) ? metadata.tags : [];
  }

  let media = [];
  try {
    media = normalizeGigMedia(metadata.media ?? []);
  } catch (error) {
    media = Array.isArray(metadata.media) ? metadata.media : [];
  }

  let faqs = [];
  try {
    faqs = normalizeGigFaqs(metadata.faqs ?? []);
  } catch (error) {
    faqs = Array.isArray(metadata.faqs) ? metadata.faqs : [];
  }

  return {
    ...metadata,
    classes,
    addons,
    tags,
    media,
    faqs,
>>>>>>> 6288534d
  };
}

function sanitizeProject(projectInstance) {
  const project = projectInstance.get({ plain: true });
  const enriched = {
    ...project,
    budget: computeBudgetSnapshot(project),
  };

  return {
    ...enriched,
    lifecycle: buildLifecycleSnapshot(enriched),
  };
}

function sanitizeTimelineEvent(eventInstance, order) {
  const event = eventInstance?.get ? eventInstance.get({ plain: true }) : { ...eventInstance };
  return {
    ...event,
    orderId: order.id,
    orderNumber: order.orderNumber,
    serviceName: order.serviceName,
  };
}

function sanitizeSubmission(submissionInstance, order) {
  const submission = submissionInstance?.get ? submissionInstance.get({ plain: true }) : { ...submissionInstance };
  submission.assets = (submission.assets ?? []).map((asset) => (asset?.get ? asset.get({ plain: true }) : asset));
  return {
    ...submission,
    orderId: order.id,
    orderNumber: order.orderNumber,
    serviceName: order.serviceName,
  };
}

function sanitizeChatMessage(messageInstance, order) {
  const message = messageInstance?.get ? messageInstance.get({ plain: true }) : { ...messageInstance };
  return {
    ...message,
    orderId: order.id,
    orderNumber: order.orderNumber,
    serviceName: order.serviceName,
  };
}

function sanitizeOrder(orderInstance) {
  const order = orderInstance.get({ plain: true });
  const requirements = Array.isArray(order.requirements) ? order.requirements : [];
  const outstandingRequirements = requirements.filter((requirement) => requirement.status !== 'approved');
  const nextRequirementDueAt = outstandingRequirements
    .map((requirement) => requirement.dueAt)
    .filter(Boolean)
    .map((due) => new Date(due).getTime())
    .sort((a, b) => a - b)[0];

  const revisions = Array.isArray(order.revisions) ? order.revisions : [];
  const timelineEvents = Array.isArray(order.timelineEvents) ? order.timelineEvents : [];
  const submissions = Array.isArray(order.submissions) ? order.submissions : [];
  const chatMessages = Array.isArray(order.chatMessages) ? order.chatMessages : [];

  return {
    ...order,
    gig: order.gig ?? { title: order.serviceName },
    outstandingRequirements: outstandingRequirements.length,
    nextRequirementDueAt: nextRequirementDueAt ? new Date(nextRequirementDueAt).toISOString() : null,
    activeRevisions: revisions.filter((revision) => revision.status !== 'approved').length,
    timelineEvents: timelineEvents.map((event) => sanitizeTimelineEvent(event, order)),
    submissions: submissions.map((submission) => sanitizeSubmission(submission, order)),
    chatMessages: chatMessages.map((message) => sanitizeChatMessage(message, order)),
    scorecard: order.scorecard?.get ? order.scorecard.get({ plain: true }) : order.scorecard ?? null,
  };
}

function buildGigOrderBuckets(orders) {
  const openStatuses = new Set(['requirements', 'in_delivery', 'in_revision']);
  const open = [];
  const closed = [];

  orders.forEach((order) => {
    if (openStatuses.has(order.status)) {
      open.push(order);
    } else {
      closed.push(order);
    }
  });

  return {
    open,
    closed,
    stats: {
      openCount: open.length,
      closedCount: closed.length,
      openValue: open.reduce((sum, order) => sum + normalizeNumber(order.amount), 0),
      closedValue: closed.reduce((sum, order) => sum + normalizeNumber(order.amount), 0),
    },
  };
}

function buildTimelineSummary(orders) {
  const now = Date.now();
  const events = orders.flatMap((order) =>
    order.timelineEvents.map((event) => {
      const scheduledAtTime = event.scheduledAt ? new Date(event.scheduledAt).getTime() : null;
      const overdue = scheduledAtTime != null && scheduledAtTime < now && !['completed', 'cancelled'].includes(event.status);
      return { ...event, orderId: order.id, overdue };
    }),
  );

  const upcoming = events
    .filter((event) => !['completed', 'cancelled'].includes(event.status))
    .sort((a, b) => new Date(a.scheduledAt ?? 0).getTime() - new Date(b.scheduledAt ?? 0).getTime());

  const recent = events
    .filter((event) => event.status === 'completed')
    .sort((a, b) => new Date(b.completedAt ?? 0).getTime() - new Date(a.completedAt ?? 0).getTime());

  return {
    events,
    upcoming: upcoming.slice(0, 8),
    recent: recent.slice(0, 8),
    stats: {
      total: events.length,
      upcoming: upcoming.length,
      overdue: upcoming.filter((event) => event.scheduledAt && new Date(event.scheduledAt).getTime() < now).length,
      completed: recent.length,
    },
  };
}

function buildSubmissionSummary(orders) {
  const submissions = orders.flatMap((order) => order.submissions.map((submission) => ({ ...submission, orderId: order.id })));
  const pendingStatuses = new Set(['draft', 'submitted', 'needs_changes']);

  const pending = submissions
    .filter((submission) => pendingStatuses.has(submission.status))
    .sort((a, b) => new Date(a.submittedAt ?? a.createdAt ?? 0) - new Date(b.submittedAt ?? b.createdAt ?? 0));

  const recent = submissions
    .slice()
    .sort((a, b) => new Date(b.submittedAt ?? b.reviewedAt ?? 0) - new Date(a.submittedAt ?? a.reviewedAt ?? 0));

  return {
    submissions,
    pending: pending.slice(0, 8),
    recent: recent.slice(0, 8),
    stats: {
      total: submissions.length,
      pending: pending.length,
      approved: submissions.filter((submission) => submission.status === 'approved').length,
      rejected: submissions.filter((submission) => submission.status === 'rejected').length,
    },
  };
}

function buildChatSummary(orders) {
  const messages = orders.flatMap((order) => order.chatMessages.map((message) => ({ ...message, orderId: order.id })));
  const sortedMessages = messages
    .slice()
    .sort((a, b) => new Date(b.sentAt ?? 0).getTime() - new Date(a.sentAt ?? 0).getTime());

  const participants = new Map();
  sortedMessages.forEach((message) => {
    if (!message.authorName) return;
    if (!participants.has(message.authorName)) {
      participants.set(message.authorName, {
        name: message.authorName,
        role: message.authorRole ?? 'collaborator',
        messages: 0,
      });
    }
    participants.get(message.authorName).messages += 1;
  });

  return {
    recent: sortedMessages.slice(0, 25),
    totals: {
      messages: sortedMessages.length,
      ordersWithChat: orders.filter((order) => order.chatMessages.length > 0).length,
    },
    participants: Array.from(participants.values()).sort((a, b) => b.messages - a.messages),
  };
}

async function ensureTemplatesSeeded(transaction) {
  const count = await ProjectTemplate.count({ transaction });
  if (count > 0) {
    return;
  }
  await ProjectTemplate.bulkCreate(
    [
      {
        name: 'Hackathon launch kit',
        category: 'hackathon',
        description: 'Two-week hackathon workflow with mentor cadences and demo-day storytelling assets.',
        summary: 'Packaged for emerging talent communities launching quick-fire hackathons.',
        durationWeeks: 2,
        recommendedBudgetMin: 2500,
        recommendedBudgetMax: 12000,
        toolkit: ['Kickoff briefing deck', 'Mentor rotation schedule', 'Judging scorecard'],
        prompts: ['Which sponsor is accountable for marketing?', 'What is the demo-day success metric?'],
      },
      {
        name: 'Bootcamp delivery workspace',
        category: 'bootcamp',
        description: 'Structured bootcamp delivery with weekly rituals, feedback loops, and alumni storytelling prompts.',
        summary: 'Designed for reskilling cohorts and apprenticeship accelerators.',
        durationWeeks: 4,
        recommendedBudgetMin: 15000,
        recommendedBudgetMax: 48000,
        toolkit: ['Weekly retro template', 'Sponsor update deck', 'Learner survey automation'],
        prompts: ['How do we celebrate learner milestones?', 'Who owns employer showcases each week?'],
      },
      {
        name: 'Consulting engagement blueprint',
        category: 'consulting',
        description: 'Discovery-to-delivery blueprint with billing checkpoints, compliance reminders, and retrospective generator.',
        summary: 'Ideal for independent consultants running multi-stakeholder engagements.',
        durationWeeks: 6,
        recommendedBudgetMin: 12000,
        recommendedBudgetMax: 90000,
        toolkit: ['Statement of work canvas', 'Executive readout deck', 'Risk register'],
        prompts: ['Which stakeholders approve each milestone?', 'What is the client satisfaction survey cadence?'],
      },
    ],
    { transaction },
  );
}

let initialized = false;

async function ensureInitialized() {
  if (initialized) {
    return;
  }
  await projectGigManagementSequelize.authenticate();
  initialized = true;
}

export async function getProjectGigManagementOverview(ownerId) {
  await ensureInitialized();

  const projects = await Project.findAll({
    where: { ownerId },
    include: [
      { model: ProjectWorkspace, as: 'workspace' },
      { model: ProjectMilestone, as: 'milestones', separate: true, order: [['ordinal', 'ASC']] },
      { model: ProjectCollaborator, as: 'collaborators' },
      { model: ProjectIntegration, as: 'integrations' },
      { model: ProjectRetrospective, as: 'retrospectives', separate: true, order: [['generatedAt', 'DESC']] },
      { model: ProjectAsset, as: 'assets' },
    ],
    order: [['updatedAt', 'DESC']],
  });

  const templates = await ProjectTemplate.findAll({ order: [['createdAt', 'DESC']] });
  const orderRecords = await GigOrder.findAll({
    where: { ownerId },
    include: [
      { model: GigOrderRequirement, as: 'requirements', separate: true, order: [['dueAt', 'ASC']] },
      { model: GigOrderRevision, as: 'revisions', separate: true, order: [['roundNumber', 'ASC']] },
      { model: GigVendorScorecard, as: 'scorecard' },
      {
<<<<<<< HEAD
        model: GigOrderEscrowCheckpoint,
        as: 'escrowCheckpoints',
        separate: true,
        order: [['createdAt', 'ASC']],
      },
      {
        model: GigOrderActivity,
        as: 'activities',
        separate: true,
        order: [['occurredAt', 'DESC']],
      },
      {
        model: GigOrderMessage,
        as: 'messages',
        separate: true,
        limit: 25,
        order: [['postedAt', 'DESC']],
=======
        model: GigTimelineEvent,
        as: 'timelineEvents',
        separate: true,
        order: [
          ['scheduledAt', 'ASC'],
          ['createdAt', 'ASC'],
        ],
      },
      {
        model: GigSubmission,
        as: 'submissions',
        separate: true,
        include: [{ model: GigSubmissionAsset, as: 'assets' }],
        order: [
          ['submittedAt', 'DESC'],
          ['createdAt', 'DESC'],
        ],
      },
      {
        model: GigChatMessage,
        as: 'chatMessages',
        separate: true,
        order: [['sentAt', 'DESC']],
        limit: 100,
>>>>>>> 6288534d
      },
    ],
    order: [['createdAt', 'DESC']],
  });

  const storyBlocks = await StoryBlock.findAll({ where: { ownerId }, order: [['createdAt', 'DESC']] });
  const brandAssets = await BrandAsset.findAll({ where: { ownerId }, order: [['createdAt', 'DESC']] });

<<<<<<< HEAD
  const orders = orderRecords.map((order) => sanitizeGigOrder(order));

  const summary = {
    totalProjects: projects.length,
    activeProjects: projects.filter((project) => project.status !== 'completed').length,
    budgetInPlay: projects.reduce((acc, project) => acc + normalizeNumber(project.budgetAllocated), 0),
    gigsInDelivery: orders.filter((order) => !order.isClosed).length,
=======
  const sanitizedProjects = projects.map((project) => sanitizeProject(project));
  const openProjects = sanitizedProjects.filter((project) => {
    const status = project.lifecycle?.workspaceStatus ?? project.status ?? 'planning';
    return !project.archivedAt && status !== 'completed';
  });
  const closedProjects = sanitizedProjects.filter((project) => {
    const status = project.lifecycle?.workspaceStatus ?? project.status ?? 'planning';
    return project.archivedAt != null || status === 'completed';
  });

  const summary = {
    totalProjects: sanitizedProjects.length,
    activeProjects: openProjects.length,
    closedProjects: closedProjects.length,
    atRiskProjects: openProjects.filter((project) => project.lifecycle?.riskLevel === 'high').length,
    budgetInPlay: openProjects.reduce(
      (acc, project) => acc + normalizeNumber(project.budget?.allocated ?? project.budgetAllocated),
      0,
    ),
    gigsInDelivery: orders.filter((order) => !['completed', 'cancelled'].includes(order.status)).length,
>>>>>>> 6288534d
    templatesAvailable: templates.length,
    assetsSecured: brandAssets.length,
  };
  const sanitizedOrders = orders.map((order) => sanitizeOrder(order));
  const assets = sanitizedProjects.flatMap((project) => project.assets);
  const assetSummary = summarizeAssets(assets);
  const orderBuckets = buildGigOrderBuckets(sanitizedOrders);
  const board = {
    lanes: buildBoardLanes(sanitizedProjects),
    metrics: buildBoardMetrics(sanitizedProjects),
    integrations: PROJECT_STATUSES.map((status) => ({
      status,
      integrations: sanitizedProjects
        .filter((project) => (project.workspace?.status ?? project.status) === status)
        .flatMap((project) => project.integrations.map((integration) => integration.provider)),
    })),
    retrospectives: sanitizedProjects
      .flatMap((project) => project.retrospectives.map((retro) => ({ ...retro, projectId: project.id, projectTitle: project.title })))
      .slice(0, 6),
  };

  const vendorStats = buildVendorStats(sanitizedOrders);
  const reminders = buildGigReminders(sanitizedOrders);
  const storytelling = buildStorytelling(sanitizedProjects, sanitizedOrders, storyBlocks);
  const timeline = buildTimelineSummary(sanitizedOrders);
  const submissionsSummary = buildSubmissionSummary(sanitizedOrders);
  const chatSummary = buildChatSummary(sanitizedOrders);
  const scorecards = sanitizedOrders
    .map((order) =>
      order.scorecard
        ? {
            ...order.scorecard,
            orderNumber: order.orderNumber,
            vendorName: order.vendorName,
            reviewedAt: order.scorecard.updatedAt ?? order.scorecard.createdAt ?? null,
            riskLevel: order.metadata?.riskLevel ?? order.scorecard.riskLevel ?? 'standard',
          }
        : null,
    )
    .filter(Boolean);

  const summary = {
    totalProjects: sanitizedProjects.length,
    activeProjects: sanitizedProjects.filter((project) => project.status !== 'completed').length,
    budgetInPlay: sanitizedProjects.reduce((acc, project) => acc + normalizeNumber(project.budgetAllocated), 0),
    gigsInDelivery: orderBuckets.stats.openCount,
    openGigs: orderBuckets.stats.openCount,
    closedGigs: orderBuckets.stats.closedCount,
    openGigValue: orderBuckets.stats.openValue,
    templatesAvailable: templates.length,
    assetsSecured: brandAssets.length,
    storiesReady: storytelling.achievements.length,
    vendorSatisfaction: vendorStats.averages?.overall ?? null,
    currency: sanitizedOrders.find((order) => order.currency)?.currency ?? 'USD',
  };

  const meta = {
    lastUpdated: new Date().toISOString(),
    fromCache: false,
  };
  const vendorStats = buildVendorStats(orders);
  const reminders = buildGigReminders(orders);
  const storytelling = buildStorytelling(sanitizedProjects, orders, storyBlocks);
  const sanitizedOrders = orders.map((order) => sanitizeGigOrder(order, { includeAssociations: false }));

  return {
    summary,
    projectCreation: { projects: sanitizedProjects, templates },
    assets: { items: assets, summary: assetSummary, brandAssets },
    managementBoard: board,
    board,
    purchasedGigs: {
      orders: sanitizedOrders,
      reminders,
      stats: vendorStats,
      buckets: orderBuckets.stats,
      timeline,
      submissions: submissionsSummary,
      chat: chatSummary,
      scorecards,
    },
    storytelling,
    projectLifecycle: buildProjectLifecycleSnapshot(sanitizedProjects),
  };
}

function buildProjectLifecycleSnapshot(projects) {
  const openProjects = projects.filter((project) => {
    const status = project.lifecycle?.workspaceStatus ?? project.status ?? 'planning';
    return !project.archivedAt && status !== 'completed';
  });

  const closedProjects = projects.filter((project) => {
    const status = project.lifecycle?.workspaceStatus ?? project.status ?? 'planning';
    return project.archivedAt != null || status === 'completed';
  });

  const budgetInPlay = openProjects.reduce(
    (acc, project) => acc + normalizeNumber(project.budget?.allocated ?? project.budgetAllocated),
    0,
  );

  const overdueCount = openProjects.filter((project) => project.lifecycle?.overdue).length;
  const atRiskCount = openProjects.filter((project) => project.lifecycle?.riskLevel === 'high').length;
  const averageProgress = openProjects.length
    ?
        openProjects.reduce(
          (acc, project) => acc + normalizeNumber(project.lifecycle?.progressPercent ?? project.workspace?.progressPercent),
          0,
        ) / openProjects.length
    : 0;

  const cycleTimes = closedProjects
    .map((project) => normalizeNumber(project.lifecycle?.cycleTimeDays, null))
    .filter((value) => value != null && value > 0);
  const averageCycleTimeDays = cycleTimes.length
    ? cycleTimes.reduce((acc, value) => acc + value, 0) / cycleTimes.length
    : null;

  const THIRTY_DAYS = 1000 * 60 * 60 * 24 * 30;
  const NINETY_DAYS = THIRTY_DAYS * 3;
  const now = Date.now();

  const archivedLast30Days = closedProjects.filter((project) => {
    if (!project.archivedAt) {
      return false;
    }
    const archivedDate = new Date(project.archivedAt);
    return !Number.isNaN(archivedDate.getTime()) && now - archivedDate.getTime() <= THIRTY_DAYS;
  }).length;

  const reopenedLast90Days = closedProjects.filter((project) => {
    const reopenedAt = project.lifecycle?.reopenedAt;
    if (!reopenedAt) {
      return false;
    }
    const reopenedDate = new Date(reopenedAt);
    return !Number.isNaN(reopenedDate.getTime()) && now - reopenedDate.getTime() <= NINETY_DAYS;
  }).length;

  const healthDistribution = openProjects.reduce(
    (acc, project) => {
      const score = normalizeNumber(project.lifecycle?.healthScore, 0);
      if (score >= 70) {
        acc.healthy += 1;
      } else if (score >= 40) {
        acc.watch += 1;
      } else {
        acc.intervention += 1;
      }
      return acc;
    },
    { healthy: 0, watch: 0, intervention: 0 },
  );

  const clientCounts = new Map();
  const tagCounts = new Map();
  openProjects.forEach((project) => {
    const clientName = project.lifecycle?.clientName?.toString().trim();
    if (clientName) {
      clientCounts.set(clientName, (clientCounts.get(clientName) ?? 0) + 1);
    }
    (project.lifecycle?.tags ?? []).forEach((tag) => {
      const normalized = tag.toString().trim();
      if (normalized) {
        tagCounts.set(normalized, (tagCounts.get(normalized) ?? 0) + 1);
      }
    });
  });

  const topClients = Array.from(clientCounts.entries())
    .sort((a, b) => b[1] - a[1])
    .slice(0, 5)
    .map(([name, count]) => ({ name, count }));

  const topTags = Array.from(tagCounts.entries())
    .sort((a, b) => b[1] - a[1])
    .slice(0, 8)
    .map(([name, count]) => ({ name, count }));

  return {
    open: openProjects,
    closed: closedProjects,
    stats: {
      openCount: openProjects.length,
      closedCount: closedProjects.length,
      overdueCount,
      atRiskCount,
      averageProgress,
      averageCycleTimeDays,
      budgetInPlay,
      archivedLast30Days,
      reopenedLast90Days,
      healthDistribution,
      topClients,
      topTags,
    },
    filters: {
      statuses: PROJECT_STATUSES,
      riskLevels: PROJECT_RISK_LEVELS,
    },
    meta: {
      generatedAt: new Date().toISOString(),
    },
    meta,
    projects: sanitizedProjects,
    templates,
  };
}

function assertOwnership(record, ownerId, message) {
  if (!record || record.ownerId !== ownerId) {
    throw new NotFoundError(message);
  }
}

export async function createProject(ownerId, payload) {
  await ensureInitialized();
  if (!payload.title || !payload.description) {
    throw new ValidationError('Title and description are required.');
  }

  if (payload.status && !PROJECT_STATUSES.includes(payload.status)) {
    throw new ValidationError('Invalid project status provided.');
  }

  if (payload.workspace?.riskLevel && !PROJECT_RISK_LEVELS.includes(payload.workspace.riskLevel)) {
    throw new ValidationError('Invalid project risk level provided.');
  }

  if (payload.workspace?.status && !PROJECT_STATUSES.includes(payload.workspace.status)) {
    throw new ValidationError('Invalid workspace status provided.');
  }

  const budgetAllocated = ensureNumber(payload.budgetAllocated ?? 0, {
    label: 'Budget allocated',
  });
  const budgetSpent = ensureNumber(payload.budgetSpent ?? 0, { label: 'Budget spent' });
  if (budgetSpent > budgetAllocated) {
    throw new ValidationError('Budget spent cannot exceed the allocated amount.');
  }

  const startDate = ensureDate(payload.startDate, { label: 'Start date' });
  const dueDate = ensureDate(payload.dueDate, { label: 'Due date' });
  if (startDate && dueDate && dueDate.getTime() < startDate.getTime()) {
    throw new ValidationError('Due date cannot be earlier than the project start date.');
  }

  return projectGigManagementSequelize.transaction(async (transaction) => {
    const project = await Project.create(
      {
        ownerId,
        title: payload.title,
        description: payload.description,
        status: payload.status ?? 'planning',
        startDate: startDate ?? null,
        dueDate: dueDate ?? null,
        budgetCurrency: payload.budgetCurrency ?? 'USD',
        budgetAllocated,
        budgetSpent,
        metadata: payload.metadata ?? {},
      },
      { transaction },
    );

    await ProjectWorkspace.create(
      {
        projectId: project.id,
        status: payload.workspace?.status ?? project.status,
        progressPercent: payload.workspace?.progressPercent ?? 5,
        riskLevel: payload.workspace?.riskLevel && PROJECT_RISK_LEVELS.includes(payload.workspace.riskLevel)
          ? payload.workspace.riskLevel
          : 'low',
        nextMilestone: payload.workspace?.nextMilestone ?? null,
        nextMilestoneDueAt: ensureDate(payload.workspace?.nextMilestoneDueAt ?? payload.dueDate, {
          label: 'Next milestone due date',
        }),
        notes: payload.workspace?.notes ?? null,
        metrics: payload.workspace?.metrics ?? {},
      },
      { transaction },
    );

    if (Array.isArray(payload.milestones)) {
      const milestones = payload.milestones.map((milestone, index) => ({
        projectId: project.id,
        title: milestone.title,
        description: milestone.description ?? null,
        ordinal: milestone.ordinal ?? index,
        dueDate: ensureDate(milestone.dueDate, { label: 'Milestone due date' }),
        status: milestone.status ?? 'planned',
        budget: milestone.budget ?? 0,
      }));
      await ProjectMilestone.bulkCreate(milestones, { transaction });
    }

    if (Array.isArray(payload.collaborators)) {
      const collaborators = payload.collaborators.map((collaborator) => ({
        projectId: project.id,
        fullName: collaborator.fullName,
        email: collaborator.email ?? null,
        role: collaborator.role ?? 'Collaborator',
        status: collaborator.status ?? 'invited',
        hourlyRate: collaborator.hourlyRate ?? null,
        permissions: collaborator.permissions ?? {},
      }));
      await ProjectCollaborator.bulkCreate(collaborators, { transaction });
    }

    if (Array.isArray(payload.integrations)) {
      const integrations = payload.integrations.map((integration) => ({
        projectId: project.id,
        provider: integration.provider,
        status: integration.status ?? 'connected',
        connectedAt: integration.connectedAt ?? new Date(),
        metadata: integration.metadata ?? {},
      }));
      await ProjectIntegration.bulkCreate(integrations, { transaction });
    }

    await ensureTemplatesSeeded(transaction);

    return project;
  });
}

export async function addProjectAsset(ownerId, projectId, payload) {
  await ensureInitialized();
  const project = await Project.findByPk(projectId);
  assertOwnership(project, ownerId, 'Project not found');
  if (!payload.label || !payload.storageUrl) {
    throw new ValidationError('Asset label and storageUrl are required.');
  }

  return ProjectAsset.create({
    projectId,
    label: payload.label,
    category: payload.category ?? 'artifact',
    storageUrl: payload.storageUrl,
    thumbnailUrl: payload.thumbnailUrl ?? null,
    sizeBytes: payload.sizeBytes ?? 0,
    permissionLevel: payload.permissionLevel ?? 'internal',
    watermarkEnabled: payload.watermarkEnabled ?? true,
    metadata: payload.metadata ?? {},
  });
}

export async function updateProjectAsset(ownerId, projectId, assetId, payload) {
  await ensureInitialized();
  const project = await Project.findByPk(projectId);
  assertOwnership(project, ownerId, 'Project not found');
  const asset = await ProjectAsset.findByPk(assetId);
  if (!asset || asset.projectId !== projectId) {
    throw new NotFoundError('Asset not found');
  }

  const updates = {};
  if (payload.label != null) {
    const label = payload.label.toString().trim();
    if (!label) {
      throw new ValidationError('Asset label cannot be empty.');
    }
    updates.label = label;
  }
  if (payload.category != null) {
    const category = payload.category.toString().trim();
    if (!category) {
      throw new ValidationError('Asset category cannot be empty.');
    }
    updates.category = category;
  }
  if (payload.storageUrl != null) {
    const storageUrl = payload.storageUrl.toString().trim();
    if (!storageUrl) {
      throw new ValidationError('Asset storage URL cannot be empty.');
    }
    updates.storageUrl = storageUrl;
  }
  if (payload.thumbnailUrl !== undefined) {
    const thumbnailUrl = payload.thumbnailUrl?.toString().trim();
    updates.thumbnailUrl = thumbnailUrl || null;
  }
  if (payload.sizeBytes != null) {
    const sizeBytes = Number(payload.sizeBytes);
    if (!Number.isFinite(sizeBytes) || sizeBytes < 0) {
      throw new ValidationError('Asset size must be a valid number.');
    }
    updates.sizeBytes = sizeBytes;
  }
  if (payload.permissionLevel != null) {
    const permissionLevel = payload.permissionLevel.toString().trim();
    if (!permissionLevel) {
      throw new ValidationError('Asset permission level cannot be empty.');
    }
    updates.permissionLevel = permissionLevel;
  }
  if (payload.watermarkEnabled != null) {
    updates.watermarkEnabled = Boolean(payload.watermarkEnabled);
  }
  if (payload.metadata !== undefined) {
    updates.metadata = payload.metadata ?? {};
  }

  await asset.update(updates);
  return asset;
}

export async function deleteProjectAsset(ownerId, projectId, assetId) {
  await ensureInitialized();
  const project = await Project.findByPk(projectId);
  assertOwnership(project, ownerId, 'Project not found');
  const asset = await ProjectAsset.findByPk(assetId);
  if (!asset || asset.projectId !== projectId) {
    throw new NotFoundError('Asset not found');
  }
  await asset.destroy();
  return { id: assetId };
}

export async function updateProjectWorkspace(ownerId, projectId, payload) {
  await ensureInitialized();
  const project = await Project.findByPk(projectId, { include: [{ model: ProjectWorkspace, as: 'workspace' }] });
  assertOwnership(project, ownerId, 'Project not found');
  if (!project.workspace) {
    throw new NotFoundError('Workspace not initialized for project.');
  }

  if (payload.status && !PROJECT_STATUSES.includes(payload.status)) {
    throw new ValidationError('Invalid workspace status provided.');
  }
  if (payload.riskLevel && !PROJECT_RISK_LEVELS.includes(payload.riskLevel)) {
    throw new ValidationError('Invalid workspace risk level provided.');
  }
  if (payload.progressPercent != null) {
    const parsed = ensureNumber(payload.progressPercent, { label: 'Progress percent', allowNegative: false });
    if (parsed > 100) {
      throw new ValidationError('Progress percent cannot exceed 100%.');
    }
  }
  const nextDueAt = ensureDate(payload.nextMilestoneDueAt, { label: 'Next milestone due date' });

  await project.workspace.update({
    status: payload.status ?? project.workspace.status,
    progressPercent:
      payload.progressPercent != null ? Number(payload.progressPercent) : project.workspace.progressPercent,
    riskLevel: payload.riskLevel ?? project.workspace.riskLevel,
    nextMilestone: payload.nextMilestone ?? project.workspace.nextMilestone,
    nextMilestoneDueAt: nextDueAt ?? project.workspace.nextMilestoneDueAt,
    notes: payload.notes ?? project.workspace.notes,
    metrics: payload.metrics ?? project.workspace.metrics,
  });

  return project.workspace.reload();
}

export async function updateProject(ownerId, projectId, payload = {}) {
  await ensureInitialized();

  const project = await Project.findByPk(projectId, {
    include: [{ model: ProjectWorkspace, as: 'workspace' }],
  });
  assertOwnership(project, ownerId, 'Project not found');

  const updates = {};

  if (payload.title !== undefined) {
    const title = payload.title?.toString().trim();
    if (!title) {
      throw new ValidationError('Project title cannot be empty.');
    }
    updates.title = title;
  }

  if (payload.description !== undefined) {
    const description = payload.description?.toString().trim();
    if (!description) {
      throw new ValidationError('Project description cannot be empty.');
    }
    updates.description = description;
  }

  if (payload.status !== undefined) {
    if (payload.status && !PROJECT_STATUSES.includes(payload.status)) {
      throw new ValidationError('Invalid project status provided.');
    }
    updates.status = payload.status ?? project.status;
  }

  const startDate =
    payload.startDate !== undefined ? ensureDate(payload.startDate, { label: 'Start date' }) : project.startDate;
  const dueDate = payload.dueDate !== undefined ? ensureDate(payload.dueDate, { label: 'Due date' }) : project.dueDate;

  if (startDate !== null && dueDate !== null && startDate && dueDate && dueDate.getTime() < startDate.getTime()) {
    throw new ValidationError('Due date cannot be earlier than the project start date.');
  }

  if (payload.startDate !== undefined) {
    updates.startDate = startDate;
  }
  if (payload.dueDate !== undefined) {
    updates.dueDate = dueDate;
  }

  const budgetAllocated =
    payload.budgetAllocated !== undefined
      ? ensureNumber(payload.budgetAllocated, { label: 'Budget allocated' })
      : project.budgetAllocated;
  const budgetSpent =
    payload.budgetSpent !== undefined
      ? ensureNumber(payload.budgetSpent, { label: 'Budget spent' })
      : project.budgetSpent;

  if (budgetSpent > budgetAllocated) {
    throw new ValidationError('Budget spent cannot exceed the allocated amount.');
  }

  if (payload.budgetCurrency !== undefined) {
    updates.budgetCurrency = payload.budgetCurrency ?? project.budgetCurrency;
  }
  if (payload.budgetAllocated !== undefined) {
    updates.budgetAllocated = budgetAllocated;
  }
  if (payload.budgetSpent !== undefined) {
    updates.budgetSpent = budgetSpent;
  }

  if (payload.metadata !== undefined) {
    updates.metadata = payload.metadata ?? project.metadata ?? {};
  }

  if (Object.keys(updates).length > 0) {
    await project.update(updates);
  }

  if (payload.workspace) {
    await updateProjectWorkspace(ownerId, projectId, payload.workspace);
  }

  const refreshed = await Project.findByPk(projectId, {
    include: [
      { model: ProjectWorkspace, as: 'workspace' },
      { model: ProjectMilestone, as: 'milestones', separate: true, order: [['ordinal', 'ASC']] },
      { model: ProjectCollaborator, as: 'collaborators' },
      { model: ProjectIntegration, as: 'integrations' },
      { model: ProjectRetrospective, as: 'retrospectives', separate: true, order: [['generatedAt', 'DESC']] },
      { model: ProjectAsset, as: 'assets' },
    ],
  });

  return sanitizeProject(refreshed);
}

export async function archiveProject(ownerId, projectId, payload = {}) {
  await ensureInitialized();

  const project = await Project.findByPk(projectId, {
    include: [{ model: ProjectWorkspace, as: 'workspace' }],
  });
  assertOwnership(project, ownerId, 'Project not found');

  const archivedAt = payload.archivedAt ? ensureDate(payload.archivedAt, { label: 'Archived at' }) : new Date();
  const status = payload.status && PROJECT_STATUSES.includes(payload.status) ? payload.status : 'completed';

  await project.update({
    archivedAt,
    status,
  });

  if (project.workspace) {
    await updateProjectWorkspace(ownerId, projectId, {
      status: payload.workspace?.status ?? 'completed',
      progressPercent: payload.workspace?.progressPercent ?? 100,
      riskLevel: payload.workspace?.riskLevel ?? 'low',
      nextMilestone: payload.workspace?.nextMilestone ?? project.workspace.nextMilestone,
      nextMilestoneDueAt: payload.workspace?.nextMilestoneDueAt ?? project.workspace.nextMilestoneDueAt,
      notes: payload.workspace?.notes ?? project.workspace.notes,
      metrics: payload.workspace?.metrics ?? project.workspace.metrics,
    });
  }

  const refreshed = await Project.findByPk(projectId, {
    include: [
      { model: ProjectWorkspace, as: 'workspace' },
      { model: ProjectMilestone, as: 'milestones', separate: true, order: [['ordinal', 'ASC']] },
      { model: ProjectCollaborator, as: 'collaborators' },
      { model: ProjectIntegration, as: 'integrations' },
      { model: ProjectRetrospective, as: 'retrospectives', separate: true, order: [['generatedAt', 'DESC']] },
      { model: ProjectAsset, as: 'assets' },
    ],
  });

  return sanitizeProject(refreshed);
}

export async function restoreProject(ownerId, projectId, payload = {}) {
  await ensureInitialized();

  const project = await Project.findByPk(projectId, {
    include: [{ model: ProjectWorkspace, as: 'workspace' }],
  });
  assertOwnership(project, ownerId, 'Project not found');

  const status = payload.status && PROJECT_STATUSES.includes(payload.status) ? payload.status : 'in_progress';

  await project.update({
    archivedAt: null,
    status,
  });

  if (project.workspace) {
    await updateProjectWorkspace(ownerId, projectId, {
      status: payload.workspace?.status ?? status,
      progressPercent:
        payload.workspace?.progressPercent != null
          ? payload.workspace.progressPercent
          : project.workspace.progressPercent ?? 25,
      riskLevel: payload.workspace?.riskLevel ?? project.workspace.riskLevel ?? 'medium',
      nextMilestone: payload.workspace?.nextMilestone ?? project.workspace.nextMilestone,
      nextMilestoneDueAt: payload.workspace?.nextMilestoneDueAt ?? project.workspace.nextMilestoneDueAt,
      notes: payload.workspace?.notes ?? project.workspace.notes,
      metrics: payload.workspace?.metrics ?? project.workspace.metrics,
    });
  }

  const refreshed = await Project.findByPk(projectId, {
    include: [
      { model: ProjectWorkspace, as: 'workspace' },
      { model: ProjectMilestone, as: 'milestones', separate: true, order: [['ordinal', 'ASC']] },
      { model: ProjectCollaborator, as: 'collaborators' },
      { model: ProjectIntegration, as: 'integrations' },
      { model: ProjectRetrospective, as: 'retrospectives', separate: true, order: [['generatedAt', 'DESC']] },
      { model: ProjectAsset, as: 'assets' },
    ],
  });

  return sanitizeProject(refreshed);
}

export async function createProjectMilestone(ownerId, projectId, payload) {
  await ensureInitialized();
  const project = await Project.findByPk(projectId);
  assertOwnership(project, ownerId, 'Project not found');
  if (!payload.title || !payload.title.toString().trim()) {
    throw new ValidationError('Milestone title is required.');
  }

  const dueDate = ensureDate(payload.dueDate, { label: 'Milestone due date' });
  const budget = ensureNumber(payload.budget ?? 0, { label: 'Milestone budget' });
  const maxOrdinal = await ProjectMilestone.max('ordinal', { where: { projectId } });
  const ordinal = payload.ordinal != null ? Number(payload.ordinal) : Number.isFinite(maxOrdinal) ? maxOrdinal + 1 : 0;

  return ProjectMilestone.create({
    projectId,
    title: payload.title.toString().trim(),
    description: payload.description ?? null,
    ordinal: Number.isFinite(ordinal) && ordinal >= 0 ? ordinal : 0,
    dueDate,
    status: payload.status ?? 'planned',
    budget,
    metrics: payload.metrics ?? {},
  });
}

export async function updateProjectMilestone(ownerId, projectId, milestoneId, payload) {
  await ensureInitialized();
  const project = await Project.findByPk(projectId);
  assertOwnership(project, ownerId, 'Project not found');
  const milestone = await ProjectMilestone.findByPk(milestoneId);
  if (!milestone || milestone.projectId !== projectId) {
    throw new NotFoundError('Milestone not found');
  }

  const updates = {};
  if (payload.title != null) {
    const title = payload.title.toString().trim();
    if (!title) {
      throw new ValidationError('Milestone title cannot be empty.');
    }
    updates.title = title;
  }
  if (payload.description !== undefined) {
    updates.description = payload.description ?? null;
  }
  if (payload.ordinal != null) {
    const ordinal = Number(payload.ordinal);
    if (!Number.isFinite(ordinal) || ordinal < 0) {
      throw new ValidationError('Milestone order must be zero or a positive number.');
    }
    updates.ordinal = ordinal;
  }
  if (payload.dueDate !== undefined) {
    updates.dueDate = ensureDate(payload.dueDate, { label: 'Milestone due date' });
  }
  if (payload.completedAt !== undefined) {
    updates.completedAt = payload.completedAt ? ensureDate(payload.completedAt, { label: 'Completion date' }) : null;
  }
  if (payload.status != null) {
    const allowedStatuses = ['planned', 'in_progress', 'waiting_on_client', 'completed'];
    if (!allowedStatuses.includes(payload.status)) {
      throw new ValidationError('Invalid milestone status provided.');
    }
    updates.status = payload.status;
  }
  if (payload.budget != null) {
    updates.budget = ensureNumber(payload.budget, { label: 'Milestone budget' });
  }
  if (payload.metrics !== undefined) {
    updates.metrics = payload.metrics ?? {};
  }

  await milestone.update(updates);
  return milestone;
}

export async function deleteProjectMilestone(ownerId, projectId, milestoneId) {
  await ensureInitialized();
  const project = await Project.findByPk(projectId);
  assertOwnership(project, ownerId, 'Project not found');
  const milestone = await ProjectMilestone.findByPk(milestoneId);
  if (!milestone || milestone.projectId !== projectId) {
    throw new NotFoundError('Milestone not found');
  }
  await milestone.destroy();
  return { id: milestoneId };
}

export async function createProjectCollaborator(ownerId, projectId, payload) {
  await ensureInitialized();
  const project = await Project.findByPk(projectId);
  assertOwnership(project, ownerId, 'Project not found');
  if (!payload.fullName || !payload.fullName.toString().trim()) {
    throw new ValidationError('Collaborator name is required.');
  }

  const status = payload.status ?? 'invited';
  if (!PROJECT_COLLABORATOR_STATUSES.includes(status)) {
    throw new ValidationError('Invalid collaborator status provided.');
  }

  let hourlyRate = null;
  if (payload.hourlyRate != null && payload.hourlyRate !== '') {
    hourlyRate = ensureNumber(payload.hourlyRate, { label: 'Hourly rate', allowZero: false });
  }

  return ProjectCollaborator.create({
    projectId,
    fullName: payload.fullName.toString().trim(),
    email: payload.email?.toString().trim() || null,
    role: payload.role?.toString().trim() || 'Collaborator',
    status,
    hourlyRate,
    permissions: payload.permissions ?? {},
  });
}

export async function updateProjectCollaborator(ownerId, projectId, collaboratorId, payload) {
  await ensureInitialized();
  const project = await Project.findByPk(projectId);
  assertOwnership(project, ownerId, 'Project not found');
  const collaborator = await ProjectCollaborator.findByPk(collaboratorId);
  if (!collaborator || collaborator.projectId !== projectId) {
    throw new NotFoundError('Collaborator not found');
  }

  const updates = {};
  if (payload.fullName != null) {
    const name = payload.fullName.toString().trim();
    if (!name) {
      throw new ValidationError('Collaborator name cannot be empty.');
    }
    updates.fullName = name;
  }
  if (payload.email !== undefined) {
    updates.email = payload.email?.toString().trim() || null;
  }
  if (payload.role != null) {
    const role = payload.role.toString().trim();
    if (!role) {
      throw new ValidationError('Collaborator role cannot be empty.');
    }
    updates.role = role;
  }
  if (payload.status != null) {
    if (!PROJECT_COLLABORATOR_STATUSES.includes(payload.status)) {
      throw new ValidationError('Invalid collaborator status provided.');
    }
    updates.status = payload.status;
  }
  if (payload.hourlyRate !== undefined) {
    if (payload.hourlyRate === null || payload.hourlyRate === '') {
      updates.hourlyRate = null;
    } else {
      updates.hourlyRate = ensureNumber(payload.hourlyRate, { label: 'Hourly rate', allowZero: false });
    }
  }
  if (payload.permissions !== undefined) {
    updates.permissions = payload.permissions ?? {};
  }

  await collaborator.update(updates);
  return collaborator;
}

export async function deleteProjectCollaborator(ownerId, projectId, collaboratorId) {
  await ensureInitialized();
  const project = await Project.findByPk(projectId);
  assertOwnership(project, ownerId, 'Project not found');
  const collaborator = await ProjectCollaborator.findByPk(collaboratorId);
  if (!collaborator || collaborator.projectId !== projectId) {
    throw new NotFoundError('Collaborator not found');
  }
  await collaborator.destroy();
  return { id: collaboratorId };
}

export async function createGigOrder(ownerId, payload) {
  await ensureInitialized();
  if (!payload.vendorName || !payload.serviceName) {
    throw new ValidationError('vendorName and serviceName are required');
  }

  if (payload.status && !GIG_ORDER_STATUSES.includes(payload.status)) {
    throw new ValidationError('Invalid gig order status provided.');
  }

  const amount = ensureNumber(payload.amount ?? 0, { label: 'Order amount' });
  const kickoffAt = ensureDate(payload.kickoffAt ?? new Date(), { label: 'Kickoff date' }) ?? new Date();
  const dueAt = ensureDate(payload.dueAt, { label: 'Delivery due date' });
  if (dueAt && dueAt.getTime() < kickoffAt.getTime()) {
    throw new ValidationError('Delivery due date cannot be earlier than the kickoff date.');
  }

  const currency = payload.currency ?? 'USD';
  const metadata = buildGigMetadata(payload, currency);

  return projectGigManagementSequelize.transaction(async (transaction) => {
    const order = await GigOrder.create(
      {
        ownerId,
        orderNumber: payload.orderNumber ?? `ORD-${Date.now()}`,
        vendorName: payload.vendorName,
        serviceName: payload.serviceName,
        status: payload.status ?? 'requirements',
        progressPercent: payload.progressPercent ?? 0,
        amount,
        currency,
        kickoffAt,
        dueAt,
        metadata,
      },
      { transaction },
    );

    if (Array.isArray(payload.requirements) && payload.requirements.length > 0) {
      await GigOrderRequirement.bulkCreate(
        payload.requirements.map((requirement) => ({
          orderId: order.id,
          title: requirement.title,
          status: requirement.status ?? 'pending',
          dueAt: ensureDate(requirement.dueAt, { label: 'Requirement due date' }),
          notes: requirement.notes ?? null,
        })),
        { transaction },
      );
    }

    if (payload.scorecard) {
      await GigVendorScorecard.create(
        {
          orderId: order.id,
          qualityScore: payload.scorecard.qualityScore ?? null,
          communicationScore: payload.scorecard.communicationScore ?? null,
          reliabilityScore: payload.scorecard.reliabilityScore ?? null,
          overallScore: payload.scorecard.overallScore ?? null,
          notes: payload.scorecard.notes ?? null,
        },
        { transaction },
      );
    }

    await order.reload({ transaction });
    return sanitizeGigOrder(order, { includeAssociations: false });
  });
}

export async function addGigTimelineEvent(ownerId, orderId, payload) {
  await ensureInitialized();
  const order = await GigOrder.findByPk(orderId);
  assertOwnership(order, ownerId, 'Gig order not found');

  if (!payload.title || !payload.title.trim()) {
    throw new ValidationError('Timeline event title is required.');
  }

  const type = payload.type ?? 'note';
  if (!GIG_TIMELINE_EVENT_TYPES.includes(type)) {
    throw new ValidationError('Invalid timeline event type provided.');
  }

  const status = payload.status ?? 'scheduled';
  if (!GIG_TIMELINE_EVENT_STATUSES.includes(status)) {
    throw new ValidationError('Invalid timeline event status provided.');
  }

  const scheduledAt = ensureDate(payload.scheduledAt, { label: 'Scheduled at' });
  const completedAt = ensureDate(payload.completedAt, { label: 'Completed at' });

  if (completedAt && !['completed'].includes(status)) {
    throw new ValidationError('Completed at can only be supplied when the event is marked as completed.');
  }

  return GigTimelineEvent.create({
    orderId: order.id,
    title: payload.title.trim(),
    type,
    status,
    scheduledAt,
    completedAt: completedAt ?? null,
    assignedTo: payload.assignedTo ?? null,
    notes: payload.notes ?? null,
    metadata: payload.metadata ?? {},
  });
}

export async function updateGigTimelineEvent(ownerId, orderId, eventId, payload) {
  await ensureInitialized();
  const order = await GigOrder.findByPk(orderId);
  assertOwnership(order, ownerId, 'Gig order not found');

  const event = await GigTimelineEvent.findByPk(eventId);
  if (!event || event.orderId !== order.id) {
    throw new NotFoundError('Timeline event not found');
  }

  let type = event.type;
  if (payload.type) {
    if (!GIG_TIMELINE_EVENT_TYPES.includes(payload.type)) {
      throw new ValidationError('Invalid timeline event type provided.');
    }
    type = payload.type;
  }

  let status = event.status;
  if (payload.status) {
    if (!GIG_TIMELINE_EVENT_STATUSES.includes(payload.status)) {
      throw new ValidationError('Invalid timeline event status provided.');
    }
    status = payload.status;
  }

  const scheduledAt = payload.scheduledAt ? ensureDate(payload.scheduledAt, { label: 'Scheduled at' }) : event.scheduledAt;
  const completedAt = payload.completedAt ? ensureDate(payload.completedAt, { label: 'Completed at' }) : event.completedAt;

  if (completedAt && !['completed'].includes(status)) {
    throw new ValidationError('Completed at can only be supplied when the event is marked as completed.');
  }

  await event.update({
    title: payload.title?.trim() || event.title,
    type,
    status,
    scheduledAt,
    completedAt: completedAt ?? null,
    assignedTo: payload.assignedTo ?? event.assignedTo,
    notes: payload.notes ?? event.notes,
    metadata: payload.metadata ?? event.metadata,
  });

  return event.reload();
}

export async function addGigSubmission(ownerId, orderId, payload) {
  await ensureInitialized();
  const order = await GigOrder.findByPk(orderId);
  assertOwnership(order, ownerId, 'Gig order not found');

  if (!payload.title || !payload.title.trim()) {
    throw new ValidationError('Submission title is required.');
  }

  const status = payload.status ?? 'submitted';
  if (!GIG_SUBMISSION_STATUSES.includes(status)) {
    throw new ValidationError('Invalid submission status provided.');
  }

  const submittedAt = ensureDate(payload.submittedAt ?? new Date(), { label: 'Submitted at' }) ?? new Date();
  const reviewedAt = ensureDate(payload.reviewedAt, { label: 'Reviewed at' });

  return projectGigManagementSequelize.transaction(async (transaction) => {
    const submission = await GigSubmission.create(
      {
        orderId: order.id,
        title: payload.title.trim(),
        status,
        submittedAt,
        submittedBy: payload.submittedBy ?? null,
        submittedByEmail: payload.submittedByEmail ?? null,
        notes: payload.notes ?? null,
        reviewNotes: payload.reviewNotes ?? null,
        reviewedAt: reviewedAt ?? null,
        reviewedBy: payload.reviewedBy ?? null,
        metadata: payload.metadata ?? {},
      },
      { transaction },
    );

    if (Array.isArray(payload.assets) && payload.assets.length > 0) {
      await GigSubmissionAsset.bulkCreate(
        payload.assets
          .filter((asset) => asset?.url)
          .map((asset) => ({
            submissionId: submission.id,
            label: asset.label ?? asset.url,
            url: asset.url,
            previewUrl: asset.previewUrl ?? null,
            sizeBytes: asset.sizeBytes ?? null,
            metadata: asset.metadata ?? {},
          })),
        { transaction },
      );
    }

    return submission;
  });
}

export async function updateGigSubmission(ownerId, orderId, submissionId, payload) {
  await ensureInitialized();
  const order = await GigOrder.findByPk(orderId);
  assertOwnership(order, ownerId, 'Gig order not found');

  const submission = await GigSubmission.findByPk(submissionId, {
    include: [{ model: GigSubmissionAsset, as: 'assets' }],
  });

  if (!submission || submission.orderId !== order.id) {
    throw new NotFoundError('Gig submission not found');
  }

  let status = submission.status;
  if (payload.status) {
    if (!GIG_SUBMISSION_STATUSES.includes(payload.status)) {
      throw new ValidationError('Invalid submission status provided.');
    }
    status = payload.status;
  }

  const submittedAt = payload.submittedAt ? ensureDate(payload.submittedAt, { label: 'Submitted at' }) : submission.submittedAt;
  const reviewedAt = payload.reviewedAt ? ensureDate(payload.reviewedAt, { label: 'Reviewed at' }) : submission.reviewedAt;

  await submission.update({
    title: payload.title?.trim() || submission.title,
    status,
    submittedAt,
    submittedBy: payload.submittedBy ?? submission.submittedBy,
    submittedByEmail: payload.submittedByEmail ?? submission.submittedByEmail,
    notes: payload.notes ?? submission.notes,
    reviewNotes: payload.reviewNotes ?? submission.reviewNotes,
    reviewedAt,
    reviewedBy: payload.reviewedBy ?? submission.reviewedBy,
    metadata: payload.metadata ?? submission.metadata,
  });

  if (Array.isArray(payload.appendAssets) && payload.appendAssets.length > 0) {
    await GigSubmissionAsset.bulkCreate(
      payload.appendAssets
        .filter((asset) => asset?.url)
        .map((asset) => ({
          submissionId: submission.id,
          label: asset.label ?? asset.url,
          url: asset.url,
          previewUrl: asset.previewUrl ?? null,
          sizeBytes: asset.sizeBytes ?? null,
          metadata: asset.metadata ?? {},
        })),
    );
  }

  return submission.reload({ include: [{ model: GigSubmissionAsset, as: 'assets' }] });
}

export async function postGigChatMessage(ownerId, orderId, payload) {
  await ensureInitialized();
  const order = await GigOrder.findByPk(orderId);
  assertOwnership(order, ownerId, 'Gig order not found');

  if (!payload.body || !payload.body.trim()) {
    throw new ValidationError('Message body is required.');
  }

  const sentAt = ensureDate(payload.sentAt ?? new Date(), { label: 'Sent at' }) ?? new Date();
  const attachments = Array.isArray(payload.attachments) ? payload.attachments : payload.attachments ? [payload.attachments] : [];

  return GigChatMessage.create({
    orderId: order.id,
    authorId: payload.authorId ?? ownerId,
    authorName: payload.authorName ?? 'Workspace member',
    authorRole: payload.authorRole ?? null,
    body: payload.body.trim(),
    attachments: attachments.length ? attachments : null,
    sentAt,
    pinned: Boolean(payload.pinned),
    visibility: payload.visibility ?? 'internal',
  });
}

export async function updateGigOrder(ownerId, orderId, payload) {
  await ensureInitialized();
  const order = await GigOrder.findByPk(orderId, {
    include: [
      { model: GigOrderRequirement, as: 'requirements' },
      { model: GigOrderRevision, as: 'revisions' },
      { model: GigVendorScorecard, as: 'scorecard' },
    ],
  });
  assertOwnership(order, ownerId, 'Gig order not found');

  if (payload.status && !GIG_ORDER_STATUSES.includes(payload.status)) {
    throw new ValidationError('Invalid gig order status provided.');
  }
  if (payload.progressPercent != null) {
    const progress = ensureNumber(payload.progressPercent, { label: 'Progress percent', allowNegative: false });
    if (progress > 100) {
      throw new ValidationError('Progress percent cannot exceed 100%.');
    }
  }
  const dueAt = ensureDate(payload.dueAt, { label: 'Delivery due date' });

  const currency = payload.currency ?? order.currency;
  let nextMetadata = order.metadata ?? {};
  if (
    payload.classes ||
    payload.gigClasses ||
    payload.addons ||
    payload.gigAddons ||
    payload.tags ||
    payload.gigTags ||
    payload.media ||
    payload.gigMedia ||
    payload.faqs ||
    payload.gigFaqs
  ) {
    nextMetadata = buildGigMetadata(
      {
        ...payload,
        metadata: { ...order.metadata, ...(payload.metadata ?? {}) },
        classes: payload.classes ?? payload.gigClasses ?? order.metadata?.classes ?? [],
        addons: payload.addons ?? payload.gigAddons ?? order.metadata?.addons ?? [],
        tags: payload.tags ?? payload.gigTags ?? order.metadata?.tags ?? [],
        media: payload.media ?? payload.gigMedia ?? order.metadata?.media ?? [],
        faqs: payload.faqs ?? payload.gigFaqs ?? order.metadata?.faqs ?? [],
      },
      currency,
    );
  } else if (payload.metadata) {
    nextMetadata = { ...order.metadata, ...payload.metadata };
  }

  await order.update({
    status: payload.status ?? order.status,
    progressPercent:
      payload.progressPercent != null ? Number(payload.progressPercent) : order.progressPercent,
    dueAt: dueAt ?? order.dueAt,
    metadata: nextMetadata,
  });

  if (Array.isArray(payload.newRevisions)) {
    await GigOrderRevision.bulkCreate(
      payload.newRevisions.map((revision) => ({
        orderId: order.id,
        roundNumber: revision.roundNumber ?? (order.revisions?.length ?? 0) + 1,
        status: revision.status ?? 'requested',
        requestedAt: revision.requestedAt ?? new Date(),
        dueAt: revision.dueAt ?? null,
        submittedAt: revision.submittedAt ?? null,
        approvedAt: revision.approvedAt ?? null,
        summary: revision.summary ?? null,
      })),
    );
  }

  if (payload.scorecard) {
    if (order.scorecard) {
      await order.scorecard.update({
        qualityScore: payload.scorecard.qualityScore ?? order.scorecard.qualityScore,
        communicationScore: payload.scorecard.communicationScore ?? order.scorecard.communicationScore,
        reliabilityScore: payload.scorecard.reliabilityScore ?? order.scorecard.reliabilityScore,
        overallScore: payload.scorecard.overallScore ?? order.scorecard.overallScore,
        notes: payload.scorecard.notes ?? order.scorecard.notes,
      });
    } else {
      await GigVendorScorecard.create({
        orderId: order.id,
        qualityScore: payload.scorecard.qualityScore ?? null,
        communicationScore: payload.scorecard.communicationScore ?? null,
        reliabilityScore: payload.scorecard.reliabilityScore ?? null,
        overallScore: payload.scorecard.overallScore ?? null,
        notes: payload.scorecard.notes ?? null,
      });
    }
  }

  await order.reload();
  return sanitizeGigOrder(order);
}

export async function getGigOrderDetail(ownerId, orderId, { messageLimit = 50 } = {}) {
  await ensureInitialized();
  const order = await GigOrder.findByPk(orderId, {
    include: [
      { model: GigOrderRequirement, as: 'requirements', separate: true, order: [['createdAt', 'ASC']] },
      { model: GigOrderRevision, as: 'revisions', separate: true, order: [['roundNumber', 'ASC']] },
      { model: GigVendorScorecard, as: 'scorecard' },
      {
        model: GigTimelineEvent,
        as: 'timeline',
        separate: true,
        order: [
          ['occurredAt', 'DESC'],
          ['createdAt', 'DESC'],
        ],
        limit: 120,
      },
      {
        model: GigSubmission,
        as: 'submissions',
        separate: true,
        order: [
          ['submittedAt', 'DESC'],
          ['createdAt', 'DESC'],
        ],
        limit: 120,
      },
      {
        model: GigChatMessage,
        as: 'messages',
        separate: true,
        order: [
          ['sentAt', 'DESC'],
          ['createdAt', 'DESC'],
        ],
        limit: Number.isFinite(messageLimit) && messageLimit > 0 ? Math.min(messageLimit, 200) : 50,
      },
    ],
  });
  assertOwnership(order, ownerId, 'Gig order not found');
  return sanitizeGigOrder(order);
}

export async function createGigTimelineEvent(ownerId, orderId, payload, { actorId } = {}) {
  await ensureInitialized();
  const order = await GigOrder.findByPk(orderId);
  assertOwnership(order, ownerId, 'Gig order not found');

  const title = typeof payload.title === 'string' ? payload.title.trim() : '';
  if (!title) {
    throw new ValidationError('Timeline events must include a title.');
  }
  const eventType = typeof payload.eventType === 'string' ? payload.eventType.trim().toLowerCase() : '';
  if (!GIG_TIMELINE_EVENT_TYPES.includes(eventType)) {
    throw new ValidationError('Choose a valid event type for the timeline entry.');
  }
  const visibility = typeof payload.visibility === 'string' ? payload.visibility.trim().toLowerCase() : 'internal';
  if (!GIG_TIMELINE_VISIBILITIES.includes(visibility)) {
    throw new ValidationError('Timeline visibility must be internal, client, or vendor.');
  }
  const occurredAt = ensureDate(payload.occurredAt ?? new Date(), { label: 'Event time' }) ?? new Date();

  const event = await GigTimelineEvent.create({
    orderId: order.id,
    eventType,
    title,
    summary: typeof payload.summary === 'string' ? payload.summary.trim() || null : null,
    createdById: actorId ?? ownerId,
    visibility,
    occurredAt,
    metadata: payload.metadata ?? {},
  });

  return sanitizeTimelineEvent(event);
}

export async function createGigSubmission(ownerId, orderId, payload, { actorId } = {}) {
  await ensureInitialized();
  const order = await GigOrder.findByPk(orderId);
  assertOwnership(order, ownerId, 'Gig order not found');

  const title = typeof payload.title === 'string' ? payload.title.trim() : '';
  if (!title) {
    throw new ValidationError('Provide a submission title so the team can reference it.');
  }
  const status = typeof payload.status === 'string' ? payload.status.trim().toLowerCase() : 'submitted';
  if (!GIG_SUBMISSION_STATUSES.includes(status)) {
    throw new ValidationError('Submission status is not recognised.');
  }

  const submission = await GigSubmission.create({
    orderId: order.id,
    title,
    description: typeof payload.description === 'string' ? payload.description.trim() || null : null,
    status,
    assetUrl: typeof payload.assetUrl === 'string' ? payload.assetUrl.trim() || null : null,
    assetType: typeof payload.assetType === 'string' ? payload.assetType.trim() || null : null,
    attachments: normalizeAttachments(payload.attachments),
    submittedAt: ensureDate(payload.submittedAt ?? new Date(), { label: 'Submission time' }) ?? new Date(),
    approvedAt:
      status === 'approved'
        ? ensureDate(payload.approvedAt ?? new Date(), { label: 'Approval time' }) ?? new Date()
        : ensureDate(payload.approvedAt, { label: 'Approval time' }),
    submittedById: actorId ?? ownerId,
    reviewedById: payload.reviewedById ?? null,
    metadata: payload.metadata ?? {},
  });

  return sanitizeSubmission(submission);
}

export async function updateGigSubmission(ownerId, orderId, submissionId, payload, { actorId } = {}) {
  await ensureInitialized();
  const submission = await GigSubmission.findByPk(submissionId);
  if (!submission || submission.orderId !== orderId) {
    throw new NotFoundError('Gig submission not found.');
  }
  const order = await GigOrder.findByPk(orderId);
  assertOwnership(order, ownerId, 'Gig order not found');

  const updates = {};
  if (payload.title != null) {
    const title = typeof payload.title === 'string' ? payload.title.trim() : '';
    if (!title) {
      throw new ValidationError('Submission title cannot be empty.');
    }
    updates.title = title;
  }
  if (payload.description != null) {
    updates.description = typeof payload.description === 'string' ? payload.description.trim() || null : null;
  }
  if (payload.status != null) {
    const status = typeof payload.status === 'string' ? payload.status.trim().toLowerCase() : '';
    if (!GIG_SUBMISSION_STATUSES.includes(status)) {
      throw new ValidationError('Submission status is not recognised.');
    }
    updates.status = status;
    if (status === 'approved') {
      updates.approvedAt = ensureDate(payload.approvedAt ?? new Date(), { label: 'Approval time' }) ?? new Date();
      updates.reviewedById = payload.reviewedById ?? actorId ?? ownerId;
    } else if (payload.approvedAt != null) {
      updates.approvedAt = ensureDate(payload.approvedAt, { label: 'Approval time' });
    }
  }
  if (payload.assetUrl != null) {
    updates.assetUrl = typeof payload.assetUrl === 'string' ? payload.assetUrl.trim() || null : null;
  }
  if (payload.assetType != null) {
    updates.assetType = typeof payload.assetType === 'string' ? payload.assetType.trim() || null : null;
  }
  if (payload.attachments != null) {
    updates.attachments = normalizeAttachments(payload.attachments);
  }
  if (payload.metadata != null) {
    updates.metadata = payload.metadata;
  }
  if (Object.keys(updates).length === 0) {
    return sanitizeSubmission(submission);
  }

  await submission.update(updates);
  return sanitizeSubmission(submission);
}

export async function postGigChatMessage(ownerId, orderId, payload, { actorId, actorRole } = {}) {
  await ensureInitialized();
  const order = await GigOrder.findByPk(orderId);
  assertOwnership(order, ownerId, 'Gig order not found');

  const body = typeof payload.body === 'string' ? payload.body.trim() : '';
  if (!body) {
    throw new ValidationError('Chat messages require content.');
  }
  const visibility = typeof payload.visibility === 'string' ? payload.visibility.trim().toLowerCase() : 'internal';
  if (!GIG_CHAT_VISIBILITIES.includes(visibility)) {
    throw new ValidationError('Chat visibility must be internal, client, or vendor.');
  }

  const message = await GigChatMessage.create({
    orderId: order.id,
    senderId: actorId ?? ownerId,
    senderRole:
      typeof payload.senderRole === 'string'
        ? payload.senderRole.trim().toLowerCase()
        : typeof actorRole === 'string'
        ? actorRole.trim().toLowerCase()
        : 'owner',
    body,
    attachments: normalizeAttachments(payload.attachments, { limit: 6 }),
    visibility,
    sentAt: ensureDate(payload.sentAt ?? new Date(), { label: 'Message time' }) ?? new Date(),
    metadata: payload.metadata ?? {},
  });

  return sanitizeChatMessage(message);
}

export async function acknowledgeGigChatMessage(ownerId, orderId, messageId, { actorId } = {}) {
  await ensureInitialized();
  const message = await GigChatMessage.findByPk(messageId);
  if (!message || message.orderId !== orderId) {
    throw new NotFoundError('Chat message not found.');
  }
  const order = await GigOrder.findByPk(orderId);
  assertOwnership(order, ownerId, 'Gig order not found');

  await message.update({
    acknowledgedAt: ensureDate(new Date(), { label: 'Acknowledged at' }) ?? new Date(),
    acknowledgedById: actorId ?? ownerId,
  });

  return sanitizeChatMessage(message);
}

export async function addGigOrderActivity(ownerId, orderId, payload, context = {}) {
  await ensureInitialized();
  const order = await GigOrder.findByPk(orderId);
  assertOwnership(order, ownerId, 'Gig order not found');

  const title = payload.title?.toString().trim();
  if (!title) {
    throw new ValidationError('Activity title is required.');
  }

  const activityType = payload.activityType?.toString().trim().toLowerCase() ?? 'note';
  if (!GIG_ORDER_ACTIVITY_TYPES.includes(activityType)) {
    throw new ValidationError('Invalid activity type provided.');
  }

  const occurredAt = ensureDate(payload.occurredAt ?? new Date(), { label: 'Occurred at' }) ?? new Date();

  return GigOrderActivity.create({
    orderId: order.id,
    freelancerId: order.freelancerId ?? null,
    actorId: context.actorId ?? ownerId,
    activityType,
    title,
    description: payload.description ?? null,
    occurredAt,
    metadata: {
      ...(payload.metadata ?? {}),
      actorRole: context.actorRole ?? null,
    },
  });
}

export async function createGigOrderMessage(ownerId, orderId, payload, context = {}) {
  await ensureInitialized();
  const order = await GigOrder.findByPk(orderId);
  assertOwnership(order, ownerId, 'Gig order not found');

  const body = payload.body?.toString().trim();
  if (!body) {
    throw new ValidationError('Message body is required.');
  }

  const postedAt = ensureDate(payload.postedAt ?? new Date(), { label: 'Posted at' }) ?? new Date();
  const attachments = prepareMessageAttachments(payload.attachments ?? payload.attachmentUrl);
  const authorName = payload.authorName?.toString().trim() || context.actorName || 'Workspace operator';
  const visibility = payload.visibility === 'shared' ? 'shared' : 'private';

  const message = await GigOrderMessage.create({
    orderId: order.id,
    authorId: context.actorId ?? ownerId,
    authorName,
    roleLabel: payload.roleLabel ?? context.actorRole ?? null,
    body,
    attachments,
    visibility,
    postedAt,
  });

  await GigOrderActivity.create({
    orderId: order.id,
    freelancerId: order.freelancerId ?? null,
    actorId: context.actorId ?? ownerId,
    activityType: 'communication',
    title: 'Message posted',
    description: body.slice(0, 160),
    occurredAt: postedAt,
    metadata: { source: 'gig_chat', messageId: message.id },
  });

  return message;
}

export async function createGigOrderEscrowCheckpoint(ownerId, orderId, payload, context = {}) {
  await ensureInitialized();
  const order = await GigOrder.findByPk(orderId);
  assertOwnership(order, ownerId, 'Gig order not found');

  const label = payload.label?.toString().trim();
  if (!label) {
    throw new ValidationError('Escrow checkpoint label is required.');
  }

  const amount = ensureNumber(payload.amount, { label: 'Escrow amount', allowNegative: false, allowZero: false });
  const currency = payload.currency?.toString().trim().toUpperCase() || order.currency || 'USD';
  const status = payload.status?.toString().trim().toLowerCase() || 'funded';
  if (!GIG_ESCROW_STATUSES.includes(status)) {
    throw new ValidationError('Invalid escrow status provided.');
  }

  let releasedAt = null;
  if (payload.releasedAt) {
    releasedAt = ensureDate(payload.releasedAt, { label: 'Released at' });
  }

  return GigOrderEscrowCheckpoint.create({
    orderId: order.id,
    label,
    amount,
    currency,
    status,
    approvalRequirement: payload.approvalRequirement ?? null,
    csatThreshold:
      payload.csatThreshold != null
        ? ensureNumber(payload.csatThreshold, { label: 'CSAT threshold', allowNegative: false })
        : null,
    releasedAt,
    releasedById: releasedAt ? context.actorId ?? ownerId : null,
    payoutReference: payload.payoutReference ?? null,
    notes: payload.notes ?? null,
  });
}

export async function updateGigOrderEscrowCheckpoint(ownerId, checkpointId, payload, context = {}) {
  await ensureInitialized();
  const checkpoint = await GigOrderEscrowCheckpoint.findByPk(checkpointId, {
    include: [{ model: GigOrder, as: 'order' }],
  });
  if (!checkpoint || !checkpoint.order) {
    throw new NotFoundError('Escrow checkpoint not found.');
  }
  assertOwnership(checkpoint.order, ownerId, 'Escrow checkpoint not found.');

  const updates = {};
  if (payload.label != null) {
    const label = payload.label.toString().trim();
    if (!label) {
      throw new ValidationError('Escrow label cannot be empty.');
    }
    updates.label = label;
  }

  if (payload.amount != null) {
    updates.amount = ensureNumber(payload.amount, { label: 'Escrow amount', allowNegative: false, allowZero: false });
  }

  if (payload.currency != null) {
    updates.currency = payload.currency.toString().trim().toUpperCase();
  }

  if (payload.status != null) {
    const status = payload.status.toString().trim().toLowerCase();
    if (!GIG_ESCROW_STATUSES.includes(status)) {
      throw new ValidationError('Invalid escrow status provided.');
    }
    updates.status = status;
    if (status === 'released' || payload.releasedAt) {
      updates.releasedAt = ensureDate(payload.releasedAt ?? new Date(), { label: 'Released at' });
      updates.releasedById = context.actorId ?? ownerId;
    }
    if (status !== 'released' && payload.releasedAt === null) {
      updates.releasedAt = null;
      updates.releasedById = null;
    }
  }

  if (payload.approvalRequirement != null) {
    updates.approvalRequirement = payload.approvalRequirement || null;
  }

  if (payload.notes != null) {
    updates.notes = payload.notes || null;
  }

  if (payload.payoutReference != null) {
    updates.payoutReference = payload.payoutReference || null;
  }

  if (payload.csatThreshold != null) {
    updates.csatThreshold = ensureNumber(payload.csatThreshold, {
      label: 'CSAT threshold',
      allowNegative: false,
    });
  }

  await checkpoint.update(updates);
  return checkpoint.reload();
}

export default {
  getProjectGigManagementOverview,
  createProject,
  updateProject,
  addProjectAsset,
  updateProjectAsset,
  deleteProjectAsset,
  updateProjectWorkspace,
  archiveProject,
  restoreProject,
  createProjectMilestone,
  updateProjectMilestone,
  deleteProjectMilestone,
  createProjectCollaborator,
  updateProjectCollaborator,
  deleteProjectCollaborator,
  createGigOrder,
  addGigTimelineEvent,
  updateGigTimelineEvent,
  addGigSubmission,
  updateGigSubmission,
  postGigChatMessage,
  updateGigOrder,
<<<<<<< HEAD
  addGigOrderActivity,
  createGigOrderMessage,
  createGigOrderEscrowCheckpoint,
  updateGigOrderEscrowCheckpoint,
=======
  getGigOrderDetail,
  createGigTimelineEvent,
  createGigSubmission,
  updateGigSubmission,
  postGigChatMessage,
  acknowledgeGigChatMessage,
>>>>>>> 6288534d
};<|MERGE_RESOLUTION|>--- conflicted
+++ resolved
@@ -12,16 +12,13 @@
   GigOrderRequirement,
   GigOrderRevision,
   GigVendorScorecard,
-<<<<<<< HEAD
   GigOrderEscrowCheckpoint,
   GigOrderActivity,
   GigOrderMessage,
-=======
   GigTimelineEvent,
   GigSubmission,
   GigSubmissionAsset,
   GigChatMessage,
->>>>>>> 6288534d
   StoryBlock,
   BrandAsset,
   GigTimelineEvent,
@@ -31,16 +28,13 @@
   PROJECT_RISK_LEVELS,
   PROJECT_COLLABORATOR_STATUSES,
   GIG_ORDER_STATUSES,
-<<<<<<< HEAD
   GIG_ESCROW_STATUSES,
-=======
   GIG_TIMELINE_EVENT_TYPES,
   GIG_TIMELINE_EVENT_STATUSES,
   GIG_SUBMISSION_STATUSES,
   GIG_TIMELINE_VISIBILITIES,
   GIG_SUBMISSION_STATUSES,
   GIG_CHAT_VISIBILITIES,
->>>>>>> 6288534d
   syncProjectGigManagementModels,
 } from '../models/projectGigManagementModels.js';
 import { GIG_ORDER_ACTIVITY_TYPES } from '../models/constants/index.js';
@@ -298,7 +292,6 @@
   return { achievements, quickExports, prompts };
 }
 
-<<<<<<< HEAD
 function toPlain(instance) {
   if (!instance) {
     return null;
@@ -320,7 +313,6 @@
   return {
     ...requirement,
     dueAt: requirement.dueAt ? new Date(requirement.dueAt).toISOString() : null,
-=======
 function parseTagList(value) {
   if (!value) {
     return [];
@@ -422,12 +414,10 @@
     notes: requirement.notes,
     createdAt: requirement.createdAt,
     updatedAt: requirement.updatedAt,
->>>>>>> 6288534d
   };
 }
 
 function sanitizeRevision(revisionInstance) {
-<<<<<<< HEAD
   const revision = toPlain(revisionInstance) ?? {};
   return {
     ...revision,
@@ -435,7 +425,6 @@
     dueAt: revision.dueAt ? new Date(revision.dueAt).toISOString() : null,
     submittedAt: revision.submittedAt ? new Date(revision.submittedAt).toISOString() : null,
     approvedAt: revision.approvedAt ? new Date(revision.approvedAt).toISOString() : null,
-=======
   if (!revisionInstance) {
     return null;
   }
@@ -451,12 +440,10 @@
     summary: revision.summary,
     createdAt: revision.createdAt,
     updatedAt: revision.updatedAt,
->>>>>>> 6288534d
   };
 }
 
 function sanitizeScorecard(scorecardInstance) {
-<<<<<<< HEAD
   const scorecard = toPlain(scorecardInstance);
   if (!scorecard) {
     return null;
@@ -710,7 +697,6 @@
       messages,
       escrowCheckpoints: checkpoints,
     }),
-=======
   if (!scorecardInstance) {
     return null;
   }
@@ -1100,7 +1086,6 @@
     tags,
     media,
     faqs,
->>>>>>> 6288534d
   };
 }
 
@@ -1365,7 +1350,6 @@
       { model: GigOrderRevision, as: 'revisions', separate: true, order: [['roundNumber', 'ASC']] },
       { model: GigVendorScorecard, as: 'scorecard' },
       {
-<<<<<<< HEAD
         model: GigOrderEscrowCheckpoint,
         as: 'escrowCheckpoints',
         separate: true,
@@ -1383,7 +1367,6 @@
         separate: true,
         limit: 25,
         order: [['postedAt', 'DESC']],
-=======
         model: GigTimelineEvent,
         as: 'timelineEvents',
         separate: true,
@@ -1408,7 +1391,6 @@
         separate: true,
         order: [['sentAt', 'DESC']],
         limit: 100,
->>>>>>> 6288534d
       },
     ],
     order: [['createdAt', 'DESC']],
@@ -1417,7 +1399,6 @@
   const storyBlocks = await StoryBlock.findAll({ where: { ownerId }, order: [['createdAt', 'DESC']] });
   const brandAssets = await BrandAsset.findAll({ where: { ownerId }, order: [['createdAt', 'DESC']] });
 
-<<<<<<< HEAD
   const orders = orderRecords.map((order) => sanitizeGigOrder(order));
 
   const summary = {
@@ -1425,7 +1406,6 @@
     activeProjects: projects.filter((project) => project.status !== 'completed').length,
     budgetInPlay: projects.reduce((acc, project) => acc + normalizeNumber(project.budgetAllocated), 0),
     gigsInDelivery: orders.filter((order) => !order.isClosed).length,
-=======
   const sanitizedProjects = projects.map((project) => sanitizeProject(project));
   const openProjects = sanitizedProjects.filter((project) => {
     const status = project.lifecycle?.workspaceStatus ?? project.status ?? 'planning';
@@ -1446,7 +1426,6 @@
       0,
     ),
     gigsInDelivery: orders.filter((order) => !['completed', 'cancelled'].includes(order.status)).length,
->>>>>>> 6288534d
     templatesAvailable: templates.length,
     assetsSecured: brandAssets.length,
   };
@@ -3068,17 +3047,14 @@
   updateGigSubmission,
   postGigChatMessage,
   updateGigOrder,
-<<<<<<< HEAD
   addGigOrderActivity,
   createGigOrderMessage,
   createGigOrderEscrowCheckpoint,
   updateGigOrderEscrowCheckpoint,
-=======
   getGigOrderDetail,
   createGigTimelineEvent,
   createGigSubmission,
   updateGigSubmission,
   postGigChatMessage,
   acknowledgeGigChatMessage,
->>>>>>> 6288534d
 };