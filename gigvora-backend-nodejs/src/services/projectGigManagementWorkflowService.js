import {
  projectGigManagementSequelize,
  Project,
  ProjectWorkspace,
  ProjectMilestone,
  ProjectCollaborator,
  ProjectIntegration,
  ProjectRetrospective,
  ProjectAsset,
  ProjectTemplate,
  GigOrder,
  GigOrderRequirement,
  GigOrderRevision,
  GigVendorScorecard,
  GigTimelineEvent,
  GigSubmission,
  GigSubmissionAsset,
  GigChatMessage,
  StoryBlock,
  BrandAsset,
  GigTimelineEvent,
  GigSubmission,
  GigChatMessage,
  PROJECT_STATUSES,
  PROJECT_RISK_LEVELS,
  GIG_ORDER_STATUSES,
  GIG_TIMELINE_EVENT_TYPES,
<<<<<<< HEAD
  GIG_TIMELINE_EVENT_STATUSES,
  GIG_SUBMISSION_STATUSES,
=======
  GIG_TIMELINE_VISIBILITIES,
  GIG_SUBMISSION_STATUSES,
  GIG_CHAT_VISIBILITIES,
>>>>>>> ddc5ecd2
  syncProjectGigManagementModels,
} from '../models/projectGigManagementModels.js';
import { ValidationError, NotFoundError } from '../utils/errors.js';

function normalizeNumber(value, fallback = 0) {
  if (value == null) return fallback;
  const parsed = Number(value);
  return Number.isFinite(parsed) ? parsed : fallback;
}

function ensureNumber(value, { label, allowNegative = false, allowZero = true } = {}) {
  const parsed = Number(value);
  if (!Number.isFinite(parsed)) {
    throw new ValidationError(`${label ?? 'Value'} must be a valid number.`);
  }
  if (!allowNegative && parsed < 0) {
    throw new ValidationError(`${label ?? 'Value'} cannot be negative.`);
  }
  if (!allowZero && parsed === 0) {
    throw new ValidationError(`${label ?? 'Value'} must be greater than zero.`);
  }
  return parsed;
}

function ensureDate(value, { label } = {}) {
  if (value == null) {
    return null;
  }
  const date = new Date(value);
  if (Number.isNaN(date.getTime())) {
    throw new ValidationError(`${label ?? 'Date'} is not valid.`);
  }
  return date;
}

function computeBudgetSnapshot(project) {
  const allocated = normalizeNumber(project.budgetAllocated);
  const spent = normalizeNumber(project.budgetSpent);
  const remaining = Math.max(allocated - spent, 0);
  const burnRate = allocated === 0 ? 0 : (spent / allocated) * 100;
  return {
    currency: project.budgetCurrency,
    allocated,
    spent,
    remaining,
    burnRatePercent: burnRate,
  };
}

function summarizeAssets(assets = []) {
  const total = assets.length;
  const restricted = assets.filter((asset) => asset.permissionLevel !== 'public').length;
  const watermarkedCount = assets.filter((asset) => asset.watermarkEnabled).length;
  const watermarkCoverage = total === 0 ? 0 : (watermarkedCount / total) * 100;
  const storageBytes = assets.reduce((acc, asset) => acc + normalizeNumber(asset.sizeBytes), 0);
  return {
    total,
    restricted,
    watermarked: watermarkedCount,
    watermarkCoverage,
    storageBytes,
    totalSizeBytes: storageBytes,
  };
}

function buildBoardLanes(projects) {
  const lanes = PROJECT_STATUSES.map((status) => ({
    status,
    label: status.replace(/_/g, ' '),
    projects: [],
  }));
  const laneMap = new Map(lanes.map((lane) => [lane.status, lane]));

  projects.forEach((project) => {
    const laneKey = project.workspace?.status ?? project.status ?? 'planning';
    const lane = laneMap.get(laneKey) ?? laneMap.get('planning');
    lane.projects.push({
      id: project.id,
      title: project.title,
      progress: normalizeNumber(project.workspace?.progressPercent),
      riskLevel: project.workspace?.riskLevel ?? 'low',
      dueAt: project.workspace?.nextMilestoneDueAt ?? project.dueDate ?? null,
    });
  });

  return lanes;
}

function buildBoardMetrics(projects) {
  if (projects.length === 0) {
    return {
      averageProgress: 0,
      activeProjects: 0,
      atRisk: 0,
      completed: 0,
    };
  }
  const averageProgress =
    projects.reduce((total, project) => total + normalizeNumber(project.workspace?.progressPercent), 0) /
    projects.length;
  const atRisk = projects.filter((project) => project.workspace?.riskLevel === 'high').length;
  const completed = projects.filter((project) => project.workspace?.status === 'completed').length;
  const activeProjects = projects.length - completed;
  return { averageProgress, atRisk, completed, activeProjects };
}

function buildVendorStats(orders) {
  if (orders.length === 0) {
    return {
      totalOrders: 0,
      active: 0,
      completed: 0,
      averageProgress: 0,
      averages: { overall: null, quality: null, communication: null, reliability: null },
    };
  }
  const active = orders.filter((order) => !['completed', 'cancelled'].includes(order.status)).length;
  const completed = orders.filter((order) => order.status === 'completed').length;
  const averageProgress =
    orders.reduce((total, order) => total + normalizeNumber(order.progressPercent), 0) / orders.length;

  const aggregate = orders.reduce(
    (acc, order) => {
      const scorecard = order.scorecard ?? {};
      ['overall', 'quality', 'communication', 'reliability'].forEach((key) => {
        const value = normalizeNumber(scorecard[`${key}Score`], null);
        if (value != null) {
          acc[key].sum += value;
          acc[key].count += 1;
        }
      });
      return acc;
    },
    {
      overall: { sum: 0, count: 0 },
      quality: { sum: 0, count: 0 },
      communication: { sum: 0, count: 0 },
      reliability: { sum: 0, count: 0 },
    },
  );

  const averages = Object.fromEntries(
    Object.entries(aggregate).map(([key, { sum, count }]) => [key, count === 0 ? null : sum / count]),
  );

  return { totalOrders: orders.length, active, completed, averageProgress, averages };
}

function buildGigReminders(orders) {
  const now = Date.now();
  return orders
    .flatMap((order) => {
      const reminders = [];
      if (order.dueAt) {
        reminders.push({
          orderId: order.id,
          orderNumber: order.orderNumber,
          type: 'delivery_due',
          dueAt: order.dueAt,
          overdue: new Date(order.dueAt).getTime() < now,
        });
      }
      order.requirements?.forEach((requirement) => {
        reminders.push({
          orderId: order.id,
          orderNumber: order.orderNumber,
          type: 'requirement',
          title: requirement.title,
          dueAt: requirement.dueAt,
          status: requirement.status,
        });
      });
      order.timelineEvents?.forEach((event) => {
        if (['completed', 'cancelled'].includes(event.status)) {
          return;
        }
        reminders.push({
          orderId: order.id,
          orderNumber: order.orderNumber,
          type: 'timeline',
          title: event.title,
          dueAt: event.scheduledAt,
          status: event.status,
          overdue: event.scheduledAt ? new Date(event.scheduledAt).getTime() < now : false,
        });
      });
      return reminders;
    })
    .sort((a, b) => new Date(a.dueAt || 0).getTime() - new Date(b.dueAt || 0).getTime());
}

function buildStorytelling(projects, orders, storyBlocks) {
  const achievements = [];

  projects.forEach((project) => {
    const progress = normalizeNumber(project.workspace?.progressPercent);
    if (progress >= 70) {
      achievements.push({
        id: `project-${project.id}`,
        type: 'project',
        title: project.title,
        bullet: `Advanced ${progress.toFixed(0)}% with ${project.collaborators.length} collaborators.`,
        metrics: {
          progressPercent: progress,
          csat: project.workspace?.metrics?.csat ?? null,
        },
        deliveredAt: project.workspace?.nextMilestoneDueAt ?? project.updatedAt ?? null,
        recommendedChannel: 'portfolio',
      });
    }
  });

  orders.forEach((order) => {
    if (order.status === 'completed') {
      achievements.push({
        id: `order-${order.id}`,
        type: 'gig',
        title: order.serviceName,
        bullet: `Delivered ${order.serviceName} with ${order.vendorName} and captured ${order.currency} ${order.amount}.`,
        metrics: {
          progressPercent: normalizeNumber(order.progressPercent),
          csat: order.scorecard?.overallScore ?? null,
        },
        deliveredAt: order.dueAt ?? order.completedAt ?? order.updatedAt ?? null,
        recommendedChannel: 'client_update',
      });
    }
  });

  storyBlocks.forEach((block) => {
    achievements.push({
      id: `story-${block.id}`,
      type: 'story_block',
      title: block.title,
      bullet: block.outcome,
      metrics: block.metrics ?? {},
      deliveredAt: block.lastUsedAt ?? block.createdAt ?? null,
      recommendedChannel: block.metadata?.recommendedChannel ?? 'linkedin',
    });
  });

  const quickExports = {
    resumeBullets: achievements.slice(0, 3).map((achievement) => `• ${achievement.bullet}`),
    linkedinPosts: achievements.slice(0, 2).map((achievement) => `Celebrated ${achievement.title}`),
    coverLetters: achievements.map((achievement) => `${achievement.title} — ${achievement.bullet}`),
  };

  const prompts = achievements.map((achievement, index) => ({
    id: `prompt-${achievement.id ?? index}`,
    title: achievement.title,
    prompt: `How would you expand on ${achievement.title} to highlight measurable impact and collaborators?`,
  }));

  return { achievements, quickExports, prompts };
}

function sanitizeRequirement(requirementInstance) {
  if (!requirementInstance) {
    return null;
  }
  const requirement = requirementInstance.get ? requirementInstance.get({ plain: true }) : requirementInstance;
  return {
    id: requirement.id,
    title: requirement.title,
    status: requirement.status,
    dueAt: requirement.dueAt,
    notes: requirement.notes,
    createdAt: requirement.createdAt,
    updatedAt: requirement.updatedAt,
  };
}

function sanitizeRevision(revisionInstance) {
  if (!revisionInstance) {
    return null;
  }
  const revision = revisionInstance.get ? revisionInstance.get({ plain: true }) : revisionInstance;
  return {
    id: revision.id,
    roundNumber: revision.roundNumber,
    status: revision.status,
    requestedAt: revision.requestedAt,
    dueAt: revision.dueAt,
    submittedAt: revision.submittedAt,
    approvedAt: revision.approvedAt,
    summary: revision.summary,
    createdAt: revision.createdAt,
    updatedAt: revision.updatedAt,
  };
}

function sanitizeScorecard(scorecardInstance) {
  if (!scorecardInstance) {
    return null;
  }
  const scorecard = scorecardInstance.get ? scorecardInstance.get({ plain: true }) : scorecardInstance;
  return {
    id: scorecard.id,
    qualityScore: scorecard.qualityScore != null ? Number(scorecard.qualityScore) : null,
    communicationScore: scorecard.communicationScore != null ? Number(scorecard.communicationScore) : null,
    reliabilityScore: scorecard.reliabilityScore != null ? Number(scorecard.reliabilityScore) : null,
    overallScore: scorecard.overallScore != null ? Number(scorecard.overallScore) : null,
    notes: scorecard.notes,
    createdAt: scorecard.createdAt,
    updatedAt: scorecard.updatedAt,
  };
}

function sanitizeTimelineEvent(eventInstance) {
  if (!eventInstance) {
    return null;
  }
  const event = eventInstance.get ? eventInstance.get({ plain: true }) : eventInstance;
  return {
    id: event.id,
    orderId: event.orderId,
    eventType: event.eventType,
    title: event.title,
    summary: event.summary,
    createdById: event.createdById,
    visibility: event.visibility,
    occurredAt: event.occurredAt,
    metadata: event.metadata ?? {},
    createdAt: event.createdAt,
    updatedAt: event.updatedAt,
  };
}

function sanitizeSubmission(submissionInstance) {
  if (!submissionInstance) {
    return null;
  }
  const submission = submissionInstance.get ? submissionInstance.get({ plain: true }) : submissionInstance;
  return {
    id: submission.id,
    orderId: submission.orderId,
    title: submission.title,
    description: submission.description,
    status: submission.status,
    assetUrl: submission.assetUrl,
    assetType: submission.assetType,
    attachments: submission.attachments ?? [],
    submittedAt: submission.submittedAt,
    approvedAt: submission.approvedAt,
    submittedById: submission.submittedById,
    reviewedById: submission.reviewedById,
    metadata: submission.metadata ?? {},
    createdAt: submission.createdAt,
    updatedAt: submission.updatedAt,
  };
}

function sanitizeChatMessage(messageInstance) {
  if (!messageInstance) {
    return null;
  }
  const message = messageInstance.get ? messageInstance.get({ plain: true }) : messageInstance;
  return {
    id: message.id,
    orderId: message.orderId,
    senderId: message.senderId,
    senderRole: message.senderRole,
    body: message.body,
    attachments: message.attachments ?? [],
    visibility: message.visibility,
    sentAt: message.sentAt,
    acknowledgedAt: message.acknowledgedAt,
    acknowledgedById: message.acknowledgedById,
    metadata: message.metadata ?? {},
    createdAt: message.createdAt,
    updatedAt: message.updatedAt,
  };
}

function sanitizeGigOrder(orderInstance, { includeAssociations = true } = {}) {
  if (!orderInstance) {
    return null;
  }
  const order = orderInstance.get ? orderInstance.get({ plain: true }) : orderInstance;
  const sanitizedMetadata = sanitizeGigMetadata(order.metadata ?? {});
  const base = {
    id: order.id,
    ownerId: order.ownerId,
    orderNumber: order.orderNumber,
    vendorName: order.vendorName,
    serviceName: order.serviceName,
    status: order.status,
    progressPercent: order.progressPercent != null ? Number(order.progressPercent) : 0,
    amount: order.amount != null ? Number(order.amount) : 0,
    currency: order.currency,
    kickoffAt: order.kickoffAt,
    dueAt: order.dueAt,
    metadata: sanitizedMetadata,
    classes: sanitizedMetadata.classes ?? [],
    addons: sanitizedMetadata.addons ?? [],
    tags: sanitizedMetadata.tags ?? [],
    media: sanitizedMetadata.media ?? [],
    faqs: sanitizedMetadata.faqs ?? [],
    createdAt: order.createdAt,
    updatedAt: order.updatedAt,
  };

  if (!includeAssociations) {
    return base;
  }

  return {
    ...base,
    requirements: Array.isArray(order.requirements)
      ? order.requirements.map((requirement) => sanitizeRequirement(requirement)).filter(Boolean)
      : [],
    revisions: Array.isArray(order.revisions)
      ? order.revisions.map((revision) => sanitizeRevision(revision)).filter(Boolean)
      : [],
    scorecard: order.scorecard ? sanitizeScorecard(order.scorecard) : null,
    timeline: Array.isArray(order.timeline)
      ? order.timeline.map((event) => sanitizeTimelineEvent(event)).filter(Boolean)
      : [],
    submissions: Array.isArray(order.submissions)
      ? order.submissions.map((submission) => sanitizeSubmission(submission)).filter(Boolean)
      : [],
    messages: Array.isArray(order.messages)
      ? order.messages.map((message) => sanitizeChatMessage(message)).filter(Boolean)
      : [],
  };
}

function normalizeAttachments(rawAttachments, { limit = 10 } = {}) {
  if (!Array.isArray(rawAttachments)) {
    return [];
  }
  return rawAttachments
    .map((item) => {
      if (!item) {
        return null;
      }
      const url = typeof item.url === 'string' ? item.url.trim() : null;
      if (!url) {
        return null;
      }
      const label = typeof item.label === 'string' ? item.label.trim() : null;
      const type = typeof item.type === 'string' ? item.type.trim() : null;
      return { url, label, type };
    })
    .filter(Boolean)
    .slice(0, limit);
}

function cleanString(value, { maxLength = 240 } = {}) {
  if (typeof value !== 'string') {
    return null;
  }
  const trimmed = value.trim();
  if (!trimmed) {
    return null;
  }
  return trimmed.slice(0, maxLength);
}

function normalizeGigTags(rawTags, { limit = 12 } = {}) {
  if (!Array.isArray(rawTags)) {
    return [];
  }
  const tags = rawTags
    .map((tag) => cleanString(tag, { maxLength: 40 }))
    .filter(Boolean)
    .filter((tag, index, arr) => arr.indexOf(tag) === index)
    .slice(0, limit);
  return tags;
}

function normalizeGigClasses(rawClasses, { currency = 'USD' } = {}) {
  if (!Array.isArray(rawClasses)) {
    return [];
  }

  const classes = rawClasses
    .map((item, index) => {
      if (!item) {
        return null;
      }
      const name = cleanString(item.name, { maxLength: 80 }) ?? `Class ${index + 1}`;
      const summary = cleanString(item.summary, { maxLength: 260 });
      const priceAmount = ensureNumber(item.priceAmount ?? 0, {
        label: 'Gig class price',
        allowNegative: false,
      });
      if (priceAmount <= 0) {
        throw new ValidationError('Gig class price must be greater than zero.');
      }
      const deliveryDays = item.deliveryDays != null ? ensureNumber(item.deliveryDays, {
        label: 'Gig class delivery days',
        allowNegative: false,
        allowZero: false,
      }) : null;
      const inclusions = Array.isArray(item.inclusions)
        ? item.inclusions
            .map((inclusion) => cleanString(inclusion, { maxLength: 120 }))
            .filter(Boolean)
            .slice(0, 8)
        : [];

      return {
        key: cleanString(item.key, { maxLength: 60 }) ?? `class-${index + 1}`,
        name,
        summary,
        priceAmount,
        priceCurrency: item.priceCurrency ? cleanString(item.priceCurrency, { maxLength: 6 }) ?? currency : currency,
        deliveryDays,
        inclusions,
      };
    })
    .filter(Boolean)
    .slice(0, 6);

  if (classes.length < 3) {
    throw new ValidationError('Provide at least three gig classes before publishing.');
  }

  return classes;
}

function normalizeGigAddons(rawAddons, { currency = 'USD' } = {}) {
  if (!Array.isArray(rawAddons)) {
    return [];
  }

  return rawAddons
    .map((addon, index) => {
      if (!addon) {
        return null;
      }
      const name = cleanString(addon.name, { maxLength: 120 });
      if (!name) {
        return null;
      }
      const priceAmount = ensureNumber(addon.priceAmount ?? 0, {
        label: 'Addon price',
        allowNegative: false,
      });
      if (priceAmount <= 0) {
        throw new ValidationError('Addon price must be greater than zero.');
      }
      const deliveryDays = addon.deliveryDays != null ? ensureNumber(addon.deliveryDays, {
        label: 'Addon delivery days',
        allowNegative: false,
        allowZero: false,
      }) : null;
      return {
        key: cleanString(addon.key, { maxLength: 60 }) ?? `addon-${index + 1}`,
        name,
        description: cleanString(addon.description, { maxLength: 260 }),
        priceAmount,
        priceCurrency: addon.priceCurrency ? cleanString(addon.priceCurrency, { maxLength: 6 }) ?? currency : currency,
        deliveryDays,
        isPopular: Boolean(addon.isPopular),
      };
    })
    .filter(Boolean)
    .slice(0, 10);
}

const ALLOWED_MEDIA_TYPES = new Set(['image', 'video']);

function normalizeGigMedia(rawMedia) {
  if (!Array.isArray(rawMedia)) {
    return [];
  }

  return rawMedia
    .map((item, index) => {
      if (!item) {
        return null;
      }
      const type = cleanString(item.type, { maxLength: 20 }) ?? 'image';
      if (!ALLOWED_MEDIA_TYPES.has(type)) {
        throw new ValidationError('Media type must be image or video.');
      }
      const url = cleanString(item.url, { maxLength: 500 });
      if (!url || !/^https?:\/\//i.test(url)) {
        throw new ValidationError('Media items require a valid URL.');
      }
      return {
        key: cleanString(item.key, { maxLength: 60 }) ?? `media-${index + 1}`,
        type,
        url,
        thumbnailUrl: cleanString(item.thumbnailUrl, { maxLength: 500 }) ?? null,
        caption: cleanString(item.caption, { maxLength: 140 }),
      };
    })
    .filter(Boolean)
    .slice(0, 12);
}

function normalizeGigFaqs(rawFaqs) {
  if (!Array.isArray(rawFaqs)) {
    return [];
  }

  return rawFaqs
    .map((item, index) => {
      if (!item) {
        return null;
      }
      const question = cleanString(item.question, { maxLength: 200 });
      const answer = cleanString(item.answer, { maxLength: 600 });
      if (!question || !answer) {
        return null;
      }
      return {
        key: cleanString(item.key, { maxLength: 60 }) ?? `faq-${index + 1}`,
        question,
        answer,
      };
    })
    .filter(Boolean)
    .slice(0, 12);
}

function buildGigMetadata(payload, currency) {
  const classes = normalizeGigClasses(payload.classes ?? payload.gigClasses ?? [], { currency });
  const addons = normalizeGigAddons(payload.addons ?? payload.gigAddons ?? [], { currency });
  const tags = normalizeGigTags(payload.tags ?? payload.gigTags ?? []);
  const media = normalizeGigMedia(payload.media ?? payload.gigMedia ?? []);
  const faqs = normalizeGigFaqs(payload.faqs ?? payload.gigFaqs ?? []);

  return {
    ...(payload.metadata ?? {}),
    currency,
    classes,
    addons,
    tags,
    media,
    faqs,
  };
}

function sanitizeGigMetadata(metadata = {}) {
  const currency = metadata.currency ?? 'USD';
  let classes = [];
  try {
    classes = normalizeGigClasses(metadata.classes ?? [], { currency });
  } catch (error) {
    classes = Array.isArray(metadata.classes) ? metadata.classes : [];
  }

  let addons = [];
  try {
    addons = normalizeGigAddons(metadata.addons ?? [], { currency });
  } catch (error) {
    addons = Array.isArray(metadata.addons) ? metadata.addons : [];
  }

  let tags = [];
  try {
    tags = normalizeGigTags(metadata.tags ?? []);
  } catch (error) {
    tags = Array.isArray(metadata.tags) ? metadata.tags : [];
  }

  let media = [];
  try {
    media = normalizeGigMedia(metadata.media ?? []);
  } catch (error) {
    media = Array.isArray(metadata.media) ? metadata.media : [];
  }

  let faqs = [];
  try {
    faqs = normalizeGigFaqs(metadata.faqs ?? []);
  } catch (error) {
    faqs = Array.isArray(metadata.faqs) ? metadata.faqs : [];
  }

  return {
    ...metadata,
    classes,
    addons,
    tags,
    media,
    faqs,
  };
}

function sanitizeProject(projectInstance) {
  const project = projectInstance.get({ plain: true });
  return {
    ...project,
    budget: computeBudgetSnapshot(project),
  };
}

function sanitizeTimelineEvent(eventInstance, order) {
  const event = eventInstance?.get ? eventInstance.get({ plain: true }) : { ...eventInstance };
  return {
    ...event,
    orderId: order.id,
    orderNumber: order.orderNumber,
    serviceName: order.serviceName,
  };
}

function sanitizeSubmission(submissionInstance, order) {
  const submission = submissionInstance?.get ? submissionInstance.get({ plain: true }) : { ...submissionInstance };
  submission.assets = (submission.assets ?? []).map((asset) => (asset?.get ? asset.get({ plain: true }) : asset));
  return {
    ...submission,
    orderId: order.id,
    orderNumber: order.orderNumber,
    serviceName: order.serviceName,
  };
}

function sanitizeChatMessage(messageInstance, order) {
  const message = messageInstance?.get ? messageInstance.get({ plain: true }) : { ...messageInstance };
  return {
    ...message,
    orderId: order.id,
    orderNumber: order.orderNumber,
    serviceName: order.serviceName,
  };
}

function sanitizeOrder(orderInstance) {
  const order = orderInstance.get({ plain: true });
  const requirements = Array.isArray(order.requirements) ? order.requirements : [];
  const outstandingRequirements = requirements.filter((requirement) => requirement.status !== 'approved');
  const nextRequirementDueAt = outstandingRequirements
    .map((requirement) => requirement.dueAt)
    .filter(Boolean)
    .map((due) => new Date(due).getTime())
    .sort((a, b) => a - b)[0];

  const revisions = Array.isArray(order.revisions) ? order.revisions : [];
  const timelineEvents = Array.isArray(order.timelineEvents) ? order.timelineEvents : [];
  const submissions = Array.isArray(order.submissions) ? order.submissions : [];
  const chatMessages = Array.isArray(order.chatMessages) ? order.chatMessages : [];

  return {
    ...order,
    gig: order.gig ?? { title: order.serviceName },
    outstandingRequirements: outstandingRequirements.length,
    nextRequirementDueAt: nextRequirementDueAt ? new Date(nextRequirementDueAt).toISOString() : null,
    activeRevisions: revisions.filter((revision) => revision.status !== 'approved').length,
    timelineEvents: timelineEvents.map((event) => sanitizeTimelineEvent(event, order)),
    submissions: submissions.map((submission) => sanitizeSubmission(submission, order)),
    chatMessages: chatMessages.map((message) => sanitizeChatMessage(message, order)),
    scorecard: order.scorecard?.get ? order.scorecard.get({ plain: true }) : order.scorecard ?? null,
  };
}

function buildGigOrderBuckets(orders) {
  const openStatuses = new Set(['requirements', 'in_delivery', 'in_revision']);
  const open = [];
  const closed = [];

  orders.forEach((order) => {
    if (openStatuses.has(order.status)) {
      open.push(order);
    } else {
      closed.push(order);
    }
  });

  return {
    open,
    closed,
    stats: {
      openCount: open.length,
      closedCount: closed.length,
      openValue: open.reduce((sum, order) => sum + normalizeNumber(order.amount), 0),
      closedValue: closed.reduce((sum, order) => sum + normalizeNumber(order.amount), 0),
    },
  };
}

function buildTimelineSummary(orders) {
  const now = Date.now();
  const events = orders.flatMap((order) =>
    order.timelineEvents.map((event) => {
      const scheduledAtTime = event.scheduledAt ? new Date(event.scheduledAt).getTime() : null;
      const overdue = scheduledAtTime != null && scheduledAtTime < now && !['completed', 'cancelled'].includes(event.status);
      return { ...event, orderId: order.id, overdue };
    }),
  );

  const upcoming = events
    .filter((event) => !['completed', 'cancelled'].includes(event.status))
    .sort((a, b) => new Date(a.scheduledAt ?? 0).getTime() - new Date(b.scheduledAt ?? 0).getTime());

  const recent = events
    .filter((event) => event.status === 'completed')
    .sort((a, b) => new Date(b.completedAt ?? 0).getTime() - new Date(a.completedAt ?? 0).getTime());

  return {
    events,
    upcoming: upcoming.slice(0, 8),
    recent: recent.slice(0, 8),
    stats: {
      total: events.length,
      upcoming: upcoming.length,
      overdue: upcoming.filter((event) => event.scheduledAt && new Date(event.scheduledAt).getTime() < now).length,
      completed: recent.length,
    },
  };
}

function buildSubmissionSummary(orders) {
  const submissions = orders.flatMap((order) => order.submissions.map((submission) => ({ ...submission, orderId: order.id })));
  const pendingStatuses = new Set(['draft', 'submitted', 'needs_changes']);

  const pending = submissions
    .filter((submission) => pendingStatuses.has(submission.status))
    .sort((a, b) => new Date(a.submittedAt ?? a.createdAt ?? 0) - new Date(b.submittedAt ?? b.createdAt ?? 0));

  const recent = submissions
    .slice()
    .sort((a, b) => new Date(b.submittedAt ?? b.reviewedAt ?? 0) - new Date(a.submittedAt ?? a.reviewedAt ?? 0));

  return {
    submissions,
    pending: pending.slice(0, 8),
    recent: recent.slice(0, 8),
    stats: {
      total: submissions.length,
      pending: pending.length,
      approved: submissions.filter((submission) => submission.status === 'approved').length,
      rejected: submissions.filter((submission) => submission.status === 'rejected').length,
    },
  };
}

function buildChatSummary(orders) {
  const messages = orders.flatMap((order) => order.chatMessages.map((message) => ({ ...message, orderId: order.id })));
  const sortedMessages = messages
    .slice()
    .sort((a, b) => new Date(b.sentAt ?? 0).getTime() - new Date(a.sentAt ?? 0).getTime());

  const participants = new Map();
  sortedMessages.forEach((message) => {
    if (!message.authorName) return;
    if (!participants.has(message.authorName)) {
      participants.set(message.authorName, {
        name: message.authorName,
        role: message.authorRole ?? 'collaborator',
        messages: 0,
      });
    }
    participants.get(message.authorName).messages += 1;
  });

  return {
    recent: sortedMessages.slice(0, 25),
    totals: {
      messages: sortedMessages.length,
      ordersWithChat: orders.filter((order) => order.chatMessages.length > 0).length,
    },
    participants: Array.from(participants.values()).sort((a, b) => b.messages - a.messages),
  };
}

async function ensureTemplatesSeeded(transaction) {
  const count = await ProjectTemplate.count({ transaction });
  if (count > 0) {
    return;
  }
  await ProjectTemplate.bulkCreate(
    [
      {
        name: 'Hackathon launch kit',
        category: 'hackathon',
        description: 'Two-week hackathon workflow with mentor cadences and demo-day storytelling assets.',
        summary: 'Packaged for emerging talent communities launching quick-fire hackathons.',
        durationWeeks: 2,
        recommendedBudgetMin: 2500,
        recommendedBudgetMax: 12000,
        toolkit: ['Kickoff briefing deck', 'Mentor rotation schedule', 'Judging scorecard'],
        prompts: ['Which sponsor is accountable for marketing?', 'What is the demo-day success metric?'],
      },
      {
        name: 'Bootcamp delivery workspace',
        category: 'bootcamp',
        description: 'Structured bootcamp delivery with weekly rituals, feedback loops, and alumni storytelling prompts.',
        summary: 'Designed for reskilling cohorts and apprenticeship accelerators.',
        durationWeeks: 4,
        recommendedBudgetMin: 15000,
        recommendedBudgetMax: 48000,
        toolkit: ['Weekly retro template', 'Sponsor update deck', 'Learner survey automation'],
        prompts: ['How do we celebrate learner milestones?', 'Who owns employer showcases each week?'],
      },
      {
        name: 'Consulting engagement blueprint',
        category: 'consulting',
        description: 'Discovery-to-delivery blueprint with billing checkpoints, compliance reminders, and retrospective generator.',
        summary: 'Ideal for independent consultants running multi-stakeholder engagements.',
        durationWeeks: 6,
        recommendedBudgetMin: 12000,
        recommendedBudgetMax: 90000,
        toolkit: ['Statement of work canvas', 'Executive readout deck', 'Risk register'],
        prompts: ['Which stakeholders approve each milestone?', 'What is the client satisfaction survey cadence?'],
      },
    ],
    { transaction },
  );
}

let initialized = false;

async function ensureInitialized() {
  if (initialized) {
    return;
  }
  await projectGigManagementSequelize.authenticate();
  initialized = true;
}

export async function getProjectGigManagementOverview(ownerId) {
  await ensureInitialized();

  const projects = await Project.findAll({
    where: { ownerId },
    include: [
      { model: ProjectWorkspace, as: 'workspace' },
      { model: ProjectMilestone, as: 'milestones', separate: true, order: [['ordinal', 'ASC']] },
      { model: ProjectCollaborator, as: 'collaborators' },
      { model: ProjectIntegration, as: 'integrations' },
      { model: ProjectRetrospective, as: 'retrospectives', separate: true, order: [['generatedAt', 'DESC']] },
      { model: ProjectAsset, as: 'assets' },
    ],
    order: [['updatedAt', 'DESC']],
  });

  const templates = await ProjectTemplate.findAll({ order: [['createdAt', 'DESC']] });
  const orders = await GigOrder.findAll({
    where: { ownerId },
    include: [
      { model: GigOrderRequirement, as: 'requirements' },
      { model: GigOrderRevision, as: 'revisions', order: [['roundNumber', 'ASC']] },
      { model: GigVendorScorecard, as: 'scorecard' },
      {
        model: GigTimelineEvent,
        as: 'timelineEvents',
        separate: true,
        order: [
          ['scheduledAt', 'ASC'],
          ['createdAt', 'ASC'],
        ],
      },
      {
        model: GigSubmission,
        as: 'submissions',
        separate: true,
        include: [{ model: GigSubmissionAsset, as: 'assets' }],
        order: [
          ['submittedAt', 'DESC'],
          ['createdAt', 'DESC'],
        ],
      },
      {
        model: GigChatMessage,
        as: 'chatMessages',
        separate: true,
        order: [['sentAt', 'DESC']],
        limit: 100,
      },
    ],
    order: [['createdAt', 'DESC']],
  });

  const storyBlocks = await StoryBlock.findAll({ where: { ownerId }, order: [['createdAt', 'DESC']] });
  const brandAssets = await BrandAsset.findAll({ where: { ownerId }, order: [['createdAt', 'DESC']] });

  const sanitizedProjects = projects.map((project) => sanitizeProject(project));
  const sanitizedOrders = orders.map((order) => sanitizeOrder(order));
  const assets = sanitizedProjects.flatMap((project) => project.assets);
  const assetSummary = summarizeAssets(assets);
  const orderBuckets = buildGigOrderBuckets(sanitizedOrders);
  const board = {
    lanes: buildBoardLanes(sanitizedProjects),
    metrics: buildBoardMetrics(sanitizedProjects),
    integrations: PROJECT_STATUSES.map((status) => ({
      status,
      integrations: sanitizedProjects
        .filter((project) => (project.workspace?.status ?? project.status) === status)
        .flatMap((project) => project.integrations.map((integration) => integration.provider)),
    })),
    retrospectives: sanitizedProjects
      .flatMap((project) => project.retrospectives.map((retro) => ({ ...retro, projectId: project.id, projectTitle: project.title })))
      .slice(0, 6),
  };

<<<<<<< HEAD
  const vendorStats = buildVendorStats(sanitizedOrders);
  const reminders = buildGigReminders(sanitizedOrders);
  const storytelling = buildStorytelling(sanitizedProjects, sanitizedOrders, storyBlocks);
  const timeline = buildTimelineSummary(sanitizedOrders);
  const submissionsSummary = buildSubmissionSummary(sanitizedOrders);
  const chatSummary = buildChatSummary(sanitizedOrders);
  const scorecards = sanitizedOrders
    .map((order) =>
      order.scorecard
        ? {
            ...order.scorecard,
            orderNumber: order.orderNumber,
            vendorName: order.vendorName,
            reviewedAt: order.scorecard.updatedAt ?? order.scorecard.createdAt ?? null,
            riskLevel: order.metadata?.riskLevel ?? order.scorecard.riskLevel ?? 'standard',
          }
        : null,
    )
    .filter(Boolean);

  const summary = {
    totalProjects: sanitizedProjects.length,
    activeProjects: sanitizedProjects.filter((project) => project.status !== 'completed').length,
    budgetInPlay: sanitizedProjects.reduce((acc, project) => acc + normalizeNumber(project.budgetAllocated), 0),
    gigsInDelivery: orderBuckets.stats.openCount,
    openGigs: orderBuckets.stats.openCount,
    closedGigs: orderBuckets.stats.closedCount,
    openGigValue: orderBuckets.stats.openValue,
    templatesAvailable: templates.length,
    assetsSecured: brandAssets.length,
    storiesReady: storytelling.achievements.length,
    vendorSatisfaction: vendorStats.averages?.overall ?? null,
    currency: sanitizedOrders.find((order) => order.currency)?.currency ?? 'USD',
  };

  const meta = {
    lastUpdated: new Date().toISOString(),
    fromCache: false,
  };
=======
  const vendorStats = buildVendorStats(orders);
  const reminders = buildGigReminders(orders);
  const storytelling = buildStorytelling(sanitizedProjects, orders, storyBlocks);
  const sanitizedOrders = orders.map((order) => sanitizeGigOrder(order, { includeAssociations: false }));
>>>>>>> ddc5ecd2

  return {
    summary,
    projectCreation: { projects: sanitizedProjects, templates },
    assets: { items: assets, summary: assetSummary, brandAssets },
    managementBoard: board,
    board,
    purchasedGigs: {
      orders: sanitizedOrders,
      reminders,
      stats: vendorStats,
      buckets: orderBuckets.stats,
      timeline,
      submissions: submissionsSummary,
      chat: chatSummary,
      scorecards,
    },
    storytelling,
<<<<<<< HEAD
    meta,
=======
    projects: sanitizedProjects,
    templates,
>>>>>>> ddc5ecd2
  };
}

function assertOwnership(record, ownerId, message) {
  if (!record || record.ownerId !== ownerId) {
    throw new NotFoundError(message);
  }
}

export async function createProject(ownerId, payload) {
  await ensureInitialized();
  if (!payload.title || !payload.description) {
    throw new ValidationError('Title and description are required.');
  }

  if (payload.status && !PROJECT_STATUSES.includes(payload.status)) {
    throw new ValidationError('Invalid project status provided.');
  }

  if (payload.workspace?.riskLevel && !PROJECT_RISK_LEVELS.includes(payload.workspace.riskLevel)) {
    throw new ValidationError('Invalid project risk level provided.');
  }

  if (payload.workspace?.status && !PROJECT_STATUSES.includes(payload.workspace.status)) {
    throw new ValidationError('Invalid workspace status provided.');
  }

  const budgetAllocated = ensureNumber(payload.budgetAllocated ?? 0, {
    label: 'Budget allocated',
  });
  const budgetSpent = ensureNumber(payload.budgetSpent ?? 0, { label: 'Budget spent' });
  if (budgetSpent > budgetAllocated) {
    throw new ValidationError('Budget spent cannot exceed the allocated amount.');
  }

  const startDate = ensureDate(payload.startDate, { label: 'Start date' });
  const dueDate = ensureDate(payload.dueDate, { label: 'Due date' });
  if (startDate && dueDate && dueDate.getTime() < startDate.getTime()) {
    throw new ValidationError('Due date cannot be earlier than the project start date.');
  }

  return projectGigManagementSequelize.transaction(async (transaction) => {
    const project = await Project.create(
      {
        ownerId,
        title: payload.title,
        description: payload.description,
        status: payload.status ?? 'planning',
        startDate: startDate ?? null,
        dueDate: dueDate ?? null,
        budgetCurrency: payload.budgetCurrency ?? 'USD',
        budgetAllocated,
        budgetSpent,
        metadata: payload.metadata ?? {},
      },
      { transaction },
    );

    await ProjectWorkspace.create(
      {
        projectId: project.id,
        status: payload.workspace?.status ?? project.status,
        progressPercent: payload.workspace?.progressPercent ?? 5,
        riskLevel: payload.workspace?.riskLevel && PROJECT_RISK_LEVELS.includes(payload.workspace.riskLevel)
          ? payload.workspace.riskLevel
          : 'low',
        nextMilestone: payload.workspace?.nextMilestone ?? null,
        nextMilestoneDueAt: ensureDate(payload.workspace?.nextMilestoneDueAt ?? payload.dueDate, {
          label: 'Next milestone due date',
        }),
        notes: payload.workspace?.notes ?? null,
        metrics: payload.workspace?.metrics ?? {},
      },
      { transaction },
    );

    if (Array.isArray(payload.milestones)) {
      const milestones = payload.milestones.map((milestone, index) => ({
        projectId: project.id,
        title: milestone.title,
        description: milestone.description ?? null,
        ordinal: milestone.ordinal ?? index,
        dueDate: ensureDate(milestone.dueDate, { label: 'Milestone due date' }),
        status: milestone.status ?? 'planned',
        budget: milestone.budget ?? 0,
      }));
      await ProjectMilestone.bulkCreate(milestones, { transaction });
    }

    if (Array.isArray(payload.collaborators)) {
      const collaborators = payload.collaborators.map((collaborator) => ({
        projectId: project.id,
        fullName: collaborator.fullName,
        email: collaborator.email ?? null,
        role: collaborator.role ?? 'Collaborator',
        status: collaborator.status ?? 'invited',
        hourlyRate: collaborator.hourlyRate ?? null,
        permissions: collaborator.permissions ?? {},
      }));
      await ProjectCollaborator.bulkCreate(collaborators, { transaction });
    }

    if (Array.isArray(payload.integrations)) {
      const integrations = payload.integrations.map((integration) => ({
        projectId: project.id,
        provider: integration.provider,
        status: integration.status ?? 'connected',
        connectedAt: integration.connectedAt ?? new Date(),
        metadata: integration.metadata ?? {},
      }));
      await ProjectIntegration.bulkCreate(integrations, { transaction });
    }

    await ensureTemplatesSeeded(transaction);

    return project;
  });
}

export async function addProjectAsset(ownerId, projectId, payload) {
  await ensureInitialized();
  const project = await Project.findByPk(projectId);
  assertOwnership(project, ownerId, 'Project not found');
  if (!payload.label || !payload.storageUrl) {
    throw new ValidationError('Asset label and storageUrl are required.');
  }

  return ProjectAsset.create({
    projectId,
    label: payload.label,
    category: payload.category ?? 'artifact',
    storageUrl: payload.storageUrl,
    thumbnailUrl: payload.thumbnailUrl ?? null,
    sizeBytes: payload.sizeBytes ?? 0,
    permissionLevel: payload.permissionLevel ?? 'internal',
    watermarkEnabled: payload.watermarkEnabled ?? true,
    metadata: payload.metadata ?? {},
  });
}

export async function updateProjectWorkspace(ownerId, projectId, payload) {
  await ensureInitialized();
  const project = await Project.findByPk(projectId, { include: [{ model: ProjectWorkspace, as: 'workspace' }] });
  assertOwnership(project, ownerId, 'Project not found');
  if (!project.workspace) {
    throw new NotFoundError('Workspace not initialized for project.');
  }

  if (payload.status && !PROJECT_STATUSES.includes(payload.status)) {
    throw new ValidationError('Invalid workspace status provided.');
  }
  if (payload.riskLevel && !PROJECT_RISK_LEVELS.includes(payload.riskLevel)) {
    throw new ValidationError('Invalid workspace risk level provided.');
  }
  if (payload.progressPercent != null) {
    const parsed = ensureNumber(payload.progressPercent, { label: 'Progress percent', allowNegative: false });
    if (parsed > 100) {
      throw new ValidationError('Progress percent cannot exceed 100%.');
    }
  }
  const nextDueAt = ensureDate(payload.nextMilestoneDueAt, { label: 'Next milestone due date' });

  await project.workspace.update({
    status: payload.status ?? project.workspace.status,
    progressPercent:
      payload.progressPercent != null ? Number(payload.progressPercent) : project.workspace.progressPercent,
    riskLevel: payload.riskLevel ?? project.workspace.riskLevel,
    nextMilestone: payload.nextMilestone ?? project.workspace.nextMilestone,
    nextMilestoneDueAt: nextDueAt ?? project.workspace.nextMilestoneDueAt,
    notes: payload.notes ?? project.workspace.notes,
    metrics: payload.metrics ?? project.workspace.metrics,
  });

  return project.workspace.reload();
}

export async function createGigOrder(ownerId, payload) {
  await ensureInitialized();
  if (!payload.vendorName || !payload.serviceName) {
    throw new ValidationError('vendorName and serviceName are required');
  }

  if (payload.status && !GIG_ORDER_STATUSES.includes(payload.status)) {
    throw new ValidationError('Invalid gig order status provided.');
  }

  const amount = ensureNumber(payload.amount ?? 0, { label: 'Order amount' });
  const kickoffAt = ensureDate(payload.kickoffAt ?? new Date(), { label: 'Kickoff date' }) ?? new Date();
  const dueAt = ensureDate(payload.dueAt, { label: 'Delivery due date' });
  if (dueAt && dueAt.getTime() < kickoffAt.getTime()) {
    throw new ValidationError('Delivery due date cannot be earlier than the kickoff date.');
  }

  const currency = payload.currency ?? 'USD';
  const metadata = buildGigMetadata(payload, currency);

  return projectGigManagementSequelize.transaction(async (transaction) => {
    const order = await GigOrder.create(
      {
        ownerId,
        orderNumber: payload.orderNumber ?? `ORD-${Date.now()}`,
        vendorName: payload.vendorName,
        serviceName: payload.serviceName,
        status: payload.status ?? 'requirements',
        progressPercent: payload.progressPercent ?? 0,
        amount,
        currency,
        kickoffAt,
        dueAt,
        metadata,
      },
      { transaction },
    );

    if (Array.isArray(payload.requirements) && payload.requirements.length > 0) {
      await GigOrderRequirement.bulkCreate(
        payload.requirements.map((requirement) => ({
          orderId: order.id,
          title: requirement.title,
          status: requirement.status ?? 'pending',
          dueAt: ensureDate(requirement.dueAt, { label: 'Requirement due date' }),
          notes: requirement.notes ?? null,
        })),
        { transaction },
      );
    }

    if (payload.scorecard) {
      await GigVendorScorecard.create(
        {
          orderId: order.id,
          qualityScore: payload.scorecard.qualityScore ?? null,
          communicationScore: payload.scorecard.communicationScore ?? null,
          reliabilityScore: payload.scorecard.reliabilityScore ?? null,
          overallScore: payload.scorecard.overallScore ?? null,
          notes: payload.scorecard.notes ?? null,
        },
        { transaction },
      );
    }

    await order.reload({ transaction });
    return sanitizeGigOrder(order, { includeAssociations: false });
  });
}

export async function addGigTimelineEvent(ownerId, orderId, payload) {
  await ensureInitialized();
  const order = await GigOrder.findByPk(orderId);
  assertOwnership(order, ownerId, 'Gig order not found');

  if (!payload.title || !payload.title.trim()) {
    throw new ValidationError('Timeline event title is required.');
  }

  const type = payload.type ?? 'note';
  if (!GIG_TIMELINE_EVENT_TYPES.includes(type)) {
    throw new ValidationError('Invalid timeline event type provided.');
  }

  const status = payload.status ?? 'scheduled';
  if (!GIG_TIMELINE_EVENT_STATUSES.includes(status)) {
    throw new ValidationError('Invalid timeline event status provided.');
  }

  const scheduledAt = ensureDate(payload.scheduledAt, { label: 'Scheduled at' });
  const completedAt = ensureDate(payload.completedAt, { label: 'Completed at' });

  if (completedAt && !['completed'].includes(status)) {
    throw new ValidationError('Completed at can only be supplied when the event is marked as completed.');
  }

  return GigTimelineEvent.create({
    orderId: order.id,
    title: payload.title.trim(),
    type,
    status,
    scheduledAt,
    completedAt: completedAt ?? null,
    assignedTo: payload.assignedTo ?? null,
    notes: payload.notes ?? null,
    metadata: payload.metadata ?? {},
  });
}

export async function updateGigTimelineEvent(ownerId, orderId, eventId, payload) {
  await ensureInitialized();
  const order = await GigOrder.findByPk(orderId);
  assertOwnership(order, ownerId, 'Gig order not found');

  const event = await GigTimelineEvent.findByPk(eventId);
  if (!event || event.orderId !== order.id) {
    throw new NotFoundError('Timeline event not found');
  }

  let type = event.type;
  if (payload.type) {
    if (!GIG_TIMELINE_EVENT_TYPES.includes(payload.type)) {
      throw new ValidationError('Invalid timeline event type provided.');
    }
    type = payload.type;
  }

  let status = event.status;
  if (payload.status) {
    if (!GIG_TIMELINE_EVENT_STATUSES.includes(payload.status)) {
      throw new ValidationError('Invalid timeline event status provided.');
    }
    status = payload.status;
  }

  const scheduledAt = payload.scheduledAt ? ensureDate(payload.scheduledAt, { label: 'Scheduled at' }) : event.scheduledAt;
  const completedAt = payload.completedAt ? ensureDate(payload.completedAt, { label: 'Completed at' }) : event.completedAt;

  if (completedAt && !['completed'].includes(status)) {
    throw new ValidationError('Completed at can only be supplied when the event is marked as completed.');
  }

  await event.update({
    title: payload.title?.trim() || event.title,
    type,
    status,
    scheduledAt,
    completedAt: completedAt ?? null,
    assignedTo: payload.assignedTo ?? event.assignedTo,
    notes: payload.notes ?? event.notes,
    metadata: payload.metadata ?? event.metadata,
  });

  return event.reload();
}

export async function addGigSubmission(ownerId, orderId, payload) {
  await ensureInitialized();
  const order = await GigOrder.findByPk(orderId);
  assertOwnership(order, ownerId, 'Gig order not found');

  if (!payload.title || !payload.title.trim()) {
    throw new ValidationError('Submission title is required.');
  }

  const status = payload.status ?? 'submitted';
  if (!GIG_SUBMISSION_STATUSES.includes(status)) {
    throw new ValidationError('Invalid submission status provided.');
  }

  const submittedAt = ensureDate(payload.submittedAt ?? new Date(), { label: 'Submitted at' }) ?? new Date();
  const reviewedAt = ensureDate(payload.reviewedAt, { label: 'Reviewed at' });

  return projectGigManagementSequelize.transaction(async (transaction) => {
    const submission = await GigSubmission.create(
      {
        orderId: order.id,
        title: payload.title.trim(),
        status,
        submittedAt,
        submittedBy: payload.submittedBy ?? null,
        submittedByEmail: payload.submittedByEmail ?? null,
        notes: payload.notes ?? null,
        reviewNotes: payload.reviewNotes ?? null,
        reviewedAt: reviewedAt ?? null,
        reviewedBy: payload.reviewedBy ?? null,
        metadata: payload.metadata ?? {},
      },
      { transaction },
    );

    if (Array.isArray(payload.assets) && payload.assets.length > 0) {
      await GigSubmissionAsset.bulkCreate(
        payload.assets
          .filter((asset) => asset?.url)
          .map((asset) => ({
            submissionId: submission.id,
            label: asset.label ?? asset.url,
            url: asset.url,
            previewUrl: asset.previewUrl ?? null,
            sizeBytes: asset.sizeBytes ?? null,
            metadata: asset.metadata ?? {},
          })),
        { transaction },
      );
    }

    return submission;
  });
}

export async function updateGigSubmission(ownerId, orderId, submissionId, payload) {
  await ensureInitialized();
  const order = await GigOrder.findByPk(orderId);
  assertOwnership(order, ownerId, 'Gig order not found');

  const submission = await GigSubmission.findByPk(submissionId, {
    include: [{ model: GigSubmissionAsset, as: 'assets' }],
  });

  if (!submission || submission.orderId !== order.id) {
    throw new NotFoundError('Gig submission not found');
  }

  let status = submission.status;
  if (payload.status) {
    if (!GIG_SUBMISSION_STATUSES.includes(payload.status)) {
      throw new ValidationError('Invalid submission status provided.');
    }
    status = payload.status;
  }

  const submittedAt = payload.submittedAt ? ensureDate(payload.submittedAt, { label: 'Submitted at' }) : submission.submittedAt;
  const reviewedAt = payload.reviewedAt ? ensureDate(payload.reviewedAt, { label: 'Reviewed at' }) : submission.reviewedAt;

  await submission.update({
    title: payload.title?.trim() || submission.title,
    status,
    submittedAt,
    submittedBy: payload.submittedBy ?? submission.submittedBy,
    submittedByEmail: payload.submittedByEmail ?? submission.submittedByEmail,
    notes: payload.notes ?? submission.notes,
    reviewNotes: payload.reviewNotes ?? submission.reviewNotes,
    reviewedAt,
    reviewedBy: payload.reviewedBy ?? submission.reviewedBy,
    metadata: payload.metadata ?? submission.metadata,
  });

  if (Array.isArray(payload.appendAssets) && payload.appendAssets.length > 0) {
    await GigSubmissionAsset.bulkCreate(
      payload.appendAssets
        .filter((asset) => asset?.url)
        .map((asset) => ({
          submissionId: submission.id,
          label: asset.label ?? asset.url,
          url: asset.url,
          previewUrl: asset.previewUrl ?? null,
          sizeBytes: asset.sizeBytes ?? null,
          metadata: asset.metadata ?? {},
        })),
    );
  }

  return submission.reload({ include: [{ model: GigSubmissionAsset, as: 'assets' }] });
}

export async function postGigChatMessage(ownerId, orderId, payload) {
  await ensureInitialized();
  const order = await GigOrder.findByPk(orderId);
  assertOwnership(order, ownerId, 'Gig order not found');

  if (!payload.body || !payload.body.trim()) {
    throw new ValidationError('Message body is required.');
  }

  const sentAt = ensureDate(payload.sentAt ?? new Date(), { label: 'Sent at' }) ?? new Date();
  const attachments = Array.isArray(payload.attachments) ? payload.attachments : payload.attachments ? [payload.attachments] : [];

  return GigChatMessage.create({
    orderId: order.id,
    authorId: payload.authorId ?? ownerId,
    authorName: payload.authorName ?? 'Workspace member',
    authorRole: payload.authorRole ?? null,
    body: payload.body.trim(),
    attachments: attachments.length ? attachments : null,
    sentAt,
    pinned: Boolean(payload.pinned),
    visibility: payload.visibility ?? 'internal',
  });
}

export async function updateGigOrder(ownerId, orderId, payload) {
  await ensureInitialized();
  const order = await GigOrder.findByPk(orderId, {
    include: [
      { model: GigOrderRequirement, as: 'requirements' },
      { model: GigOrderRevision, as: 'revisions' },
      { model: GigVendorScorecard, as: 'scorecard' },
    ],
  });
  assertOwnership(order, ownerId, 'Gig order not found');

  if (payload.status && !GIG_ORDER_STATUSES.includes(payload.status)) {
    throw new ValidationError('Invalid gig order status provided.');
  }
  if (payload.progressPercent != null) {
    const progress = ensureNumber(payload.progressPercent, { label: 'Progress percent', allowNegative: false });
    if (progress > 100) {
      throw new ValidationError('Progress percent cannot exceed 100%.');
    }
  }
  const dueAt = ensureDate(payload.dueAt, { label: 'Delivery due date' });

  const currency = payload.currency ?? order.currency;
  let nextMetadata = order.metadata ?? {};
  if (
    payload.classes ||
    payload.gigClasses ||
    payload.addons ||
    payload.gigAddons ||
    payload.tags ||
    payload.gigTags ||
    payload.media ||
    payload.gigMedia ||
    payload.faqs ||
    payload.gigFaqs
  ) {
    nextMetadata = buildGigMetadata(
      {
        ...payload,
        metadata: { ...order.metadata, ...(payload.metadata ?? {}) },
        classes: payload.classes ?? payload.gigClasses ?? order.metadata?.classes ?? [],
        addons: payload.addons ?? payload.gigAddons ?? order.metadata?.addons ?? [],
        tags: payload.tags ?? payload.gigTags ?? order.metadata?.tags ?? [],
        media: payload.media ?? payload.gigMedia ?? order.metadata?.media ?? [],
        faqs: payload.faqs ?? payload.gigFaqs ?? order.metadata?.faqs ?? [],
      },
      currency,
    );
  } else if (payload.metadata) {
    nextMetadata = { ...order.metadata, ...payload.metadata };
  }

  await order.update({
    status: payload.status ?? order.status,
    progressPercent:
      payload.progressPercent != null ? Number(payload.progressPercent) : order.progressPercent,
    dueAt: dueAt ?? order.dueAt,
    metadata: nextMetadata,
  });

  if (Array.isArray(payload.newRevisions)) {
    await GigOrderRevision.bulkCreate(
      payload.newRevisions.map((revision) => ({
        orderId: order.id,
        roundNumber: revision.roundNumber ?? (order.revisions?.length ?? 0) + 1,
        status: revision.status ?? 'requested',
        requestedAt: revision.requestedAt ?? new Date(),
        dueAt: revision.dueAt ?? null,
        submittedAt: revision.submittedAt ?? null,
        approvedAt: revision.approvedAt ?? null,
        summary: revision.summary ?? null,
      })),
    );
  }

  if (payload.scorecard) {
    if (order.scorecard) {
      await order.scorecard.update({
        qualityScore: payload.scorecard.qualityScore ?? order.scorecard.qualityScore,
        communicationScore: payload.scorecard.communicationScore ?? order.scorecard.communicationScore,
        reliabilityScore: payload.scorecard.reliabilityScore ?? order.scorecard.reliabilityScore,
        overallScore: payload.scorecard.overallScore ?? order.scorecard.overallScore,
        notes: payload.scorecard.notes ?? order.scorecard.notes,
      });
    } else {
      await GigVendorScorecard.create({
        orderId: order.id,
        qualityScore: payload.scorecard.qualityScore ?? null,
        communicationScore: payload.scorecard.communicationScore ?? null,
        reliabilityScore: payload.scorecard.reliabilityScore ?? null,
        overallScore: payload.scorecard.overallScore ?? null,
        notes: payload.scorecard.notes ?? null,
      });
    }
  }

  await order.reload();
  return sanitizeGigOrder(order);
}

export async function getGigOrderDetail(ownerId, orderId, { messageLimit = 50 } = {}) {
  await ensureInitialized();
  const order = await GigOrder.findByPk(orderId, {
    include: [
      { model: GigOrderRequirement, as: 'requirements', separate: true, order: [['createdAt', 'ASC']] },
      { model: GigOrderRevision, as: 'revisions', separate: true, order: [['roundNumber', 'ASC']] },
      { model: GigVendorScorecard, as: 'scorecard' },
      {
        model: GigTimelineEvent,
        as: 'timeline',
        separate: true,
        order: [
          ['occurredAt', 'DESC'],
          ['createdAt', 'DESC'],
        ],
        limit: 120,
      },
      {
        model: GigSubmission,
        as: 'submissions',
        separate: true,
        order: [
          ['submittedAt', 'DESC'],
          ['createdAt', 'DESC'],
        ],
        limit: 120,
      },
      {
        model: GigChatMessage,
        as: 'messages',
        separate: true,
        order: [
          ['sentAt', 'DESC'],
          ['createdAt', 'DESC'],
        ],
        limit: Number.isFinite(messageLimit) && messageLimit > 0 ? Math.min(messageLimit, 200) : 50,
      },
    ],
  });
  assertOwnership(order, ownerId, 'Gig order not found');
  return sanitizeGigOrder(order);
}

export async function createGigTimelineEvent(ownerId, orderId, payload, { actorId } = {}) {
  await ensureInitialized();
  const order = await GigOrder.findByPk(orderId);
  assertOwnership(order, ownerId, 'Gig order not found');

  const title = typeof payload.title === 'string' ? payload.title.trim() : '';
  if (!title) {
    throw new ValidationError('Timeline events must include a title.');
  }
  const eventType = typeof payload.eventType === 'string' ? payload.eventType.trim().toLowerCase() : '';
  if (!GIG_TIMELINE_EVENT_TYPES.includes(eventType)) {
    throw new ValidationError('Choose a valid event type for the timeline entry.');
  }
  const visibility = typeof payload.visibility === 'string' ? payload.visibility.trim().toLowerCase() : 'internal';
  if (!GIG_TIMELINE_VISIBILITIES.includes(visibility)) {
    throw new ValidationError('Timeline visibility must be internal, client, or vendor.');
  }
  const occurredAt = ensureDate(payload.occurredAt ?? new Date(), { label: 'Event time' }) ?? new Date();

  const event = await GigTimelineEvent.create({
    orderId: order.id,
    eventType,
    title,
    summary: typeof payload.summary === 'string' ? payload.summary.trim() || null : null,
    createdById: actorId ?? ownerId,
    visibility,
    occurredAt,
    metadata: payload.metadata ?? {},
  });

  return sanitizeTimelineEvent(event);
}

export async function createGigSubmission(ownerId, orderId, payload, { actorId } = {}) {
  await ensureInitialized();
  const order = await GigOrder.findByPk(orderId);
  assertOwnership(order, ownerId, 'Gig order not found');

  const title = typeof payload.title === 'string' ? payload.title.trim() : '';
  if (!title) {
    throw new ValidationError('Provide a submission title so the team can reference it.');
  }
  const status = typeof payload.status === 'string' ? payload.status.trim().toLowerCase() : 'submitted';
  if (!GIG_SUBMISSION_STATUSES.includes(status)) {
    throw new ValidationError('Submission status is not recognised.');
  }

  const submission = await GigSubmission.create({
    orderId: order.id,
    title,
    description: typeof payload.description === 'string' ? payload.description.trim() || null : null,
    status,
    assetUrl: typeof payload.assetUrl === 'string' ? payload.assetUrl.trim() || null : null,
    assetType: typeof payload.assetType === 'string' ? payload.assetType.trim() || null : null,
    attachments: normalizeAttachments(payload.attachments),
    submittedAt: ensureDate(payload.submittedAt ?? new Date(), { label: 'Submission time' }) ?? new Date(),
    approvedAt:
      status === 'approved'
        ? ensureDate(payload.approvedAt ?? new Date(), { label: 'Approval time' }) ?? new Date()
        : ensureDate(payload.approvedAt, { label: 'Approval time' }),
    submittedById: actorId ?? ownerId,
    reviewedById: payload.reviewedById ?? null,
    metadata: payload.metadata ?? {},
  });

  return sanitizeSubmission(submission);
}

export async function updateGigSubmission(ownerId, orderId, submissionId, payload, { actorId } = {}) {
  await ensureInitialized();
  const submission = await GigSubmission.findByPk(submissionId);
  if (!submission || submission.orderId !== orderId) {
    throw new NotFoundError('Gig submission not found.');
  }
  const order = await GigOrder.findByPk(orderId);
  assertOwnership(order, ownerId, 'Gig order not found');

  const updates = {};
  if (payload.title != null) {
    const title = typeof payload.title === 'string' ? payload.title.trim() : '';
    if (!title) {
      throw new ValidationError('Submission title cannot be empty.');
    }
    updates.title = title;
  }
  if (payload.description != null) {
    updates.description = typeof payload.description === 'string' ? payload.description.trim() || null : null;
  }
  if (payload.status != null) {
    const status = typeof payload.status === 'string' ? payload.status.trim().toLowerCase() : '';
    if (!GIG_SUBMISSION_STATUSES.includes(status)) {
      throw new ValidationError('Submission status is not recognised.');
    }
    updates.status = status;
    if (status === 'approved') {
      updates.approvedAt = ensureDate(payload.approvedAt ?? new Date(), { label: 'Approval time' }) ?? new Date();
      updates.reviewedById = payload.reviewedById ?? actorId ?? ownerId;
    } else if (payload.approvedAt != null) {
      updates.approvedAt = ensureDate(payload.approvedAt, { label: 'Approval time' });
    }
  }
  if (payload.assetUrl != null) {
    updates.assetUrl = typeof payload.assetUrl === 'string' ? payload.assetUrl.trim() || null : null;
  }
  if (payload.assetType != null) {
    updates.assetType = typeof payload.assetType === 'string' ? payload.assetType.trim() || null : null;
  }
  if (payload.attachments != null) {
    updates.attachments = normalizeAttachments(payload.attachments);
  }
  if (payload.metadata != null) {
    updates.metadata = payload.metadata;
  }
  if (Object.keys(updates).length === 0) {
    return sanitizeSubmission(submission);
  }

  await submission.update(updates);
  return sanitizeSubmission(submission);
}

export async function postGigChatMessage(ownerId, orderId, payload, { actorId, actorRole } = {}) {
  await ensureInitialized();
  const order = await GigOrder.findByPk(orderId);
  assertOwnership(order, ownerId, 'Gig order not found');

  const body = typeof payload.body === 'string' ? payload.body.trim() : '';
  if (!body) {
    throw new ValidationError('Chat messages require content.');
  }
  const visibility = typeof payload.visibility === 'string' ? payload.visibility.trim().toLowerCase() : 'internal';
  if (!GIG_CHAT_VISIBILITIES.includes(visibility)) {
    throw new ValidationError('Chat visibility must be internal, client, or vendor.');
  }

  const message = await GigChatMessage.create({
    orderId: order.id,
    senderId: actorId ?? ownerId,
    senderRole:
      typeof payload.senderRole === 'string'
        ? payload.senderRole.trim().toLowerCase()
        : typeof actorRole === 'string'
        ? actorRole.trim().toLowerCase()
        : 'owner',
    body,
    attachments: normalizeAttachments(payload.attachments, { limit: 6 }),
    visibility,
    sentAt: ensureDate(payload.sentAt ?? new Date(), { label: 'Message time' }) ?? new Date(),
    metadata: payload.metadata ?? {},
  });

  return sanitizeChatMessage(message);
}

export async function acknowledgeGigChatMessage(ownerId, orderId, messageId, { actorId } = {}) {
  await ensureInitialized();
  const message = await GigChatMessage.findByPk(messageId);
  if (!message || message.orderId !== orderId) {
    throw new NotFoundError('Chat message not found.');
  }
  const order = await GigOrder.findByPk(orderId);
  assertOwnership(order, ownerId, 'Gig order not found');

  await message.update({
    acknowledgedAt: ensureDate(new Date(), { label: 'Acknowledged at' }) ?? new Date(),
    acknowledgedById: actorId ?? ownerId,
  });

  return sanitizeChatMessage(message);
}

export default {
  getProjectGigManagementOverview,
  createProject,
  addProjectAsset,
  updateProjectWorkspace,
  createGigOrder,
  addGigTimelineEvent,
  updateGigTimelineEvent,
  addGigSubmission,
  updateGigSubmission,
  postGigChatMessage,
  updateGigOrder,
  getGigOrderDetail,
  createGigTimelineEvent,
  createGigSubmission,
  updateGigSubmission,
  postGigChatMessage,
  acknowledgeGigChatMessage,
};<|MERGE_RESOLUTION|>--- conflicted
+++ resolved
@@ -25,14 +25,11 @@
   PROJECT_RISK_LEVELS,
   GIG_ORDER_STATUSES,
   GIG_TIMELINE_EVENT_TYPES,
-<<<<<<< HEAD
   GIG_TIMELINE_EVENT_STATUSES,
   GIG_SUBMISSION_STATUSES,
-=======
   GIG_TIMELINE_VISIBILITIES,
   GIG_SUBMISSION_STATUSES,
   GIG_CHAT_VISIBILITIES,
->>>>>>> ddc5ecd2
   syncProjectGigManagementModels,
 } from '../models/projectGigManagementModels.js';
 import { ValidationError, NotFoundError } from '../utils/errors.js';
@@ -1024,7 +1021,6 @@
       .slice(0, 6),
   };
 
-<<<<<<< HEAD
   const vendorStats = buildVendorStats(sanitizedOrders);
   const reminders = buildGigReminders(sanitizedOrders);
   const storytelling = buildStorytelling(sanitizedProjects, sanitizedOrders, storyBlocks);
@@ -1064,12 +1060,10 @@
     lastUpdated: new Date().toISOString(),
     fromCache: false,
   };
-=======
   const vendorStats = buildVendorStats(orders);
   const reminders = buildGigReminders(orders);
   const storytelling = buildStorytelling(sanitizedProjects, orders, storyBlocks);
   const sanitizedOrders = orders.map((order) => sanitizeGigOrder(order, { includeAssociations: false }));
->>>>>>> ddc5ecd2
 
   return {
     summary,
@@ -1088,12 +1082,9 @@
       scorecards,
     },
     storytelling,
-<<<<<<< HEAD
     meta,
-=======
     projects: sanitizedProjects,
     templates,
->>>>>>> ddc5ecd2
   };
 }
 
