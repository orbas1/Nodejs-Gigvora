import { Op, literal } from 'sequelize';
import {
  BlogCategory,
  BlogMedia,
  BlogPost,
  BlogPostMedia,
  BlogPostMetric,
  BlogPostTag,
  BlogComment,
  BlogTag,
<<<<<<< HEAD
  BLOG_COMMENT_STATUSES,
=======
  ProviderWorkspace,
>>>>>>> 7ce3457e
  User,
  sequelize,
} from '../models/index.js';
import { AuthorizationError, NotFoundError, ValidationError } from '../utils/errors.js';

const STATUS_SET = new Set(['draft', 'scheduled', 'published', 'archived']);
const COUNTED_COMMENT_STATUSES = new Set(['approved']);
const COMMENT_STATUS_SET = new Set(BLOG_COMMENT_STATUSES);

function slugify(value, fallback = 'blog-post') {
  const base = `${value ?? ''}`.trim().toLowerCase();
  const sanitized = base
    .normalize('NFKD')
    .replace(/[^a-z0-9]+/g, '-')
    .replace(/^-+|-+$/g, '')
    .replace(/-{2,}/g, '-');
  if (sanitized) {
    return sanitized;
  }
  return `${fallback}-${Math.random().toString(36).slice(2, 8)}`;
}

async function ensureUniqueSlug(model, desiredSlug, { transaction, excludeId, scope } = {}) {
  let candidate = slugify(desiredSlug);
  let suffix = 1;
  // eslint-disable-next-line no-constant-condition
  while (true) {
    const where = { slug: candidate };
    const hasWorkspaceScope = Boolean(model?.rawAttributes?.workspaceId);
    if (hasWorkspaceScope) {
      const workspaceId = scope?.workspaceId ?? null;
      if (workspaceId == null) {
        where.workspaceId = { [Op.is]: null };
      } else {
        where.workspaceId = workspaceId;
      }
    }
    if (excludeId) {
      where.id = { [Op.ne]: excludeId };
    }
    // eslint-disable-next-line no-await-in-loop
    const existing = await model.findOne({ where, transaction, paranoid: false });
    if (!existing) {
      return candidate;
    }
    suffix += 1;
    candidate = `${slugify(desiredSlug)}-${suffix}`;
  }
}

function normaliseArray(input) {
  if (!input) {
    return [];
  }
  if (Array.isArray(input)) {
    return input;
  }
  return [input];
}

<<<<<<< HEAD
function toIntegerValue(value, { min = Number.NEGATIVE_INFINITY, max = Number.POSITIVE_INFINITY } = {}) {
  if (value == null || value === '') {
    return null;
  }
  const numeric = Number.parseInt(value, 10);
  if (Number.isNaN(numeric)) {
    throw new ValidationError('Numeric values are required.');
  }
  return Math.min(Math.max(numeric, min), max);
}

function toDecimalValue(value, { min = 0, max = 100 } = {}) {
  if (value == null || value === '') {
    return null;
  }
  const numeric = Number.parseFloat(value);
  if (Number.isNaN(numeric)) {
    throw new ValidationError('Decimal values are required.');
  }
  return Math.min(Math.max(numeric, min), max);
}

function parseDateInput(value) {
  if (!value) {
    return null;
  }
  const date = value instanceof Date ? value : new Date(value);
  if (Number.isNaN(date.getTime())) {
    throw new ValidationError('Invalid timestamp provided.');
  }
  return date;
}

function normaliseCommentStatus(status, { defaultValue = null } = {}) {
  if (!status) {
    return defaultValue;
  }
  const normalised = `${status}`.trim().toLowerCase();
  if (!COMMENT_STATUS_SET.has(normalised)) {
    throw new ValidationError('Unsupported comment status.');
  }
  return normalised;
}

async function ensureMetricsRecord(postId, { transaction } = {}) {
  if (!postId) {
    throw new ValidationError('A valid blog post identifier is required.');
  }
  const [metrics] = await BlogPostMetric.findOrCreate({
    where: { postId },
    defaults: {
      totalViews: 0,
      uniqueVisitors: 0,
      averageReadTimeSeconds: 0,
      readCompletionRate: 0,
      clickThroughRate: 0,
      bounceRate: 0,
      shareCount: 0,
      likeCount: 0,
      subscriberConversions: 0,
      commentCount: 0,
      lastSyncedAt: null,
      metadata: null,
    },
    transaction,
  });
  return metrics;
}

async function refreshCommentCount(postId, { transaction } = {}) {
  if (!postId) {
    return null;
  }
  const commentCount = await BlogComment.count({
    where: {
      postId,
      status: { [Op.in]: Array.from(COUNTED_COMMENT_STATUSES) },
    },
    transaction,
  });
  const metrics = await ensureMetricsRecord(postId, { transaction });
  metrics.commentCount = commentCount;
  await metrics.save({ transaction });
  return metrics;
}

function asNumber(value, fallback = 0) {
  if (value == null || value === '') {
    return fallback;
  }
  const numeric = Number(value);
  if (Number.isNaN(numeric)) {
    return fallback;
  }
  return numeric;
}

async function resolveCategory(input, { transaction, allowCreate = true } = {}) {
=======
async function resolveCategory(input, { transaction, allowCreate = true, workspaceId } = {}) {
>>>>>>> 7ce3457e
  if (!input) {
    return null;
  }
  if (typeof input === 'number' || /^\d+$/.test(`${input}`)) {
    const category = await BlogCategory.findByPk(Number(input), { transaction });
    if (!category) {
      throw new NotFoundError('Blog category not found.');
    }
    return category;
  }
  if (typeof input === 'string') {
    const slugValue = slugify(input);
    if (workspaceId != null) {
      const scopedCategory = await BlogCategory.findOne({
        where: { slug: slugValue, workspaceId },
        transaction,
      });
      if (scopedCategory) {
        return scopedCategory;
      }
    }
    const category = await BlogCategory.findOne({
      where: { slug: slugValue, workspaceId: null },
      transaction,
    });
    if (category) {
      return category;
    }
    if (!allowCreate) {
      throw new NotFoundError('Blog category not found.');
    }
    return BlogCategory.create(
      {
        name: input,
        slug: await ensureUniqueSlug(BlogCategory, input, {
          transaction,
          scope: { workspaceId: workspaceId ?? null },
        }),
        workspaceId: workspaceId ?? null,
      },
      { transaction },
    );
  }
  if (typeof input === 'object') {
    const { id, slug, name, description, accentColor, heroImageUrl } = input;
    if (id) {
      return resolveCategory(id, { transaction, allowCreate, workspaceId });
    }
    if (!name) {
      throw new ValidationError('Category name is required.');
    }
    const normalizedSlug = slug
      ? slugify(slug)
      : await ensureUniqueSlug(BlogCategory, name, {
          transaction,
          scope: { workspaceId: workspaceId ?? null },
        });
    const [category] = await BlogCategory.findOrCreate({
      where: {
        slug: normalizedSlug,
        workspaceId: workspaceId ?? null,
      },
      defaults: {
        name,
        slug: normalizedSlug,
        description: description ?? null,
        accentColor: accentColor ?? null,
        heroImageUrl: heroImageUrl ?? null,
        workspaceId: workspaceId ?? null,
      },
      transaction,
    });
    if (description || accentColor || heroImageUrl) {
      category.set({
        description: description ?? category.description,
        accentColor: accentColor ?? category.accentColor,
        heroImageUrl: heroImageUrl ?? category.heroImageUrl,
      });
      await category.save({ transaction });
    }
    return category;
  }
  return null;
}

async function resolveTags(tagsInput, { transaction, workspaceId } = {}) {
  const tags = normaliseArray(tagsInput)
    .map((tag) => (typeof tag === 'string' ? { name: tag } : tag))
    .filter((tag) => tag && (tag.id || tag.slug || tag.name));

  if (!tags.length) {
    return [];
  }

  const resolved = [];
  for (const tag of tags) {
    if (tag.id) {
      const existing = await BlogTag.findByPk(tag.id, { transaction });
      if (!existing) {
        throw new NotFoundError(`Blog tag ${tag.id} could not be found.`);
      }
      resolved.push(existing);
      // eslint-disable-next-line no-continue
      continue;
    }
    const baseSlug = tag.slug ? slugify(tag.slug) : slugify(tag.name);
    const slug = await ensureUniqueSlug(BlogTag, baseSlug, {
      transaction,
      scope: { workspaceId: workspaceId ?? null },
    });
    const [record] = await BlogTag.findOrCreate({
      where: {
        slug: baseSlug,
        workspaceId: workspaceId ?? null,
      },
      defaults: {
        name: tag.name ?? tag.slug ?? slug,
        slug,
        description: tag.description ?? null,
        metadata: tag.metadata ?? null,
        workspaceId: workspaceId ?? null,
      },
      transaction,
    });
    if (tag.description || tag.metadata) {
      record.set({
        description: tag.description ?? record.description,
        metadata: tag.metadata ?? record.metadata,
      });
      await record.save({ transaction });
    }
    resolved.push(record);
  }
  return resolved;
}

async function resolveMedia(mediaInput, { transaction } = {}) {
  const items = normaliseArray(mediaInput)
    .map((media) => (typeof media === 'string' ? { url: media } : media))
    .filter((media) => media && (media.id || media.url));

  if (!items.length) {
    return [];
  }

  const resolved = [];
  for (const item of items) {
    if (item.id) {
      const existing = await BlogMedia.findByPk(item.id, { transaction });
      if (!existing) {
        throw new NotFoundError(`Media asset ${item.id} not found.`);
      }
      resolved.push({ instance: existing, payload: item });
      // eslint-disable-next-line no-continue
      continue;
    }
    if (!item.url) {
      throw new ValidationError('Media url is required.');
    }
    const created = await BlogMedia.create(
      {
        url: item.url,
        type: item.type ?? null,
        altText: item.altText ?? null,
        caption: item.caption ?? null,
        metadata: item.metadata ?? null,
      },
      { transaction },
    );
    resolved.push({ instance: created, payload: item });
  }
  return resolved;
}

function buildInclude({ requireCategory, requireTag } = {}) {
  return [
    {
      model: BlogCategory,
      as: 'category',
      required: Boolean(requireCategory),
      ...(requireCategory ? { where: requireCategory } : {}),
    },
    {
      model: BlogTag,
      as: 'tags',
      through: { attributes: [] },
      required: Boolean(requireTag),
      ...(requireTag ? { where: requireTag } : {}),
    },
    { model: BlogMedia, as: 'coverImage' },
    {
      model: BlogMedia,
      as: 'media',
      through: { attributes: ['position', 'role', 'caption'] },
    },
    { model: BlogPostMetric, as: 'metrics' },
    {
      model: ProviderWorkspace,
      as: 'workspace',
      attributes: ['id', 'name', 'slug'],
    },
    {
      model: User,
      as: 'author',
      attributes: ['id', 'firstName', 'lastName', 'email'],
    },
  ];
}

function buildPagination({ count, page, pageSize }) {
  const totalPages = Math.max(1, Math.ceil(count / pageSize));
  return {
    total: count,
    page,
    pageSize,
    totalPages,
    hasNextPage: page < totalPages,
    hasPreviousPage: page > 1,
  };
}

export async function listBlogPosts(
  {
    status = 'published',
    page = 1,
    pageSize = 12,
    category,
    tag,
    search,
    includeUnpublished = false,
    workspaceId,
    includeGlobalWorkspace = false,
  } = {},
) {
  const normalizedPage = Math.max(1, Number.parseInt(page, 10) || 1);
  const normalizedPageSize = Math.min(50, Math.max(1, Number.parseInt(pageSize, 10) || 12));

  const filters = [];
  if (!includeUnpublished) {
    filters.push({ status: 'published' });
  } else if (status && STATUS_SET.has(status)) {
    filters.push({ status });
  }

  if (workspaceId !== undefined) {
    if (workspaceId === null) {
      filters.push({ workspaceId: { [Op.is]: null } });
    } else if (includeGlobalWorkspace) {
      filters.push({
        [Op.or]: [{ workspaceId }, { workspaceId: { [Op.is]: null } }],
      });
    } else {
      filters.push({ workspaceId });
    }
  }

  if (search) {
    const value = `%${search.trim()}%`;
    filters.push({
      [Op.or]: [
        { title: { [Op.iLike ?? Op.like]: value } },
        { excerpt: { [Op.iLike ?? Op.like]: value } },
        { content: { [Op.iLike ?? Op.like]: value } },
      ],
    });
  }

  const where = filters.length ? { [Op.and]: filters } : {};

  const include = buildInclude({
    requireCategory: category ? { slug: slugify(category) } : null,
    requireTag: tag ? { slug: slugify(tag) } : null,
  });

  const { rows, count } = await BlogPost.findAndCountAll({
    where,
    include,
    limit: normalizedPageSize,
    offset: (normalizedPage - 1) * normalizedPageSize,
    order: [
      [literal('CASE WHEN "BlogPost"."featured" THEN 0 ELSE 1 END'), 'ASC'],
      ['publishedAt', 'DESC'],
      ['createdAt', 'DESC'],
    ],
    distinct: true,
  });

  return {
    results: rows.map((row) => row.toPublicObject()),
    pagination: buildPagination({ count, page: normalizedPage, pageSize: normalizedPageSize }),
  };
}

export async function getBlogPost(identifier, { includeUnpublished = false, workspaceId } = {}) {
  if (!identifier) {
    throw new ValidationError('A blog identifier is required.');
  }

  const filters = [];
  if (typeof identifier === 'number' || /^\d+$/.test(`${identifier}`)) {
    filters.push({ id: Number(identifier) });
  } else {
    filters.push({ slug: identifier });
  }

  if (!includeUnpublished) {
    filters.push({ status: 'published' });
  }

  if (workspaceId !== undefined) {
    if (workspaceId === null) {
      filters.push({ workspaceId: { [Op.is]: null } });
    } else {
      filters.push({ workspaceId });
    }
  }

  const where = filters.length ? { [Op.and]: filters } : {};

  const post = await BlogPost.findOne({
    where,
    include: buildInclude(),
  });

  if (!post) {
    throw new NotFoundError('Blog post not found.');
  }

  return post.toPublicObject();
}

function normaliseStatus(status) {
  if (!status) {
    return 'draft';
  }
  const normalized = `${status}`.trim().toLowerCase();
  if (!STATUS_SET.has(normalized)) {
    throw new ValidationError('Unsupported blog status.');
  }
  return normalized;
}

function computePublishedAt(status, publishedAt) {
  if (publishedAt) {
    const date = new Date(publishedAt);
    if (Number.isNaN(date.getTime())) {
      throw new ValidationError('Invalid publication timestamp.');
    }
    return date;
  }
  if (status === 'published') {
    return new Date();
  }
  return null;
}

async function upsertBlogPost(payload, { actorId, post, workspaceId }) {
  const {
    title,
    slug,
    excerpt,
    content,
    status,
    publishedAt,
    readingTimeMinutes,
    featured,
    category,
    categoryId,
    tags,
    media,
    coverImage,
    coverImageId,
    meta,
  } = payload ?? {};

  if (!title || !content) {
    throw new ValidationError('Blog posts require a title and content.');
  }

  const resolvedStatus = normaliseStatus(status ?? post?.status);
  const publicationDate = computePublishedAt(resolvedStatus, publishedAt ?? post?.publishedAt);

  return sequelize.transaction(async (transaction) => {
    const resolvedWorkspaceId = workspaceId ?? post?.workspaceId ?? null;
    const categoryInstance = await resolveCategory(category ?? categoryId, {
      transaction,
      allowCreate: true,
      workspaceId: resolvedWorkspaceId,
    });
    const tagsCollection = await resolveTags(tags, { transaction, workspaceId: resolvedWorkspaceId });
    const mediaCollection = await resolveMedia(media, { transaction });

    let coverImageInstance = null;
    if (coverImageId || coverImage) {
      const [result] = await resolveMedia(coverImageId ? [{ id: coverImageId }] : [coverImage], { transaction });
      coverImageInstance = result?.instance ?? null;
    }

    const slugCandidate = await ensureUniqueSlug(BlogPost, slug ?? title, {
      transaction,
      excludeId: post?.id,
      scope: { workspaceId: resolvedWorkspaceId },
    });

    const payloadToPersist = {
      title,
      slug: slugCandidate,
      excerpt: excerpt ?? post?.excerpt ?? null,
      content,
      status: resolvedStatus,
      publishedAt: publicationDate,
      readingTimeMinutes: readingTimeMinutes ?? post?.readingTimeMinutes ?? 5,
      featured: Boolean(featured ?? post?.featured ?? false),
      authorId: actorId ?? post?.authorId ?? null,
      categoryId: categoryInstance?.id ?? null,
      coverImageId: coverImageInstance?.id ?? post?.coverImageId ?? null,
      workspaceId: resolvedWorkspaceId,
      meta: meta ?? post?.meta ?? null,
    };

    let target = post;
    if (!target) {
      target = await BlogPost.create(payloadToPersist, { transaction });
    } else {
      target.set(payloadToPersist);
      await target.save({ transaction });
    }

    if (tagsCollection.length) {
      await target.setTags(tagsCollection, { transaction });
    } else {
      await target.setTags([], { transaction });
    }

    if (mediaCollection.length) {
      await BlogPostMedia.destroy({ where: { postId: target.id }, transaction });
      await Promise.all(
        mediaCollection.map(({ instance, payload: mediaPayload }, index) =>
          BlogPostMedia.create(
            {
              postId: target.id,
              mediaId: instance.id,
              position: mediaPayload.position ?? index,
              role: mediaPayload.role ?? null,
              caption: mediaPayload.caption ?? instance.caption ?? null,
            },
            { transaction },
          ),
        ),
      );
    }

    await ensureMetricsRecord(target.id, { transaction });

    await target.reload({
      transaction,
      include: buildInclude(),
    });

    return target.toPublicObject();
  });
}

export async function createBlogPost(payload, { actorId, workspaceId } = {}) {
  return upsertBlogPost(payload, { actorId, workspaceId: workspaceId ?? payload?.workspaceId ?? null });
}

export async function updateBlogPost(postId, payload, { actorId, workspaceId } = {}) {
  if (!postId) {
    throw new ValidationError('A valid blog post identifier is required.');
  }
  const post = await BlogPost.findByPk(postId, { include: buildInclude() });
  if (!post) {
    throw new NotFoundError('Blog post not found.');
  }
  if (workspaceId != null && post.workspaceId !== workspaceId) {
    throw new AuthorizationError('You do not have permission to update this blog post.');
  }
  return upsertBlogPost(payload, { actorId, post, workspaceId: workspaceId ?? post.workspaceId ?? null });
}

export async function deleteBlogPost(postId, { workspaceId } = {}) {
  if (!postId) {
    throw new ValidationError('A valid blog post identifier is required.');
  }
  const post = await BlogPost.findByPk(postId);
  if (!post) {
    throw new NotFoundError('Blog post not found.');
  }
  if (workspaceId != null && post.workspaceId !== workspaceId) {
    throw new AuthorizationError('You do not have permission to delete this blog post.');
  }
  await sequelize.transaction(async (transaction) => {
    await BlogPostMedia.destroy({ where: { postId }, transaction });
    await BlogPostTag.destroy({ where: { postId }, transaction });
    await post.destroy({ transaction });
  });
  return { success: true };
}

export async function listBlogCategories({ workspaceId, includeGlobal = true } = {}) {
  const where = {};
  if (workspaceId !== undefined) {
    if (workspaceId === null) {
      where.workspaceId = null;
    } else if (includeGlobal) {
      where[Op.or] = [{ workspaceId }, { workspaceId: null }];
    } else {
      where.workspaceId = workspaceId;
    }
  }
  const categories = await BlogCategory.findAll({ where, order: [['name', 'ASC']] });
  return categories.map((category) => category.toPublicObject());
}

export async function createBlogCategory(payload, { workspaceId } = {}) {
  if (!payload?.name) {
    throw new ValidationError('Category name is required.');
  }
  const effectiveWorkspaceId = payload.workspaceId ?? workspaceId ?? null;
  const slug = await ensureUniqueSlug(BlogCategory, payload.slug ?? payload.name, {
    scope: { workspaceId: effectiveWorkspaceId },
  });
  const category = await BlogCategory.create({
    name: payload.name,
    slug,
    description: payload.description ?? null,
    accentColor: payload.accentColor ?? null,
    heroImageUrl: payload.heroImageUrl ?? null,
    metadata: payload.metadata ?? null,
    workspaceId: effectiveWorkspaceId,
  });
  return category.toPublicObject();
}

export async function updateBlogCategory(categoryId, payload, { workspaceId } = {}) {
  if (!categoryId) {
    throw new ValidationError('Category id is required.');
  }
  const category = await BlogCategory.findByPk(categoryId);
  if (!category) {
    throw new NotFoundError('Category not found.');
  }
  if (workspaceId != null && category.workspaceId !== workspaceId) {
    throw new AuthorizationError('You do not have permission to update this category.');
  }
  if (payload.slug) {
    category.slug = await ensureUniqueSlug(BlogCategory, payload.slug, {
      excludeId: category.id,
      scope: { workspaceId: category.workspaceId ?? workspaceId ?? null },
    });
  }
  category.name = payload.name ?? category.name;
  category.description = payload.description ?? category.description;
  category.accentColor = payload.accentColor ?? category.accentColor;
  category.heroImageUrl = payload.heroImageUrl ?? category.heroImageUrl;
  category.metadata = payload.metadata ?? category.metadata;
  if (payload.workspaceId != null) {
    category.workspaceId = payload.workspaceId;
  }
  await category.save();
  return category.toPublicObject();
}

export async function deleteBlogCategory(categoryId, { workspaceId } = {}) {
  if (!categoryId) {
    throw new ValidationError('Category id is required.');
  }
  const category = await BlogCategory.findByPk(categoryId);
  if (!category) {
    throw new NotFoundError('Category not found.');
  }
  if (workspaceId != null && category.workspaceId !== workspaceId) {
    throw new AuthorizationError('You do not have permission to delete this category.');
  }
  const postCount = await BlogPost.count({ where: { categoryId } });
  if (postCount > 0) {
    throw new ValidationError('Cannot delete a category that is assigned to published content.');
  }
  await category.destroy();
  return { success: true };
}

export async function listBlogTags({ workspaceId, includeGlobal = true } = {}) {
  const where = {};
  if (workspaceId !== undefined) {
    if (workspaceId === null) {
      where.workspaceId = null;
    } else if (includeGlobal) {
      where[Op.or] = [{ workspaceId }, { workspaceId: null }];
    } else {
      where.workspaceId = workspaceId;
    }
  }
  const tags = await BlogTag.findAll({ where, order: [['name', 'ASC']] });
  return tags.map((tag) => tag.toPublicObject());
}

export async function createBlogTag(payload, { workspaceId } = {}) {
  if (!payload?.name) {
    throw new ValidationError('Tag name is required.');
  }
  const effectiveWorkspaceId = payload.workspaceId ?? workspaceId ?? null;
  const slug = await ensureUniqueSlug(BlogTag, payload.slug ?? payload.name, {
    scope: { workspaceId: effectiveWorkspaceId },
  });
  const tag = await BlogTag.create({
    name: payload.name,
    slug,
    description: payload.description ?? null,
    metadata: payload.metadata ?? null,
    workspaceId: effectiveWorkspaceId,
  });
  return tag.toPublicObject();
}

export async function updateBlogTag(tagId, payload, { workspaceId } = {}) {
  if (!tagId) {
    throw new ValidationError('Tag id is required.');
  }
  const tag = await BlogTag.findByPk(tagId);
  if (!tag) {
    throw new NotFoundError('Tag not found.');
  }
  if (workspaceId != null && tag.workspaceId !== workspaceId) {
    throw new AuthorizationError('You do not have permission to update this tag.');
  }
  if (payload.slug) {
    tag.slug = await ensureUniqueSlug(BlogTag, payload.slug, {
      excludeId: tag.id,
      scope: { workspaceId: tag.workspaceId ?? workspaceId ?? null },
    });
  }
  tag.name = payload.name ?? tag.name;
  tag.description = payload.description ?? tag.description;
  tag.metadata = payload.metadata ?? tag.metadata;
  if (payload.workspaceId != null) {
    tag.workspaceId = payload.workspaceId;
  }
  await tag.save();
  return tag.toPublicObject();
}

export async function deleteBlogTag(tagId, { workspaceId } = {}) {
  if (!tagId) {
    throw new ValidationError('Tag id is required.');
  }
  const tag = await BlogTag.findByPk(tagId);
  if (!tag) {
    throw new NotFoundError('Tag not found.');
  }
  if (workspaceId != null && tag.workspaceId !== workspaceId) {
    throw new AuthorizationError('You do not have permission to delete this tag.');
  }
  const usage = await BlogPostTag.count({ where: { tagId } });
  if (usage > 0) {
    throw new ValidationError('Cannot delete a tag that is still in use.');
  }
  await tag.destroy();
  return { success: true };
}

export async function createBlogMedia(payload) {
  if (!payload?.url) {
    throw new ValidationError('Media url is required.');
  }
  const media = await BlogMedia.create({
    url: payload.url,
    type: payload.type ?? null,
    altText: payload.altText ?? null,
    caption: payload.caption ?? null,
    metadata: payload.metadata ?? null,
  });
  return media.toPublicObject();
}

export async function getBlogMetricsOverview({ startDate, endDate } = {}) {
  const start = startDate ? parseDateInput(startDate) : null;
  const end = endDate ? parseDateInput(endDate) : null;

  const where = {};
  if (start || end) {
    where.updatedAt = {};
    if (start) {
      where.updatedAt[Op.gte] = start;
    }
    if (end) {
      where.updatedAt[Op.lte] = end;
    }
  }

  const metrics = await BlogPostMetric.findAll({
    where,
    include: [
      {
        model: BlogPost,
        as: 'post',
        attributes: ['id', 'title', 'slug', 'status', 'publishedAt', 'createdAt', 'updatedAt'],
      },
    ],
    order: [['updatedAt', 'DESC']],
  });

  const totals = {
    postsTracked: metrics.length,
    totalViews: 0,
    uniqueVisitors: 0,
    likeCount: 0,
    shareCount: 0,
    subscriberConversions: 0,
    commentCount: 0,
  };

  const byStatus = {};
  let totalReadTime = 0;
  let totalCompletion = 0;
  let totalClickThrough = 0;
  let totalBounce = 0;
  let countForRates = 0;
  let lastSyncedAt = null;
  const now = new Date();
  const weekAgo = new Date(now.getTime() - 7 * 24 * 60 * 60 * 1000);
  let postsUpdatedThisWeek = 0;

  const dataset = metrics.map((metric) => {
    const post = metric.get('post');
    totals.totalViews += asNumber(metric.totalViews);
    totals.uniqueVisitors += asNumber(metric.uniqueVisitors);
    totals.likeCount += asNumber(metric.likeCount);
    totals.shareCount += asNumber(metric.shareCount);
    totals.subscriberConversions += asNumber(metric.subscriberConversions);
    totals.commentCount += asNumber(metric.commentCount);

    totalReadTime += asNumber(metric.averageReadTimeSeconds);
    totalCompletion += asNumber(metric.readCompletionRate);
    totalClickThrough += asNumber(metric.clickThroughRate);
    totalBounce += asNumber(metric.bounceRate);
    countForRates += 1;

    if (post?.status) {
      byStatus[post.status] = (byStatus[post.status] ?? 0) + 1;
    }

    const candidateSync = metric.lastSyncedAt ?? metric.updatedAt ?? metric.createdAt;
    if (candidateSync && (!lastSyncedAt || candidateSync > lastSyncedAt)) {
      lastSyncedAt = candidateSync;
    }

    const updatedAt = metric.updatedAt ?? metric.createdAt;
    if (updatedAt && updatedAt >= weekAgo) {
      postsUpdatedThisWeek += 1;
    }

    return {
      ...metric.toPublicObject(),
      post: post
        ? {
            id: post.id,
            title: post.title,
            slug: post.slug,
            status: post.status,
            publishedAt: post.publishedAt,
          }
        : null,
    };
  });

  const engagement = {
    averageReadTimeSeconds: countForRates ? Math.round(totalReadTime / countForRates) : 0,
    readCompletionRate: countForRates ? Number((totalCompletion / countForRates).toFixed(2)) : 0,
    clickThroughRate: countForRates ? Number((totalClickThrough / countForRates).toFixed(2)) : 0,
    bounceRate: countForRates ? Number((totalBounce / countForRates).toFixed(2)) : 0,
  };

  const freshness = {
    lastSyncedAt: lastSyncedAt ?? null,
    postsTracked: metrics.length,
    postsUpdatedThisWeek,
    draftCount: byStatus.draft ?? 0,
    publishedCount: byStatus.published ?? 0,
    scheduledCount: byStatus.scheduled ?? 0,
    archivedCount: byStatus.archived ?? 0,
  };

  const trendingPosts = metrics
    .slice()
    .sort((a, b) => asNumber(b.totalViews) - asNumber(a.totalViews))
    .slice(0, 6)
    .map((metric) => {
      const post = metric.get('post');
      return {
        postId: metric.postId,
        title: post?.title ?? 'Untitled post',
        slug: post?.slug ?? null,
        status: post?.status ?? null,
        views: asNumber(metric.totalViews),
        uniqueVisitors: asNumber(metric.uniqueVisitors),
        likes: asNumber(metric.likeCount),
        comments: asNumber(metric.commentCount),
        shares: asNumber(metric.shareCount),
        publishedAt: post?.publishedAt ?? null,
      };
    });

  return {
    totals,
    engagement,
    freshness,
    byStatus,
    trendingPosts,
    posts: dataset,
    timeRange: { start: start ?? null, end: end ?? null },
  };
}

export async function getBlogPostMetrics(postId) {
  if (!postId) {
    throw new ValidationError('A valid blog post identifier is required.');
  }
  const post = await BlogPost.findByPk(postId, { include: buildInclude({}) });
  if (!post) {
    throw new NotFoundError('Blog post not found.');
  }
  await ensureMetricsRecord(post.id);
  await post.reload({ include: buildInclude({}) });
  const metrics = post.get('metrics');
  return {
    post: post.toPublicObject(),
    metrics: metrics && typeof metrics.toPublicObject === 'function' ? metrics.toPublicObject() : null,
  };
}

export async function updateBlogPostMetrics(postId, payload = {}) {
  if (!postId) {
    throw new ValidationError('A valid blog post identifier is required.');
  }
  const post = await BlogPost.findByPk(postId);
  if (!post) {
    throw new NotFoundError('Blog post not found.');
  }

  return sequelize.transaction(async (transaction) => {
    const metrics = await ensureMetricsRecord(post.id, { transaction });

    const updates = {};
    if (payload.totalViews != null) {
      updates.totalViews = toIntegerValue(payload.totalViews, { min: 0 }) ?? metrics.totalViews;
    }
    if (payload.uniqueVisitors != null) {
      updates.uniqueVisitors = toIntegerValue(payload.uniqueVisitors, { min: 0 }) ?? metrics.uniqueVisitors;
    }
    if (payload.averageReadTimeSeconds != null) {
      updates.averageReadTimeSeconds = toIntegerValue(payload.averageReadTimeSeconds, { min: 0 }) ?? metrics.averageReadTimeSeconds;
    }
    if (payload.readCompletionRate != null) {
      updates.readCompletionRate = toDecimalValue(payload.readCompletionRate, { min: 0, max: 100 }) ?? metrics.readCompletionRate;
    }
    if (payload.clickThroughRate != null) {
      updates.clickThroughRate = toDecimalValue(payload.clickThroughRate, { min: 0, max: 100 }) ?? metrics.clickThroughRate;
    }
    if (payload.bounceRate != null) {
      updates.bounceRate = toDecimalValue(payload.bounceRate, { min: 0, max: 100 }) ?? metrics.bounceRate;
    }
    if (payload.shareCount != null) {
      updates.shareCount = toIntegerValue(payload.shareCount, { min: 0 }) ?? metrics.shareCount;
    }
    if (payload.likeCount != null) {
      updates.likeCount = toIntegerValue(payload.likeCount, { min: 0 }) ?? metrics.likeCount;
    }
    if (payload.subscriberConversions != null) {
      updates.subscriberConversions = toIntegerValue(payload.subscriberConversions, { min: 0 }) ?? metrics.subscriberConversions;
    }
    if (payload.commentCount != null) {
      updates.commentCount = toIntegerValue(payload.commentCount, { min: 0 }) ?? metrics.commentCount;
    }
    if (payload.lastSyncedAt !== undefined) {
      updates.lastSyncedAt = parseDateInput(payload.lastSyncedAt);
    }
    if (payload.metadata !== undefined) {
      updates.metadata = payload.metadata ?? null;
    }

    if (Object.keys(updates).length) {
      metrics.set(updates);
      await metrics.save({ transaction });
    }

    await post.reload({ transaction, include: buildInclude({}) });
    await metrics.reload({ transaction });

    return {
      post: post.toPublicObject(),
      metrics: metrics.toPublicObject(),
    };
  });
}

export async function listBlogComments({ postId, status, page = 1, pageSize = 25 } = {}) {
  const normalizedPage = Math.max(1, Number.parseInt(page, 10) || 1);
  const normalizedPageSize = Math.min(100, Math.max(1, Number.parseInt(pageSize, 10) || 25));

  const where = {};
  if (postId != null && postId !== '') {
    const postIdentifier = Number(postId);
    if (Number.isNaN(postIdentifier)) {
      throw new ValidationError('Invalid blog post identifier.');
    }
    where.postId = postIdentifier;
  }

  const normalizedStatus = normaliseCommentStatus(status);
  if (normalizedStatus) {
    where.status = normalizedStatus;
  }

  const include = [
    {
      model: BlogPost,
      as: 'post',
      attributes: ['id', 'title', 'slug', 'status', 'publishedAt'],
    },
    {
      model: User,
      as: 'author',
      attributes: ['id', 'firstName', 'lastName', 'email'],
    },
    {
      model: BlogComment,
      as: 'parent',
      attributes: ['id', 'body', 'status'],
      include: [
        { model: User, as: 'author', attributes: ['id', 'firstName', 'lastName', 'email'] },
      ],
    },
    {
      model: BlogComment,
      as: 'replies',
      separate: true,
      order: [['createdAt', 'ASC']],
      include: [
        { model: User, as: 'author', attributes: ['id', 'firstName', 'lastName', 'email'] },
      ],
    },
  ];

  const { rows, count } = await BlogComment.findAndCountAll({
    where,
    include,
    order: [['createdAt', 'DESC']],
    limit: normalizedPageSize,
    offset: (normalizedPage - 1) * normalizedPageSize,
    distinct: true,
  });

  return {
    results: rows.map((row) => row.toPublicObject()),
    pagination: buildPagination({ count, page: normalizedPage, pageSize: normalizedPageSize }),
  };
}

export async function createBlogComment(postId, payload = {}, { actorId } = {}) {
  if (!postId) {
    throw new ValidationError('A valid blog post identifier is required.');
  }
  const post = await BlogPost.findByPk(postId);
  if (!post) {
    throw new NotFoundError('Blog post not found.');
  }
  if (!payload?.body) {
    throw new ValidationError('Comment body is required.');
  }

  const resolvedStatus = normaliseCommentStatus(payload.status, { defaultValue: 'approved' });
  const resolvedAuthorId = payload.authorId ?? actorId ?? null;

  return sequelize.transaction(async (transaction) => {
    let parentId = null;
    if (payload.parentId) {
      const parent = await BlogComment.findByPk(payload.parentId, { transaction });
      if (!parent || parent.postId !== post.id) {
        throw new ValidationError('Parent comment not found for this post.');
      }
      parentId = parent.id;
    }

    const created = await BlogComment.create(
      {
        postId: post.id,
        parentId,
        authorId: resolvedAuthorId,
        authorName: payload.authorName ?? null,
        authorEmail: payload.authorEmail ?? null,
        body: payload.body,
        status: resolvedStatus,
        isPinned: Boolean(payload.isPinned),
        likeCount: toIntegerValue(payload.likeCount, { min: 0 }) ?? 0,
        flagCount: toIntegerValue(payload.flagCount, { min: 0 }) ?? 0,
        metadata: payload.metadata ?? null,
        publishedAt:
          resolvedStatus === 'approved'
            ? parseDateInput(payload.publishedAt) ?? new Date()
            : parseDateInput(payload.publishedAt),
      },
      { transaction },
    );

    await ensureMetricsRecord(post.id, { transaction });
    await refreshCommentCount(post.id, { transaction });

    await created.reload({
      transaction,
      include: [
        { model: BlogPost, as: 'post', attributes: ['id', 'title', 'slug', 'status', 'publishedAt'] },
        { model: User, as: 'author', attributes: ['id', 'firstName', 'lastName', 'email'] },
        {
          model: BlogComment,
          as: 'parent',
          include: [{ model: User, as: 'author', attributes: ['id', 'firstName', 'lastName', 'email'] }],
        },
        {
          model: BlogComment,
          as: 'replies',
          include: [{ model: User, as: 'author', attributes: ['id', 'firstName', 'lastName', 'email'] }],
        },
      ],
    });

    return created.toPublicObject();
  });
}

export async function updateBlogComment(commentId, payload = {}) {
  if (!commentId) {
    throw new ValidationError('A valid comment identifier is required.');
  }
  const comment = await BlogComment.findByPk(commentId);
  if (!comment) {
    throw new NotFoundError('Comment not found.');
  }

  return sequelize.transaction(async (transaction) => {
    if (payload.parentId !== undefined && payload.parentId !== comment.parentId) {
      if (!payload.parentId) {
        comment.parentId = null;
      } else {
        const parent = await BlogComment.findByPk(payload.parentId, { transaction });
        if (!parent || parent.postId !== comment.postId) {
          throw new ValidationError('Parent comment not found for this post.');
        }
        comment.parentId = parent.id;
      }
    }

    if (payload.body !== undefined) {
      if (!payload.body) {
        throw new ValidationError('Comment body cannot be empty.');
      }
      comment.body = payload.body;
    }

    if (payload.authorId !== undefined) {
      comment.authorId = payload.authorId ?? null;
    }
    if (payload.authorName !== undefined) {
      comment.authorName = payload.authorName ?? null;
    }
    if (payload.authorEmail !== undefined) {
      comment.authorEmail = payload.authorEmail ?? null;
    }
    if (payload.isPinned !== undefined) {
      comment.isPinned = Boolean(payload.isPinned);
    }
    if (payload.likeCount !== undefined) {
      comment.likeCount = toIntegerValue(payload.likeCount, { min: 0 }) ?? comment.likeCount;
    }
    if (payload.flagCount !== undefined) {
      comment.flagCount = toIntegerValue(payload.flagCount, { min: 0 }) ?? comment.flagCount;
    }
    if (payload.metadata !== undefined) {
      comment.metadata = payload.metadata ?? null;
    }

    if (payload.status !== undefined) {
      comment.status = normaliseCommentStatus(payload.status, { defaultValue: comment.status });
      if (comment.status === 'approved' && !comment.publishedAt) {
        comment.publishedAt = new Date();
      }
    }

    if (payload.publishedAt !== undefined) {
      comment.publishedAt = parseDateInput(payload.publishedAt);
    }

    comment.editedAt = new Date();
    await comment.save({ transaction });

    await refreshCommentCount(comment.postId, { transaction });

    await comment.reload({
      transaction,
      include: [
        { model: BlogPost, as: 'post', attributes: ['id', 'title', 'slug', 'status', 'publishedAt'] },
        { model: User, as: 'author', attributes: ['id', 'firstName', 'lastName', 'email'] },
        {
          model: BlogComment,
          as: 'parent',
          include: [{ model: User, as: 'author', attributes: ['id', 'firstName', 'lastName', 'email'] }],
        },
        {
          model: BlogComment,
          as: 'replies',
          include: [{ model: User, as: 'author', attributes: ['id', 'firstName', 'lastName', 'email'] }],
        },
      ],
    });

    return comment.toPublicObject();
  });
}

export async function deleteBlogComment(commentId) {
  if (!commentId) {
    throw new ValidationError('A valid comment identifier is required.');
  }
  const comment = await BlogComment.findByPk(commentId);
  if (!comment) {
    throw new NotFoundError('Comment not found.');
  }

  await sequelize.transaction(async (transaction) => {
    const { postId } = comment;
    await comment.destroy({ transaction });
    await refreshCommentCount(postId, { transaction });
  });

  return { success: true };
}

export default {
  listBlogPosts,
  getBlogPost,
  createBlogPost,
  updateBlogPost,
  deleteBlogPost,
  listBlogCategories,
  createBlogCategory,
  updateBlogCategory,
  deleteBlogCategory,
  listBlogTags,
  createBlogTag,
  updateBlogTag,
  deleteBlogTag,
  createBlogMedia,
  getBlogMetricsOverview,
  getBlogPostMetrics,
  updateBlogPostMetrics,
  listBlogComments,
  createBlogComment,
  updateBlogComment,
  deleteBlogComment,
};<|MERGE_RESOLUTION|>--- conflicted
+++ resolved
@@ -8,11 +8,8 @@
   BlogPostTag,
   BlogComment,
   BlogTag,
-<<<<<<< HEAD
   BLOG_COMMENT_STATUSES,
-=======
   ProviderWorkspace,
->>>>>>> 7ce3457e
   User,
   sequelize,
 } from '../models/index.js';
@@ -73,7 +70,6 @@
   return [input];
 }
 
-<<<<<<< HEAD
 function toIntegerValue(value, { min = Number.NEGATIVE_INFINITY, max = Number.POSITIVE_INFINITY } = {}) {
   if (value == null || value === '') {
     return null;
@@ -172,9 +168,7 @@
 }
 
 async function resolveCategory(input, { transaction, allowCreate = true } = {}) {
-=======
 async function resolveCategory(input, { transaction, allowCreate = true, workspaceId } = {}) {
->>>>>>> 7ce3457e
   if (!input) {
     return null;
   }
