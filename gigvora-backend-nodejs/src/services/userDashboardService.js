import { Op, fn, col } from 'sequelize';
import {
  Application,
  ApplicationReview,
  ExperienceLaunchpad,
  ExperienceLaunchpadApplication,
  Job,
  Gig,
  GigOrder,
  GigOrderRequirement,
  GigOrderRevision,
  Project,
  ProjectAssignmentEvent,
  Notification,
  User,
  CareerDocument,
  CareerDocumentVersion,
  CareerDocumentCollaborator,
  CareerDocumentAnalytics,
  CareerDocumentExport,
  CareerStoryBlock,
  CareerBrandAsset,
} from '../models/index.js';
import profileService from './profileService.js';
import { appCache, buildCacheKey } from '../utils/cache.js';
import { ValidationError } from '../utils/errors.js';
import careerPipelineAutomationService from './careerPipelineAutomationService.js';

const CACHE_NAMESPACE = 'dashboard:user';
const CACHE_TTL_SECONDS = 60;

const TERMINAL_STATUSES = new Set(['withdrawn', 'rejected', 'hired']);
const OFFER_STATUSES = new Set(['offered', 'hired']);
const INTERVIEW_STATUSES = new Set(['interview']);
const FOLLOW_UP_STATUSES = new Set(['submitted', 'under_review', 'shortlisted', 'interview', 'offered']);

function normalizeUserId(userId) {
  const numeric = Number(userId);
  if (!Number.isInteger(numeric) || numeric <= 0) {
    throw new ValidationError('userId must be a positive integer.');
  }
  return numeric;
}

function toPlainReviewer(instance) {
  if (!instance) return null;
  const reviewer = instance.get?.('reviewer') ?? instance.reviewer;
  if (!reviewer) return null;
  const plain = reviewer.get?.({ plain: true }) ?? reviewer;
  return {
    id: plain.id,
    firstName: plain.firstName,
    lastName: plain.lastName,
    email: plain.email,
  };
}

function differenceInDays(from, to = new Date()) {
  if (!from) return null;
  const start = new Date(from);
  if (Number.isNaN(start.getTime())) {
    return null;
  }
  const end = new Date(to);
  return Math.floor((end.getTime() - start.getTime()) / (1000 * 60 * 60 * 24));
}

function addDays(date, days) {
  const base = new Date(date);
  if (Number.isNaN(base.getTime())) {
    return null;
  }
  const clone = new Date(base);
  clone.setDate(clone.getDate() + days);
  return clone.toISOString();
}

function resolveNextStep(status) {
  switch (status) {
    case 'draft':
      return 'Finalize documents and submit the application.';
    case 'submitted':
      return 'Awaiting review — send a polite nudge if there is no update in 5 days.';
    case 'under_review':
      return 'Prepare recruiter notes and confirm availability for screening.';
    case 'shortlisted':
      return 'Expect interview scheduling — review role research notes.';
    case 'interview':
      return 'Confirm interview logistics and share prep material with collaborators.';
    case 'offered':
      return 'Review compensation details and compare against target ranges.';
    case 'hired':
      return 'Complete onboarding checklist and archive supporting documents.';
    case 'withdrawn':
      return 'Archive the record and capture learnings for future opportunities.';
    case 'rejected':
    default:
      return 'Close out the record and note any feedback for retrospectives.';
  }
}

function sanitizeApplication(application, targetMap) {
  if (!application) return null;
  const base = application.toPublicObject();
  const target = targetMap.get(`${base.targetType}:${base.targetId}`) ?? null;
  const reviews = Array.isArray(application.reviews)
    ? application.reviews.map((review) => ({
        ...review.toPublicObject(),
        reviewer: toPlainReviewer(review),
      }))
    : [];

  const submittedAt = base.submittedAt ?? base.createdAt ?? base.updatedAt;
  const daysSinceUpdate = differenceInDays(base.updatedAt ?? base.createdAt ?? base.submittedAt);

  return {
    ...base,
    target,
    reviews,
    nextStep: resolveNextStep(base.status),
    daysSinceSubmission: submittedAt ? differenceInDays(submittedAt) : null,
    daysSinceUpdate,
  };
}

function sanitizeNotification(notification) {
  const plain = notification.toPublicObject();
  return {
    ...plain,
    isUnread: !plain.readAt,
  };
}

function toPlainTarget(instance) {
  if (!instance) return null;
  if (typeof instance.toPublicObject === 'function') {
    return instance.toPublicObject();
  }
  if (typeof instance.get === 'function') {
    return instance.get({ plain: true });
  }
  return { ...instance };
}

function sanitizeLaunchpadApplication(record) {
  const base = record.toPublicObject();
  const launchpadInstance = record.get?.('launchpad') ?? record.launchpad;
  const launchpad = launchpadInstance?.toPublicObject?.() ?? null;
  return {
    ...base,
    launchpad,
  };
}

function sanitizeProjectEvent(event) {
  const base = event.toPublicObject();
  const projectInstance = event.get?.('project') ?? event.project;
  const project = projectInstance?.toPublicObject?.() ?? null;
  return {
    ...base,
    project,
  };
}

function collectAttachments(applications) {
  const attachments = [];
  applications.forEach((application) => {
    const appPlain = application.toPublicObject();
    if (Array.isArray(appPlain.attachments)) {
      appPlain.attachments.forEach((attachment) => {
        attachments.push({
          ...attachment,
          applicationId: appPlain.id,
          targetType: appPlain.targetType,
          targetId: appPlain.targetId,
          uploadedAt: appPlain.updatedAt,
        });
      });
    }
  });
  return attachments;
}

function toPlainUser(instance) {
  if (!instance) return null;
  const plain = instance.get?.({ plain: true }) ?? instance;
  const name = [plain.firstName, plain.lastName].filter(Boolean).join(' ').trim();
  return {
    id: plain.id,
    firstName: plain.firstName,
    lastName: plain.lastName,
    email: plain.email,
    name: name || plain.email || null,
  };
}

function sanitizeDocumentVersion(versionInstance) {
  if (!versionInstance) return null;
  const base = versionInstance.toPublicObject();
  const createdBy = toPlainUser(versionInstance.get?.('createdBy') ?? versionInstance.createdBy);
  const approvedBy = toPlainUser(versionInstance.get?.('approvedBy') ?? versionInstance.approvedBy);
  return {
    ...base,
    metrics: base.metrics ?? {},
    diffHighlights: base.diffHighlights ?? [],
    createdBy,
    approvedBy,
  };
}

function sanitizeDocumentCollaborator(collaboratorInstance) {
  if (!collaboratorInstance) return null;
  const base = collaboratorInstance.toPublicObject();
  const collaborator = toPlainUser(collaboratorInstance.get?.('collaborator') ?? collaboratorInstance.collaborator);
  return {
    ...base,
    collaborator,
  };
}

function sanitizeDocumentExport(exportInstance) {
  if (!exportInstance) return null;
  const base = exportInstance.toPublicObject();
  const exportedBy = toPlainUser(exportInstance.get?.('exportedBy') ?? exportInstance.exportedBy);
  return {
    ...base,
    metadata: base.metadata ?? {},
    exportedBy,
  };
}

function sanitizeDocumentAnalytics(analyticsInstance) {
  if (!analyticsInstance) return null;
  const base = analyticsInstance.toPublicObject();
  const viewer = toPlainUser(analyticsInstance.get?.('viewer') ?? analyticsInstance.viewer);
  return {
    ...base,
    outcomes: base.outcomes ?? {},
    viewer,
  };
}

function sanitizeCareerDocument(documentInstance) {
  if (!documentInstance) return null;
  const base = documentInstance.toPublicObject();
  const versionsRaw = Array.isArray(documentInstance.get?.('versions'))
    ? documentInstance.get('versions')
    : documentInstance.versions;
  const versions = Array.isArray(versionsRaw)
    ? versionsRaw.map((version) => sanitizeDocumentVersion(version)).sort((a, b) => b.versionNumber - a.versionNumber)
    : [];
  const collaboratorsRaw = Array.isArray(documentInstance.get?.('collaborators'))
    ? documentInstance.get('collaborators')
    : documentInstance.collaborators;
  const collaborators = Array.isArray(collaboratorsRaw)
    ? collaboratorsRaw.map((collaborator) => sanitizeDocumentCollaborator(collaborator))
    : [];
  const exportsRaw = Array.isArray(documentInstance.get?.('exports'))
    ? documentInstance.get('exports')
    : documentInstance.exports;
  const exports = Array.isArray(exportsRaw)
    ? exportsRaw
        .map((record) => sanitizeDocumentExport(record))
        .sort((a, b) => {
          const first = a.exportedAt ? new Date(a.exportedAt).getTime() : 0;
          const second = b.exportedAt ? new Date(b.exportedAt).getTime() : 0;
          return second - first;
        })
    : [];
  const analyticsRaw = Array.isArray(documentInstance.get?.('analytics'))
    ? documentInstance.get('analytics')
    : documentInstance.analytics;
  const analytics = Array.isArray(analyticsRaw)
    ? analyticsRaw
        .map((record) => sanitizeDocumentAnalytics(record))
        .sort((a, b) => {
          const first = a.updatedAt ? new Date(a.updatedAt).getTime() : 0;
          const second = b.updatedAt ? new Date(b.updatedAt).getTime() : 0;
          return second - first;
        })
    : [];

  const latestVersion = versions[0] ?? null;
  const diffHighlights = latestVersion?.diffHighlights;
  const trackedEditCount = Array.isArray(diffHighlights)
    ? diffHighlights.length
    : diffHighlights && typeof diffHighlights === 'object'
      ? Object.keys(diffHighlights).length
      : 0;
  const annotationCount = (() => {
    if (!latestVersion?.metrics) return 0;
    if (Array.isArray(latestVersion.metrics.annotations)) {
      return latestVersion.metrics.annotations.length;
    }
    if (Array.isArray(latestVersion.metrics.recruiterAnnotations)) {
      return latestVersion.metrics.recruiterAnnotations.length;
    }
    return Number(latestVersion.metrics.annotationCount ?? 0);
  })();

  return {
    ...base,
    tags: Array.isArray(base.tags)
      ? base.tags
      : base.tags && typeof base.tags === 'object'
        ? base.tags
        : [],
    metadata: base.metadata ?? {},
    versions,
    collaborators,
    exports,
    analytics,
    latestVersion,
    annotationCount,
    trackedEditCount,
    aiCopyScore: latestVersion?.metrics?.aiCopyScore ?? null,
    toneScore: latestVersion?.metrics?.toneScore ?? null,
  };
}

function sanitizeStoryBlock(blockInstance) {
  if (!blockInstance) return null;
  const base = blockInstance.toPublicObject();
  return {
    ...base,
    metrics: base.metrics ?? {},
  };
}

function sanitizeBrandAsset(assetInstance) {
  if (!assetInstance) return null;
  const base = assetInstance.toPublicObject();
  return {
    ...base,
    tags: Array.isArray(base.tags)
      ? base.tags
      : base.tags && typeof base.tags === 'object'
        ? base.tags
        : [],
    metrics: base.metrics ?? {},
    metadata: base.metadata ?? {},
  };
}

function sanitizeGigOrderForDocument(orderInstance) {
  if (!orderInstance) return null;
  const base = orderInstance.toPublicObject();
  const gigInstance = orderInstance.get?.('gig') ?? orderInstance.gig;
  const requirementsRaw = orderInstance.get?.('requirements') ?? orderInstance.requirements;
  const revisionsRaw = orderInstance.get?.('revisions') ?? orderInstance.revisions;
  const requirements = Array.isArray(requirementsRaw)
    ? requirementsRaw.map((req) => req.toPublicObject())
    : [];
  const revisions = Array.isArray(revisionsRaw)
    ? revisionsRaw.map((revision) => revision.toPublicObject())
    : [];
  const outstandingRequirements = requirements.filter((item) => item.status === 'pending').length;
  const activeRevisions = revisions.filter((item) => ['requested', 'in_progress', 'submitted'].includes(item.status)).length;
  const nextRequirementDue = requirements
    .filter((item) => item.status === 'pending' && item.dueAt)
    .sort((a, b) => new Date(a.dueAt).getTime() - new Date(b.dueAt).getTime())[0] || null;
  return {
    ...base,
    gig: gigInstance?.toPublicObject?.() ?? gigInstance ?? null,
    requirements,
    revisions,
    outstandingRequirements,
    activeRevisions,
    nextRequirementDueAt: nextRequirementDue?.dueAt ?? null,
  };
}

function computeTagCounts(items) {
  const map = new Map();
  items.forEach((key) => {
    const normalized = key && typeof key === 'string' ? key : 'Unassigned';
    map.set(normalized, (map.get(normalized) ?? 0) + 1);
  });
  return Array.from(map.entries()).map(([label, count]) => ({ label, count }));
}

function computeExportMix(documents) {
  const counts = new Map();
  documents.forEach((doc) => {
    doc.exports.forEach((record) => {
      counts.set(record.format, (counts.get(record.format) ?? 0) + 1);
    });
  });
  return Array.from(counts.entries()).map(([format, count]) => ({ format, count }));
}

function buildDocumentAnalytics(documents) {
  const analyticsRecords = documents.flatMap((doc) =>
    (doc.analytics ?? []).map((entry) => ({
      ...entry,
      documentId: doc.id,
      documentTitle: doc.title,
      documentType: doc.documentType,
      roleTag: doc.roleTag,
      geographyTag: entry.geographyTag || doc.geographyTag || doc.metadata?.geographyTag || null,
    })),
  );

  const totals = analyticsRecords.reduce(
    (accumulator, record) => {
      const interviews = Number(record.outcomes?.interviews ?? 0);
      const offers = Number(record.outcomes?.offers ?? 0);
      accumulator.opens += Number(record.opens ?? 0);
      accumulator.downloads += Number(record.downloads ?? 0);
      accumulator.shares += Number(record.shares ?? 0);
      accumulator.interviews += interviews;
      accumulator.offers += offers;
      return accumulator;
    },
    { opens: 0, downloads: 0, shares: 0, interviews: 0, offers: 0 },
  );

  const performanceMap = new Map();
  analyticsRecords.forEach((record) => {
    const current = performanceMap.get(record.documentId) ?? {
      documentId: record.documentId,
      title: record.documentTitle,
      documentType: record.documentType,
      opens: 0,
      downloads: 0,
      interviews: 0,
      offers: 0,
      lastInteractionAt: null,
    };
    current.opens += Number(record.opens ?? 0);
    current.downloads += Number(record.downloads ?? 0);
    current.interviews += Number(record.outcomes?.interviews ?? 0);
    current.offers += Number(record.outcomes?.offers ?? 0);
    const interactionTimestamp = Math.max(
      record.lastOpenedAt ? new Date(record.lastOpenedAt).getTime() : 0,
      record.lastDownloadedAt ? new Date(record.lastDownloadedAt).getTime() : 0,
      current.lastInteractionAt ? new Date(current.lastInteractionAt).getTime() : 0,
    );
    current.lastInteractionAt = interactionTimestamp
      ? new Date(interactionTimestamp).toISOString()
      : current.lastInteractionAt;
    performanceMap.set(record.documentId, current);
  });

  const topPerformers = Array.from(performanceMap.values())
    .map((item) => ({
      ...item,
      conversionRate:
        item.opens > 0
          ? Number(((item.interviews / item.opens) * 100).toFixed(1))
          : item.interviews > 0
            ? 100
            : 0,
    }))
    .sort((a, b) => {
      if (b.conversionRate !== a.conversionRate) {
        return b.conversionRate - a.conversionRate;
      }
      return b.opens - a.opens;
    })
    .slice(0, 3);

  const aggregateByKey = (records, key, fallbackLabel) => {
    const map = new Map();
    records.forEach((record) => {
      const label = record[key] || fallbackLabel;
      const entry = map.get(label) ?? { label, opens: 0, downloads: 0, interviews: 0, offers: 0 };
      entry.opens += Number(record.opens ?? 0);
      entry.downloads += Number(record.downloads ?? 0);
      entry.interviews += Number(record.outcomes?.interviews ?? 0);
      entry.offers += Number(record.outcomes?.offers ?? 0);
      map.set(label, entry);
    });
    return Array.from(map.values()).map((entry) => ({
      ...entry,
      conversionRate: entry.opens > 0 ? Number(((entry.interviews / entry.opens) * 100).toFixed(1)) : 0,
    }));
  };

  return {
    records: analyticsRecords,
    totals,
    topPerformers,
    byGeography: aggregateByKey(analyticsRecords, 'geographyTag', 'Unspecified'),
    bySeniority: aggregateByKey(analyticsRecords, 'seniorityTag', 'All levels'),
  };
}

function buildDocumentStudio(documents, storyBlocks, brandAssets, gigOrders) {
  const cvDocuments = documents.filter((doc) => doc.documentType === 'cv');
  const coverLetters = documents.filter((doc) => doc.documentType === 'cover_letter');
  const portfolioDocuments = documents.filter((doc) => doc.documentType === 'portfolio');
  const libraryDocuments = documents.filter((doc) => doc.documentType !== 'story_block');

  const totalVersions = documents.reduce((accumulator, doc) => accumulator + (doc.versions?.length ?? 0), 0);
  const lastUpdatedAt = documents.reduce((latest, doc) => {
    const timestamp = doc.updatedAt ? new Date(doc.updatedAt).getTime() : 0;
    return timestamp > latest ? timestamp : latest;
  }, 0);

  const baseline = cvDocuments.find((doc) => doc.metadata?.isBaseline) || cvDocuments[0] || null;
  const variants = cvDocuments
    .filter((doc) => !baseline || doc.id !== baseline.id)
    .map((doc) => ({
      id: doc.id,
      title: doc.title,
      roleTag: doc.roleTag,
      geographyTag: doc.geographyTag,
      status: doc.status,
      approvalStatus: doc.latestVersion?.approvalStatus ?? doc.status,
      annotationCount: doc.annotationCount,
      trackedEditCount: doc.trackedEditCount,
      aiCopyScore: doc.aiCopyScore,
      toneScore: doc.toneScore,
      collaborators: doc.collaborators,
      latestVersion: doc.latestVersion,
      exports: doc.exports.slice(0, 3),
      shareUrl: doc.shareUrl,
      updatedAt: doc.updatedAt,
      tags: doc.tags,
    }));

  const tagBreakdown = {
    roles: computeTagCounts(cvDocuments.map((doc) => doc.roleTag || 'Generalist profile')),
    geography: computeTagCounts(cvDocuments.map((doc) => doc.geographyTag || 'Global')),
  };

  const exportMix = computeExportMix(cvDocuments);

  const coverLetterTemplates = coverLetters.map((doc) => ({
    id: doc.id,
    title: doc.title,
    status: doc.status,
    approvalStatus: doc.latestVersion?.approvalStatus ?? doc.status,
    toneScore: doc.latestVersion?.metrics?.toneScore ?? null,
    qualityScore: doc.latestVersion?.metrics?.qualityScore ?? null,
    aiSummary: doc.latestVersion?.aiSummary ?? doc.latestVersion?.summary ?? null,
    collaboratorCount: doc.collaborators.length,
    storyBlocksUsed: Array.isArray(doc.latestVersion?.metrics?.storyBlocksUsed)
      ? doc.latestVersion.metrics.storyBlocksUsed
      : [],
    lastUpdatedAt: doc.updatedAt,
  }));

  const toneScores = coverLetterTemplates
    .map((template) => Number(template.toneScore))
    .filter((value) => Number.isFinite(value));
  const toneSummary = toneScores.length
    ? {
        average: Number((toneScores.reduce((sum, value) => sum + value, 0) / toneScores.length).toFixed(2)),
        samples: toneScores.length,
      }
    : { average: null, samples: 0 };

  const analytics = buildDocumentAnalytics(documents);

  const recentExports = documents
    .flatMap((doc) =>
      doc.exports.map((record) => ({
        ...record,
        documentId: doc.id,
        documentTitle: doc.title,
        documentType: doc.documentType,
      })),
    )
    .sort((a, b) => {
      const first = a.exportedAt ? new Date(a.exportedAt).getTime() : 0;
      const second = b.exportedAt ? new Date(b.exportedAt).getTime() : 0;
      return second - first;
    })
    .slice(0, 6);

  const sanitizedStoryBlocks = storyBlocks.map((block) => sanitizeStoryBlock(block)).filter(Boolean);
  const sanitizedBrandAssets = brandAssets.map((asset) => sanitizeBrandAsset(asset)).filter(Boolean);
  const sanitizedOrders = gigOrders.map((order) => sanitizeGigOrderForDocument(order)).filter(Boolean);

  const averageProgress = sanitizedOrders.length
    ? Math.round(
        sanitizedOrders.reduce((sum, order) => sum + Number(order.progressPercent ?? 0), 0) / sanitizedOrders.length,
      )
    : 0;

  const purchasedGigSummary = {
    stats: {
      total: sanitizedOrders.length,
      active: sanitizedOrders.filter((order) => !['completed', 'cancelled'].includes(order.status)).length,
      pendingRequirements: sanitizedOrders.reduce(
        (sum, order) => sum + Number(order.outstandingRequirements ?? 0),
        0,
      ),
      pendingRevisions: sanitizedOrders.reduce((sum, order) => sum + Number(order.activeRevisions ?? 0), 0),
      averageProgress,
    },
    orders: sanitizedOrders
      .slice()
      .sort((a, b) => {
        const first = a.dueAt ? new Date(a.dueAt).getTime() : Number.POSITIVE_INFINITY;
        const second = b.dueAt ? new Date(b.dueAt).getTime() : Number.POSITIVE_INFINITY;
        return first - second;
      })
      .slice(0, 4),
    upcomingDeliverables: sanitizedOrders
      .map((order) => ({
        orderId: order.id,
        orderNumber: order.orderNumber,
        gig: order.gig,
        dueAt: order.nextRequirementDueAt || order.dueAt || order.kickoffDueAt,
        status: order.status,
        outstandingRequirements: order.outstandingRequirements,
      }))
      .filter((entry) => entry.dueAt)
      .sort((a, b) => new Date(a.dueAt).getTime() - new Date(b.dueAt).getTime())
      .slice(0, 5),
  };

  const brandHub = {
    assets: sanitizedBrandAssets,
    featuredBanner:
      sanitizedBrandAssets.find((asset) => asset.assetType === 'banner' && asset.status === 'published') ?? null,
    testimonials: sanitizedBrandAssets.filter((asset) => asset.assetType === 'testimonial' && asset.status === 'published'),
    caseStudies: sanitizedBrandAssets.filter((asset) => asset.assetType === 'case_study'),
    videoSpotlight: sanitizedBrandAssets.find((asset) => asset.assetType === 'video'),
    pressFeatures: sanitizedBrandAssets.filter((asset) => asset.assetType === 'press'),
    portfolioProjects: portfolioDocuments.map((doc) => ({
      id: doc.id,
      title: doc.title,
      summary: doc.latestVersion?.summary ?? null,
      status: doc.status,
      shareUrl: doc.shareUrl,
      updatedAt: doc.updatedAt,
    })),
  };

  return {
    summary: {
      totalDocuments: libraryDocuments.length,
      cvCount: cvDocuments.length,
      coverLetterCount: coverLetters.length,
      portfolioCount: portfolioDocuments.length,
      brandAssetCount: sanitizedBrandAssets.length,
      storyBlockCount: sanitizedStoryBlocks.length,
      totalVersions,
      aiAssistedCount: documents.filter((doc) => doc.aiAssisted).length,
      lastUpdatedAt: lastUpdatedAt ? new Date(lastUpdatedAt).toISOString() : null,
    },
    cvStudio: {
      baseline,
      variants,
      tagBreakdown,
      exportMix,
      storage: {
        totalDocuments: cvDocuments.length,
        totalVersions: cvDocuments.reduce((acc, doc) => acc + (doc.versions?.length ?? 0), 0),
        exportMix,
      },
      recentExports: recentExports.filter((record) => record.documentType === 'cv'),
    },
    coverLetters: {
      templates: coverLetterTemplates,
      toneSummary,
      storyBlocks: sanitizedStoryBlocks,
      collaborators: Array.from(
        new Map(
          coverLetters
            .flatMap((doc) => doc.collaborators)
            .map((collaborator) => [collaborator.collaborator?.id ?? collaborator.id, collaborator]),
        ).values(),
      ),
      recentExports: recentExports.filter((record) => record.documentType === 'cover_letter'),
    },
    brandHub,
    analytics: {
      totals: analytics.totals,
      topPerformers: analytics.topPerformers,
      byGeography: analytics.byGeography,
      bySeniority: analytics.bySeniority,
      recentExports,
    },
    purchasedGigs: purchasedGigSummary,
    library: {
      documents,
      storyBlocks: sanitizedStoryBlocks,
      brandAssets: sanitizedBrandAssets,
    },
  };
}

function buildFollowUps(applications, targetMap) {
  const now = new Date();
  const items = [];

  applications.forEach((application) => {
    const base = application.toPublicObject();
    if (!FOLLOW_UP_STATUSES.has(base.status)) {
      return;
    }
    const referenceDate = base.updatedAt ?? base.submittedAt ?? base.createdAt;
    if (!referenceDate) {
      return;
    }
    const daysSince = differenceInDays(referenceDate, now);
    const threshold = base.status === 'submitted' ? 5 : base.status === 'offered' ? 2 : 3;
    const dueAt = addDays(referenceDate, threshold);
    const target = targetMap.get(`${base.targetType}:${base.targetId}`) ?? {};
    const targetName = target?.title || target?.name || `#${base.targetId}`;

    items.push({
      applicationId: base.id,
      targetName,
      status: base.status,
      nextStep: resolveNextStep(base.status),
      dueAt,
      overdue: daysSince > threshold,
      daysSinceUpdate: differenceInDays(referenceDate, now),
    });
  });

  return items
    .sort((a, b) => {
      if (a.overdue !== b.overdue) {
        return a.overdue ? -1 : 1;
      }
      return (new Date(a.dueAt || now)).getTime() - (new Date(b.dueAt || now)).getTime();
    })
    .slice(0, 8);
}

async function hydrateTargets(applications) {
  const jobIds = new Set();
  const gigIds = new Set();
  const projectIds = new Set();

  applications.forEach((application) => {
    const base = application.toPublicObject();
    if (base.targetType === 'job') {
      jobIds.add(base.targetId);
    } else if (base.targetType === 'gig') {
      gigIds.add(base.targetId);
    } else if (base.targetType === 'project') {
      projectIds.add(base.targetId);
    }
  });

  const [jobs, gigs, projects] = await Promise.all([
    jobIds.size
      ? Job.findAll({ where: { id: { [Op.in]: Array.from(jobIds) } } })
      : Promise.resolve([]),
    gigIds.size
      ? Gig.findAll({ where: { id: { [Op.in]: Array.from(gigIds) } } })
      : Promise.resolve([]),
    projectIds.size
      ? Project.findAll({ where: { id: { [Op.in]: Array.from(projectIds) } } })
      : Promise.resolve([]),
  ]);

  const map = new Map();
  jobs.forEach((job) => {
    const plain = toPlainTarget(job);
    if (plain) {
      map.set(`job:${job.id}`, plain);
    }
  });
  gigs.forEach((gig) => {
    const plain = toPlainTarget(gig);
    if (plain) {
      map.set(`gig:${gig.id}`, plain);
    }
  });
  projects.forEach((project) => {
    const plain = toPlainTarget(project);
    if (plain) {
      map.set(`project:${project.id}`, plain);
    }
  });

  return map;
}

async function loadDashboardPayload(userId, { bypassCache = false } = {}) {
  const profile = await profileService.getProfileOverview(userId, { bypassCache });

  const applicationQuery = Application.findAll({
    where: { applicantId: userId },
    include: [
      {
        model: ApplicationReview,
        as: 'reviews',
        include: [{ model: User, as: 'reviewer', attributes: ['id', 'firstName', 'lastName', 'email'] }],
      },
    ],
    order: [
      ['updatedAt', 'DESC'],
      ['id', 'DESC'],
    ],
    limit: 40,
  });

  const pipelineQuery = Application.findAll({
    where: { applicantId: userId },
    attributes: ['status', [fn('COUNT', col('status')), 'count']],
    group: ['status'],
  });

  const notificationsQuery = Notification.findAll({
    where: { userId },
    order: [['createdAt', 'DESC']],
    limit: 12,
  });

  const launchpadApplicationsQuery = ExperienceLaunchpadApplication.findAll({
    where: { applicantId: userId },
    include: [{ model: ExperienceLaunchpad, as: 'launchpad' }],
    order: [['updatedAt', 'DESC']],
  });

  const projectEventsQuery = ProjectAssignmentEvent.findAll({
    where: { actorId: userId },
    include: [{ model: Project, as: 'project' }],
    order: [['createdAt', 'DESC']],
    limit: 12,
  });

<<<<<<< HEAD
  const documentWorkspaceQuery = CareerDocument.findAll({
    where: { userId },
    include: [
      {
        model: CareerDocumentVersion,
        as: 'versions',
        separate: true,
        limit: 5,
        order: [['versionNumber', 'DESC']],
        include: [
          { model: User, as: 'createdBy', attributes: ['id', 'firstName', 'lastName', 'email'] },
          { model: User, as: 'approvedBy', attributes: ['id', 'firstName', 'lastName', 'email'] },
        ],
      },
      {
        model: CareerDocumentCollaborator,
        as: 'collaborators',
        include: [{ model: User, as: 'collaborator', attributes: ['id', 'firstName', 'lastName', 'email'] }],
      },
      {
        model: CareerDocumentAnalytics,
        as: 'analytics',
        separate: true,
        limit: 50,
        order: [['updatedAt', 'DESC']],
        include: [{ model: User, as: 'viewer', attributes: ['id', 'firstName', 'lastName', 'email'] }],
      },
      {
        model: CareerDocumentExport,
        as: 'exports',
        separate: true,
        limit: 10,
        order: [['exportedAt', 'DESC']],
        include: [{ model: User, as: 'exportedBy', attributes: ['id', 'firstName', 'lastName', 'email'] }],
      },
    ],
    order: [['updatedAt', 'DESC']],
  });

  const storyBlocksQuery = CareerStoryBlock.findAll({
    where: { userId },
    order: [['updatedAt', 'DESC']],
    limit: 20,
  });

  const brandAssetsQuery = CareerBrandAsset.findAll({
    where: { userId },
    order: [['updatedAt', 'DESC']],
    limit: 30,
  });

  const purchasedGigOrdersQuery = GigOrder.findAll({
    where: { freelancerId: userId },
    include: [
      { model: Gig, as: 'gig', attributes: ['id', 'title'] },
      { model: GigOrderRequirement, as: 'requirements' },
      { model: GigOrderRevision, as: 'revisions' },
    ],
    order: [['updatedAt', 'DESC']],
    limit: 8,
  });

=======
>>>>>>> e630ce44
  const [
    applications,
    pipelineRows,
    notifications,
    launchpadApplications,
    projectEvents,
<<<<<<< HEAD
    documentRecords,
    storyBlocks,
    brandAssets,
    purchasedGigOrders,
=======
    careerPipelineAutomation,
>>>>>>> e630ce44
  ] = await Promise.all([
    applicationQuery,
    pipelineQuery,
    notificationsQuery,
    launchpadApplicationsQuery,
    projectEventsQuery,
<<<<<<< HEAD
    documentWorkspaceQuery,
    storyBlocksQuery,
    brandAssetsQuery,
    purchasedGigOrdersQuery,
=======
    careerPipelineAutomationService.getCareerPipelineAutomation(userId, { bypassCache }),
>>>>>>> e630ce44
  ]);

  const targetMap = await hydrateTargets(applications);
  const sanitizedApplications = applications.map((application) => sanitizeApplication(application, targetMap));
  const attachments = collectAttachments(applications);

  const pipeline = pipelineRows.map((row) => {
    const plain = row.get({ plain: true });
    const count = Number(plain.count ?? plain[0] ?? plain['count']);
    return {
      status: plain.status,
      count: Number.isFinite(count) ? count : 0,
    };
  });

  const totals = sanitizedApplications.reduce(
    (accumulator, application) => {
      accumulator.total += 1;
      if (!TERMINAL_STATUSES.has(application.status)) {
        accumulator.active += 1;
      }
      if (INTERVIEW_STATUSES.has(application.status)) {
        accumulator.interviews += 1;
      }
      if (OFFER_STATUSES.has(application.status)) {
        accumulator.offers += 1;
      }
      if (Array.isArray(application.attachments)) {
        accumulator.documents += application.attachments.length;
      }
      return accumulator;
    },
    { total: 0, active: 0, interviews: 0, offers: 0, documents: 0 },
  );

  const unreadCount = notifications.filter((notification) => !notification.readAt).length;
  const sanitizedNotifications = notifications.map((notification) => sanitizeNotification(notification));
  const sanitizedLaunchpad = launchpadApplications.map((record) => sanitizeLaunchpadApplication(record));
  const sanitizedProjectEvents = projectEvents.map((event) => sanitizeProjectEvent(event));

  const followUps = buildFollowUps(applications, targetMap);

  const automations = [];
  if (profile.launchpadEligibility?.status === 'eligible' && profile.launchpadEligibility?.score != null) {
    automations.push({
      title: 'Launchpad readiness',
      detail: `Score ${profile.launchpadEligibility.score}`,
      recommendation:
        'Schedule a strategy session with your Launchpad mentor to leverage your readiness score before the next cohort deadline.',
    });
  }
  if (profile.availability?.status === 'limited') {
    automations.push({
      title: 'Availability signal',
      detail: 'Limited availability',
      recommendation: 'Update availability to unlock more recruiter matches and auto-apply opportunities.',
    });
  }
  if (totals.documents < 2) {
    automations.push({
      title: 'Document library',
      detail: `${totals.documents} uploaded`,
      recommendation: 'Upload at least two tailored CVs to improve conversion tracking per role type.',
    });
  }

  const interviews = sanitizedApplications
    .filter((application) => INTERVIEW_STATUSES.has(application.status))
    .map((application) => {
      const targetName = application.target?.title || application.target?.name || `#${application.targetId}`;
      const scheduledReview = application.reviews.find((review) => review.stage === 'interview');
      const scheduledAt = scheduledReview?.decidedAt ?? application.metadata?.interviewScheduledAt ?? null;
      return {
        applicationId: application.id,
        targetName,
        scheduledAt,
        reviewer: scheduledReview?.reviewer ?? null,
        status: application.status,
        nextStep: application.nextStep,
      };
    });

  const documentWorkspace = documentRecords.map((record) => sanitizeCareerDocument(record)).filter(Boolean);
  const documentStudio = buildDocumentStudio(documentWorkspace, storyBlocks, brandAssets, purchasedGigOrders);

  const documents = {
    attachments,
    portfolioLinks: Array.isArray(profile.portfolioLinks) ? profile.portfolioLinks : [],
    lastUpdatedAt: attachments.reduce((latest, attachment) => {
      const timestamp = attachment.uploadedAt ? new Date(attachment.uploadedAt).getTime() : 0;
      return timestamp > latest ? timestamp : latest;
    }, 0),
    workspace: documentWorkspace,
  };
  if (documents.lastUpdatedAt) {
    documents.lastUpdatedAt = new Date(documents.lastUpdatedAt).toISOString();
  } else {
    documents.lastUpdatedAt = null;
  }

  const summary = {
    totalApplications: totals.total,
    activeApplications: totals.active,
    interviewsScheduled: totals.interviews,
    offersNegotiating: totals.offers,
    documentsUploaded: totals.documents,
    connections: profile.connectionsCount ?? profile.metrics?.connectionsCount ?? 0,
  };

  return {
    generatedAt: new Date().toISOString(),
    profile,
    summary,
    pipeline: {
      statuses: pipeline,
      lastActivityAt: sanitizedApplications[0]?.updatedAt ?? null,
    },
    applications: {
      recent: sanitizedApplications.slice(0, 10),
    },
    interviews,
    documents,
    documentStudio,
    notifications: {
      unreadCount,
      recent: sanitizedNotifications,
    },
    launchpad: {
      applications: sanitizedLaunchpad,
    },
    projectActivity: {
      recent: sanitizedProjectEvents,
    },
    tasks: {
      followUps,
      automations,
    },
    careerPipelineAutomation,
  };
}

export async function getUserDashboard(userId, { bypassCache = false } = {}) {
  const normalizedUserId = normalizeUserId(userId);
  const cacheKey = buildCacheKey(CACHE_NAMESPACE, { userId: normalizedUserId });

  if (bypassCache) {
    return loadDashboardPayload(normalizedUserId, { bypassCache: true });
  }

  return appCache.remember(cacheKey, CACHE_TTL_SECONDS, () =>
    loadDashboardPayload(normalizedUserId, { bypassCache: false }),
  );
}

export default {
  getUserDashboard,
};<|MERGE_RESOLUTION|>--- conflicted
+++ resolved
@@ -820,7 +820,6 @@
     limit: 12,
   });
 
-<<<<<<< HEAD
   const documentWorkspaceQuery = CareerDocument.findAll({
     where: { userId },
     include: [
@@ -883,36 +882,28 @@
     limit: 8,
   });
 
-=======
->>>>>>> e630ce44
   const [
     applications,
     pipelineRows,
     notifications,
     launchpadApplications,
     projectEvents,
-<<<<<<< HEAD
     documentRecords,
     storyBlocks,
     brandAssets,
     purchasedGigOrders,
-=======
     careerPipelineAutomation,
->>>>>>> e630ce44
   ] = await Promise.all([
     applicationQuery,
     pipelineQuery,
     notificationsQuery,
     launchpadApplicationsQuery,
     projectEventsQuery,
-<<<<<<< HEAD
     documentWorkspaceQuery,
     storyBlocksQuery,
     brandAssetsQuery,
     purchasedGigOrdersQuery,
-=======
     careerPipelineAutomationService.getCareerPipelineAutomation(userId, { bypassCache }),
->>>>>>> e630ce44
   ]);
 
   const targetMap = await hydrateTargets(applications);
