--- conflicted
+++ resolved
@@ -2622,12 +2622,9 @@
     careerPipelineAutomation,
     affiliateProgram,
     projectParticipation,
-<<<<<<< HEAD
     notificationPreferences,
     notificationStats,
-=======
     topSearchModule,
->>>>>>> 843d7c5d
   ] = await Promise.all([
     applicationQuery,
     pipelineQuery,
@@ -2651,12 +2648,9 @@
     careerPipelineAutomationService.getCareerPipelineAutomation(userId, { bypassCache }),
     affiliateDashboardService.getAffiliateDashboard(userId),
     projectParticipationQuery,
-<<<<<<< HEAD
     notificationService.getPreferences(userId),
     notificationService.getStats(userId),
-=======
     topSearchModulePromise,
->>>>>>> 843d7c5d
   ]);
 
   const sanitizedStoryPrompts = storyBlocks.map((block) => sanitizeStoryBlock(block)).filter(Boolean);
