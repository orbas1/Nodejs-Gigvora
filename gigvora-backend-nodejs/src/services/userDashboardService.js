import { Op, fn, col } from 'sequelize';
import {
  Application,
  ApplicationReview,
  ExperienceLaunchpad,
  ExperienceLaunchpadApplication,
  Job,
  Gig,
  GigOrder,
  GigOrderRequirement,
  GigOrderRevision,
  GigOrderEscrowCheckpoint,
  GigVendorScorecard,
  Project,
  ProjectAssignmentEvent,
  ProjectWorkspace,
  ProjectWorkspaceBrief,
  ProjectWorkspaceFile,
  ProjectWorkspaceApproval,
  ProjectWorkspaceConversation,
  ProjectMilestone,
  ProjectCollaborator,
  ProjectTemplate,
  ProjectIntegration,
  ProjectRetrospective,
  Notification,
  SupportCase,
  SupportKnowledgeArticle,
  CareerAnalyticsSnapshot,
  CareerPeerBenchmark,
  WeeklyDigestSubscription,
  CalendarIntegration,
  CandidateCalendarEvent,
  FocusSession,
  AdvisorCollaboration,
  AdvisorCollaborationMember,
  AdvisorCollaborationAuditLog,
  AdvisorDocumentRoom,
  SupportAutomationLog,
  User,
  CareerDocument,
  CareerDocumentVersion,
  CareerDocumentCollaborator,
  CareerDocumentAnalytics,
  CareerDocumentExport,
  CareerStoryBlock,
  CareerBrandAsset,
  EscrowAccount,
  EscrowTransaction,
  DisputeCase,
  SearchSubscription,
} from '../models/index.js';
import {
  ESCROW_ACCOUNT_STATUSES,
  ESCROW_INTEGRATION_PROVIDERS,
  ESCROW_TRANSACTION_STATUSES,
  ESCROW_TRANSACTION_TYPES,
  DISPUTE_STATUSES,
  DISPUTE_PRIORITIES,
} from '../models/constants/index.js';
import profileService from './profileService.js';
import { appCache, buildCacheKey } from '../utils/cache.js';
import { ValidationError } from '../utils/errors.js';
import careerPipelineAutomationService from './careerPipelineAutomationService.js';
import { getAdDashboardSnapshot } from './adService.js';
import { initializeWorkspaceForProject, getProjectWorkspaceSummary } from './projectWorkspaceService.js';
import affiliateDashboardService from './affiliateDashboardService.js';
<<<<<<< HEAD
import userNetworkingService from './userNetworkingService.js';
=======
import volunteeringManagementService from './volunteeringManagementService.js';
import userMentoringService from './userMentoringService.js';
import { getUserWebsitePreferences } from './userWebsitePreferenceService.js';
import userDisputeService from './userDisputeService.js';
import eventManagementService from './eventManagementService.js';
import notificationService from './notificationService.js';
>>>>>>> 15aa7e05

const CACHE_NAMESPACE = 'dashboard:user';
const CACHE_TTL_SECONDS = 60;

const TERMINAL_STATUSES = new Set(['withdrawn', 'rejected', 'hired']);
const OFFER_STATUSES = new Set(['offered', 'hired']);
const INTERVIEW_STATUSES = new Set(['interview']);
const FOLLOW_UP_STATUSES = new Set(['submitted', 'under_review', 'shortlisted', 'interview', 'offered']);
const ESCROW_PENDING_STATUSES = new Set(['initiated', 'funded', 'in_escrow', 'disputed']);
const ESCROW_RELEASED_STATUSES = new Set(['released']);
const ESCROW_REFUND_STATUSES = new Set(['refunded']);

function normalizeUserId(userId) {
  const numeric = Number(userId);
  if (!Number.isInteger(numeric) || numeric <= 0) {
    throw new ValidationError('userId must be a positive integer.');
  }
  return numeric;
}

function toPlainReviewer(instance) {
  if (!instance) return null;
  const reviewer = instance.get?.('reviewer') ?? instance.reviewer;
  if (!reviewer) return null;
  const plain = reviewer.get?.({ plain: true }) ?? reviewer;
  return {
    id: plain.id,
    firstName: plain.firstName,
    lastName: plain.lastName,
    email: plain.email,
  };
}

function differenceInDays(from, to = new Date()) {
  if (!from) return null;
  const start = new Date(from);
  if (Number.isNaN(start.getTime())) {
    return null;
  }
  const end = new Date(to);
  return Math.floor((end.getTime() - start.getTime()) / (1000 * 60 * 60 * 24));
}

function addDays(date, days) {
  const base = new Date(date);
  if (Number.isNaN(base.getTime())) {
    return null;
  }
  const clone = new Date(base);
  clone.setDate(clone.getDate() + days);
  return clone.toISOString();
}

function resolveNextStep(status) {
  switch (status) {
    case 'draft':
      return 'Finalize documents and submit the application.';
    case 'submitted':
      return 'Awaiting review — send a polite nudge if there is no update in 5 days.';
    case 'under_review':
      return 'Prepare recruiter notes and confirm availability for screening.';
    case 'shortlisted':
      return 'Expect interview scheduling — review role research notes.';
    case 'interview':
      return 'Confirm interview logistics and share prep material with collaborators.';
    case 'offered':
      return 'Review compensation details and compare against target ranges.';
    case 'hired':
      return 'Complete onboarding checklist and archive supporting documents.';
    case 'withdrawn':
      return 'Archive the record and capture learnings for future opportunities.';
    case 'rejected':
    default:
      return 'Close out the record and note any feedback for retrospectives.';
  }
}

function sanitizeApplication(application, targetMap) {
  if (!application) return null;
  const base = application.toPublicObject();
  const target = targetMap.get(`${base.targetType}:${base.targetId}`) ?? null;
  const reviews = Array.isArray(application.reviews)
    ? application.reviews.map((review) => ({
        ...review.toPublicObject(),
        reviewer: toPlainReviewer(review),
      }))
    : [];

  const submittedAt = base.submittedAt ?? base.createdAt ?? base.updatedAt;
  const daysSinceUpdate = differenceInDays(base.updatedAt ?? base.createdAt ?? base.submittedAt);

  return {
    ...base,
    target,
    reviews,
    nextStep: resolveNextStep(base.status),
    daysSinceSubmission: submittedAt ? differenceInDays(submittedAt) : null,
    daysSinceUpdate,
  };
}

function sanitizeNotification(notification) {
  const plain = notification.toPublicObject();
  return {
    ...plain,
    isUnread: !plain.readAt,
  };
}

function toPlainTarget(instance) {
  if (!instance) return null;
  if (typeof instance.toPublicObject === 'function') {
    return instance.toPublicObject();
  }
  if (typeof instance.get === 'function') {
    return instance.get({ plain: true });
  }
  return { ...instance };
}

function sanitizeLaunchpadApplication(record) {
  const base = record.toPublicObject();
  const launchpadInstance = record.get?.('launchpad') ?? record.launchpad;
  const launchpad = launchpadInstance?.toPublicObject?.() ?? null;
  return {
    ...base,
    launchpad,
  };
}

function sanitizeProjectEvent(event) {
  const base = event.toPublicObject();
  const projectInstance = event.get?.('project') ?? event.project;
  const project = projectInstance?.toPublicObject?.() ?? null;
  return {
    ...base,
    project,
  };
}

function collectAttachments(applications) {
  const attachments = [];
  applications.forEach((application) => {
    const appPlain = application.toPublicObject();
    if (Array.isArray(appPlain.attachments)) {
      appPlain.attachments.forEach((attachment) => {
        attachments.push({
          ...attachment,
          applicationId: appPlain.id,
          targetType: appPlain.targetType,
          targetId: appPlain.targetId,
          uploadedAt: appPlain.updatedAt,
        });
      });
    }
  });
  return attachments;
}

function sanitizeSearchSubscription(record) {
  if (!record) {
    return null;
  }
  if (typeof record.toPublicObject === 'function') {
    return record.toPublicObject();
  }
  if (typeof record.get === 'function') {
    return record.get({ plain: true });
  }
  return { ...record };
}

function formatCategoryLabel(value) {
  if (!value) return 'Mixed opportunities';
  const normalised = `${value}`.trim().toLowerCase();
  switch (normalised) {
    case 'job':
    case 'jobs':
      return 'Jobs';
    case 'gig':
    case 'gigs':
      return 'Gigs';
    case 'project':
    case 'projects':
      return 'Projects';
    case 'launchpad':
      return 'Experience launchpads';
    case 'volunteering':
      return 'Volunteering';
    case 'people':
      return 'People';
    case 'mixed':
      return 'Mixed opportunities';
    default:
      return normalised.charAt(0).toUpperCase() + normalised.slice(1);
  }
}

function formatFrequencyLabel(value) {
  if (!value) return 'Daily';
  const normalised = `${value}`.trim().toLowerCase();
  switch (normalised) {
    case 'immediate':
      return 'Immediate';
    case 'daily':
      return 'Daily';
    case 'weekly':
      return 'Weekly';
    default:
      return normalised.charAt(0).toUpperCase() + normalised.slice(1);
  }
}

function describeOpportunityCount(count) {
  if (count >= 75) return 'High demand';
  if (count >= 30) return 'Growing momentum';
  if (count > 0) return 'Emerging activity';
  return 'Monitor for changes';
}

function buildSearchStats(savedSearches) {
  const totals = {
    saved: 0,
    withEmailAlerts: 0,
    withInAppAlerts: 0,
    remoteEnabled: 0,
  };
  const categories = new Map();
  const frequencies = new Map();
  const now = new Date();
  const dueSoonThreshold = new Date(now.getTime() + 72 * 60 * 60 * 1000);

  let nextRunAt = null;
  let lastTriggeredAt = null;
  let overdue = 0;
  let dueSoon = 0;

  savedSearches.forEach((search) => {
    totals.saved += 1;
    const categoryKey = (search.category ?? 'mixed').toLowerCase();
    categories.set(categoryKey, (categories.get(categoryKey) ?? 0) + 1);

    const frequencyKey = (search.frequency ?? 'daily').toLowerCase();
    frequencies.set(frequencyKey, (frequencies.get(frequencyKey) ?? 0) + 1);

    if (search.notifyByEmail) {
      totals.withEmailAlerts += 1;
    }
    if (search.notifyInApp) {
      totals.withInAppAlerts += 1;
    }
    if (search.filters?.isRemote === true) {
      totals.remoteEnabled += 1;
    }

    if (search.lastTriggeredAt) {
      const last = new Date(search.lastTriggeredAt);
      if (!Number.isNaN(last.getTime())) {
        if (!lastTriggeredAt || last > lastTriggeredAt) {
          lastTriggeredAt = last;
        }
      }
    } else if (search.updatedAt) {
      const updated = new Date(search.updatedAt);
      if (!Number.isNaN(updated.getTime())) {
        if (!lastTriggeredAt || updated > lastTriggeredAt) {
          lastTriggeredAt = updated;
        }
      }
    }

    if (search.nextRunAt) {
      const next = new Date(search.nextRunAt);
      if (!Number.isNaN(next.getTime())) {
        if (!nextRunAt || next < nextRunAt) {
          nextRunAt = next;
        }
        if (next < now) {
          overdue += 1;
        } else if (next <= dueSoonThreshold) {
          dueSoon += 1;
        }
      }
    }
  });

  const categoryDistribution = Array.from(categories.entries())
    .map(([key, count]) => ({
      key,
      label: formatCategoryLabel(key),
      count,
    }))
    .sort((a, b) => b.count - a.count);

  const frequencyDistribution = Array.from(frequencies.entries())
    .map(([key, count]) => ({
      key,
      label: formatFrequencyLabel(key),
      count,
    }))
    .sort((a, b) => b.count - a.count);

  return {
    totals,
    distribution: {
      categories: categoryDistribution,
      frequencies: frequencyDistribution,
    },
    schedule: {
      nextRunAt: nextRunAt ? nextRunAt.toISOString() : null,
      lastTriggeredAt: lastTriggeredAt ? lastTriggeredAt.toISOString() : null,
      overdue,
      dueSoon,
    },
  };
}

function computeKeywordHighlights(savedSearches, limit = 6) {
  const tokens = new Map();
  savedSearches.forEach((search) => {
    if (!search.query) {
      return;
    }
    const parts = `${search.query}`
      .split(/\s+/)
      .map((part) => part.replace(/[^\w#\+\-]/g, '').toLowerCase())
      .filter((part) => part.length >= 3 && !Number.isFinite(Number(part)));
    parts.forEach((part) => {
      tokens.set(part, (tokens.get(part) ?? 0) + 1);
    });
  });

  return Array.from(tokens.entries())
    .sort((a, b) => b[1] - a[1])
    .slice(0, limit)
    .map(([keyword, count]) => ({ keyword, count }));
}

function buildUpcomingRuns(savedSearches, limit = 8) {
  const now = new Date();
  return savedSearches
    .map((search) => {
      if (!search.nextRunAt) {
        return null;
      }
      const next = new Date(search.nextRunAt);
      if (Number.isNaN(next.getTime())) {
        return null;
      }
      return {
        id: search.id,
        name: search.name,
        nextRunAt: next.toISOString(),
        frequency: search.frequency ?? 'daily',
        notifyByEmail: Boolean(search.notifyByEmail),
        notifyInApp: Boolean(search.notifyInApp),
        status: next < now ? 'overdue' : 'scheduled',
      };
    })
    .filter(Boolean)
    .sort((a, b) => new Date(a.nextRunAt) - new Date(b.nextRunAt))
    .slice(0, limit);
}

function buildSearchMarketIntelligence({ jobCategoryRows = [], jobLocationRows = [], gigCategoryRows = [] }) {
  const categories = jobCategoryRows
    .map((row) => {
      const value = row.employmentType ?? 'mixed';
      const count = Number(row.count ?? 0);
      return {
        id: value,
        label: formatCategoryLabel(value),
        totalRoles: count,
        insight: describeOpportunityCount(count),
      };
    })
    .filter((entry) => entry.totalRoles > 0);

  const locations = jobLocationRows
    .map((row) => {
      const location = row.location ?? 'Flexible / Remote';
      const count = Number(row.count ?? 0);
      return {
        location,
        totalRoles: count,
        insight: describeOpportunityCount(count),
      };
    })
    .filter((entry) => entry.totalRoles > 0);

  const gigCategories = gigCategoryRows
    .map((row) => {
      const value = row.category ?? 'General services';
      const count = Number(row.count ?? 0);
      return {
        id: value,
        label: value.charAt(0).toUpperCase() + value.slice(1),
        totalListings: count,
        insight: describeOpportunityCount(count),
      };
    })
    .filter((entry) => entry.totalListings > 0);

  return {
    categoryHighlights: categories.slice(0, 6),
    locationHighlights: locations.slice(0, 6),
    gigHighlights: gigCategories.slice(0, 6),
  };
}

async function loadTopSearchModule(userId) {
  const subscriptionRecords = await SearchSubscription.findAll({
    where: { userId },
    order: [
      ['updatedAt', 'DESC'],
      ['id', 'DESC'],
    ],
    limit: 50,
  });

  const savedSearches = subscriptionRecords
    .map((subscription) => sanitizeSearchSubscription(subscription))
    .filter(Boolean);

  const [jobCategoryRows, jobLocationRows, gigCategoryRows] = await Promise.all([
    Job.findAll({
      attributes: ['employmentType', [fn('COUNT', col('id')), 'count']],
      group: ['employmentType'],
      order: [[fn('COUNT', col('id')), 'DESC']],
      limit: 8,
      raw: true,
    }),
    Job.findAll({
      attributes: ['location', [fn('COUNT', col('id')), 'count']],
      where: { location: { [Op.ne]: null } },
      group: ['location'],
      order: [[fn('COUNT', col('id')), 'DESC']],
      limit: 8,
      raw: true,
    }),
    Gig.findAll({
      attributes: ['category', [fn('COUNT', col('id')), 'count']],
      where: { status: { [Op.ne]: 'draft' } },
      group: ['category'],
      order: [[fn('COUNT', col('id')), 'DESC']],
      limit: 8,
      raw: true,
    }),
  ]);

  const stats = buildSearchStats(savedSearches);
  const keywordHighlights = computeKeywordHighlights(savedSearches);
  const upcomingRuns = buildUpcomingRuns(savedSearches);
  const marketIntelligence = buildSearchMarketIntelligence({
    jobCategoryRows,
    jobLocationRows,
    gigCategoryRows,
  });

  return {
    savedSearches,
    stats: {
      ...stats,
      keywordHighlights,
    },
    upcomingRuns,
    recommendations: marketIntelligence,
    permissions: {
      canCreate: true,
      canUpdate: true,
      canDelete: true,
      canRun: true,
    },
    actions: {
      openExplorer: '/search',
    },
  };
}

function toPlainUser(instance) {
  if (!instance) return null;
  const plain = instance.get?.({ plain: true }) ?? instance;
  const name = [plain.firstName, plain.lastName].filter(Boolean).join(' ').trim();
  return {
    id: plain.id,
    firstName: plain.firstName,
    lastName: plain.lastName,
    email: plain.email,
    name: name || plain.email || null,
  };
}

function sanitizeDocumentVersion(versionInstance) {
  if (!versionInstance) return null;
  const base = versionInstance.toPublicObject();
  const createdBy = toPlainUser(versionInstance.get?.('createdBy') ?? versionInstance.createdBy);
  const approvedBy = toPlainUser(versionInstance.get?.('approvedBy') ?? versionInstance.approvedBy);
  return {
    ...base,
    metrics: base.metrics ?? {},
    diffHighlights: base.diffHighlights ?? [],
    createdBy,
    approvedBy,
  };
}

function sanitizeDocumentCollaborator(collaboratorInstance) {
  if (!collaboratorInstance) return null;
  const base = collaboratorInstance.toPublicObject();
  const collaborator = toPlainUser(collaboratorInstance.get?.('collaborator') ?? collaboratorInstance.collaborator);
  return {
    ...base,
    collaborator,
  };
}

function sanitizeDocumentExport(exportInstance) {
  if (!exportInstance) return null;
  const base = exportInstance.toPublicObject();
  const exportedBy = toPlainUser(exportInstance.get?.('exportedBy') ?? exportInstance.exportedBy);
  return {
    ...base,
    metadata: base.metadata ?? {},
    exportedBy,
  };
}

function sanitizeDocumentAnalytics(analyticsInstance) {
  if (!analyticsInstance) return null;
  const base = analyticsInstance.toPublicObject();
  const viewer = toPlainUser(analyticsInstance.get?.('viewer') ?? analyticsInstance.viewer);
  return {
    ...base,
    outcomes: base.outcomes ?? {},
    viewer,
  };
}

function sanitizeCareerDocument(documentInstance) {
  if (!documentInstance) return null;
  const base = documentInstance.toPublicObject();
  const versionsRaw = Array.isArray(documentInstance.get?.('versions'))
    ? documentInstance.get('versions')
    : documentInstance.versions;
  const versions = Array.isArray(versionsRaw)
    ? versionsRaw.map((version) => sanitizeDocumentVersion(version)).sort((a, b) => b.versionNumber - a.versionNumber)
    : [];
  const collaboratorsRaw = Array.isArray(documentInstance.get?.('collaborators'))
    ? documentInstance.get('collaborators')
    : documentInstance.collaborators;
  const collaborators = Array.isArray(collaboratorsRaw)
    ? collaboratorsRaw.map((collaborator) => sanitizeDocumentCollaborator(collaborator))
    : [];
  const exportsRaw = Array.isArray(documentInstance.get?.('exports'))
    ? documentInstance.get('exports')
    : documentInstance.exports;
  const exports = Array.isArray(exportsRaw)
    ? exportsRaw
        .map((record) => sanitizeDocumentExport(record))
        .sort((a, b) => {
          const first = a.exportedAt ? new Date(a.exportedAt).getTime() : 0;
          const second = b.exportedAt ? new Date(b.exportedAt).getTime() : 0;
          return second - first;
        })
    : [];
  const analyticsRaw = Array.isArray(documentInstance.get?.('analytics'))
    ? documentInstance.get('analytics')
    : documentInstance.analytics;
  const analytics = Array.isArray(analyticsRaw)
    ? analyticsRaw
        .map((record) => sanitizeDocumentAnalytics(record))
        .sort((a, b) => {
          const first = a.updatedAt ? new Date(a.updatedAt).getTime() : 0;
          const second = b.updatedAt ? new Date(b.updatedAt).getTime() : 0;
          return second - first;
        })
    : [];

  const latestVersion = versions[0] ?? null;
  const diffHighlights = latestVersion?.diffHighlights;
  const trackedEditCount = Array.isArray(diffHighlights)
    ? diffHighlights.length
    : diffHighlights && typeof diffHighlights === 'object'
      ? Object.keys(diffHighlights).length
      : 0;
  const annotationCount = (() => {
    if (!latestVersion?.metrics) return 0;
    if (Array.isArray(latestVersion.metrics.annotations)) {
      return latestVersion.metrics.annotations.length;
    }
    if (Array.isArray(latestVersion.metrics.recruiterAnnotations)) {
      return latestVersion.metrics.recruiterAnnotations.length;
    }
    return Number(latestVersion.metrics.annotationCount ?? 0);
  })();

  return {
    ...base,
    tags: Array.isArray(base.tags)
      ? base.tags
      : base.tags && typeof base.tags === 'object'
        ? base.tags
        : [],
    metadata: base.metadata ?? {},
    versions,
    collaborators,
    exports,
    analytics,
    latestVersion,
    annotationCount,
    trackedEditCount,
    aiCopyScore: latestVersion?.metrics?.aiCopyScore ?? null,
    toneScore: latestVersion?.metrics?.toneScore ?? null,
  };
}

function sanitizeStoryBlock(blockInstance) {
  if (!blockInstance) return null;
  const base = blockInstance.toPublicObject?.() ?? blockInstance.get?.({ plain: true }) ?? blockInstance;
  return {
    ...base,
    metrics: base.metrics ?? {},
  };
}

function sanitizeBrandAsset(assetInstance) {
  if (!assetInstance) return null;
  const base = assetInstance.toPublicObject?.() ?? assetInstance.get?.({ plain: true }) ?? assetInstance;
  return {
    ...base,
    tags: Array.isArray(base.tags)
      ? base.tags
      : base.tags && typeof base.tags === 'object'
        ? base.tags
        : [],
    metrics: base.metrics ?? {},
    metadata: base.metadata ?? {},
  };
}

function sanitizeGigOrderForDocument(orderInstance) {
  if (!orderInstance) return null;
  const base =
    orderInstance.toPublicObject?.() ?? orderInstance.get?.({ plain: true }) ?? { ...orderInstance };
  const gigInstance = orderInstance.get?.('gig') ?? orderInstance.gig ?? base.gig;
  const requirementsRaw =
    orderInstance.get?.('requirements') ?? orderInstance.requirements ?? base.requirements ?? [];
  const revisionsRaw = orderInstance.get?.('revisions') ?? orderInstance.revisions ?? base.revisions ?? [];
  const requirements = Array.isArray(requirementsRaw)
    ? requirementsRaw.map((req) => req.toPublicObject?.() ?? req.get?.({ plain: true }) ?? req)
    : [];
  const revisions = Array.isArray(revisionsRaw)
    ? revisionsRaw.map((revision) => revision.toPublicObject?.() ?? revision.get?.({ plain: true }) ?? revision)
    : [];
  const escrowRaw =
    orderInstance.get?.('escrowCheckpoints') ??
    orderInstance.escrowCheckpoints ??
    base.escrowCheckpoints ??
    [];
  const escrowCheckpoints = Array.isArray(escrowRaw)
    ? escrowRaw.map((checkpoint) => checkpoint.toPublicObject?.() ?? checkpoint.get?.({ plain: true }) ?? checkpoint)
    : [];
  const scorecardsRaw =
    orderInstance.get?.('vendorScorecards') ??
    orderInstance.vendorScorecards ??
    base.vendorScorecards ??
    [];
  const vendorScorecards = Array.isArray(scorecardsRaw)
    ? scorecardsRaw.map((scorecard) => {
        const baseScorecard = scorecard.toPublicObject?.() ?? scorecard.get?.({ plain: true }) ?? scorecard;
        const vendor = scorecard.get?.('vendor') ?? scorecard.vendor ?? baseScorecard.vendor;
        const reviewedBy = scorecard.get?.('reviewedBy') ?? scorecard.reviewedBy ?? baseScorecard.reviewedBy;
        return {
          ...baseScorecard,
          vendor: toPlainUser(vendor),
          reviewedBy: toPlainUser(reviewedBy),
        };
      })
    : [];
  const outstandingRequirements = requirements.filter((item) => item.status === 'pending').length;
  const activeRevisions = revisions.filter((item) => ['requested', 'in_progress', 'submitted'].includes(item.status)).length;
  const nextRequirementDue = requirements
    .filter((item) => item.status === 'pending' && item.dueAt)
    .sort((a, b) => new Date(a.dueAt).getTime() - new Date(b.dueAt).getTime())[0] || null;
  const escrowPendingAmount = escrowCheckpoints
    .filter((checkpoint) => checkpoint.status !== 'released')
    .reduce((sum, checkpoint) => sum + Number(checkpoint.amount ?? 0), 0);
  const nextEscrowRelease = escrowCheckpoints
    .filter((checkpoint) => checkpoint.status !== 'released' && checkpoint.releasedAt)
    .sort((a, b) => new Date(a.releasedAt).getTime() - new Date(b.releasedAt).getTime())[0] || null;
  return {
    ...base,
    gig: gigInstance?.toPublicObject?.() ?? gigInstance ?? null,
    requirements,
    revisions,
    outstandingRequirements,
    activeRevisions,
    nextRequirementDueAt: nextRequirementDue?.dueAt ?? null,
    escrowCheckpoints,
    vendorScorecards,
    escrowPendingAmount,
    nextEscrowReleaseAt: nextEscrowRelease?.releasedAt ?? null,
  };
}

function normaliseMoney(value) {
  const numeric = Number.parseFloat(value ?? 0);
  if (!Number.isFinite(numeric)) {
    return 0;
  }
  return Number.parseFloat(numeric.toFixed(2));
}

function sanitizeEscrowTransaction(transactionInstance) {
  if (!transactionInstance) return null;
  const base =
    transactionInstance.toPublicObject?.() ??
    transactionInstance.get?.({ plain: true }) ??
    { ...transactionInstance };
  const accountInstance =
    transactionInstance.get?.('account') ?? transactionInstance.account ?? base.account ?? null;
  const initiatorInstance =
    transactionInstance.get?.('initiator') ?? transactionInstance.initiator ?? null;
  const counterpartyInstance =
    transactionInstance.get?.('counterparty') ?? transactionInstance.counterparty ?? null;

  return {
    ...base,
    amount: normaliseMoney(base.amount),
    feeAmount: normaliseMoney(base.feeAmount ?? 0),
    netAmount: normaliseMoney(base.netAmount ?? base.amount ?? 0),
    currencyCode: base.currencyCode ?? accountInstance?.currencyCode ?? 'USD',
    createdAt: base.createdAt ?? transactionInstance.createdAt ?? null,
    updatedAt: base.updatedAt ?? transactionInstance.updatedAt ?? null,
    accountId: base.accountId ?? accountInstance?.id ?? null,
    account: accountInstance?.toPublicObject?.() ?? accountInstance ?? null,
    initiator: toPlainUser(initiatorInstance),
    counterparty: toPlainUser(counterpartyInstance),
    milestoneLabel: base.milestoneLabel ?? null,
    scheduledReleaseAt: base.scheduledReleaseAt ?? null,
    releasedAt: base.releasedAt ?? null,
    refundedAt: base.refundedAt ?? null,
    disputes: [],
    hasOpenDispute: false,
    hasAuditTrail: Array.isArray(base.auditTrail) ? base.auditTrail.length > 0 : false,
  };
}

function sanitizeEscrowAccount(accountInstance, transactionsByAccount) {
  if (!accountInstance) return null;
  const base =
    accountInstance.toPublicObject?.() ?? accountInstance.get?.({ plain: true }) ?? { ...accountInstance };
  const transactions = transactionsByAccount.get(base.id) ?? [];

  const stats = transactions.reduce(
    (accumulator, transaction) => {
      const amount = normaliseMoney(transaction.amount);
      if (ESCROW_PENDING_STATUSES.has(transaction.status)) {
        accumulator.inEscrow += amount;
      }
      if (ESCROW_RELEASED_STATUSES.has(transaction.status)) {
        accumulator.released += amount;
      }
      if (ESCROW_REFUND_STATUSES.has(transaction.status)) {
        accumulator.refunded += amount;
      }
      if (transaction.hasOpenDispute) {
        accumulator.disputed += amount;
      }
      return accumulator;
    },
    { inEscrow: 0, released: 0, refunded: 0, disputed: 0 },
  );

  const nextRelease = transactions
    .filter((transaction) => ESCROW_PENDING_STATUSES.has(transaction.status) && transaction.scheduledReleaseAt)
    .sort((a, b) => {
      const aTime = new Date(a.scheduledReleaseAt).getTime();
      const bTime = new Date(b.scheduledReleaseAt).getTime();
      return aTime - bTime;
    })[0];

  return {
    ...base,
    currentBalance: normaliseMoney(base.currentBalance ?? 0),
    pendingReleaseTotal: normaliseMoney(base.pendingReleaseTotal ?? 0),
    totals: {
      transactions: transactions.length,
      inEscrow: Number.parseFloat(stats.inEscrow.toFixed(2)),
      released: Number.parseFloat(stats.released.toFixed(2)),
      refunded: Number.parseFloat(stats.refunded.toFixed(2)),
      disputed: Number.parseFloat(stats.disputed.toFixed(2)),
    },
    nextReleaseAt: nextRelease?.scheduledReleaseAt ?? null,
    recentTransactions: transactions.slice(0, 5).map((transaction) => ({
      id: transaction.id,
      reference: transaction.reference,
      status: transaction.status,
      amount: transaction.amount,
      scheduledReleaseAt: transaction.scheduledReleaseAt,
      createdAt: transaction.createdAt,
    })),
  };
}

function sanitizeDisputeCase(disputeInstance) {
  if (!disputeInstance) return null;
  const base =
    disputeInstance.toPublicObject?.() ?? disputeInstance.get?.({ plain: true }) ?? { ...disputeInstance };
  const transactionInstance =
    disputeInstance.get?.('transaction') ?? disputeInstance.transaction ?? base.transaction ?? null;
  const accountInstance = transactionInstance?.get?.('account') ?? transactionInstance?.account ?? null;

  return {
    ...base,
    openedBy: toPlainUser(disputeInstance.get?.('openedBy') ?? disputeInstance.openedBy),
    assignedTo: toPlainUser(disputeInstance.get?.('assignedTo') ?? disputeInstance.assignedTo),
    transaction: transactionInstance
      ? {
          id: transactionInstance.id,
          reference: transactionInstance.reference,
          status: transactionInstance.status,
          amount: normaliseMoney(transactionInstance.amount ?? 0),
          scheduledReleaseAt: transactionInstance.scheduledReleaseAt ?? null,
          accountId: transactionInstance.accountId ?? accountInstance?.id ?? null,
          account: accountInstance?.toPublicObject?.() ?? accountInstance ?? null,
        }
      : null,
  };
}

function buildEscrowManagementSection({
  accounts = [],
  transactions = [],
  disputes = [],
  defaultCurrency = 'USD',
}) {
  const sanitizedTransactions = transactions
    .map((transaction) => sanitizeEscrowTransaction(transaction))
    .filter(Boolean)
    .sort((a, b) => {
      const aTime = new Date(a.createdAt ?? 0).getTime();
      const bTime = new Date(b.createdAt ?? 0).getTime();
      return bTime - aTime;
    });

  const transactionsByAccount = new Map();
  sanitizedTransactions.forEach((transaction) => {
    const existing = transactionsByAccount.get(transaction.accountId) ?? [];
    existing.push(transaction);
    transactionsByAccount.set(transaction.accountId, existing);
  });

  const sanitizedDisputes = disputes.map((dispute) => sanitizeDisputeCase(dispute)).filter(Boolean);
  sanitizedDisputes.sort((a, b) => {
    const aTime = new Date(a.openedAt ?? 0).getTime();
    const bTime = new Date(b.openedAt ?? 0).getTime();
    return bTime - aTime;
  });

  const disputesByTransaction = new Map();
  sanitizedDisputes.forEach((dispute) => {
    const transactionId = dispute.transaction?.id;
    if (!transactionId) {
      return;
    }
    const existing = disputesByTransaction.get(transactionId) ?? [];
    existing.push(dispute);
    disputesByTransaction.set(transactionId, existing);
  });

  const closedDisputeStatuses = new Set(['settled', 'closed']);

  sanitizedTransactions.forEach((transaction) => {
    const relatedDisputes = disputesByTransaction.get(transaction.id) ?? [];
    transaction.disputes = relatedDisputes;
    transaction.hasOpenDispute = relatedDisputes.some((dispute) => !closedDisputeStatuses.has(dispute.status));
  });

  sanitizedTransactions.forEach((transaction) => {
    const accountTransactions = transactionsByAccount.get(transaction.accountId);
    if (accountTransactions) {
      accountTransactions.sort((a, b) => {
        const aTime = new Date(a.createdAt ?? 0).getTime();
        const bTime = new Date(b.createdAt ?? 0).getTime();
        return bTime - aTime;
      });
    }
  });

  const sanitizedAccounts = accounts
    .map((account) => sanitizeEscrowAccount(account, transactionsByAccount))
    .filter(Boolean);

  const totals = sanitizedTransactions.reduce(
    (accumulator, transaction) => {
      const amount = normaliseMoney(transaction.amount);
      accumulator.total += amount;
      if (ESCROW_PENDING_STATUSES.has(transaction.status)) {
        accumulator.inEscrow += amount;
      }
      if (ESCROW_RELEASED_STATUSES.has(transaction.status)) {
        accumulator.released += amount;
      }
      if (ESCROW_REFUND_STATUSES.has(transaction.status)) {
        accumulator.refunded += amount;
      }
      if (transaction.hasOpenDispute) {
        accumulator.disputed += amount;
      }
      return accumulator;
    },
    { total: 0, inEscrow: 0, released: 0, refunded: 0, disputed: 0 },
  );

  const releaseQueue = sanitizedTransactions
    .filter((transaction) => ESCROW_PENDING_STATUSES.has(transaction.status))
    .sort((a, b) => {
      const aReference = a.scheduledReleaseAt ?? a.createdAt ?? null;
      const bReference = b.scheduledReleaseAt ?? b.createdAt ?? null;
      return new Date(aReference ?? 0).getTime() - new Date(bReference ?? 0).getTime();
    })
    .slice(0, 20);

  const openDisputes = sanitizedDisputes.filter((dispute) => !closedDisputeStatuses.has(dispute.status));

  const netBalance = sanitizedAccounts.reduce(
    (sum, account) => sum + normaliseMoney(account.currentBalance ?? 0),
    0,
  );

  return {
    access: {
      canManage: true,
      allowedRoles: ['Client admin', 'Finance operator', 'Platform admin'],
    },
    summary: {
      totalAccounts: sanitizedAccounts.length,
      totalTransactions: sanitizedTransactions.length,
      currency: defaultCurrency,
      grossVolume: Number.parseFloat(totals.total.toFixed(2)),
      inEscrow: Number.parseFloat(totals.inEscrow.toFixed(2)),
      released: Number.parseFloat(totals.released.toFixed(2)),
      refunded: Number.parseFloat(totals.refunded.toFixed(2)),
      disputed: Number.parseFloat(totals.disputed.toFixed(2)),
      netBalance: Number.parseFloat(netBalance.toFixed(2)),
      upcomingRelease: releaseQueue[0]
        ? {
            transactionId: releaseQueue[0].id,
            amount: releaseQueue[0].amount,
            scheduledAt: releaseQueue[0].scheduledReleaseAt ?? releaseQueue[0].createdAt,
          }
        : null,
      releaseQueueSize: releaseQueue.length,
      disputeCount: openDisputes.length,
    },
    accounts: sanitizedAccounts,
    transactions: {
      recent: sanitizedTransactions.slice(0, 25),
      releaseQueue,
      disputes: openDisputes,
    },
    permissions: {
      canCreateAccount: true,
      canUpdateAccount: true,
      canInitiateTransaction: true,
      canUpdateTransaction: true,
      canRelease: true,
      canRefund: true,
    },
    forms: {
      defaultCurrency,
      providers: ESCROW_INTEGRATION_PROVIDERS,
      accountStatuses: ESCROW_ACCOUNT_STATUSES,
      transactionStatuses: ESCROW_TRANSACTION_STATUSES,
      transactionTypes: ESCROW_TRANSACTION_TYPES,
      disputeStatuses: DISPUTE_STATUSES,
      disputePriorities: DISPUTE_PRIORITIES,
    },
    integrations: {
      trustCenterHref: '/trust-center',
      financeHubHref: '/finance-hub',
    },
  };
}

function computeTagCounts(items) {
  const map = new Map();
  items.forEach((key) => {
    const normalized = key && typeof key === 'string' ? key : 'Unassigned';
    map.set(normalized, (map.get(normalized) ?? 0) + 1);
  });
  return Array.from(map.entries()).map(([label, count]) => ({ label, count }));
}

function computeExportMix(documents) {
  const counts = new Map();
  documents.forEach((doc) => {
    doc.exports.forEach((record) => {
      counts.set(record.format, (counts.get(record.format) ?? 0) + 1);
    });
  });
  return Array.from(counts.entries()).map(([format, count]) => ({ format, count }));
}

function buildDocumentAnalytics(documents) {
  const analyticsRecords = documents.flatMap((doc) =>
    (doc.analytics ?? []).map((entry) => ({
      ...entry,
      documentId: doc.id,
      documentTitle: doc.title,
      documentType: doc.documentType,
      roleTag: doc.roleTag,
      geographyTag: entry.geographyTag || doc.geographyTag || doc.metadata?.geographyTag || null,
    })),
  );

  const totals = analyticsRecords.reduce(
    (accumulator, record) => {
      const interviews = Number(record.outcomes?.interviews ?? 0);
      const offers = Number(record.outcomes?.offers ?? 0);
      accumulator.opens += Number(record.opens ?? 0);
      accumulator.downloads += Number(record.downloads ?? 0);
      accumulator.shares += Number(record.shares ?? 0);
      accumulator.interviews += interviews;
      accumulator.offers += offers;
      return accumulator;
    },
    { opens: 0, downloads: 0, shares: 0, interviews: 0, offers: 0 },
  );

  const performanceMap = new Map();
  analyticsRecords.forEach((record) => {
    const current = performanceMap.get(record.documentId) ?? {
      documentId: record.documentId,
      title: record.documentTitle,
      documentType: record.documentType,
      opens: 0,
      downloads: 0,
      interviews: 0,
      offers: 0,
      lastInteractionAt: null,
    };
    current.opens += Number(record.opens ?? 0);
    current.downloads += Number(record.downloads ?? 0);
    current.interviews += Number(record.outcomes?.interviews ?? 0);
    current.offers += Number(record.outcomes?.offers ?? 0);
    const interactionTimestamp = Math.max(
      record.lastOpenedAt ? new Date(record.lastOpenedAt).getTime() : 0,
      record.lastDownloadedAt ? new Date(record.lastDownloadedAt).getTime() : 0,
      current.lastInteractionAt ? new Date(current.lastInteractionAt).getTime() : 0,
    );
    current.lastInteractionAt = interactionTimestamp
      ? new Date(interactionTimestamp).toISOString()
      : current.lastInteractionAt;
    performanceMap.set(record.documentId, current);
  });

  const topPerformers = Array.from(performanceMap.values())
    .map((item) => ({
      ...item,
      conversionRate:
        item.opens > 0
          ? Number(((item.interviews / item.opens) * 100).toFixed(1))
          : item.interviews > 0
            ? 100
            : 0,
    }))
    .sort((a, b) => {
      if (b.conversionRate !== a.conversionRate) {
        return b.conversionRate - a.conversionRate;
      }
      return b.opens - a.opens;
    })
    .slice(0, 3);

  const aggregateByKey = (records, key, fallbackLabel) => {
    const map = new Map();
    records.forEach((record) => {
      const label = record[key] || fallbackLabel;
      const entry = map.get(label) ?? { label, opens: 0, downloads: 0, interviews: 0, offers: 0 };
      entry.opens += Number(record.opens ?? 0);
      entry.downloads += Number(record.downloads ?? 0);
      entry.interviews += Number(record.outcomes?.interviews ?? 0);
      entry.offers += Number(record.outcomes?.offers ?? 0);
      map.set(label, entry);
    });
    return Array.from(map.values()).map((entry) => ({
      ...entry,
      conversionRate: entry.opens > 0 ? Number(((entry.interviews / entry.opens) * 100).toFixed(1)) : 0,
    }));
  };

  return {
    records: analyticsRecords,
    totals,
    topPerformers,
    byGeography: aggregateByKey(analyticsRecords, 'geographyTag', 'Unspecified'),
    bySeniority: aggregateByKey(analyticsRecords, 'seniorityTag', 'All levels'),
  };
}

function buildDocumentStudio(documents, storyBlocks, brandAssets, gigOrders) {
  const cvDocuments = documents.filter((doc) => doc.documentType === 'cv');
  const coverLetters = documents.filter((doc) => doc.documentType === 'cover_letter');
  const portfolioDocuments = documents.filter((doc) => doc.documentType === 'portfolio');
  const libraryDocuments = documents.filter((doc) => doc.documentType !== 'story_block');

  const totalVersions = documents.reduce((accumulator, doc) => accumulator + (doc.versions?.length ?? 0), 0);
  const lastUpdatedAt = documents.reduce((latest, doc) => {
    const timestamp = doc.updatedAt ? new Date(doc.updatedAt).getTime() : 0;
    return timestamp > latest ? timestamp : latest;
  }, 0);

  const baseline = cvDocuments.find((doc) => doc.metadata?.isBaseline) || cvDocuments[0] || null;
  const variants = cvDocuments
    .filter((doc) => !baseline || doc.id !== baseline.id)
    .map((doc) => ({
      id: doc.id,
      title: doc.title,
      roleTag: doc.roleTag,
      geographyTag: doc.geographyTag,
      status: doc.status,
      approvalStatus: doc.latestVersion?.approvalStatus ?? doc.status,
      annotationCount: doc.annotationCount,
      trackedEditCount: doc.trackedEditCount,
      aiCopyScore: doc.aiCopyScore,
      toneScore: doc.toneScore,
      collaborators: doc.collaborators,
      latestVersion: doc.latestVersion,
      exports: doc.exports.slice(0, 3),
      shareUrl: doc.shareUrl,
      updatedAt: doc.updatedAt,
      tags: doc.tags,
    }));

  const tagBreakdown = {
    roles: computeTagCounts(cvDocuments.map((doc) => doc.roleTag || 'Generalist profile')),
    geography: computeTagCounts(cvDocuments.map((doc) => doc.geographyTag || 'Global')),
  };

  const exportMix = computeExportMix(cvDocuments);

  const coverLetterTemplates = coverLetters.map((doc) => ({
    id: doc.id,
    title: doc.title,
    status: doc.status,
    approvalStatus: doc.latestVersion?.approvalStatus ?? doc.status,
    toneScore: doc.latestVersion?.metrics?.toneScore ?? null,
    qualityScore: doc.latestVersion?.metrics?.qualityScore ?? null,
    aiSummary: doc.latestVersion?.aiSummary ?? doc.latestVersion?.summary ?? null,
    collaboratorCount: doc.collaborators.length,
    storyBlocksUsed: Array.isArray(doc.latestVersion?.metrics?.storyBlocksUsed)
      ? doc.latestVersion.metrics.storyBlocksUsed
      : [],
    lastUpdatedAt: doc.updatedAt,
  }));

  const toneScores = coverLetterTemplates
    .map((template) => Number(template.toneScore))
    .filter((value) => Number.isFinite(value));
  const toneSummary = toneScores.length
    ? {
        average: Number((toneScores.reduce((sum, value) => sum + value, 0) / toneScores.length).toFixed(2)),
        samples: toneScores.length,
      }
    : { average: null, samples: 0 };

  const analytics = buildDocumentAnalytics(documents);

  const recentExports = documents
    .flatMap((doc) =>
      doc.exports.map((record) => ({
        ...record,
        documentId: doc.id,
        documentTitle: doc.title,
        documentType: doc.documentType,
      })),
    )
    .sort((a, b) => {
      const first = a.exportedAt ? new Date(a.exportedAt).getTime() : 0;
      const second = b.exportedAt ? new Date(b.exportedAt).getTime() : 0;
      return second - first;
    })
    .slice(0, 6);

  const sanitizedStoryBlocks = storyBlocks.map((block) => sanitizeStoryBlock(block)).filter(Boolean);
  const sanitizedBrandAssets = brandAssets.map((asset) => sanitizeBrandAsset(asset)).filter(Boolean);
  const sanitizedOrders = gigOrders.map((order) => sanitizeGigOrderForDocument(order)).filter(Boolean);

  const averageProgress = sanitizedOrders.length
    ? Math.round(
        sanitizedOrders.reduce((sum, order) => sum + Number(order.progressPercent ?? 0), 0) / sanitizedOrders.length,
      )
    : 0;

  const purchasedGigSummary = {
    stats: {
      total: sanitizedOrders.length,
      active: sanitizedOrders.filter((order) => !['completed', 'cancelled'].includes(order.status)).length,
      pendingRequirements: sanitizedOrders.reduce(
        (sum, order) => sum + Number(order.outstandingRequirements ?? 0),
        0,
      ),
      pendingRevisions: sanitizedOrders.reduce((sum, order) => sum + Number(order.activeRevisions ?? 0), 0),
      averageProgress,
    },
    orders: sanitizedOrders
      .slice()
      .sort((a, b) => {
        const first = a.dueAt ? new Date(a.dueAt).getTime() : Number.POSITIVE_INFINITY;
        const second = b.dueAt ? new Date(b.dueAt).getTime() : Number.POSITIVE_INFINITY;
        return first - second;
      })
      .slice(0, 4),
    upcomingDeliverables: sanitizedOrders
      .map((order) => ({
        orderId: order.id,
        orderNumber: order.orderNumber,
        gig: order.gig,
        dueAt: order.nextRequirementDueAt || order.dueAt || order.kickoffDueAt,
        status: order.status,
        outstandingRequirements: order.outstandingRequirements,
      }))
      .filter((entry) => entry.dueAt)
      .sort((a, b) => new Date(a.dueAt).getTime() - new Date(b.dueAt).getTime())
      .slice(0, 5),
  };

  const brandHub = {
    assets: sanitizedBrandAssets,
    featuredBanner:
      sanitizedBrandAssets.find((asset) => asset.assetType === 'banner' && asset.status === 'published') ?? null,
    testimonials: sanitizedBrandAssets.filter((asset) => asset.assetType === 'testimonial' && asset.status === 'published'),
    caseStudies: sanitizedBrandAssets.filter((asset) => asset.assetType === 'case_study'),
    videoSpotlight: sanitizedBrandAssets.find((asset) => asset.assetType === 'video'),
    pressFeatures: sanitizedBrandAssets.filter((asset) => asset.assetType === 'press'),
    portfolioProjects: portfolioDocuments.map((doc) => ({
      id: doc.id,
      title: doc.title,
      summary: doc.latestVersion?.summary ?? null,
      status: doc.status,
      shareUrl: doc.shareUrl,
      updatedAt: doc.updatedAt,
    })),
  };

  return {
    summary: {
      totalDocuments: libraryDocuments.length,
      cvCount: cvDocuments.length,
      coverLetterCount: coverLetters.length,
      portfolioCount: portfolioDocuments.length,
      brandAssetCount: sanitizedBrandAssets.length,
      storyBlockCount: sanitizedStoryBlocks.length,
      totalVersions,
      aiAssistedCount: documents.filter((doc) => doc.aiAssisted).length,
      lastUpdatedAt: lastUpdatedAt ? new Date(lastUpdatedAt).toISOString() : null,
    },
    cvStudio: {
      baseline,
      variants,
      tagBreakdown,
      exportMix,
      storage: {
        totalDocuments: cvDocuments.length,
        totalVersions: cvDocuments.reduce((acc, doc) => acc + (doc.versions?.length ?? 0), 0),
        exportMix,
      },
      recentExports: recentExports.filter((record) => record.documentType === 'cv'),
    },
    coverLetters: {
      templates: coverLetterTemplates,
      toneSummary,
      storyBlocks: sanitizedStoryBlocks,
      collaborators: Array.from(
        new Map(
          coverLetters
            .flatMap((doc) => doc.collaborators)
            .map((collaborator) => [collaborator.collaborator?.id ?? collaborator.id, collaborator]),
        ).values(),
      ),
      recentExports: recentExports.filter((record) => record.documentType === 'cover_letter'),
    },
    brandHub,
    analytics: {
      totals: analytics.totals,
      topPerformers: analytics.topPerformers,
      byGeography: analytics.byGeography,
      bySeniority: analytics.bySeniority,
      recentExports,
    },
    purchasedGigs: purchasedGigSummary,
    library: {
      documents,
      storyBlocks: sanitizedStoryBlocks,
      brandAssets: sanitizedBrandAssets,
    },
  };
}

function sanitizeProjectAsset(assetInstance, projectInstance) {
  if (!assetInstance) {
    return null;
  }
  const project = projectInstance?.toPublicObject?.() ?? projectInstance?.get?.({ plain: true }) ?? null;
  const base = assetInstance.toPublicObject?.() ?? assetInstance.get?.({ plain: true }) ?? assetInstance;
  return {
    ...base,
    permissions:
      base.permissions && typeof base.permissions === 'object'
        ? base.permissions
        : { visibility: 'internal_only', allowedRoles: [], allowDownload: false },
    watermarkSettings:
      base.watermarkSettings && typeof base.watermarkSettings === 'object'
        ? base.watermarkSettings
        : { enabled: false },
    projectId: project?.id ?? base.projectId ?? null,
    projectTitle: project?.title ?? null,
  };
}

function sanitizeProjectMilestoneRecord(milestoneInstance) {
  if (!milestoneInstance) {
    return null;
  }
  const base = milestoneInstance.toPublicObject?.() ?? milestoneInstance.get?.({ plain: true }) ?? milestoneInstance;
  const owner = milestoneInstance.get?.('owner') ?? milestoneInstance.owner;
  return {
    ...base,
    owner: toPlainUser(owner),
    effortLoggedHours:
      base.effortLoggedMinutes == null ? null : Number((Number(base.effortLoggedMinutes) / 60).toFixed(2)),
  };
}

function sanitizeProjectCollaboratorRecord(collaboratorInstance) {
  if (!collaboratorInstance) {
    return null;
  }
  const base = collaboratorInstance.toPublicObject?.() ?? collaboratorInstance.get?.({ plain: true }) ?? collaboratorInstance;
  const user = collaboratorInstance.get?.('user') ?? collaboratorInstance.user;
  const invitedBy = collaboratorInstance.get?.('invitedBy') ?? collaboratorInstance.invitedBy;
  return {
    ...base,
    user: toPlainUser(user),
    invitedBy: toPlainUser(invitedBy),
  };
}

function sanitizeProjectIntegrationRecord(integrationInstance) {
  if (!integrationInstance) {
    return null;
  }
  const base = integrationInstance.toPublicObject?.() ?? integrationInstance.get?.({ plain: true }) ?? integrationInstance;
  return {
    ...base,
    syncFrequencyMinutes: base.syncFrequencyMinutes == null ? null : Number(base.syncFrequencyMinutes),
    syncLagMinutes: base.syncLagMinutes == null ? null : Number(base.syncLagMinutes),
  };
}

function sanitizeProjectRetrospectiveRecord(retrospectiveInstance) {
  if (!retrospectiveInstance) {
    return null;
  }
  const base = retrospectiveInstance.toPublicObject?.() ?? retrospectiveInstance.get?.({ plain: true }) ?? retrospectiveInstance;
  const milestoneInstance = retrospectiveInstance.get?.('milestone') ?? retrospectiveInstance.milestone;
  const authoredBy = retrospectiveInstance.get?.('authoredBy') ?? retrospectiveInstance.authoredBy;
  return {
    ...base,
    milestone: milestoneInstance ? sanitizeProjectMilestoneRecord(milestoneInstance) : null,
    authoredBy: toPlainUser(authoredBy),
  };
}

function sanitizeProjectWorkspaceBundle(projectInstance) {
  const workspaceInstance = projectInstance.get?.('workspace') ?? projectInstance.workspace;
  if (!workspaceInstance) {
    return {
      workspace: null,
      brief: null,
      files: [],
      approvals: [],
      conversations: [],
    };
  }

  const workspace = workspaceInstance.toPublicObject?.() ?? workspaceInstance.get?.({ plain: true }) ?? {};
  const briefInstance = workspaceInstance.get?.('brief') ?? workspaceInstance.brief;
  const brief = briefInstance?.toPublicObject?.() ?? briefInstance?.get?.({ plain: true }) ?? null;
  const filesRaw = workspaceInstance.get?.('files') ?? workspaceInstance.files ?? [];
  const approvalsRaw = workspaceInstance.get?.('approvals') ?? workspaceInstance.approvals ?? [];
  const conversationsRaw = workspaceInstance.get?.('conversations') ?? workspaceInstance.conversations ?? [];

  return {
    workspace,
    brief,
    files: filesRaw.map((file) => sanitizeProjectAsset(file, projectInstance)).filter(Boolean),
    approvals: approvalsRaw.map((approval) => approval.toPublicObject?.() ?? approval.get?.({ plain: true }) ?? approval),
    conversations: conversationsRaw.map((conversation) =>
      conversation.toPublicObject?.() ?? conversation.get?.({ plain: true }) ?? conversation,
    ),
  };
}

function sanitizeProjectTemplateRecord(templateInstance) {
  if (!templateInstance) {
    return null;
  }
  const base = templateInstance.toPublicObject?.() ?? templateInstance.get?.({ plain: true }) ?? templateInstance;
  return {
    ...base,
    recommendedUseCases: Array.isArray(base.recommendedUseCases) ? base.recommendedUseCases : [],
    deliverables: Array.isArray(base.deliverables) ? base.deliverables : [],
    metricsFocus: Array.isArray(base.metricsFocus) ? base.metricsFocus : [],
    automationPlaybooks: Array.isArray(base.automationPlaybooks) ? base.automationPlaybooks : [],
    integrations: Array.isArray(base.integrations) ? base.integrations : [],
    toolkit: Array.isArray(base.toolkit) ? base.toolkit : [],
  };
}

function computeBudgetSnapshot(project, workspace, milestones) {
  const currency = project.budgetCurrency ?? 'USD';
  const allocated = project.budgetAmount ?? workspace?.metricsSnapshot?.budget?.allocated ?? null;
  const spentFromWorkspace = workspace?.metricsSnapshot?.budget?.spent ?? null;
  const spentFromMilestones = milestones.reduce((sum, milestone) => sum + (milestone.budgetSpent ?? 0), 0);
  const spent = spentFromWorkspace != null ? Number(spentFromWorkspace) : spentFromMilestones || null;
  const forecast = workspace?.metricsSnapshot?.budget?.forecast ?? (allocated != null ? Number(allocated) * 0.92 : null);
  const burnRateBasis = allocated ? (spent ?? 0) / Number(allocated) : null;
  return {
    currency,
    allocated: allocated == null ? null : Number(allocated),
    spent: spent == null ? null : Number(spent),
    forecast: forecast == null ? null : Number(forecast),
    remaining:
      allocated == null || spent == null ? null : Number((Number(allocated) - Number(spent)).toFixed(2)),
    burnRatePercent: burnRateBasis == null ? null : Number((burnRateBasis * 100).toFixed(1)),
  };
}

function computeAssetRepositorySummary(assets) {
  const summary = {
    total: assets.length,
    watermarked: assets.filter((asset) => asset.watermarkSettings?.enabled).length,
    restricted: assets.filter((asset) => asset.permissions?.allowDownload === false).length,
    external: assets.filter((asset) => asset.storageProvider && asset.storageProvider !== 's3').length,
    totalSizeBytes: assets.reduce((sum, asset) => sum + Number(asset.sizeBytes ?? 0), 0),
  };
  return summary;
}

function buildProjectBoardLanes(projectEntries) {
  const laneDefinitions = [
    { id: 'briefing', label: 'Brief & kickoff', statuses: ['briefing'] },
    { id: 'delivery', label: 'In delivery', statuses: ['active'] },
    { id: 'blocked', label: 'At risk', statuses: ['blocked'] },
    { id: 'completed', label: 'Completed', statuses: ['completed'] },
  ];

  return laneDefinitions.map((lane) => {
    const items = projectEntries
      .filter((entry) => lane.statuses.includes(entry.workspace?.status ?? 'briefing'))
      .map((entry) => ({
        id: entry.project.id,
        title: entry.project.title,
        status: entry.workspace?.status,
        progressPercent: entry.workspace?.progressPercent ?? 0,
        riskLevel: entry.workspace?.riskLevel ?? 'low',
        nextMilestone: entry.timeline.nextMilestone,
        nextMilestoneDueAt: entry.timeline.nextMilestoneDueAt,
      }));

    const averageProgress = items.length
      ? Number(
          (
            items.reduce((sum, item) => sum + Number(item.progressPercent ?? 0), 0) /
            items.length
          ).toFixed(1),
        )
      : 0;

    return {
      id: lane.id,
      label: lane.label,
      items,
      averageProgress,
    };
  });
}

function buildProjectBoardMetrics(projectEntries) {
  const riskDistribution = projectEntries.reduce((acc, entry) => {
    const key = entry.workspace?.riskLevel ?? 'unknown';
    acc[key] = (acc[key] ?? 0) + 1;
    return acc;
  }, {});
  const averageProgress = projectEntries.length
    ? Number(
        (
          projectEntries.reduce(
            (sum, entry) => sum + Number(entry.workspace?.progressPercent ?? 0),
            0,
          ) / projectEntries.length
        ).toFixed(1),
      )
    : 0;
  const velocityScores = projectEntries
    .map((entry) => Number(entry.workspace?.velocityScore ?? 0))
    .filter((value) => Number.isFinite(value) && value > 0);
  const velocityAverage = velocityScores.length
    ? Number((velocityScores.reduce((sum, value) => sum + value, 0) / velocityScores.length).toFixed(1))
    : null;

  return {
    totalProjects: projectEntries.length,
    activeProjects: projectEntries.filter((entry) => entry.workspace?.status !== 'completed').length,
    averageProgress,
    velocityAverage,
    riskDistribution,
  };
}

function buildIntegrationSummary(projectEntries) {
  const integrationMap = new Map();
  projectEntries.forEach((entry) => {
    entry.integrations.forEach((integration) => {
      const existing = integrationMap.get(integration.provider) ?? {
        provider: integration.provider,
        connected: 0,
        syncing: 0,
        failing: 0,
        projectIds: new Set(),
        lastSyncedAt: null,
      };
      existing.projectIds.add(entry.project.id);
      if (integration.status === 'connected') {
        existing.connected += 1;
      } else if (integration.status === 'syncing') {
        existing.syncing += 1;
      } else if (integration.status === 'error') {
        existing.failing += 1;
      }
      if (integration.lastSyncedAt) {
        const currentTimestamp = existing.lastSyncedAt ? new Date(existing.lastSyncedAt).getTime() : 0;
        const candidateTimestamp = new Date(integration.lastSyncedAt).getTime();
        if (candidateTimestamp > currentTimestamp) {
          existing.lastSyncedAt = integration.lastSyncedAt;
        }
      }
      integrationMap.set(integration.provider, existing);
    });
  });

  return Array.from(integrationMap.values()).map((entry) => ({
    provider: entry.provider,
    connected: entry.connected,
    syncing: entry.syncing,
    failing: entry.failing,
    projectCount: entry.projectIds.size,
    lastSyncedAt: entry.lastSyncedAt,
  }));
}

function buildGigRemindersFromOrders(orders) {
  const reminders = [];
  const now = new Date();
  orders.forEach((order) => {
    (order.requirements ?? [])
      .filter((requirement) => requirement.status === 'pending')
      .forEach((requirement) => {
        const dueAt = requirement.dueAt || order.dueAt || order.kickoffDueAt || null;
        const dueDate = dueAt ? new Date(dueAt) : null;
        const daysUntilDue = dueDate ? Math.ceil((dueDate.getTime() - now.getTime()) / (1000 * 60 * 60 * 24)) : null;
        const type = requirement.metadata?.category
          ? requirement.metadata.category
          : requirement.title?.toLowerCase().includes('compliance')
            ? 'compliance'
            : 'delivery';
        reminders.push({
          id: `${order.id}-${requirement.id}`,
          orderId: order.id,
          orderNumber: order.orderNumber,
          gigTitle: order.gig?.title ?? order.orderNumber,
          title: requirement.title,
          dueAt,
          priority: requirement.priority,
          type,
          daysUntilDue,
          notes: requirement.notes,
        });
      });
  });

  return reminders
    .sort((a, b) => {
      if (a.dueAt && b.dueAt) {
        return new Date(a.dueAt).getTime() - new Date(b.dueAt).getTime();
      }
      if (a.dueAt) return -1;
      if (b.dueAt) return 1;
      return (b.priority || '').localeCompare(a.priority || '');
    })
    .slice(0, 6);
}

function buildVendorScorecardInsights(orders) {
  const records = [];
  orders.forEach((order) => {
    (order.vendorScorecards ?? []).forEach((scorecard) => {
      const vendorName = scorecard.vendor
        ? [scorecard.vendor.firstName, scorecard.vendor.lastName].filter(Boolean).join(' ') || scorecard.vendor.email
        : order.gig?.title ?? 'Vendor';
      records.push({
        ...scorecard,
        orderId: order.id,
        orderNumber: order.orderNumber,
        gigTitle: order.gig?.title ?? null,
        vendorName,
      });
    });
  });

  const aggregateMetric = (key) => {
    const values = records.map((record) => Number(record[key] ?? 0)).filter((value) => Number.isFinite(value));
    if (!values.length) {
      return null;
    }
    return Number((values.reduce((sum, value) => sum + value, 0) / values.length).toFixed(2));
  };

  const riskDistribution = records.reduce((acc, record) => {
    const key = record.riskLevel ?? 'unknown';
    acc[key] = (acc[key] ?? 0) + 1;
    return acc;
  }, {});

  const topVendors = records
    .slice()
    .sort((a, b) => (Number(b.overallScore ?? 0) || 0) - (Number(a.overallScore ?? 0) || 0))
    .slice(0, 3)
    .map((record) => ({
      vendorName: record.vendorName,
      overallScore: record.overallScore,
      riskLevel: record.riskLevel,
    }));

  return {
    records,
    summary: {
      averages: {
        overall: aggregateMetric('overallScore'),
        onTimeDelivery: aggregateMetric('onTimeDeliveryScore'),
        quality: aggregateMetric('qualityScore'),
        communication: aggregateMetric('communicationScore'),
        compliance: aggregateMetric('complianceScore'),
      },
      riskDistribution,
      topVendors,
    },
  };
}

function buildAchievementAssistant(projectEntries, gigOrders, storyBlocks) {
  const achievements = [];

  projectEntries.forEach((entry) => {
    entry.milestones
      .filter((milestone) => milestone.status === 'completed')
      .slice(0, 3)
      .forEach((milestone) => {
        achievements.push({
          id: `project-${entry.project.id}-milestone-${milestone.id}`,
          source: 'project',
          title: `${entry.project.title}: ${milestone.title}`,
          bullet:
            (Array.isArray(milestone.successCriteria) && milestone.successCriteria[0]) ||
            milestone.description ||
            'Milestone completed',
          metrics: milestone.impactMetrics ?? {},
          deliveredAt: milestone.completedAt ?? milestone.dueDate ?? entry.project.updatedAt,
          recommendedChannel: 'resume',
        });
      });

    entry.retrospectives.slice(0, 2).forEach((retro) => {
      achievements.push({
        id: `project-${entry.project.id}-retro-${retro.id}`,
        source: 'project',
        title: `${entry.project.title}: ${retro.milestone?.title ?? 'Retrospective'}`,
        bullet: Array.isArray(retro.highlights) && retro.highlights.length ? retro.highlights[0] : retro.summary,
        metrics: retro.metadata?.metrics ?? {},
        deliveredAt: retro.generatedAt,
        recommendedChannel: 'linkedin',
      });
    });
  });

  gigOrders
    .filter((order) => ['completed', 'released'].includes(order.status) || Number(order.progressPercent ?? 0) >= 90)
    .forEach((order) => {
      const vendorScore = (order.vendorScorecards ?? [])[0];
      achievements.push({
        id: `gig-${order.id}`,
        source: 'gig',
        title: `${order.gig?.title ?? 'Vendor engagement'} (${order.orderNumber})`,
        bullet:
          vendorScore?.notes ||
          `Delivered ${order.gig?.title ?? 'vendor engagement'} with ${order.activeRevisions ?? 0} revision cycles and ${order.outstandingRequirements ?? 0} outstanding items closed`,
        metrics: {
          progressPercent: order.progressPercent,
          csat: vendorScore?.overallScore ?? null,
        },
        deliveredAt: order.completedAt ?? order.updatedAt ?? order.dueAt,
        recommendedChannel: 'cover_letter',
      });
    });

  const prompts = (Array.isArray(storyBlocks) ? storyBlocks : [])
    .slice(0, 5)
    .map((block) => ({
      id: `story-${block.id ?? block.title}`,
      title: block.title || 'Story concept',
      prompt: block.summary || block.content || block.body || '',
    }));

  const quickExports = {
    resumeBullets: achievements.slice(0, 3).map((achievement) => achievement.bullet),
    coverLetters: achievements
      .slice(0, 3)
      .map((achievement) => `${achievement.title}: ${achievement.bullet}`),
    linkedinPosts: achievements.slice(0, 2).map((achievement) => {
      const impact = achievement.metrics?.progressPercent ? `${achievement.metrics.progressPercent}% progress` : 'key impact';
      return `Delivered ${achievement.title} • ${impact}`;
    }),
  };

  return { achievements, quickExports, prompts };
}

function buildProjectGigManagementSection({ projects, templates, gigOrders, storyBlocks, brandAssets }) {
  void brandAssets;
  const projectEntries = projects.map((projectInstance) => {
    const project = projectInstance.toPublicObject?.() ?? projectInstance.get?.({ plain: true }) ?? projectInstance;
    const workspaceBundle = sanitizeProjectWorkspaceBundle(projectInstance);
    const milestones = (projectInstance.get?.('milestones') ?? projectInstance.milestones ?? [])
      .map((milestone) => sanitizeProjectMilestoneRecord(milestone))
      .sort((a, b) => (a.ordinal ?? 0) - (b.ordinal ?? 0));
    const collaborators = (projectInstance.get?.('collaborators') ?? projectInstance.collaborators ?? [])
      .map((collaborator) => sanitizeProjectCollaboratorRecord(collaborator))
      .filter(Boolean);
    const integrations = (projectInstance.get?.('integrations') ?? projectInstance.integrations ?? [])
      .map((integration) => sanitizeProjectIntegrationRecord(integration))
      .filter(Boolean);
    const retrospectives = (projectInstance.get?.('retrospectives') ?? projectInstance.retrospectives ?? [])
      .map((retro) => sanitizeProjectRetrospectiveRecord(retro))
      .filter(Boolean)
      .sort((a, b) => new Date(b.generatedAt || b.createdAt || 0).getTime() - new Date(a.generatedAt || a.createdAt || 0).getTime());

    const budget = computeBudgetSnapshot(project, workspaceBundle.workspace, milestones);
    const collaboratorSummary = {
      active: collaborators.filter((collaborator) => collaborator.status === 'active').length,
      invited: collaborators.filter((collaborator) => collaborator.status === 'invited').length,
    };
    const communications = {
      pendingApprovals: workspaceBundle.approvals.filter((approval) => approval.status !== 'approved').length,
      unreadMessages: workspaceBundle.conversations.reduce(
        (total, conversation) => total + Number(conversation.unreadCount ?? 0),
        0,
      ),
    };
    const upcomingMilestone = milestones.find((milestone) => milestone.status !== 'completed');

    return {
      project,
      workspace: workspaceBundle.workspace,
      brief: workspaceBundle.brief,
      milestones,
      collaborators,
      integrations,
      retrospectives,
      assets: workspaceBundle.files,
      approvals: workspaceBundle.approvals,
      conversations: workspaceBundle.conversations,
      budget,
      collaboratorSummary,
      communications,
      timeline: {
        nextMilestone: workspaceBundle.workspace?.nextMilestone ?? upcomingMilestone?.title ?? null,
        nextMilestoneDueAt:
          workspaceBundle.workspace?.nextMilestoneDueAt ?? upcomingMilestone?.dueDate ?? upcomingMilestone?.completedAt ?? null,
      },
    };
  });

  const assets = projectEntries.flatMap((entry) =>
    entry.assets.map((asset) => ({ ...asset, projectId: entry.project.id, projectTitle: entry.project.title })),
  );
  const assetSummary = computeAssetRepositorySummary(assets);
  const boardLanes = buildProjectBoardLanes(projectEntries);
  const boardMetrics = buildProjectBoardMetrics(projectEntries);
  const boardIntegrations = buildIntegrationSummary(projectEntries);
  const boardRetrospectives = projectEntries
    .flatMap((entry) =>
      entry.retrospectives.map((retro) => ({ ...retro, projectId: entry.project.id, projectTitle: entry.project.title })),
    )
    .slice(0, 6);

  const templateRecords = templates.map((template) => sanitizeProjectTemplateRecord(template)).filter(Boolean);
  const reminders = buildGigRemindersFromOrders(gigOrders);
  const vendorInsights = buildVendorScorecardInsights(gigOrders);
  const storytelling = buildAchievementAssistant(projectEntries, gigOrders, storyBlocks);

  const totalBudget = projectEntries.reduce((sum, entry) => sum + (entry.budget.allocated ?? 0), 0);
  const summary = {
    totalProjects: projectEntries.length,
    activeProjects: projectEntries.filter((entry) => entry.workspace?.status !== 'completed').length,
    budgetInPlay: totalBudget,
    currency: projectEntries[0]?.budget?.currency ?? 'USD',
    gigsInDelivery: gigOrders.filter((order) => !['completed', 'cancelled'].includes(order.status)).length,
    templatesAvailable: templateRecords.length,
    assetsSecured: assetSummary.total,
    vendorSatisfaction: vendorInsights.summary.averages.overall,
    storiesReady: storytelling.achievements.length,
  };

  return {
    summary,
    projectCreation: {
      projects: projectEntries,
      templates: templateRecords,
    },
    assets: {
      items: assets,
      summary: assetSummary,
    },
    managementBoard: {
      lanes: boardLanes,
      metrics: boardMetrics,
      integrations: boardIntegrations,
      retrospectives: boardRetrospectives,
    },
    purchasedGigs: {
      orders: gigOrders,
      reminders,
      scorecards: vendorInsights.records,
      stats: {
        ...vendorInsights.summary,
        totalOrders: gigOrders.length,
      },
    },
    storytelling,
  };
}

async function ensureProjectTemplatesSeeded() {
  const existingCount = await ProjectTemplate.count();
  if (existingCount > 0) {
    return;
  }

  const now = new Date();
  await ProjectTemplate.bulkCreate(
    [
      {
        name: 'Hackathon launch kit',
        category: 'hackathon',
        description:
          'Two-week innovation sprint with kickoff canvases, mentorship cadences, and judging workflows tailored for hackathons.',
        summary:
          'Designed for alumni or community-led hackathons that need structured rituals, scorecards, and sponsor-ready packaging.',
        audience: 'Student founders & emerging product builders',
        durationWeeks: 2,
        recommendedUseCases: ['Campus hackathons', 'Weekend innovation sprints', 'Startup weekends'],
        deliverables: ['Kickoff agenda', 'Mentor office-hours rotation', 'Judging scorecard template', 'Demo day press kit'],
        metricsFocus: ['Prototypes shipped', 'Mentor sessions completed', 'NPS'],
        automationPlaybooks: ['Daily standup reminders', 'Mentor briefing emails', 'Demo day RSVP tracking'],
        integrations: ['github', 'notion', 'figma'],
        budgetRange: { currency: 'USD', minimum: 2500, maximum: 12000 },
        toolkit: ['Sprint retro template', 'Design review checklist', 'Sponsor update deck'],
        metadata: { version: '2024.1', author: 'Gigvora Labs', createdAt: now.toISOString() },
        isFeatured: true,
      },
      {
        name: 'Bootcamp delivery workspace',
        category: 'bootcamp',
        description:
          'Four-week bootcamp accelerator with milestone health metrics, cohort rituals, and alumni storytelling prompts.',
        summary:
          'Ideal for emerging talent communities running intensive bootcamps that need structured delivery and feedback loops.',
        audience: 'Career switchers & apprenticeship cohorts',
        durationWeeks: 4,
        recommendedUseCases: ['Career bootcamps', 'Upskilling cohorts', 'Employer academies'],
        deliverables: ['Weekly curriculum brief', 'Coach retro board', 'Learner portfolio prompts', 'Sponsor outcome report'],
        metricsFocus: ['Attendance', 'Curriculum completion', 'Placement referrals'],
        automationPlaybooks: ['Daily digest emails', 'Coach escalations', 'Learner survey triggers'],
        integrations: ['notion', 'google_drive', 'slack'],
        budgetRange: { currency: 'USD', minimum: 15000, maximum: 48000 },
        toolkit: ['Onboarding form', 'Feedback rubric', 'Alumni storytelling pack'],
        metadata: { version: '2024.2', pillar: 'Launchpad' },
        isFeatured: true,
      },
      {
        name: 'Consulting engagement blueprint',
        category: 'consulting',
        description:
          'Client services workspace covering discovery, delivery, QA, and close-out rituals with executive reporting templates.',
        summary:
          'For independent consultants and boutique teams delivering recurring engagements with clear governance and billing.',
        audience: 'Independent consultants & boutique agencies',
        durationWeeks: 6,
        recommendedUseCases: ['Product discovery', 'Go-to-market research', 'RevOps diagnostics'],
        deliverables: ['Discovery interview log', 'Executive readout deck', 'Risk register', 'Billing checkpoint plan'],
        metricsFocus: ['Cycle time', 'Stakeholder satisfaction', 'Scope variance'],
        automationPlaybooks: ['Invoice reminders', 'Stakeholder pulse surveys', 'Weekly status digest'],
        integrations: ['github', 'notion', 'google_drive', 'slack'],
        budgetRange: { currency: 'USD', minimum: 12000, maximum: 90000 },
        toolkit: ['Statement of work template', 'Decision log', 'QA checklist'],
        metadata: { version: '2024.3', compliance: ['SOC2-ready', 'GDPR-aware'] },
        isFeatured: false,
      },
    ],
    { returning: false },
  );
}

async function ensureProjectDeliveryScaffolding(projectId, { actorId }) {
  const project = await Project.findByPk(projectId);
  if (!project) {
    return null;
  }

  const workspace = await initializeWorkspaceForProject(project, { actorId });

  const [milestoneCount, collaboratorCount, integrationCount, retrospectiveCount] = await Promise.all([
    ProjectMilestone.count({ where: { projectId } }),
    ProjectCollaborator.count({ where: { projectId } }),
    ProjectIntegration.count({ where: { projectId } }),
    ProjectRetrospective.count({ where: { projectId } }),
  ]);

  const now = new Date();

  if (milestoneCount === 0) {
    await ProjectMilestone.bulkCreate(
      [
        {
          projectId,
          title: 'Discovery & kickoff',
          description: 'Align on problem statement, stakeholders, and success measures.',
          status: 'completed',
          ordinal: 1,
          startDate: new Date(now.getTime() - 1000 * 60 * 60 * 24 * 14),
          dueDate: new Date(now.getTime() - 1000 * 60 * 60 * 24 * 7),
          completedAt: new Date(now.getTime() - 1000 * 60 * 60 * 24 * 6),
          budgetAllocated: project.budgetAmount ? Number(project.budgetAmount) * 0.25 : 15000,
          budgetSpent: project.budgetAmount ? Number(project.budgetAmount) * 0.22 : 13200,
          effortPlannedHours: 120,
          effortLoggedMinutes: 7200,
          successCriteria: ['Kickoff sign-off received', 'Discovery interview readout shared'],
          deliverables: ['Kickoff deck', 'Stakeholder map', 'Research plan'],
          impactMetrics: { stakeholderSatisfaction: 4.7 },
          ownerId: actorId ?? null,
        },
        {
          projectId,
          title: 'Build & iteration',
          description: 'Delivery sprints with QA reviews and automation coverage checks.',
          status: 'in_progress',
          ordinal: 2,
          startDate: new Date(now.getTime() - 1000 * 60 * 60 * 24 * 6),
          dueDate: new Date(now.getTime() + 1000 * 60 * 60 * 24 * 7),
          budgetAllocated: project.budgetAmount ? Number(project.budgetAmount) * 0.45 : 28000,
          budgetSpent: project.budgetAmount ? Number(project.budgetAmount) * 0.2 : 12000,
          effortPlannedHours: 240,
          effortLoggedMinutes: 5400,
          successCriteria: ['Automation coverage > 60%', 'QA checklist approved'],
          deliverables: ['Sprint demo recordings', 'QA checklist', 'Automation playbook'],
          impactMetrics: { automationCoverage: 0.62 },
          ownerId: actorId ?? null,
        },
        {
          projectId,
          title: 'Launch & retrospective',
          description: 'Final approvals, billing checkpoints, and narrative packaging.',
          status: 'planned',
          ordinal: 3,
          startDate: new Date(now.getTime() + 1000 * 60 * 60 * 24 * 7),
          dueDate: new Date(now.getTime() + 1000 * 60 * 60 * 24 * 14),
          budgetAllocated: project.budgetAmount ? Number(project.budgetAmount) * 0.3 : 18000,
          budgetSpent: 0,
          effortPlannedHours: 160,
          effortLoggedMinutes: 0,
          successCriteria: ['Executive readout delivered', 'Support transition runbook shared'],
          deliverables: ['Executive summary', 'Risk register update', 'Support runbook'],
          impactMetrics: { readinessScore: 0.9 },
          ownerId: actorId ?? null,
        },
      ],
      { returning: false },
    );
  }

  const milestones = await ProjectMilestone.findAll({ where: { projectId }, order: [['ordinal', 'ASC']] });

  if (collaboratorCount === 0) {
    await ProjectCollaborator.bulkCreate(
      [
        {
          projectId,
          userId: actorId ?? null,
          role: 'owner',
          status: 'active',
          permissions: { canEditBudget: true, canInvite: true },
          responsibility: 'Engagement lead',
          invitedAt: now,
          joinedAt: now,
        },
        {
          projectId,
          email: 'mentor@gigvora.com',
          name: 'Gigvora Mentor',
          role: 'mentor',
          status: 'active',
          permissions: { canComment: true, canViewAssets: true },
          responsibility: 'Career storytelling & retrospectives',
          invitedAt: now,
          joinedAt: now,
        },
        {
          projectId,
          email: 'sponsor@example.com',
          name: 'Client Sponsor',
          role: 'client_sponsor',
          status: 'invited',
          permissions: { canApprove: true, canViewAssets: true },
          responsibility: 'Executive approvals',
          invitedAt: now,
          invitedById: actorId ?? null,
        },
      ],
      { returning: false },
    );
  }

  if (integrationCount === 0) {
    await ProjectIntegration.bulkCreate(
      [
        {
          projectId,
          provider: 'github',
          status: 'connected',
          connectedById: actorId ?? null,
          connectedAt: now,
          lastSyncedAt: now,
          syncFrequencyMinutes: 60,
          metadata: { repository: `gigvora/project-${projectId}`, branch: 'main' },
        },
        {
          projectId,
          provider: 'notion',
          status: 'connected',
          connectedById: actorId ?? null,
          connectedAt: now,
          lastSyncedAt: now,
          syncFrequencyMinutes: 30,
          metadata: { workspaceUrl: 'https://notion.so/workspace/project' },
        },
        {
          projectId,
          provider: 'figma',
          status: 'syncing',
          connectedById: actorId ?? null,
          connectedAt: now,
          lastSyncedAt: new Date(now.getTime() - 1000 * 60 * 15),
          syncFrequencyMinutes: 15,
          syncLagMinutes: 15,
          metadata: { fileUrl: 'https://figma.com/file/project', team: 'Product design' },
        },
        {
          projectId,
          provider: 'google_drive',
          status: 'connected',
          connectedById: actorId ?? null,
          connectedAt: now,
          lastSyncedAt: now,
          syncFrequencyMinutes: 45,
          metadata: { folderId: 'drive-folder-project', retentionPolicyDays: 90 },
        },
      ],
      { returning: false },
    );
  }

  if (retrospectiveCount === 0 && milestones.length) {
    await ProjectRetrospective.bulkCreate(
      [
        {
          projectId,
          milestoneId: milestones[0]?.id ?? null,
          authoredById: actorId ?? null,
          summary: 'Kickoff complete with high sponsor confidence and aligned success metrics.',
          highlights: ['Sponsor NPS 4.7/5', 'Discovery insights packaged into Notion hub'],
          risks: ['Scope creep flagged for automation requirements'],
          actions: ['Review scope change at next steering meeting'],
          sentimentScore: 0.82,
          generatedAt: new Date(now.getTime() - 1000 * 60 * 60 * 24 * 5),
          metadata: { format: 'executive_digest' },
        },
        {
          projectId,
          milestoneId: milestones[1]?.id ?? null,
          authoredById: actorId ?? null,
          summary: 'Mid-sprint health check indicates strong automation coverage with minor QA risks.',
          highlights: ['Automation coverage at 62%', 'QA findings triaged within 8h'],
          risks: ['QA capacity constrained next week'],
          actions: ['Backfill QA contributor for 20 hours'],
          sentimentScore: 0.74,
          generatedAt: now,
          metadata: { format: 'mid_sprint' },
        },
      ],
      { returning: false },
    );
  }

  const plannedHours = milestones.reduce((sum, milestone) => sum + Number(milestone.effortPlannedHours ?? 0), 0);
  const loggedHours = milestones.reduce((sum, milestone) => sum + Number(milestone.effortLoggedMinutes ?? 0), 0) / 60;
  const allocatedBudget = project.budgetAmount == null ? 60000 : Number(project.budgetAmount);
  const spentBudget = milestones.reduce((sum, milestone) => sum + Number(milestone.budgetSpent ?? 0), 0) || allocatedBudget * 0.35;
  const nextMilestone = milestones.find((milestone) => milestone.status !== 'completed');

  await workspace.update({
    metricsSnapshot: {
      ...(workspace.metricsSnapshot ?? {}),
      budget: {
        allocated: allocatedBudget,
        spent: Number(spentBudget.toFixed(2)),
        forecast: Number((allocatedBudget * 0.92).toFixed(2)),
        burnRate: allocatedBudget ? spentBudget / allocatedBudget : 0,
      },
      timeTracking: {
        plannedHours,
        actualHours: Number(loggedHours.toFixed(1)),
      },
    },
    nextMilestone: nextMilestone?.title ?? workspace.nextMilestone,
    nextMilestoneDueAt: nextMilestone?.dueDate ?? workspace.nextMilestoneDueAt,
  });

  return workspace;
}

function buildFollowUps(applications, targetMap) {
  const now = new Date();
  const items = [];

  applications.forEach((application) => {
    const base = application.toPublicObject();
    if (!FOLLOW_UP_STATUSES.has(base.status)) {
      return;
    }
    const referenceDate = base.updatedAt ?? base.submittedAt ?? base.createdAt;
    if (!referenceDate) {
      return;
    }
    const daysSince = differenceInDays(referenceDate, now);
    const threshold = base.status === 'submitted' ? 5 : base.status === 'offered' ? 2 : 3;
    const dueAt = addDays(referenceDate, threshold);
    const target = targetMap.get(`${base.targetType}:${base.targetId}`) ?? {};
    const targetName = target?.title || target?.name || `#${base.targetId}`;

    items.push({
      applicationId: base.id,
      targetName,
      status: base.status,
      nextStep: resolveNextStep(base.status),
      dueAt,
      overdue: daysSince > threshold,
      daysSinceUpdate: differenceInDays(referenceDate, now),
    });
  });

  return items
    .sort((a, b) => {
      if (a.overdue !== b.overdue) {
        return a.overdue ? -1 : 1;
      }
      return (new Date(a.dueAt || now)).getTime() - (new Date(b.dueAt || now)).getTime();
    })
    .slice(0, 8);
}

function toPlain(instance, options = {}) {
  if (!instance) return null;
  if (typeof instance.toPublicObject === 'function') {
    return instance.toPublicObject(options);
  }
  if (typeof instance.get === 'function') {
    return instance.get({ plain: true, ...options });
  }
  return { ...instance };
}

function computeChange(current, previous) {
  if (current == null || previous == null) {
    return null;
  }
  const delta = Number(current) - Number(previous);
  const percent = Number(previous) === 0 ? null : (delta / Number(previous)) * 100;
  return {
    absolute: Math.round(delta * 100) / 100,
    percent: percent == null ? null : Math.round(percent * 10) / 10,
    direction: delta > 0 ? 'up' : delta < 0 ? 'down' : 'flat',
  };
}

function sanitizeCareerSnapshot(snapshot) {
  const plain = toPlain(snapshot);
  if (!plain) return null;
  return {
    id: plain.id,
    timeframeStart: plain.timeframeStart,
    timeframeEnd: plain.timeframeEnd,
    outreachConversionRate: plain.outreachConversionRate == null ? null : Number(plain.outreachConversionRate),
    interviewMomentum: plain.interviewMomentum == null ? null : Number(plain.interviewMomentum),
    offerWinRate: plain.offerWinRate == null ? null : Number(plain.offerWinRate),
    salaryMedian: plain.salaryMedian == null ? null : Number(plain.salaryMedian),
    salaryCurrency: plain.salaryCurrency ?? 'USD',
    salaryTrend: plain.salaryTrend ?? 'flat',
    diversityRepresentation: plain.diversityRepresentation ?? null,
    funnelBreakdown: plain.funnelBreakdown ?? null,
    metadata: plain.metadata ?? null,
    createdAt: plain.createdAt,
    updatedAt: plain.updatedAt,
  };
}

function sanitizeBenchmark(benchmark) {
  const plain = toPlain(benchmark);
  if (!plain) return null;
  return {
    id: plain.id,
    cohortKey: plain.cohortKey,
    metric: plain.metric,
    value: plain.value == null ? null : Number(plain.value),
    percentile: plain.percentile == null ? null : Number(plain.percentile),
    sampleSize: plain.sampleSize == null ? null : Number(plain.sampleSize),
    capturedAt: plain.capturedAt,
    metadata: plain.metadata ?? null,
  };
}

function sanitizeCalendarIntegrationRecord(integration) {
  const plain = toPlain(integration);
  if (!plain) return null;
  return {
    id: plain.id,
    provider: plain.provider,
    externalAccount: plain.externalAccount,
    status: plain.status,
    lastSyncedAt: plain.lastSyncedAt,
    syncError: plain.syncError,
    metadata: plain.metadata ?? null,
    createdAt: plain.createdAt,
    updatedAt: plain.updatedAt,
  };
}

function sanitizeCalendarEventRecord(event) {
  const plain = toPlain(event);
  if (!plain) return null;
  return {
    id: plain.id,
    title: plain.title,
    eventType: plain.eventType,
    source: plain.source,
    startsAt: plain.startsAt,
    endsAt: plain.endsAt,
    location: plain.location,
    isFocusBlock: Boolean(plain.isFocusBlock),
    focusMode: plain.focusMode,
    metadata: plain.metadata ?? null,
  };
}

function sanitizeFocusSessionRecord(session) {
  const plain = toPlain(session);
  if (!plain) return null;
  return {
    id: plain.id,
    focusType: plain.focusType,
    startedAt: plain.startedAt,
    endedAt: plain.endedAt,
    durationMinutes: plain.durationMinutes == null ? null : Number(plain.durationMinutes),
    completed: Boolean(plain.completed),
    notes: plain.notes,
    metadata: plain.metadata ?? null,
  };
}

function sanitizeAuditLogRecord(log) {
  const plain = toPlain(log);
  if (!plain) return null;
  const actorInstance = log?.get?.('actor') ?? log.actor ?? plain.actor;
  const actor = actorInstance
    ? {
        id: actorInstance.id,
        firstName: actorInstance.firstName,
        lastName: actorInstance.lastName,
        email: actorInstance.email,
      }
    : null;
  return {
    id: plain.id,
    collaborationId: plain.collaborationId,
    actor,
    action: plain.action,
    scope: plain.scope,
    details: plain.details ?? null,
    createdAt: plain.createdAt,
  };
}

function sanitizeCollaborationRecord(collaboration, auditLogMap = new Map()) {
  const base = toPlain(collaboration);
  if (!base) return null;
  const members = Array.isArray(collaboration?.members)
    ? collaboration.members.map((member) => {
        const memberPlain = toPlain(member) ?? {};
        const userInstance = member?.get?.('member') ?? member.member ?? null;
        const user = userInstance
          ? {
              id: userInstance.id,
              firstName: userInstance.firstName,
              lastName: userInstance.lastName,
              email: userInstance.email,
            }
          : null;
        return {
          ...memberPlain,
          user,
        };
      })
    : [];

  const documentRooms = Array.isArray(collaboration?.documentRooms)
    ? collaboration.documentRooms.map((room) => toPlain(room)).filter(Boolean)
    : [];

  const auditTrail = auditLogMap.get(base.id) ?? [];

  return {
    ...base,
    members,
    documentRooms,
    auditTrail,
  };
}

function sanitizeSupportCaseRecord(supportCase) {
  if (!supportCase) return null;
  const plain = supportCase.get({ plain: true });
  const assignedAgentInstance = supportCase.get?.('assignedAgent') ?? plain.assignedAgent ?? null;
  const assignedAgent = assignedAgentInstance
    ? {
        id: assignedAgentInstance.id,
        firstName: assignedAgentInstance.firstName,
        lastName: assignedAgentInstance.lastName,
        email: assignedAgentInstance.email,
      }
    : null;

  const openedAt = plain.escalatedAt ?? plain.createdAt ?? null;
  const now = new Date();
  const ageHours = openedAt ? Math.round((now.getTime() - new Date(openedAt).getTime()) / (1000 * 60 * 60)) : null;
  const resolved = Boolean(plain.resolvedAt);
  const responseTargetHours = plain.priority === 'urgent' ? 4 : plain.priority === 'high' ? 8 : 24;
  const responseMinutes = plain.firstResponseAt && openedAt
    ? Math.round((new Date(plain.firstResponseAt).getTime() - new Date(openedAt).getTime()) / (1000 * 60))
    : null;
  const resolutionMinutes = plain.resolvedAt && openedAt
    ? Math.round((new Date(plain.resolvedAt).getTime() - new Date(openedAt).getTime()) / (1000 * 60))
    : null;

  return {
    id: plain.id,
    status: plain.status,
    priority: plain.priority,
    reason: plain.reason,
    escalatedAt: plain.escalatedAt,
    firstResponseAt: plain.firstResponseAt,
    resolvedAt: plain.resolvedAt,
    assignedAgent,
    metadata: plain.metadata ?? null,
    ageHours,
    responseMinutes,
    resolutionMinutes,
    slaBreached: !resolved && ageHours != null && ageHours > responseTargetHours,
  };
}

function sanitizeAutomationLogRecord(log) {
  const plain = toPlain(log);
  if (!plain) return null;
  return {
    id: plain.id,
    source: plain.source,
    action: plain.action,
    status: plain.status,
    triggeredAt: plain.triggeredAt,
    completedAt: plain.completedAt,
    metadata: plain.metadata ?? null,
  };
}

function sanitizeKnowledgeArticleRecord(article) {
  const plain = toPlain(article);
  if (!plain) return null;
  return {
    id: plain.id,
    slug: plain.slug,
    title: plain.title,
    summary: plain.summary,
    category: plain.category,
    audience: plain.audience,
    resourceLinks: plain.resourceLinks ?? null,
    lastReviewedAt: plain.lastReviewedAt,
  };
}

function buildCareerAnalyticsInsights(snapshotRecords, benchmarkRecords) {
  const snapshots = snapshotRecords.map((record) => sanitizeCareerSnapshot(record)).filter(Boolean);
  const benchmarks = benchmarkRecords.map((record) => sanitizeBenchmark(record)).filter(Boolean);
  const latest = snapshots[0] ?? null;
  const previous = snapshots[1] ?? null;

  const summary = {
    conversionRate: latest?.outreachConversionRate ?? null,
    interviewMomentum: latest?.interviewMomentum ?? null,
    offerWinRate: latest?.offerWinRate ?? null,
    salary: {
      value: latest?.salaryMedian ?? null,
      currency: latest?.salaryCurrency ?? 'USD',
      trend: latest?.salaryTrend ?? 'flat',
      change: computeChange(latest?.salaryMedian, previous?.salaryMedian),
    },
    conversionChange: computeChange(latest?.outreachConversionRate, previous?.outreachConversionRate),
    interviewChange: computeChange(latest?.interviewMomentum, previous?.interviewMomentum),
    offerChange: computeChange(latest?.offerWinRate, previous?.offerWinRate),
  };

  const diversity = latest?.diversityRepresentation ?? null;
  const funnel = latest?.funnelBreakdown ?? null;

  return {
    summary,
    snapshots,
    benchmarks,
    diversity,
    funnel,
  };
}

function buildCalendarInsights(eventsRecords, focusSessionRecords, integrationRecords) {
  const events = eventsRecords.map((record) => sanitizeCalendarEventRecord(record)).filter(Boolean);
  const focusSessions = focusSessionRecords.map((record) => sanitizeFocusSessionRecord(record)).filter(Boolean);
  const integrations = integrationRecords.map((record) => sanitizeCalendarIntegrationRecord(record)).filter(Boolean);

  const now = new Date();
  const upcomingEvents = events.filter((event) => !event.startsAt || new Date(event.startsAt) >= now);
  const nextFocusBlock = upcomingEvents.find((event) => event.isFocusBlock) ?? null;
  const upcomingInterviews = upcomingEvents
    .filter((event) => event.eventType === 'interview')
    .slice(0, 3);

  const focusTotalMinutes = focusSessions.reduce((total, session) => {
    if (session.durationMinutes != null) {
      return total + Number(session.durationMinutes);
    }
    if (session.startedAt && session.endedAt) {
      const start = new Date(session.startedAt).getTime();
      const end = new Date(session.endedAt).getTime();
      if (!Number.isNaN(start) && !Number.isNaN(end) && end > start) {
        return total + Math.round((end - start) / (1000 * 60));
      }
    }
    return total;
  }, 0);

  const focusByType = focusSessions.reduce((accumulator, session) => {
    if (!session || !session.focusType) return accumulator;
    const key = session.focusType;
    accumulator[key] = (accumulator[key] ?? 0) + (session.durationMinutes ?? 0);
    return accumulator;
  }, {});

  return {
    integrations,
    events,
    upcomingInterviews,
    nextFocusBlock,
    focus: {
      sessions: focusSessions,
      totalMinutes: focusTotalMinutes,
      byType: focusByType,
    },
  };
}

function buildAdvisorInsights(collaborationRecords, auditLogRecords) {
  const auditLogMap = auditLogRecords.reduce((map, log) => {
    const sanitized = sanitizeAuditLogRecord(log);
    if (!sanitized) return map;
    if (!map.has(sanitized.collaborationId)) {
      map.set(sanitized.collaborationId, []);
    }
    map.get(sanitized.collaborationId).push(sanitized);
    return map;
  }, new Map());

  const collaborations = collaborationRecords
    .map((collaboration) => sanitizeCollaborationRecord(collaboration, auditLogMap))
    .filter(Boolean);

  const totalMembers = collaborations.reduce((total, collaboration) => total + (collaboration.members?.length ?? 0), 0);
  const activeRooms = collaborations.flatMap((collaboration) => collaboration.documentRooms ?? []).filter(
    (room) => room && room.status === 'active',
  );

  return {
    collaborations,
    summary: {
      totalCollaborations: collaborations.length,
      totalMembers,
      activeDocumentRooms: activeRooms.length,
    },
  };
}

function buildSupportDeskInsights(caseRecords, automationRecords, knowledgeRecords) {
  const cases = caseRecords.map((record) => sanitizeSupportCaseRecord(record)).filter(Boolean);
  const automation = automationRecords.map((record) => sanitizeAutomationLogRecord(record)).filter(Boolean);
  const articles = knowledgeRecords.map((record) => sanitizeKnowledgeArticleRecord(record)).filter(Boolean);

  const summary = cases.reduce(
    (accumulator, supportCase) => {
      const isOpen = !['resolved', 'closed'].includes(supportCase.status ?? '');
      if (isOpen) {
        accumulator.open += 1;
      }
      if (supportCase.slaBreached) {
        accumulator.slaBreached += 1;
      }
      if (supportCase.responseMinutes != null) {
        accumulator.responseMinutes.push(supportCase.responseMinutes);
      }
      if (supportCase.resolutionMinutes != null) {
        accumulator.resolutionMinutes.push(supportCase.resolutionMinutes);
      }
      return accumulator;
    },
    { open: 0, slaBreached: 0, responseMinutes: [], resolutionMinutes: [] },
  );

  const average = (values) => {
    if (!values.length) return null;
    const total = values.reduce((sum, value) => sum + value, 0);
    return Math.round((total / values.length) * 10) / 10;
  };

  return {
    cases,
    automation,
    knowledgeArticles: articles,
    summary: {
      openCases: summary.open,
      slaBreached: summary.slaBreached,
      averageFirstResponseMinutes: average(summary.responseMinutes),
      averageResolutionMinutes: average(summary.resolutionMinutes),
    },
  };
}

async function hydrateTargets(applications) {
  const jobIds = new Set();
  const gigIds = new Set();
  const projectIds = new Set();

  applications.forEach((application) => {
    const base = application.toPublicObject();
    if (base.targetType === 'job') {
      jobIds.add(base.targetId);
    } else if (base.targetType === 'gig') {
      gigIds.add(base.targetId);
    } else if (base.targetType === 'project') {
      projectIds.add(base.targetId);
    }
  });

  const [jobs, gigs, projects] = await Promise.all([
    jobIds.size
      ? Job.findAll({ where: { id: { [Op.in]: Array.from(jobIds) } } })
      : Promise.resolve([]),
    gigIds.size
      ? Gig.findAll({ where: { id: { [Op.in]: Array.from(gigIds) } } })
      : Promise.resolve([]),
    projectIds.size
      ? Project.findAll({ where: { id: { [Op.in]: Array.from(projectIds) } } })
      : Promise.resolve([]),
  ]);

  const map = new Map();
  jobs.forEach((job) => {
    const plain = toPlainTarget(job);
    if (plain) {
      map.set(`job:${job.id}`, plain);
    }
  });
  gigs.forEach((gig) => {
    const plain = toPlainTarget(gig);
    if (plain) {
      map.set(`gig:${gig.id}`, plain);
    }
  });
  projects.forEach((project) => {
    const plain = toPlainTarget(project);
    if (plain) {
      map.set(`project:${project.id}`, plain);
    }
  });

  return map;
}

async function loadDashboardPayload(userId, { bypassCache = false } = {}) {
  const profile = await profileService.getProfileOverview(userId, { bypassCache });
  const networkingPromise = userNetworkingService.getOverview(userId);

  const applicationQuery = Application.findAll({
    where: { applicantId: userId },
    include: [
      {
        model: ApplicationReview,
        as: 'reviews',
        include: [{ model: User, as: 'reviewer', attributes: ['id', 'firstName', 'lastName', 'email'] }],
      },
    ],
    order: [
      ['updatedAt', 'DESC'],
      ['id', 'DESC'],
    ],
    limit: 40,
  });

  const pipelineQuery = Application.findAll({
    where: { applicantId: userId },
    attributes: ['status', [fn('COUNT', col('status')), 'count']],
    group: ['status'],
  });

  const notificationsQuery = Notification.findAll({
    where: { userId },
    order: [['createdAt', 'DESC']],
    limit: 12,
  });

  const launchpadApplicationsQuery = ExperienceLaunchpadApplication.findAll({
    where: { applicantId: userId },
    include: [{ model: ExperienceLaunchpad, as: 'launchpad' }],
    order: [['updatedAt', 'DESC']],
  });

  const projectEventsQuery = ProjectAssignmentEvent.findAll({
    where: { actorId: userId },
    include: [{ model: Project, as: 'project' }],
    order: [['createdAt', 'DESC']],
    limit: 12,
  });

  const disputeOverviewPromise = userDisputeService.getUserDisputeOverview(userId).catch(() => ({
    summary: {
      total: 0,
      openCount: 0,
      awaitingCustomerAction: 0,
      escalatedCount: 0,
      lastUpdatedAt: null,
      upcomingDeadlines: [],
    },
    metadata: {
      stages: [],
      statuses: [],
      priorities: [],
      reasonCodes: [],
      actionTypes: [],
      actorTypes: [],
    },
    permissions: { canCreate: false },
  }));

  const careerSnapshotsQuery = CareerAnalyticsSnapshot.findAll({
    where: { userId },
    order: [['timeframeEnd', 'DESC']],
    limit: 6,
  });

  const peerBenchmarksQuery = CareerPeerBenchmark.findAll({
    where: { userId },
    order: [['capturedAt', 'DESC']],
    limit: 12,
  });

  const digestSubscriptionQuery = WeeklyDigestSubscription.findOne({ where: { userId } });

  const calendarWindowStart = new Date();
  calendarWindowStart.setDate(calendarWindowStart.getDate() - 14);
  const calendarWindowEnd = new Date();
  calendarWindowEnd.setDate(calendarWindowEnd.getDate() + 30);

  const calendarIntegrationsQuery = CalendarIntegration.findAll({
    where: { userId },
    order: [['provider', 'ASC']],
  });

  const calendarEventsQuery = CandidateCalendarEvent.findAll({
    where: {
      userId,
      startsAt: { [Op.between]: [calendarWindowStart, calendarWindowEnd] },
    },
    order: [['startsAt', 'ASC']],
    limit: 40,
  });

  const focusSessionsQuery = FocusSession.findAll({
    where: { userId },
    order: [['startedAt', 'DESC']],
    limit: 12,
  });

  const collaborationsQuery = AdvisorCollaboration.findAll({
    where: { ownerId: userId },
    include: [
      {
        model: AdvisorCollaborationMember,
        as: 'members',
        include: [{ model: User, as: 'member', attributes: ['id', 'firstName', 'lastName', 'email'] }],
      },
      { model: AdvisorDocumentRoom, as: 'documentRooms' },
    ],
    order: [['updatedAt', 'DESC']],
    limit: 5,
  });

  const supportCasesQuery = SupportCase.findAll({
    where: { escalatedBy: userId },
    include: [{ model: User, as: 'assignedAgent', attributes: ['id', 'firstName', 'lastName', 'email'] }],
    order: [['updatedAt', 'DESC']],
    limit: 10,
  });

  const automationLogsQuery = SupportAutomationLog.findAll({
    where: { userId },
    order: [['triggeredAt', 'DESC']],
    limit: 12,
  });

  const knowledgeArticlesQuery = SupportKnowledgeArticle.findAll({
    where: { audience: { [Op.in]: ['freelancer', 'support_team'] } },
    order: [['lastReviewedAt', 'DESC']],
  });

  const documentWorkspaceQuery = CareerDocument.findAll({
    where: { userId },
    include: [
      {
        model: CareerDocumentVersion,
        as: 'versions',
        separate: true,
        limit: 5,
        order: [['versionNumber', 'DESC']],
        include: [
          { model: User, as: 'createdBy', attributes: ['id', 'firstName', 'lastName', 'email'] },
          { model: User, as: 'approvedBy', attributes: ['id', 'firstName', 'lastName', 'email'] },
        ],
      },
      {
        model: CareerDocumentCollaborator,
        as: 'collaborators',
        include: [{ model: User, as: 'collaborator', attributes: ['id', 'firstName', 'lastName', 'email'] }],
      },
      {
        model: CareerDocumentAnalytics,
        as: 'analytics',
        separate: true,
        limit: 50,
        order: [['updatedAt', 'DESC']],
        include: [{ model: User, as: 'viewer', attributes: ['id', 'firstName', 'lastName', 'email'] }],
      },
      {
        model: CareerDocumentExport,
        as: 'exports',
        separate: true,
        limit: 10,
        order: [['exportedAt', 'DESC']],
        include: [{ model: User, as: 'exportedBy', attributes: ['id', 'firstName', 'lastName', 'email'] }],
      },
    ],
    order: [['updatedAt', 'DESC']],
  });

  const storyBlocksQuery = CareerStoryBlock.findAll({
    where: { userId },
    order: [['updatedAt', 'DESC']],
    limit: 20,
  });

  const brandAssetsQuery = CareerBrandAsset.findAll({
    where: { userId },
    order: [['updatedAt', 'DESC']],
    limit: 30,
  });

  const escrowAccountsQuery = EscrowAccount.findAll({
    where: { userId },
    include: [
      {
        model: EscrowTransaction,
        as: 'transactions',
        separate: true,
        limit: 10,
        order: [['createdAt', 'DESC']],
      },
    ],
    order: [['createdAt', 'DESC']],
  });

  const escrowTransactionsQuery = EscrowTransaction.findAll({
    include: [
      {
        model: EscrowAccount,
        as: 'account',
        where: { userId },
        required: true,
      },
      { model: User, as: 'initiator', attributes: ['id', 'firstName', 'lastName', 'email'] },
      { model: User, as: 'counterparty', attributes: ['id', 'firstName', 'lastName', 'email'] },
    ],
    order: [['createdAt', 'DESC']],
    limit: 75,
  });

  const escrowDisputesQuery = DisputeCase.findAll({
    include: [
      {
        model: EscrowTransaction,
        as: 'transaction',
        required: true,
        include: [
          {
            model: EscrowAccount,
            as: 'account',
            where: { userId },
            required: true,
          },
        ],
      },
      { model: User, as: 'openedBy', attributes: ['id', 'firstName', 'lastName', 'email'] },
      { model: User, as: 'assignedTo', attributes: ['id', 'firstName', 'lastName', 'email'] },
    ],
    order: [['openedAt', 'DESC']],
    limit: 30,
  });

  const purchasedGigOrdersQuery = GigOrder.findAll({
    where: { freelancerId: userId },
    include: [
      { model: Gig, as: 'gig', attributes: ['id', 'title'] },
      { model: GigOrderRequirement, as: 'requirements' },
      { model: GigOrderRevision, as: 'revisions' },
      { model: GigOrderEscrowCheckpoint, as: 'escrowCheckpoints' },
      {
        model: GigVendorScorecard,
        as: 'vendorScorecards',
        include: [
          { model: User, as: 'vendor', attributes: ['id', 'firstName', 'lastName', 'email'] },
          { model: User, as: 'reviewedBy', attributes: ['id', 'firstName', 'lastName', 'email'] },
        ],
      },
    ],
    order: [['updatedAt', 'DESC']],
    limit: 8,
  });

  const projectParticipationQuery = ProjectAssignmentEvent.findAll({
    where: { actorId: userId },
    attributes: [[fn('DISTINCT', col('projectId')), 'projectId']],
    raw: true,
  });
  const topSearchModulePromise = loadTopSearchModule(userId);

  const mentoringDashboardPromise = userMentoringService.getMentoringDashboard(userId, { bypassCache });

  const [
    applications,
    pipelineRows,
    notifications,
    launchpadApplications,
    projectEvents,
    careerSnapshots,
    peerBenchmarks,
    digestSubscription,
    calendarIntegrations,
    calendarEvents,
    focusSessions,
    collaborations,
    supportCases,
    automationLogs,
    knowledgeArticles,
    documentRecords,
    storyBlocks,
    brandAssets,
    escrowAccounts,
    escrowTransactions,
    escrowDisputes,
    purchasedGigOrders,
    mentoringDashboard,
    careerPipelineAutomation,
    affiliateProgram,
    projectParticipation,
    volunteeringManagement,
    eventManagement,
    notificationPreferences,
    notificationStats,
    topSearchModule,
  ] = await Promise.all([
    applicationQuery,
    pipelineQuery,
    notificationsQuery,
    launchpadApplicationsQuery,
    projectEventsQuery,
    careerSnapshotsQuery,
    peerBenchmarksQuery,
    digestSubscriptionQuery,
    calendarIntegrationsQuery,
    calendarEventsQuery,
    focusSessionsQuery,
    collaborationsQuery,
    supportCasesQuery,
    automationLogsQuery,
    knowledgeArticlesQuery,
    documentWorkspaceQuery,
    storyBlocksQuery,
    brandAssetsQuery,
    escrowAccountsQuery,
    escrowTransactionsQuery,
    escrowDisputesQuery,
    purchasedGigOrdersQuery,
    mentoringDashboardPromise,
    careerPipelineAutomationService.getCareerPipelineAutomation(userId, { bypassCache }),
    affiliateDashboardService.getAffiliateDashboard(userId),
    projectParticipationQuery,
    volunteeringManagementService.getUserVolunteeringManagement(userId, { bypassCache }),
    eventManagementService.getUserEventManagement(userId, { includeArchived: false, limit: 6 }),
    notificationService.getPreferences(userId),
    notificationService.getStats(userId),
    topSearchModulePromise,
  ]);

  const sanitizedStoryPrompts = storyBlocks.map((block) => sanitizeStoryBlock(block)).filter(Boolean);

  await ensureProjectTemplatesSeeded();

  const projectIdSet = new Set(
    (projectParticipation ?? [])
      .map((record) => Number(record.projectId))
      .filter((id) => Number.isInteger(id) && id > 0),
  );

  projectEvents.forEach((event) => {
    if (event.projectId) {
      projectIdSet.add(Number(event.projectId));
    }
    const projectInstance = event.get?.('project') ?? event.project;
    if (projectInstance?.id) {
      projectIdSet.add(Number(projectInstance.id));
    }
  });

  const projectIdList = Array.from(projectIdSet).slice(0, 6);

  if (projectIdList.length) {
    await Promise.all(
      projectIdList.map((projectId) => ensureProjectDeliveryScaffolding(projectId, { actorId: userId })),
    );
  }

  const projectIncludes = [
    {
      model: ProjectWorkspace,
      as: 'workspace',
      include: [
        { model: ProjectWorkspaceBrief, as: 'brief' },
        { model: ProjectWorkspaceFile, as: 'files' },
        { model: ProjectWorkspaceApproval, as: 'approvals' },
        { model: ProjectWorkspaceConversation, as: 'conversations' },
      ],
    },
    {
      model: ProjectMilestone,
      as: 'milestones',
      include: [{ model: User, as: 'owner', attributes: ['id', 'firstName', 'lastName', 'email'] }],
    },
    {
      model: ProjectCollaborator,
      as: 'collaborators',
      include: [
        { model: User, as: 'user', attributes: ['id', 'firstName', 'lastName', 'email'] },
        { model: User, as: 'invitedBy', attributes: ['id', 'firstName', 'lastName', 'email'] },
      ],
    },
    { model: ProjectIntegration, as: 'integrations' },
    {
      model: ProjectRetrospective,
      as: 'retrospectives',
      include: [
        { model: ProjectMilestone, as: 'milestone' },
        { model: User, as: 'authoredBy', attributes: ['id', 'firstName', 'lastName', 'email'] },
      ],
    },
  ];

  let projectRecords = [];
  if (projectIdList.length) {
    projectRecords = await Project.findAll({
      where: { id: projectIdList },
      include: projectIncludes,
      order: [['updatedAt', 'DESC']],
    });
  }

  if (!projectRecords.length) {
    const fallbackProjects = await Project.findAll({ order: [['updatedAt', 'DESC']], limit: 2 });
    const fallbackIds = fallbackProjects.map((project) => project.id);
    if (fallbackIds.length) {
      await Promise.all(
        fallbackIds.map((projectId) => ensureProjectDeliveryScaffolding(projectId, { actorId: userId })),
      );
      projectRecords = await Project.findAll({
        where: { id: fallbackIds },
        include: projectIncludes,
        order: [['updatedAt', 'DESC']],
      });
    }
  }

  const projectTemplates = await ProjectTemplate.findAll({ order: [['updatedAt', 'DESC']], limit: 6 });

  const collaborationIds = collaborations.map((collaboration) => collaboration.id);
  const auditLogs = collaborationIds.length
    ? await AdvisorCollaborationAuditLog.findAll({
        where: { collaborationId: { [Op.in]: collaborationIds } },
        include: [{ model: User, as: 'actor', attributes: ['id', 'firstName', 'lastName', 'email'] }],
        order: [['createdAt', 'DESC']],
        limit: 40,
      })
    : [];

  const targetMap = await hydrateTargets(applications);
  const sanitizedApplications = applications.map((application) => sanitizeApplication(application, targetMap));
  const attachments = collectAttachments(applications);

  const pipeline = pipelineRows.map((row) => {
    const plain = row.get({ plain: true });
    const count = Number(plain.count ?? plain[0] ?? plain['count']);
    return {
      status: plain.status,
      count: Number.isFinite(count) ? count : 0,
    };
  });

  const totals = sanitizedApplications.reduce(
    (accumulator, application) => {
      accumulator.total += 1;
      if (!TERMINAL_STATUSES.has(application.status)) {
        accumulator.active += 1;
      }
      if (INTERVIEW_STATUSES.has(application.status)) {
        accumulator.interviews += 1;
      }
      if (OFFER_STATUSES.has(application.status)) {
        accumulator.offers += 1;
      }
      if (Array.isArray(application.attachments)) {
        accumulator.documents += application.attachments.length;
      }
      return accumulator;
    },
    { total: 0, active: 0, interviews: 0, offers: 0, documents: 0 },
  );

  const unreadCount = notifications.filter((notification) => !notification.readAt).length;
  const sanitizedNotifications = notifications.map((notification) => sanitizeNotification(notification));
  const sanitizedLaunchpad = launchpadApplications.map((record) => sanitizeLaunchpadApplication(record));
  const sanitizedProjectEvents = projectEvents.map((event) => sanitizeProjectEvent(event));

  const sanitizedBrandAssets = brandAssets.map((asset) => sanitizeBrandAsset(asset)).filter(Boolean);
  const sanitizedPurchasedGigOrders = purchasedGigOrders
    .map((order) => sanitizeGigOrderForDocument(order))
    .filter(Boolean);

  const defaultEscrowCurrency =
    profile?.preferredCurrency ??
    profile?.currency ??
    profile?.profile?.preferredCurrency ??
    'USD';

  const escrowManagement = buildEscrowManagementSection({
    accounts: escrowAccounts,
    transactions: escrowTransactions,
    disputes: escrowDisputes,
    defaultCurrency: defaultEscrowCurrency,
  });

  const projectGigManagement = buildProjectGigManagementSection({
    projects: projectRecords,
    templates: projectTemplates,
    gigOrders: sanitizedPurchasedGigOrders,
    storyBlocks: sanitizedStoryPrompts,
    brandAssets: sanitizedBrandAssets,
  });

  const projectWorkspaceSummary = await getProjectWorkspaceSummary(userId);

  const followUps = buildFollowUps(applications, targetMap);

  const automations = [];
  if (profile.launchpadEligibility?.status === 'eligible' && profile.launchpadEligibility?.score != null) {
    automations.push({
      title: 'Launchpad readiness',
      detail: `Score ${profile.launchpadEligibility.score}`,
      recommendation:
        'Schedule a strategy session with your Launchpad mentor to leverage your readiness score before the next cohort deadline.',
    });
  }
  if (profile.availability?.status === 'limited') {
    automations.push({
      title: 'Availability signal',
      detail: 'Limited availability',
      recommendation: 'Update availability to unlock more recruiter matches and auto-apply opportunities.',
    });
  }
  if (totals.documents < 2) {
    automations.push({
      title: 'Document library',
      detail: `${totals.documents} uploaded`,
      recommendation: 'Upload at least two tailored CVs to improve conversion tracking per role type.',
    });
  }

  const interviews = sanitizedApplications
    .filter((application) => INTERVIEW_STATUSES.has(application.status))
    .map((application) => {
      const targetName = application.target?.title || application.target?.name || `#${application.targetId}`;
      const scheduledReview = application.reviews.find((review) => review.stage === 'interview');
      const scheduledAt = scheduledReview?.decidedAt ?? application.metadata?.interviewScheduledAt ?? null;
      return {
        applicationId: application.id,
        targetName,
        scheduledAt,
        reviewer: scheduledReview?.reviewer ?? null,
        status: application.status,
        nextStep: application.nextStep,
      };
    });

  const documentWorkspace = documentRecords.map((record) => sanitizeCareerDocument(record)).filter(Boolean);
  const documentStudio = buildDocumentStudio(
    documentWorkspace,
    sanitizedStoryPrompts,
    sanitizedBrandAssets,
    sanitizedPurchasedGigOrders,
  );

  const documents = {
    attachments,
    portfolioLinks: Array.isArray(profile.portfolioLinks) ? profile.portfolioLinks : [],
    lastUpdatedAt: attachments.reduce((latest, attachment) => {
      const timestamp = attachment.uploadedAt ? new Date(attachment.uploadedAt).getTime() : 0;
      return timestamp > latest ? timestamp : latest;
    }, 0),
    workspace: documentWorkspace,
  };
  if (documents.lastUpdatedAt) {
    documents.lastUpdatedAt = new Date(documents.lastUpdatedAt).toISOString();
  } else {
    documents.lastUpdatedAt = null;
  }

  const summary = {
    totalApplications: totals.total,
    activeApplications: totals.active,
    interviewsScheduled: totals.interviews,
    offersNegotiating: totals.offers,
    documentsUploaded: totals.documents,
    connections: profile.connectionsCount ?? profile.metrics?.connectionsCount ?? 0,
  };

  if (affiliateProgram?.overview) {
    summary.affiliateEarnings = affiliateProgram.overview.lifetimeEarnings ?? 0;
    summary.affiliatePendingPayouts = affiliateProgram.overview.pendingPayouts ?? 0;
    summary.affiliateConversionRate = affiliateProgram.overview.conversionRate ?? 0;
  }

  const careerAnalytics = buildCareerAnalyticsInsights(careerSnapshots, peerBenchmarks);
  const calendarInsights = buildCalendarInsights(calendarEvents, focusSessions, calendarIntegrations);
  const advisorInsights = buildAdvisorInsights(collaborations, auditLogs);
  const supportDesk = buildSupportDeskInsights(supportCases, automationLogs, knowledgeArticles);

  const digestPlain = digestSubscription?.toPublicObject?.() ?? digestSubscription?.get?.({ plain: true }) ?? null;
  const weeklyDigest = {
    subscription: digestPlain
      ? {
          frequency: digestPlain.frequency,
          channels: Array.isArray(digestPlain.channels) ? digestPlain.channels : [],
          isActive: Boolean(digestPlain.isActive),
          lastSentAt: digestPlain.lastSentAt ?? null,
          nextScheduledAt: digestPlain.nextScheduledAt ?? null,
          metadata: digestPlain.metadata ?? null,
        }
      : null,
    integrations: Array.isArray(calendarInsights.integrations)
      ? calendarInsights.integrations.map((integration) => ({ ...integration }))
      : [],
  };

  const adKeywordHints = [
    profile?.headline ?? null,
    profile?.role ?? null,
    ...sanitizedApplications.map((application) => application.target?.title).filter(Boolean),
  ].filter(Boolean);

  const adJobIds = [];
  const adGigIds = [];
  targetMap.forEach((target, key) => {
    if (!target) {
      return;
    }
    if (key.startsWith('job:') && Number.isInteger(Number(target.id))) {
      adJobIds.push(Number(target.id));
    } else if (key.startsWith('gig:') && Number.isInteger(Number(target.id))) {
      adGigIds.push(Number(target.id));
    }
  });

<<<<<<< HEAD
  const [networking, ads] = await Promise.all([
    networkingPromise,
=======
  const [disputeOverview, ads] = await Promise.all([
    disputeOverviewPromise,
>>>>>>> 15aa7e05
    getAdDashboardSnapshot({
      surfaces: ['user_dashboard', 'global_dashboard'],
      context: {
        keywordHints: adKeywordHints,
        opportunityTargets: [
          ...(adJobIds.length ? [{ targetType: 'job', ids: adJobIds }] : []),
          ...(adGigIds.length ? [{ targetType: 'gig', ids: adGigIds }] : []),
        ],
      },
    }),
  ]);
<<<<<<< HEAD
=======

  const websitePreferences = await getUserWebsitePreferences(normalizedUserId);
>>>>>>> 15aa7e05

  return {
    generatedAt: new Date().toISOString(),
    profile,
    summary,
    pipeline: {
      statuses: pipeline,
      lastActivityAt: sanitizedApplications[0]?.updatedAt ?? null,
    },
    applications: {
      recent: sanitizedApplications.slice(0, 10),
    },
    interviews,
    documents,
    documentStudio,
    notifications: {
      unreadCount,
      recent: sanitizedNotifications,
      preferences: notificationPreferences,
      stats: notificationStats,
    },
    launchpad: {
      applications: sanitizedLaunchpad,
    },
    projectActivity: {
      recent: sanitizedProjectEvents,
    },
    escrowManagement,
    projectGigManagement,
    projectWorkspace: {
      summary: projectWorkspaceSummary,
    },
    eventManagement,
    tasks: {
      followUps,
      automations,
    },
    networking,
    insights: {
      careerAnalytics,
      weeklyDigest,
      calendar: calendarInsights,
      advisorCollaboration: advisorInsights,
      supportDesk,
    },
    affiliate: affiliateProgram,
    mentoring: mentoringDashboard,
    disputeManagement: disputeOverview,
    careerPipelineAutomation,
    ads,
    volunteeringManagement,
    websitePreferences,
    topSearch: topSearchModule,
  };
}

export async function getUserDashboard(userId, { bypassCache = false } = {}) {
  const normalizedUserId = normalizeUserId(userId);
  const cacheKey = buildCacheKey(CACHE_NAMESPACE, { userId: normalizedUserId });

  if (bypassCache) {
    return loadDashboardPayload(normalizedUserId, { bypassCache: true });
  }

  return appCache.remember(cacheKey, CACHE_TTL_SECONDS, () =>
    loadDashboardPayload(normalizedUserId, { bypassCache: false }),
  );
}

export default {
  getUserDashboard,
};<|MERGE_RESOLUTION|>--- conflicted
+++ resolved
@@ -65,16 +65,13 @@
 import { getAdDashboardSnapshot } from './adService.js';
 import { initializeWorkspaceForProject, getProjectWorkspaceSummary } from './projectWorkspaceService.js';
 import affiliateDashboardService from './affiliateDashboardService.js';
-<<<<<<< HEAD
 import userNetworkingService from './userNetworkingService.js';
-=======
 import volunteeringManagementService from './volunteeringManagementService.js';
 import userMentoringService from './userMentoringService.js';
 import { getUserWebsitePreferences } from './userWebsitePreferenceService.js';
 import userDisputeService from './userDisputeService.js';
 import eventManagementService from './eventManagementService.js';
 import notificationService from './notificationService.js';
->>>>>>> 15aa7e05
 
 const CACHE_NAMESPACE = 'dashboard:user';
 const CACHE_TTL_SECONDS = 60;
@@ -3329,13 +3326,10 @@
     }
   });
 
-<<<<<<< HEAD
   const [networking, ads] = await Promise.all([
     networkingPromise,
-=======
   const [disputeOverview, ads] = await Promise.all([
     disputeOverviewPromise,
->>>>>>> 15aa7e05
     getAdDashboardSnapshot({
       surfaces: ['user_dashboard', 'global_dashboard'],
       context: {
@@ -3347,11 +3341,8 @@
       },
     }),
   ]);
-<<<<<<< HEAD
-=======
 
   const websitePreferences = await getUserWebsitePreferences(normalizedUserId);
->>>>>>> 15aa7e05
 
   return {
     generatedAt: new Date().toISOString(),
