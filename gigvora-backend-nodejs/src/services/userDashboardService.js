import { Op, fn, col } from 'sequelize';
import {
  Application,
  ApplicationReview,
  ExperienceLaunchpad,
  ExperienceLaunchpadApplication,
  Job,
  Gig,
  GigOrder,
  GigOrderRequirement,
  GigOrderRevision,
  GigOrderEscrowCheckpoint,
  GigVendorScorecard,
  Project,
  ProjectAssignmentEvent,
  ProjectWorkspace,
  ProjectWorkspaceBrief,
  ProjectWorkspaceFile,
  ProjectWorkspaceApproval,
  ProjectWorkspaceConversation,
  ProjectMilestone,
  ProjectCollaborator,
  ProjectTemplate,
  ProjectIntegration,
  ProjectRetrospective,
  Notification,
  SupportCase,
  SupportKnowledgeArticle,
  CareerAnalyticsSnapshot,
  CareerPeerBenchmark,
  WeeklyDigestSubscription,
  CalendarIntegration,
  CandidateCalendarEvent,
  FocusSession,
  AdvisorCollaboration,
  AdvisorCollaborationMember,
  AdvisorCollaborationAuditLog,
  AdvisorDocumentRoom,
  SupportAutomationLog,
  User,
  CareerDocument,
  CareerDocumentVersion,
  CareerDocumentCollaborator,
  CareerDocumentAnalytics,
  CareerDocumentExport,
  CareerStoryBlock,
  CareerBrandAsset,
  EscrowAccount,
  EscrowTransaction,
  DisputeCase,
  SearchSubscription,
} from '../models/index.js';
import {
  ESCROW_ACCOUNT_STATUSES,
  ESCROW_INTEGRATION_PROVIDERS,
  ESCROW_TRANSACTION_STATUSES,
  ESCROW_TRANSACTION_TYPES,
  DISPUTE_STATUSES,
  DISPUTE_PRIORITIES,
} from '../models/constants/index.js';
import profileService from './profileService.js';
import { appCache, buildCacheKey } from '../utils/cache.js';
import { ValidationError } from '../utils/errors.js';
import careerPipelineAutomationService from './careerPipelineAutomationService.js';
import { getAdDashboardSnapshot } from './adService.js';
import { initializeWorkspaceForProject, getProjectWorkspaceSummary } from './projectWorkspaceService.js';
import affiliateDashboardService from './affiliateDashboardService.js';
<<<<<<< HEAD
import { getJobApplicationWorkspace as getJobApplicationWorkspaceSnapshot } from './jobApplicationService.js';
=======
import userNetworkingService from './userNetworkingService.js';
import volunteeringManagementService from './volunteeringManagementService.js';
import userMentoringService from './userMentoringService.js';
import { getUserWebsitePreferences } from './userWebsitePreferenceService.js';
import userDisputeService from './userDisputeService.js';
import eventManagementService from './eventManagementService.js';
import notificationService from './notificationService.js';
>>>>>>> 348b0342

const CACHE_NAMESPACE = 'dashboard:user';
const CACHE_TTL_SECONDS = 60;

const TERMINAL_STATUSES = new Set(['withdrawn', 'rejected', 'hired']);
const OFFER_STATUSES = new Set(['offered', 'hired']);
const INTERVIEW_STATUSES = new Set(['interview']);
const FOLLOW_UP_STATUSES = new Set(['submitted', 'under_review', 'shortlisted', 'interview', 'offered']);
const ESCROW_PENDING_STATUSES = new Set(['initiated', 'funded', 'in_escrow', 'disputed']);
const ESCROW_RELEASED_STATUSES = new Set(['released']);
const ESCROW_REFUND_STATUSES = new Set(['refunded']);

function normalizeUserId(userId) {
  const numeric = Number(userId);
  if (!Number.isInteger(numeric) || numeric <= 0) {
    throw new ValidationError('userId must be a positive integer.');
  }
  return numeric;
}

function toPlainReviewer(instance) {
  if (!instance) return null;
  const reviewer = instance.get?.('reviewer') ?? instance.reviewer;
  if (!reviewer) return null;
  const plain = reviewer.get?.({ plain: true }) ?? reviewer;
  return {
    id: plain.id,
    firstName: plain.firstName,
    lastName: plain.lastName,
    email: plain.email,
  };
}

function differenceInDays(from, to = new Date()) {
  if (!from) return null;
  const start = new Date(from);
  if (Number.isNaN(start.getTime())) {
    return null;
  }
  const end = new Date(to);
  return Math.floor((end.getTime() - start.getTime()) / (1000 * 60 * 60 * 24));
}

function addDays(date, days) {
  const base = new Date(date);
  if (Number.isNaN(base.getTime())) {
    return null;
  }
  const clone = new Date(base);
  clone.setDate(clone.getDate() + days);
  return clone.toISOString();
}

function resolveNextStep(status) {
  switch (status) {
    case 'draft':
      return 'Finalize documents and submit the application.';
    case 'submitted':
      return 'Awaiting review — send a polite nudge if there is no update in 5 days.';
    case 'under_review':
      return 'Prepare recruiter notes and confirm availability for screening.';
    case 'shortlisted':
      return 'Expect interview scheduling — review role research notes.';
    case 'interview':
      return 'Confirm interview logistics and share prep material with collaborators.';
    case 'offered':
      return 'Review compensation details and compare against target ranges.';
    case 'hired':
      return 'Complete onboarding checklist and archive supporting documents.';
    case 'withdrawn':
      return 'Archive the record and capture learnings for future opportunities.';
    case 'rejected':
    default:
      return 'Close out the record and note any feedback for retrospectives.';
  }
}

function sanitizeApplication(application, targetMap) {
  if (!application) return null;
  const base = application.toPublicObject();
  const target = targetMap.get(`${base.targetType}:${base.targetId}`) ?? null;
  const reviews = Array.isArray(application.reviews)
    ? application.reviews.map((review) => ({
        ...review.toPublicObject(),
        reviewer: toPlainReviewer(review),
      }))
    : [];

  const submittedAt = base.submittedAt ?? base.createdAt ?? base.updatedAt;
  const daysSinceUpdate = differenceInDays(base.updatedAt ?? base.createdAt ?? base.submittedAt);

  return {
    ...base,
    target,
    reviews,
    nextStep: resolveNextStep(base.status),
    daysSinceSubmission: submittedAt ? differenceInDays(submittedAt) : null,
    daysSinceUpdate,
  };
}

function sanitizeNotification(notification) {
  const plain = notification.toPublicObject();
  return {
    ...plain,
    isUnread: !plain.readAt,
  };
}

function toPlainTarget(instance) {
  if (!instance) return null;
  if (typeof instance.toPublicObject === 'function') {
    return instance.toPublicObject();
  }
  if (typeof instance.get === 'function') {
    return instance.get({ plain: true });
  }
  return { ...instance };
}

function sanitizeLaunchpadApplication(record) {
  const base = record.toPublicObject();
  const launchpadInstance = record.get?.('launchpad') ?? record.launchpad;
  const launchpad = launchpadInstance?.toPublicObject?.() ?? null;
  return {
    ...base,
    launchpad,
  };
}

function sanitizeProjectEvent(event) {
  const base = event.toPublicObject();
  const projectInstance = event.get?.('project') ?? event.project;
  const project = projectInstance?.toPublicObject?.() ?? null;
  return {
    ...base,
    project,
  };
}

function collectAttachments(applications) {
  const attachments = [];
  applications.forEach((application) => {
    const appPlain = application.toPublicObject();
    if (Array.isArray(appPlain.attachments)) {
      appPlain.attachments.forEach((attachment) => {
        attachments.push({
          ...attachment,
          applicationId: appPlain.id,
          targetType: appPlain.targetType,
          targetId: appPlain.targetId,
          uploadedAt: appPlain.updatedAt,
        });
      });
    }
  });
  return attachments;
}

function sanitizeSearchSubscription(record) {
  if (!record) {
    return null;
  }
  if (typeof record.toPublicObject === 'function') {
    return record.toPublicObject();
  }
  if (typeof record.get === 'function') {
    return record.get({ plain: true });
  }
  return { ...record };
}

function formatCategoryLabel(value) {
  if (!value) return 'Mixed opportunities';
  const normalised = `${value}`.trim().toLowerCase();
  switch (normalised) {
    case 'job':
    case 'jobs':
      return 'Jobs';
    case 'gig':
    case 'gigs':
      return 'Gigs';
    case 'project':
    case 'projects':
      return 'Projects';
    case 'launchpad':
      return 'Experience launchpads';
    case 'volunteering':
      return 'Volunteering';
    case 'people':
      return 'People';
    case 'mixed':
      return 'Mixed opportunities';
    default:
      return normalised.charAt(0).toUpperCase() + normalised.slice(1);
  }
}

function formatFrequencyLabel(value) {
  if (!value) return 'Daily';
  const normalised = `${value}`.trim().toLowerCase();
  switch (normalised) {
    case 'immediate':
      return 'Immediate';
    case 'daily':
      return 'Daily';
    case 'weekly':
      return 'Weekly';
    default:
      return normalised.charAt(0).toUpperCase() + normalised.slice(1);
  }
}

function describeOpportunityCount(count) {
  if (count >= 75) return 'High demand';
  if (count >= 30) return 'Growing momentum';
  if (count > 0) return 'Emerging activity';
  return 'Monitor for changes';
}

function buildSearchStats(savedSearches) {
  const totals = {
    saved: 0,
    withEmailAlerts: 0,
    withInAppAlerts: 0,
    remoteEnabled: 0,
  };
  const categories = new Map();
  const frequencies = new Map();
  const now = new Date();
  const dueSoonThreshold = new Date(now.getTime() + 72 * 60 * 60 * 1000);

  let nextRunAt = null;
  let lastTriggeredAt = null;
  let overdue = 0;
  let dueSoon = 0;

  savedSearches.forEach((search) => {
    totals.saved += 1;
    const categoryKey = (search.category ?? 'mixed').toLowerCase();
    categories.set(categoryKey, (categories.get(categoryKey) ?? 0) + 1);

    const frequencyKey = (search.frequency ?? 'daily').toLowerCase();
    frequencies.set(frequencyKey, (frequencies.get(frequencyKey) ?? 0) + 1);

    if (search.notifyByEmail) {
      totals.withEmailAlerts += 1;
    }
    if (search.notifyInApp) {
      totals.withInAppAlerts += 1;
    }
    if (search.filters?.isRemote === true) {
      totals.remoteEnabled += 1;
    }

    if (search.lastTriggeredAt) {
      const last = new Date(search.lastTriggeredAt);
      if (!Number.isNaN(last.getTime())) {
        if (!lastTriggeredAt || last > lastTriggeredAt) {
          lastTriggeredAt = last;
        }
      }
    } else if (search.updatedAt) {
      const updated = new Date(search.updatedAt);
      if (!Number.isNaN(updated.getTime())) {
        if (!lastTriggeredAt || updated > lastTriggeredAt) {
          lastTriggeredAt = updated;
        }
      }
    }

    if (search.nextRunAt) {
      const next = new Date(search.nextRunAt);
      if (!Number.isNaN(next.getTime())) {
        if (!nextRunAt || next < nextRunAt) {
          nextRunAt = next;
        }
        if (next < now) {
          overdue += 1;
        } else if (next <= dueSoonThreshold) {
          dueSoon += 1;
        }
      }
    }
  });

  const categoryDistribution = Array.from(categories.entries())
    .map(([key, count]) => ({
      key,
      label: formatCategoryLabel(key),
      count,
    }))
    .sort((a, b) => b.count - a.count);

  const frequencyDistribution = Array.from(frequencies.entries())
    .map(([key, count]) => ({
      key,
      label: formatFrequencyLabel(key),
      count,
    }))
    .sort((a, b) => b.count - a.count);

  return {
    totals,
    distribution: {
      categories: categoryDistribution,
      frequencies: frequencyDistribution,
    },
    schedule: {
      nextRunAt: nextRunAt ? nextRunAt.toISOString() : null,
      lastTriggeredAt: lastTriggeredAt ? lastTriggeredAt.toISOString() : null,
      overdue,
      dueSoon,
    },
  };
}

function computeKeywordHighlights(savedSearches, limit = 6) {
  const tokens = new Map();
  savedSearches.forEach((search) => {
    if (!search.query) {
      return;
    }
    const parts = `${search.query}`
      .split(/\s+/)
      .map((part) => part.replace(/[^\w#\+\-]/g, '').toLowerCase())
      .filter((part) => part.length >= 3 && !Number.isFinite(Number(part)));
    parts.forEach((part) => {
      tokens.set(part, (tokens.get(part) ?? 0) + 1);
    });
  });

  return Array.from(tokens.entries())
    .sort((a, b) => b[1] - a[1])
    .slice(0, limit)
    .map(([keyword, count]) => ({ keyword, count }));
}

function buildUpcomingRuns(savedSearches, limit = 8) {
  const now = new Date();
  return savedSearches
    .map((search) => {
      if (!search.nextRunAt) {
        return null;
      }
      const next = new Date(search.nextRunAt);
      if (Number.isNaN(next.getTime())) {
        return null;
      }
      return {
        id: search.id,
        name: search.name,
        nextRunAt: next.toISOString(),
        frequency: search.frequency ?? 'daily',
        notifyByEmail: Boolean(search.notifyByEmail),
        notifyInApp: Boolean(search.notifyInApp),
        status: next < now ? 'overdue' : 'scheduled',
      };
    })
    .filter(Boolean)
    .sort((a, b) => new Date(a.nextRunAt) - new Date(b.nextRunAt))
    .slice(0, limit);
}

function buildSearchMarketIntelligence({ jobCategoryRows = [], jobLocationRows = [], gigCategoryRows = [] }) {
  const categories = jobCategoryRows
    .map((row) => {
      const value = row.employmentType ?? 'mixed';
      const count = Number(row.count ?? 0);
      return {
        id: value,
        label: formatCategoryLabel(value),
        totalRoles: count,
        insight: describeOpportunityCount(count),
      };
    })
    .filter((entry) => entry.totalRoles > 0);

  const locations = jobLocationRows
    .map((row) => {
      const location = row.location ?? 'Flexible / Remote';
      const count = Number(row.count ?? 0);
      return {
        location,
        totalRoles: count,
        insight: describeOpportunityCount(count),
      };
    })
    .filter((entry) => entry.totalRoles > 0);

  const gigCategories = gigCategoryRows
    .map((row) => {
      const value = row.category ?? 'General services';
      const count = Number(row.count ?? 0);
      return {
        id: value,
        label: value.charAt(0).toUpperCase() + value.slice(1),
        totalListings: count,
        insight: describeOpportunityCount(count),
      };
    })
    .filter((entry) => entry.totalListings > 0);

  return {
    categoryHighlights: categories.slice(0, 6),
    locationHighlights: locations.slice(0, 6),
    gigHighlights: gigCategories.slice(0, 6),
  };
}

async function loadTopSearchModule(userId) {
  const subscriptionRecords = await SearchSubscription.findAll({
    where: { userId },
    order: [
      ['updatedAt', 'DESC'],
      ['id', 'DESC'],
    ],
    limit: 50,
  });

  const savedSearches = subscriptionRecords
    .map((subscription) => sanitizeSearchSubscription(subscription))
    .filter(Boolean);

  const [jobCategoryRows, jobLocationRows, gigCategoryRows] = await Promise.all([
    Job.findAll({
      attributes: ['employmentType', [fn('COUNT', col('id')), 'count']],
      group: ['employmentType'],
      order: [[fn('COUNT', col('id')), 'DESC']],
      limit: 8,
      raw: true,
    }),
    Job.findAll({
      attributes: ['location', [fn('COUNT', col('id')), 'count']],
      where: { location: { [Op.ne]: null } },
      group: ['location'],
      order: [[fn('COUNT', col('id')), 'DESC']],
      limit: 8,
      raw: true,
    }),
    Gig.findAll({
      attributes: ['category', [fn('COUNT', col('id')), 'count']],
      where: { status: { [Op.ne]: 'draft' } },
      group: ['category'],
      order: [[fn('COUNT', col('id')), 'DESC']],
      limit: 8,
      raw: true,
    }),
  ]);

  const stats = buildSearchStats(savedSearches);
  const keywordHighlights = computeKeywordHighlights(savedSearches);
  const upcomingRuns = buildUpcomingRuns(savedSearches);
  const marketIntelligence = buildSearchMarketIntelligence({
    jobCategoryRows,
    jobLocationRows,
    gigCategoryRows,
  });

  return {
    savedSearches,
    stats: {
      ...stats,
      keywordHighlights,
    },
    upcomingRuns,
    recommendations: marketIntelligence,
    permissions: {
      canCreate: true,
      canUpdate: true,
      canDelete: true,
      canRun: true,
    },
    actions: {
      openExplorer: '/search',
    },
  };
}

function toPlainUser(instance) {
  if (!instance) return null;
  const plain = instance.get?.({ plain: true }) ?? instance;
  const name = [plain.firstName, plain.lastName].filter(Boolean).join(' ').trim();
  return {
    id: plain.id,
    firstName: plain.firstName,
    lastName: plain.lastName,
    email: plain.email,
    name: name || plain.email || null,
  };
}

function sanitizeDocumentVersion(versionInstance) {
  if (!versionInstance) return null;
  const base = versionInstance.toPublicObject();
  const createdBy = toPlainUser(versionInstance.get?.('createdBy') ?? versionInstance.createdBy);
  const approvedBy = toPlainUser(versionInstance.get?.('approvedBy') ?? versionInstance.approvedBy);
  return {
    ...base,
    metrics: base.metrics ?? {},
    diffHighlights: base.diffHighlights ?? [],
    createdBy,
    approvedBy,
  };
}

function sanitizeDocumentCollaborator(collaboratorInstance) {
  if (!collaboratorInstance) return null;
  const base = collaboratorInstance.toPublicObject();
  const collaborator = toPlainUser(collaboratorInstance.get?.('collaborator') ?? collaboratorInstance.collaborator);
  return {
    ...base,
    collaborator,
  };
}

function sanitizeDocumentExport(exportInstance) {
  if (!exportInstance) return null;
  const base = exportInstance.toPublicObject();
  const exportedBy = toPlainUser(exportInstance.get?.('exportedBy') ?? exportInstance.exportedBy);
  return {
    ...base,
    metadata: base.metadata ?? {},
    exportedBy,
  };
}

function sanitizeDocumentAnalytics(analyticsInstance) {
  if (!analyticsInstance) return null;
  const base = analyticsInstance.toPublicObject();
  const viewer = toPlainUser(analyticsInstance.get?.('viewer') ?? analyticsInstance.viewer);
  return {
    ...base,
    outcomes: base.outcomes ?? {},
    viewer,
  };
}

function sanitizeCareerDocument(documentInstance) {
  if (!documentInstance) return null;
  const base = documentInstance.toPublicObject();
  const versionsRaw = Array.isArray(documentInstance.get?.('versions'))
    ? documentInstance.get('versions')
    : documentInstance.versions;
  const versions = Array.isArray(versionsRaw)
    ? versionsRaw.map((version) => sanitizeDocumentVersion(version)).sort((a, b) => b.versionNumber - a.versionNumber)
    : [];
  const collaboratorsRaw = Array.isArray(documentInstance.get?.('collaborators'))
    ? documentInstance.get('collaborators')
    : documentInstance.collaborators;
  const collaborators = Array.isArray(collaboratorsRaw)
    ? collaboratorsRaw.map((collaborator) => sanitizeDocumentCollaborator(collaborator))
    : [];
  const exportsRaw = Array.isArray(documentInstance.get?.('exports'))
    ? documentInstance.get('exports')
    : documentInstance.exports;
  const exports = Array.isArray(exportsRaw)
    ? exportsRaw
        .map((record) => sanitizeDocumentExport(record))
        .sort((a, b) => {
          const first = a.exportedAt ? new Date(a.exportedAt).getTime() : 0;
          const second = b.exportedAt ? new Date(b.exportedAt).getTime() : 0;
          return second - first;
        })
    : [];
  const analyticsRaw = Array.isArray(documentInstance.get?.('analytics'))
    ? documentInstance.get('analytics')
    : documentInstance.analytics;
  const analytics = Array.isArray(analyticsRaw)
    ? analyticsRaw
        .map((record) => sanitizeDocumentAnalytics(record))
        .sort((a, b) => {
          const first = a.updatedAt ? new Date(a.updatedAt).getTime() : 0;
          const second = b.updatedAt ? new Date(b.updatedAt).getTime() : 0;
          return second - first;
        })
    : [];

  const latestVersion = versions[0] ?? null;
  const diffHighlights = latestVersion?.diffHighlights;
  const trackedEditCount = Array.isArray(diffHighlights)
    ? diffHighlights.length
    : diffHighlights && typeof diffHighlights === 'object'
      ? Object.keys(diffHighlights).length
      : 0;
  const annotationCount = (() => {
    if (!latestVersion?.metrics) return 0;
    if (Array.isArray(latestVersion.metrics.annotations)) {
      return latestVersion.metrics.annotations.length;
    }
    if (Array.isArray(latestVersion.metrics.recruiterAnnotations)) {
      return latestVersion.metrics.recruiterAnnotations.length;
    }
    return Number(latestVersion.metrics.annotationCount ?? 0);
  })();

  return {
    ...base,
    tags: Array.isArray(base.tags)
      ? base.tags
      : base.tags && typeof base.tags === 'object'
        ? base.tags
        : [],
    metadata: base.metadata ?? {},
    versions,
    collaborators,
    exports,
    analytics,
    latestVersion,
    annotationCount,
    trackedEditCount,
    aiCopyScore: latestVersion?.metrics?.aiCopyScore ?? null,
    toneScore: latestVersion?.metrics?.toneScore ?? null,
  };
}

function sanitizeStoryBlock(blockInstance) {
  if (!blockInstance) return null;
  const base = blockInstance.toPublicObject?.() ?? blockInstance.get?.({ plain: true }) ?? blockInstance;
  return {
    ...base,
    metrics: base.metrics ?? {},
  };
}

function sanitizeBrandAsset(assetInstance) {
  if (!assetInstance) return null;
  const base = assetInstance.toPublicObject?.() ?? assetInstance.get?.({ plain: true }) ?? assetInstance;
  return {
    ...base,
    tags: Array.isArray(base.tags)
      ? base.tags
      : base.tags && typeof base.tags === 'object'
        ? base.tags
        : [],
    metrics: base.metrics ?? {},
    metadata: base.metadata ?? {},
  };
}

function sanitizeGigOrderForDocument(orderInstance) {
  if (!orderInstance) return null;
  const base =
    orderInstance.toPublicObject?.() ?? orderInstance.get?.({ plain: true }) ?? { ...orderInstance };
  const gigInstance = orderInstance.get?.('gig') ?? orderInstance.gig ?? base.gig;
  const requirementsRaw =
    orderInstance.get?.('requirements') ?? orderInstance.requirements ?? base.requirements ?? [];
  const revisionsRaw = orderInstance.get?.('revisions') ?? orderInstance.revisions ?? base.revisions ?? [];
  const requirements = Array.isArray(requirementsRaw)
    ? requirementsRaw.map((req) => req.toPublicObject?.() ?? req.get?.({ plain: true }) ?? req)
    : [];
  const revisions = Array.isArray(revisionsRaw)
    ? revisionsRaw.map((revision) => revision.toPublicObject?.() ?? revision.get?.({ plain: true }) ?? revision)
    : [];
  const escrowRaw =
    orderInstance.get?.('escrowCheckpoints') ??
    orderInstance.escrowCheckpoints ??
    base.escrowCheckpoints ??
    [];
  const escrowCheckpoints = Array.isArray(escrowRaw)
    ? escrowRaw.map((checkpoint) => checkpoint.toPublicObject?.() ?? checkpoint.get?.({ plain: true }) ?? checkpoint)
    : [];
  const scorecardsRaw =
    orderInstance.get?.('vendorScorecards') ??
    orderInstance.vendorScorecards ??
    base.vendorScorecards ??
    [];
  const vendorScorecards = Array.isArray(scorecardsRaw)
    ? scorecardsRaw.map((scorecard) => {
        const baseScorecard = scorecard.toPublicObject?.() ?? scorecard.get?.({ plain: true }) ?? scorecard;
        const vendor = scorecard.get?.('vendor') ?? scorecard.vendor ?? baseScorecard.vendor;
        const reviewedBy = scorecard.get?.('reviewedBy') ?? scorecard.reviewedBy ?? baseScorecard.reviewedBy;
        return {
          ...baseScorecard,
          vendor: toPlainUser(vendor),
          reviewedBy: toPlainUser(reviewedBy),
        };
      })
    : [];
  const outstandingRequirements = requirements.filter((item) => item.status === 'pending').length;
  const activeRevisions = revisions.filter((item) => ['requested', 'in_progress', 'submitted'].includes(item.status)).length;
  const nextRequirementDue = requirements
    .filter((item) => item.status === 'pending' && item.dueAt)
    .sort((a, b) => new Date(a.dueAt).getTime() - new Date(b.dueAt).getTime())[0] || null;
  const escrowPendingAmount = escrowCheckpoints
    .filter((checkpoint) => checkpoint.status !== 'released')
    .reduce((sum, checkpoint) => sum + Number(checkpoint.amount ?? 0), 0);
  const nextEscrowRelease = escrowCheckpoints
    .filter((checkpoint) => checkpoint.status !== 'released' && checkpoint.releasedAt)
    .sort((a, b) => new Date(a.releasedAt).getTime() - new Date(b.releasedAt).getTime())[0] || null;
  return {
    ...base,
    gig: gigInstance?.toPublicObject?.() ?? gigInstance ?? null,
    requirements,
    revisions,
    outstandingRequirements,
    activeRevisions,
    nextRequirementDueAt: nextRequirementDue?.dueAt ?? null,
    escrowCheckpoints,
    vendorScorecards,
    escrowPendingAmount,
    nextEscrowReleaseAt: nextEscrowRelease?.releasedAt ?? null,
  };
}

function normaliseMoney(value) {
  const numeric = Number.parseFloat(value ?? 0);
  if (!Number.isFinite(numeric)) {
    return 0;
  }
  return Number.parseFloat(numeric.toFixed(2));
}

function sanitizeEscrowTransaction(transactionInstance) {
  if (!transactionInstance) return null;
  const base =
    transactionInstance.toPublicObject?.() ??
    transactionInstance.get?.({ plain: true }) ??
    { ...transactionInstance };
  const accountInstance =
    transactionInstance.get?.('account') ?? transactionInstance.account ?? base.account ?? null;
  const initiatorInstance =
    transactionInstance.get?.('initiator') ?? transactionInstance.initiator ?? null;
  const counterpartyInstance =
    transactionInstance.get?.('counterparty') ?? transactionInstance.counterparty ?? null;

  return {
    ...base,
    amount: normaliseMoney(base.amount),
    feeAmount: normaliseMoney(base.feeAmount ?? 0),
    netAmount: normaliseMoney(base.netAmount ?? base.amount ?? 0),
    currencyCode: base.currencyCode ?? accountInstance?.currencyCode ?? 'USD',
    createdAt: base.createdAt ?? transactionInstance.createdAt ?? null,
    updatedAt: base.updatedAt ?? transactionInstance.updatedAt ?? null,
    accountId: base.accountId ?? accountInstance?.id ?? null,
    account: accountInstance?.toPublicObject?.() ?? accountInstance ?? null,
    initiator: toPlainUser(initiatorInstance),
    counterparty: toPlainUser(counterpartyInstance),
    milestoneLabel: base.milestoneLabel ?? null,
    scheduledReleaseAt: base.scheduledReleaseAt ?? null,
    releasedAt: base.releasedAt ?? null,
    refundedAt: base.refundedAt ?? null,
    disputes: [],
    hasOpenDispute: false,
    hasAuditTrail: Array.isArray(base.auditTrail) ? base.auditTrail.length > 0 : false,
  };
}

function sanitizeEscrowAccount(accountInstance, transactionsByAccount) {
  if (!accountInstance) return null;
  const base =
    accountInstance.toPublicObject?.() ?? accountInstance.get?.({ plain: true }) ?? { ...accountInstance };
  const transactions = transactionsByAccount.get(base.id) ?? [];

  const stats = transactions.reduce(
    (accumulator, transaction) => {
      const amount = normaliseMoney(transaction.amount);
      if (ESCROW_PENDING_STATUSES.has(transaction.status)) {
        accumulator.inEscrow += amount;
      }
      if (ESCROW_RELEASED_STATUSES.has(transaction.status)) {
        accumulator.released += amount;
      }
      if (ESCROW_REFUND_STATUSES.has(transaction.status)) {
        accumulator.refunded += amount;
      }
      if (transaction.hasOpenDispute) {
        accumulator.disputed += amount;
      }
      return accumulator;
    },
    { inEscrow: 0, released: 0, refunded: 0, disputed: 0 },
  );

  const nextRelease = transactions
    .filter((transaction) => ESCROW_PENDING_STATUSES.has(transaction.status) && transaction.scheduledReleaseAt)
    .sort((a, b) => {
      const aTime = new Date(a.scheduledReleaseAt).getTime();
      const bTime = new Date(b.scheduledReleaseAt).getTime();
      return aTime - bTime;
    })[0];

  return {
    ...base,
    currentBalance: normaliseMoney(base.currentBalance ?? 0),
    pendingReleaseTotal: normaliseMoney(base.pendingReleaseTotal ?? 0),
    totals: {
      transactions: transactions.length,
      inEscrow: Number.parseFloat(stats.inEscrow.toFixed(2)),
      released: Number.parseFloat(stats.released.toFixed(2)),
      refunded: Number.parseFloat(stats.refunded.toFixed(2)),
      disputed: Number.parseFloat(stats.disputed.toFixed(2)),
    },
    nextReleaseAt: nextRelease?.scheduledReleaseAt ?? null,
    recentTransactions: transactions.slice(0, 5).map((transaction) => ({
      id: transaction.id,
      reference: transaction.reference,
      status: transaction.status,
      amount: transaction.amount,
      scheduledReleaseAt: transaction.scheduledReleaseAt,
      createdAt: transaction.createdAt,
    })),
  };
}

function sanitizeDisputeCase(disputeInstance) {
  if (!disputeInstance) return null;
  const base =
    disputeInstance.toPublicObject?.() ?? disputeInstance.get?.({ plain: true }) ?? { ...disputeInstance };
  const transactionInstance =
    disputeInstance.get?.('transaction') ?? disputeInstance.transaction ?? base.transaction ?? null;
  const accountInstance = transactionInstance?.get?.('account') ?? transactionInstance?.account ?? null;

  return {
    ...base,
    openedBy: toPlainUser(disputeInstance.get?.('openedBy') ?? disputeInstance.openedBy),
    assignedTo: toPlainUser(disputeInstance.get?.('assignedTo') ?? disputeInstance.assignedTo),
    transaction: transactionInstance
      ? {
          id: transactionInstance.id,
          reference: transactionInstance.reference,
          status: transactionInstance.status,
          amount: normaliseMoney(transactionInstance.amount ?? 0),
          scheduledReleaseAt: transactionInstance.scheduledReleaseAt ?? null,
          accountId: transactionInstance.accountId ?? accountInstance?.id ?? null,
          account: accountInstance?.toPublicObject?.() ?? accountInstance ?? null,
        }
      : null,
  };
}

function buildEscrowManagementSection({
  accounts = [],
  transactions = [],
  disputes = [],
  defaultCurrency = 'USD',
}) {
  const sanitizedTransactions = transactions
    .map((transaction) => sanitizeEscrowTransaction(transaction))
    .filter(Boolean)
    .sort((a, b) => {
      const aTime = new Date(a.createdAt ?? 0).getTime();
      const bTime = new Date(b.createdAt ?? 0).getTime();
      return bTime - aTime;
    });

  const transactionsByAccount = new Map();
  sanitizedTransactions.forEach((transaction) => {
    const existing = transactionsByAccount.get(transaction.accountId) ?? [];
    existing.push(transaction);
    transactionsByAccount.set(transaction.accountId, existing);
  });

  const sanitizedDisputes = disputes.map((dispute) => sanitizeDisputeCase(dispute)).filter(Boolean);
  sanitizedDisputes.sort((a, b) => {
    const aTime = new Date(a.openedAt ?? 0).getTime();
    const bTime = new Date(b.openedAt ?? 0).getTime();
    return bTime - aTime;
  });

  const disputesByTransaction = new Map();
  sanitizedDisputes.forEach((dispute) => {
    const transactionId = dispute.transaction?.id;
    if (!transactionId) {
      return;
    }
    const existing = disputesByTransaction.get(transactionId) ?? [];
    existing.push(dispute);
    disputesByTransaction.set(transactionId, existing);
  });

  const closedDisputeStatuses = new Set(['settled', 'closed']);

  sanitizedTransactions.forEach((transaction) => {
    const relatedDisputes = disputesByTransaction.get(transaction.id) ?? [];
    transaction.disputes = relatedDisputes;
    transaction.hasOpenDispute = relatedDisputes.some((dispute) => !closedDisputeStatuses.has(dispute.status));
  });

  sanitizedTransactions.forEach((transaction) => {
    const accountTransactions = transactionsByAccount.get(transaction.accountId);
    if (accountTransactions) {
      accountTransactions.sort((a, b) => {
        const aTime = new Date(a.createdAt ?? 0).getTime();
        const bTime = new Date(b.createdAt ?? 0).getTime();
        return bTime - aTime;
      });
    }
  });

  const sanitizedAccounts = accounts
    .map((account) => sanitizeEscrowAccount(account, transactionsByAccount))
    .filter(Boolean);

  const totals = sanitizedTransactions.reduce(
    (accumulator, transaction) => {
      const amount = normaliseMoney(transaction.amount);
      accumulator.total += amount;
      if (ESCROW_PENDING_STATUSES.has(transaction.status)) {
        accumulator.inEscrow += amount;
      }
      if (ESCROW_RELEASED_STATUSES.has(transaction.status)) {
        accumulator.released += amount;
      }
      if (ESCROW_REFUND_STATUSES.has(transaction.status)) {
        accumulator.refunded += amount;
      }
      if (transaction.hasOpenDispute) {
        accumulator.disputed += amount;
      }
      return accumulator;
    },
    { total: 0, inEscrow: 0, released: 0, refunded: 0, disputed: 0 },
  );

  const releaseQueue = sanitizedTransactions
    .filter((transaction) => ESCROW_PENDING_STATUSES.has(transaction.status))
    .sort((a, b) => {
      const aReference = a.scheduledReleaseAt ?? a.createdAt ?? null;
      const bReference = b.scheduledReleaseAt ?? b.createdAt ?? null;
      return new Date(aReference ?? 0).getTime() - new Date(bReference ?? 0).getTime();
    })
    .slice(0, 20);

  const openDisputes = sanitizedDisputes.filter((dispute) => !closedDisputeStatuses.has(dispute.status));

  const netBalance = sanitizedAccounts.reduce(
    (sum, account) => sum + normaliseMoney(account.currentBalance ?? 0),
    0,
  );

  return {
    access: {
      canManage: true,
      allowedRoles: ['Client admin', 'Finance operator', 'Platform admin'],
    },
    summary: {
      totalAccounts: sanitizedAccounts.length,
      totalTransactions: sanitizedTransactions.length,
      currency: defaultCurrency,
      grossVolume: Number.parseFloat(totals.total.toFixed(2)),
      inEscrow: Number.parseFloat(totals.inEscrow.toFixed(2)),
      released: Number.parseFloat(totals.released.toFixed(2)),
      refunded: Number.parseFloat(totals.refunded.toFixed(2)),
      disputed: Number.parseFloat(totals.disputed.toFixed(2)),
      netBalance: Number.parseFloat(netBalance.toFixed(2)),
      upcomingRelease: releaseQueue[0]
        ? {
            transactionId: releaseQueue[0].id,
            amount: releaseQueue[0].amount,
            scheduledAt: releaseQueue[0].scheduledReleaseAt ?? releaseQueue[0].createdAt,
          }
        : null,
      releaseQueueSize: releaseQueue.length,
      disputeCount: openDisputes.length,
    },
    accounts: sanitizedAccounts,
    transactions: {
      recent: sanitizedTransactions.slice(0, 25),
      releaseQueue,
      disputes: openDisputes,
    },
    permissions: {
      canCreateAccount: true,
      canUpdateAccount: true,
      canInitiateTransaction: true,
      canUpdateTransaction: true,
      canRelease: true,
      canRefund: true,
    },
    forms: {
      defaultCurrency,
      providers: ESCROW_INTEGRATION_PROVIDERS,
      accountStatuses: ESCROW_ACCOUNT_STATUSES,
      transactionStatuses: ESCROW_TRANSACTION_STATUSES,
      transactionTypes: ESCROW_TRANSACTION_TYPES,
      disputeStatuses: DISPUTE_STATUSES,
      disputePriorities: DISPUTE_PRIORITIES,
    },
    integrations: {
      trustCenterHref: '/trust-center',
      financeHubHref: '/finance-hub',
    },
  };
}

function computeTagCounts(items) {
  const map = new Map();
  items.forEach((key) => {
    const normalized = key && typeof key === 'string' ? key : 'Unassigned';
    map.set(normalized, (map.get(normalized) ?? 0) + 1);
  });
  return Array.from(map.entries()).map(([label, count]) => ({ label, count }));
}

function computeExportMix(documents) {
  const counts = new Map();
  documents.forEach((doc) => {
    doc.exports.forEach((record) => {
      counts.set(record.format, (counts.get(record.format) ?? 0) + 1);
    });
  });
  return Array.from(counts.entries()).map(([format, count]) => ({ format, count }));
}

function buildDocumentAnalytics(documents) {
  const analyticsRecords = documents.flatMap((doc) =>
    (doc.analytics ?? []).map((entry) => ({
      ...entry,
      documentId: doc.id,
      documentTitle: doc.title,
      documentType: doc.documentType,
      roleTag: doc.roleTag,
      geographyTag: entry.geographyTag || doc.geographyTag || doc.metadata?.geographyTag || null,
    })),
  );

  const totals = analyticsRecords.reduce(
    (accumulator, record) => {
      const interviews = Number(record.outcomes?.interviews ?? 0);
      const offers = Number(record.outcomes?.offers ?? 0);
      accumulator.opens += Number(record.opens ?? 0);
      accumulator.downloads += Number(record.downloads ?? 0);
      accumulator.shares += Number(record.shares ?? 0);
      accumulator.interviews += interviews;
      accumulator.offers += offers;
      return accumulator;
    },
    { opens: 0, downloads: 0, shares: 0, interviews: 0, offers: 0 },
  );

  const performanceMap = new Map();
  analyticsRecords.forEach((record) => {
    const current = performanceMap.get(record.documentId) ?? {
      documentId: record.documentId,
      title: record.documentTitle,
      documentType: record.documentType,
      opens: 0,
      downloads: 0,
      interviews: 0,
      offers: 0,
      lastInteractionAt: null,
    };
    current.opens += Number(record.opens ?? 0);
    current.downloads += Number(record.downloads ?? 0);
    current.interviews += Number(record.outcomes?.interviews ?? 0);
    current.offers += Number(record.outcomes?.offers ?? 0);
    const interactionTimestamp = Math.max(
      record.lastOpenedAt ? new Date(record.lastOpenedAt).getTime() : 0,
      record.lastDownloadedAt ? new Date(record.lastDownloadedAt).getTime() : 0,
      current.lastInteractionAt ? new Date(current.lastInteractionAt).getTime() : 0,
    );
    current.lastInteractionAt = interactionTimestamp
      ? new Date(interactionTimestamp).toISOString()
      : current.lastInteractionAt;
    performanceMap.set(record.documentId, current);
  });

  const topPerformers = Array.from(performanceMap.values())
    .map((item) => ({
      ...item,
      conversionRate:
        item.opens > 0
          ? Number(((item.interviews / item.opens) * 100).toFixed(1))
          : item.interviews > 0
            ? 100
            : 0,
    }))
    .sort((a, b) => {
      if (b.conversionRate !== a.conversionRate) {
        return b.conversionRate - a.conversionRate;
      }
      return b.opens - a.opens;
    })
    .slice(0, 3);

  const aggregateByKey = (records, key, fallbackLabel) => {
    const map = new Map();
    records.forEach((record) => {
      const label = record[key] || fallbackLabel;
      const entry = map.get(label) ?? { label, opens: 0, downloads: 0, interviews: 0, offers: 0 };
      entry.opens += Number(record.opens ?? 0);
      entry.downloads += Number(record.downloads ?? 0);
      entry.interviews += Number(record.outcomes?.interviews ?? 0);
      entry.offers += Number(record.outcomes?.offers ?? 0);
      map.set(label, entry);
    });
    return Array.from(map.values()).map((entry) => ({
      ...entry,
      conversionRate: entry.opens > 0 ? Number(((entry.interviews / entry.opens) * 100).toFixed(1)) : 0,
    }));
  };

  return {
    records: analyticsRecords,
    totals,
    topPerformers,
    byGeography: aggregateByKey(analyticsRecords, 'geographyTag', 'Unspecified'),
    bySeniority: aggregateByKey(analyticsRecords, 'seniorityTag', 'All levels'),
  };
}

function buildDocumentStudio(documents, storyBlocks, brandAssets, gigOrders) {
  const cvDocuments = documents.filter((doc) => doc.documentType === 'cv');
  const coverLetters = documents.filter((doc) => doc.documentType === 'cover_letter');
  const portfolioDocuments = documents.filter((doc) => doc.documentType === 'portfolio');
  const libraryDocuments = documents.filter((doc) => doc.documentType !== 'story_block');

  const totalVersions = documents.reduce((accumulator, doc) => accumulator + (doc.versions?.length ?? 0), 0);
  const lastUpdatedAt = documents.reduce((latest, doc) => {
    const timestamp = doc.updatedAt ? new Date(doc.updatedAt).getTime() : 0;
    return timestamp > latest ? timestamp : latest;
  }, 0);

  const baseline = cvDocuments.find((doc) => doc.metadata?.isBaseline) || cvDocuments[0] || null;
  const variants = cvDocuments
    .filter((doc) => !baseline || doc.id !== baseline.id)
    .map((doc) => ({
      id: doc.id,
      title: doc.title,
      roleTag: doc.roleTag,
      geographyTag: doc.geographyTag,
      status: doc.status,
      approvalStatus: doc.latestVersion?.approvalStatus ?? doc.status,
      annotationCount: doc.annotationCount,
      trackedEditCount: doc.trackedEditCount,
      aiCopyScore: doc.aiCopyScore,
      toneScore: doc.toneScore,
      collaborators: doc.collaborators,
      latestVersion: doc.latestVersion,
      exports: doc.exports.slice(0, 3),
      shareUrl: doc.shareUrl,
      updatedAt: doc.updatedAt,
      tags: doc.tags,
    }));

  const tagBreakdown = {
    roles: computeTagCounts(cvDocuments.map((doc) => doc.roleTag || 'Generalist profile')),
    geography: computeTagCounts(cvDocuments.map((doc) => doc.geographyTag || 'Global')),
  };

  const exportMix = computeExportMix(cvDocuments);

  const coverLetterTemplates = coverLetters.map((doc) => ({
    id: doc.id,
    title: doc.title,
    status: doc.status,
    approvalStatus: doc.latestVersion?.approvalStatus ?? doc.status,
    toneScore: doc.latestVersion?.metrics?.toneScore ?? null,
    qualityScore: doc.latestVersion?.metrics?.qualityScore ?? null,
    aiSummary: doc.latestVersion?.aiSummary ?? doc.latestVersion?.summary ?? null,
    collaboratorCount: doc.collaborators.length,
    storyBlocksUsed: Array.isArray(doc.latestVersion?.metrics?.storyBlocksUsed)
      ? doc.latestVersion.metrics.storyBlocksUsed
      : [],
    lastUpdatedAt: doc.updatedAt,
  }));

  const toneScores = coverLetterTemplates
    .map((template) => Number(template.toneScore))
    .filter((value) => Number.isFinite(value));
  const toneSummary = toneScores.length
    ? {
        average: Number((toneScores.reduce((sum, value) => sum + value, 0) / toneScores.length).toFixed(2)),
        samples: toneScores.length,
      }
    : { average: null, samples: 0 };

  const analytics = buildDocumentAnalytics(documents);

  const recentExports = documents
    .flatMap((doc) =>
      doc.exports.map((record) => ({
        ...record,
        documentId: doc.id,
        documentTitle: doc.title,
        documentType: doc.documentType,
      })),
    )
    .sort((a, b) => {
      const first = a.exportedAt ? new Date(a.exportedAt).getTime() : 0;
      const second = b.exportedAt ? new Date(b.exportedAt).getTime() : 0;
      return second - first;
    })
    .slice(0, 6);

  const sanitizedStoryBlocks = storyBlocks.map((block) => sanitizeStoryBlock(block)).filter(Boolean);
  const sanitizedBrandAssets = brandAssets.map((asset) => sanitizeBrandAsset(asset)).filter(Boolean);
  const sanitizedOrders = gigOrders.map((order) => sanitizeGigOrderForDocument(order)).filter(Boolean);

  const averageProgress = sanitizedOrders.length
    ? Math.round(
        sanitizedOrders.reduce((sum, order) => sum + Number(order.progressPercent ?? 0), 0) / sanitizedOrders.length,
      )
    : 0;

  const purchasedGigSummary = {
    stats: {
      total: sanitizedOrders.length,
      active: sanitizedOrders.filter((order) => !['completed', 'cancelled'].includes(order.status)).length,
      pendingRequirements: sanitizedOrders.reduce(
        (sum, order) => sum + Number(order.outstandingRequirements ?? 0),
        0,
      ),
      pendingRevisions: sanitizedOrders.reduce((sum, order) => sum + Number(order.activeRevisions ?? 0), 0),
      averageProgress,
    },
    orders: sanitizedOrders
      .slice()
      .sort((a, b) => {
        const first = a.dueAt ? new Date(a.dueAt).getTime() : Number.POSITIVE_INFINITY;
        const second = b.dueAt ? new Date(b.dueAt).getTime() : Number.POSITIVE_INFINITY;
        return first - second;
      })
      .slice(0, 4),
    upcomingDeliverables: sanitizedOrders
      .map((order) => ({
        orderId: order.id,
        orderNumber: order.orderNumber,
        gig: order.gig,
        dueAt: order.nextRequirementDueAt || order.dueAt || order.kickoffDueAt,
        status: order.status,
        outstandingRequirements: order.outstandingRequirements,
      }))
      .filter((entry) => entry.dueAt)
      .sort((a, b) => new Date(a.dueAt).getTime() - new Date(b.dueAt).getTime())
      .slice(0, 5),
  };

  const brandHub = {
    assets: sanitizedBrandAssets,
    featuredBanner:
      sanitizedBrandAssets.find((asset) => asset.assetType === 'banner' && asset.status === 'published') ?? null,
    testimonials: sanitizedBrandAssets.filter((asset) => asset.assetType === 'testimonial' && asset.status === 'published'),
    caseStudies: sanitizedBrandAssets.filter((asset) => asset.assetType === 'case_study'),
    videoSpotlight: sanitizedBrandAssets.find((asset) => asset.assetType === 'video'),
    pressFeatures: sanitizedBrandAssets.filter((asset) => asset.assetType === 'press'),
    portfolioProjects: portfolioDocuments.map((doc) => ({
      id: doc.id,
      title: doc.title,
      summary: doc.latestVersion?.summary ?? null,
      status: doc.status,
      shareUrl: doc.shareUrl,
      updatedAt: doc.updatedAt,
    })),
  };

  return {
    summary: {
      totalDocuments: libraryDocuments.length,
      cvCount: cvDocuments.length,
      coverLetterCount: coverLetters.length,
      portfolioCount: portfolioDocuments.length,
      brandAssetCount: sanitizedBrandAssets.length,
      storyBlockCount: sanitizedStoryBlocks.length,
      totalVersions,
      aiAssistedCount: documents.filter((doc) => doc.aiAssisted).length,
      lastUpdatedAt: lastUpdatedAt ? new Date(lastUpdatedAt).toISOString() : null,
    },
    cvStudio: {
      baseline,
      variants,
      tagBreakdown,
      exportMix,
      storage: {
        totalDocuments: cvDocuments.length,
        totalVersions: cvDocuments.reduce((acc, doc) => acc + (doc.versions?.length ?? 0), 0),
        exportMix,
      },
      recentExports: recentExports.filter((record) => record.documentType === 'cv'),
    },
    coverLetters: {
      templates: coverLetterTemplates,
      toneSummary,
      storyBlocks: sanitizedStoryBlocks,
      collaborators: Array.from(
        new Map(
          coverLetters
            .flatMap((doc) => doc.collaborators)
            .map((collaborator) => [collaborator.collaborator?.id ?? collaborator.id, collaborator]),
        ).values(),
      ),
      recentExports: recentExports.filter((record) => record.documentType === 'cover_letter'),
    },
    brandHub,
    analytics: {
      totals: analytics.totals,
      topPerformers: analytics.topPerformers,
      byGeography: analytics.byGeography,
      bySeniority: analytics.bySeniority,
      recentExports,
    },
    purchasedGigs: purchasedGigSummary,
    library: {
      documents,
      storyBlocks: sanitizedStoryBlocks,
      brandAssets: sanitizedBrandAssets,
    },
  };
}

function sanitizeProjectAsset(assetInstance, projectInstance) {
  if (!assetInstance) {
    return null;
  }
  const project = projectInstance?.toPublicObject?.() ?? projectInstance?.get?.({ plain: true }) ?? null;
  const base = assetInstance.toPublicObject?.() ?? assetInstance.get?.({ plain: true }) ?? assetInstance;
  return {
    ...base,
    permissions:
      base.permissions && typeof base.permissions === 'object'
        ? base.permissions
        : { visibility: 'internal_only', allowedRoles: [], allowDownload: false },
    watermarkSettings:
      base.watermarkSettings && typeof base.watermarkSettings === 'object'
        ? base.watermarkSettings
        : { enabled: false },
    projectId: project?.id ?? base.projectId ?? null,
    projectTitle: project?.title ?? null,
  };
}

function sanitizeProjectMilestoneRecord(milestoneInstance) {
  if (!milestoneInstance) {
    return null;
  }
  const base = milestoneInstance.toPublicObject?.() ?? milestoneInstance.get?.({ plain: true }) ?? milestoneInstance;
  const owner = milestoneInstance.get?.('owner') ?? milestoneInstance.owner;
  return {
    ...base,
    owner: toPlainUser(owner),
    effortLoggedHours:
      base.effortLoggedMinutes == null ? null : Number((Number(base.effortLoggedMinutes) / 60).toFixed(2)),
  };
}

function sanitizeProjectCollaboratorRecord(collaboratorInstance) {
  if (!collaboratorInstance) {
    return null;
  }
  const base = collaboratorInstance.toPublicObject?.() ?? collaboratorInstance.get?.({ plain: true }) ?? collaboratorInstance;
  const user = collaboratorInstance.get?.('user') ?? collaboratorInstance.user;
  const invitedBy = collaboratorInstance.get?.('invitedBy') ?? collaboratorInstance.invitedBy;
  return {
    ...base,
    user: toPlainUser(user),
    invitedBy: toPlainUser(invitedBy),
  };
}

function sanitizeProjectIntegrationRecord(integrationInstance) {
  if (!integrationInstance) {
    return null;
  }
  const base = integrationInstance.toPublicObject?.() ?? integrationInstance.get?.({ plain: true }) ?? integrationInstance;
  return {
    ...base,
    syncFrequencyMinutes: base.syncFrequencyMinutes == null ? null : Number(base.syncFrequencyMinutes),
    syncLagMinutes: base.syncLagMinutes == null ? null : Number(base.syncLagMinutes),
  };
}

function sanitizeProjectRetrospectiveRecord(retrospectiveInstance) {
  if (!retrospectiveInstance) {
    return null;
  }
  const base = retrospectiveInstance.toPublicObject?.() ?? retrospectiveInstance.get?.({ plain: true }) ?? retrospectiveInstance;
  const milestoneInstance = retrospectiveInstance.get?.('milestone') ?? retrospectiveInstance.milestone;
  const authoredBy = retrospectiveInstance.get?.('authoredBy') ?? retrospectiveInstance.authoredBy;
  return {
    ...base,
    milestone: milestoneInstance ? sanitizeProjectMilestoneRecord(milestoneInstance) : null,
    authoredBy: toPlainUser(authoredBy),
  };
}

function sanitizeProjectWorkspaceBundle(projectInstance) {
  const workspaceInstance = projectInstance.get?.('workspace') ?? projectInstance.workspace;
  if (!workspaceInstance) {
    return {
      workspace: null,
      brief: null,
      files: [],
      approvals: [],
      conversations: [],
    };
  }

  const workspace = workspaceInstance.toPublicObject?.() ?? workspaceInstance.get?.({ plain: true }) ?? {};
  const briefInstance = workspaceInstance.get?.('brief') ?? workspaceInstance.brief;
  const brief = briefInstance?.toPublicObject?.() ?? briefInstance?.get?.({ plain: true }) ?? null;
  const filesRaw = workspaceInstance.get?.('files') ?? workspaceInstance.files ?? [];
  const approvalsRaw = workspaceInstance.get?.('approvals') ?? workspaceInstance.approvals ?? [];
  const conversationsRaw = workspaceInstance.get?.('conversations') ?? workspaceInstance.conversations ?? [];

  return {
    workspace,
    brief,
    files: filesRaw.map((file) => sanitizeProjectAsset(file, projectInstance)).filter(Boolean),
    approvals: approvalsRaw.map((approval) => approval.toPublicObject?.() ?? approval.get?.({ plain: true }) ?? approval),
    conversations: conversationsRaw.map((conversation) =>
      conversation.toPublicObject?.() ?? conversation.get?.({ plain: true }) ?? conversation,
    ),
  };
}

function sanitizeProjectTemplateRecord(templateInstance) {
  if (!templateInstance) {
    return null;
  }
  const base = templateInstance.toPublicObject?.() ?? templateInstance.get?.({ plain: true }) ?? templateInstance;
  return {
    ...base,
    recommendedUseCases: Array.isArray(base.recommendedUseCases) ? base.recommendedUseCases : [],
    deliverables: Array.isArray(base.deliverables) ? base.deliverables : [],
    metricsFocus: Array.isArray(base.metricsFocus) ? base.metricsFocus : [],
    automationPlaybooks: Array.isArray(base.automationPlaybooks) ? base.automationPlaybooks : [],
    integrations: Array.isArray(base.integrations) ? base.integrations : [],
    toolkit: Array.isArray(base.toolkit) ? base.toolkit : [],
  };
}

function computeBudgetSnapshot(project, workspace, milestones) {
  const currency = project.budgetCurrency ?? 'USD';
  const allocated = project.budgetAmount ?? workspace?.metricsSnapshot?.budget?.allocated ?? null;
  const spentFromWorkspace = workspace?.metricsSnapshot?.budget?.spent ?? null;
  const spentFromMilestones = milestones.reduce((sum, milestone) => sum + (milestone.budgetSpent ?? 0), 0);
  const spent = spentFromWorkspace != null ? Number(spentFromWorkspace) : spentFromMilestones || null;
  const forecast = workspace?.metricsSnapshot?.budget?.forecast ?? (allocated != null ? Number(allocated) * 0.92 : null);
  const burnRateBasis = allocated ? (spent ?? 0) / Number(allocated) : null;
  return {
    currency,
    allocated: allocated == null ? null : Number(allocated),
    spent: spent == null ? null : Number(spent),
    forecast: forecast == null ? null : Number(forecast),
    remaining:
      allocated == null || spent == null ? null : Number((Number(allocated) - Number(spent)).toFixed(2)),
    burnRatePercent: burnRateBasis == null ? null : Number((burnRateBasis * 100).toFixed(1)),
  };
}

function computeAssetRepositorySummary(assets) {
  const summary = {
    total: assets.length,
    watermarked: assets.filter((asset) => asset.watermarkSettings?.enabled).length,
    restricted: assets.filter((asset) => asset.permissions?.allowDownload === false).length,
    external: assets.filter((asset) => asset.storageProvider && asset.storageProvider !== 's3').length,
    totalSizeBytes: assets.reduce((sum, asset) => sum + Number(asset.sizeBytes ?? 0), 0),
  };
  return summary;
}

function buildProjectBoardLanes(projectEntries) {
  const laneDefinitions = [
    { id: 'briefing', label: 'Brief & kickoff', statuses: ['briefing'] },
    { id: 'delivery', label: 'In delivery', statuses: ['active'] },
    { id: 'blocked', label: 'At risk', statuses: ['blocked'] },
    { id: 'completed', label: 'Completed', statuses: ['completed'] },
  ];

  return laneDefinitions.map((lane) => {
    const items = projectEntries
      .filter((entry) => lane.statuses.includes(entry.workspace?.status ?? 'briefing'))
      .map((entry) => ({
        id: entry.project.id,
        title: entry.project.title,
        status: entry.workspace?.status,
        progressPercent: entry.workspace?.progressPercent ?? 0,
        riskLevel: entry.workspace?.riskLevel ?? 'low',
        nextMilestone: entry.timeline.nextMilestone,
        nextMilestoneDueAt: entry.timeline.nextMilestoneDueAt,
      }));

    const averageProgress = items.length
      ? Number(
          (
            items.reduce((sum, item) => sum + Number(item.progressPercent ?? 0), 0) /
            items.length
          ).toFixed(1),
        )
      : 0;

    return {
      id: lane.id,
      label: lane.label,
      items,
      averageProgress,
    };
  });
}

function buildProjectBoardMetrics(projectEntries) {
  const riskDistribution = projectEntries.reduce((acc, entry) => {
    const key = entry.workspace?.riskLevel ?? 'unknown';
    acc[key] = (acc[key] ?? 0) + 1;
    return acc;
  }, {});
  const averageProgress = projectEntries.length
    ? Number(
        (
          projectEntries.reduce(
            (sum, entry) => sum + Number(entry.workspace?.progressPercent ?? 0),
            0,
          ) / projectEntries.length
        ).toFixed(1),
      )
    : 0;
  const velocityScores = projectEntries
    .map((entry) => Number(entry.workspace?.velocityScore ?? 0))
    .filter((value) => Number.isFinite(value) && value > 0);
  const velocityAverage = velocityScores.length
    ? Number((velocityScores.reduce((sum, value) => sum + value, 0) / velocityScores.length).toFixed(1))
    : null;

  return {
    totalProjects: projectEntries.length,
    activeProjects: projectEntries.filter((entry) => entry.workspace?.status !== 'completed').length,
    averageProgress,
    velocityAverage,
    riskDistribution,
  };
}

function buildIntegrationSummary(projectEntries) {
  const integrationMap = new Map();
  projectEntries.forEach((entry) => {
    entry.integrations.forEach((integration) => {
      const existing = integrationMap.get(integration.provider) ?? {
        provider: integration.provider,
        connected: 0,
        syncing: 0,
        failing: 0,
        projectIds: new Set(),
        lastSyncedAt: null,
      };
      existing.projectIds.add(entry.project.id);
      if (integration.status === 'connected') {
        existing.connected += 1;
      } else if (integration.status === 'syncing') {
        existing.syncing += 1;
      } else if (integration.status === 'error') {
        existing.failing += 1;
      }
      if (integration.lastSyncedAt) {
        const currentTimestamp = existing.lastSyncedAt ? new Date(existing.lastSyncedAt).getTime() : 0;
        const candidateTimestamp = new Date(integration.lastSyncedAt).getTime();
        if (candidateTimestamp > currentTimestamp) {
          existing.lastSyncedAt = integration.lastSyncedAt;
        }
      }
      integrationMap.set(integration.provider, existing);
    });
  });

  return Array.from(integrationMap.values()).map((entry) => ({
    provider: entry.provider,
    connected: entry.connected,
    syncing: entry.syncing,
    failing: entry.failing,
    projectCount: entry.projectIds.size,
    lastSyncedAt: entry.lastSyncedAt,
  }));
}

function buildGigRemindersFromOrders(orders) {
  const reminders = [];
  const now = new Date();
  orders.forEach((order) => {
    (order.requirements ?? [])
      .filter((requirement) => requirement.status === 'pending')
      .forEach((requirement) => {
        const dueAt = requirement.dueAt || order.dueAt || order.kickoffDueAt || null;
        const dueDate = dueAt ? new Date(dueAt) : null;
        const daysUntilDue = dueDate ? Math.ceil((dueDate.getTime() - now.getTime()) / (1000 * 60 * 60 * 24)) : null;
        const type = requirement.metadata?.category
          ? requirement.metadata.category
          : requirement.title?.toLowerCase().includes('compliance')
            ? 'compliance'
            : 'delivery';
        reminders.push({
          id: `${order.id}-${requirement.id}`,
          orderId: order.id,
          orderNumber: order.orderNumber,
          gigTitle: order.gig?.title ?? order.orderNumber,
          title: requirement.title,
          dueAt,
          priority: requirement.priority,
          type,
          daysUntilDue,
          notes: requirement.notes,
        });
      });
  });

  return reminders
    .sort((a, b) => {
      if (a.dueAt && b.dueAt) {
        return new Date(a.dueAt).getTime() - new Date(b.dueAt).getTime();
      }
      if (a.dueAt) return -1;
      if (b.dueAt) return 1;
      return (b.priority || '').localeCompare(a.priority || '');
    })
    .slice(0, 6);
}

function buildVendorScorecardInsights(orders) {
  const records = [];
  orders.forEach((order) => {
    (order.vendorScorecards ?? []).forEach((scorecard) => {
      const vendorName = scorecard.vendor
        ? [scorecard.vendor.firstName, scorecard.vendor.lastName].filter(Boolean).join(' ') || scorecard.vendor.email
        : order.gig?.title ?? 'Vendor';
      records.push({
        ...scorecard,
        orderId: order.id,
        orderNumber: order.orderNumber,
        gigTitle: order.gig?.title ?? null,
        vendorName,
      });
    });
  });

  const aggregateMetric = (key) => {
    const values = records.map((record) => Number(record[key] ?? 0)).filter((value) => Number.isFinite(value));
    if (!values.length) {
      return null;
    }
    return Number((values.reduce((sum, value) => sum + value, 0) / values.length).toFixed(2));
  };

  const riskDistribution = records.reduce((acc, record) => {
    const key = record.riskLevel ?? 'unknown';
    acc[key] = (acc[key] ?? 0) + 1;
    return acc;
  }, {});

  const topVendors = records
    .slice()
    .sort((a, b) => (Number(b.overallScore ?? 0) || 0) - (Number(a.overallScore ?? 0) || 0))
    .slice(0, 3)
    .map((record) => ({
      vendorName: record.vendorName,
      overallScore: record.overallScore,
      riskLevel: record.riskLevel,
    }));

  return {
    records,
    summary: {
      averages: {
        overall: aggregateMetric('overallScore'),
        onTimeDelivery: aggregateMetric('onTimeDeliveryScore'),
        quality: aggregateMetric('qualityScore'),
        communication: aggregateMetric('communicationScore'),
        compliance: aggregateMetric('complianceScore'),
      },
      riskDistribution,
      topVendors,
    },
  };
}

function buildAchievementAssistant(projectEntries, gigOrders, storyBlocks) {
  const achievements = [];

  projectEntries.forEach((entry) => {
    entry.milestones
      .filter((milestone) => milestone.status === 'completed')
      .slice(0, 3)
      .forEach((milestone) => {
        achievements.push({
          id: `project-${entry.project.id}-milestone-${milestone.id}`,
          source: 'project',
          title: `${entry.project.title}: ${milestone.title}`,
          bullet:
            (Array.isArray(milestone.successCriteria) && milestone.successCriteria[0]) ||
            milestone.description ||
            'Milestone completed',
          metrics: milestone.impactMetrics ?? {},
          deliveredAt: milestone.completedAt ?? milestone.dueDate ?? entry.project.updatedAt,
          recommendedChannel: 'resume',
        });
      });

    entry.retrospectives.slice(0, 2).forEach((retro) => {
      achievements.push({
        id: `project-${entry.project.id}-retro-${retro.id}`,
        source: 'project',
        title: `${entry.project.title}: ${retro.milestone?.title ?? 'Retrospective'}`,
        bullet: Array.isArray(retro.highlights) && retro.highlights.length ? retro.highlights[0] : retro.summary,
        metrics: retro.metadata?.metrics ?? {},
        deliveredAt: retro.generatedAt,
        recommendedChannel: 'linkedin',
      });
    });
  });

  gigOrders
    .filter((order) => ['completed', 'released'].includes(order.status) || Number(order.progressPercent ?? 0) >= 90)
    .forEach((order) => {
      const vendorScore = (order.vendorScorecards ?? [])[0];
      achievements.push({
        id: `gig-${order.id}`,
        source: 'gig',
        title: `${order.gig?.title ?? 'Vendor engagement'} (${order.orderNumber})`,
        bullet:
          vendorScore?.notes ||
          `Delivered ${order.gig?.title ?? 'vendor engagement'} with ${order.activeRevisions ?? 0} revision cycles and ${order.outstandingRequirements ?? 0} outstanding items closed`,
        metrics: {
          progressPercent: order.progressPercent,
          csat: vendorScore?.overallScore ?? null,
        },
        deliveredAt: order.completedAt ?? order.updatedAt ?? order.dueAt,
        recommendedChannel: 'cover_letter',
      });
    });

  const prompts = (Array.isArray(storyBlocks) ? storyBlocks : [])
    .slice(0, 5)
    .map((block) => ({
      id: `story-${block.id ?? block.title}`,
      title: block.title || 'Story concept',
      prompt: block.summary || block.content || block.body || '',
    }));

  const quickExports = {
    resumeBullets: achievements.slice(0, 3).map((achievement) => achievement.bullet),
    coverLetters: achievements
      .slice(0, 3)
      .map((achievement) => `${achievement.title}: ${achievement.bullet}`),
    linkedinPosts: achievements.slice(0, 2).map((achievement) => {
      const impact = achievement.metrics?.progressPercent ? `${achievement.metrics.progressPercent}% progress` : 'key impact';
      return `Delivered ${achievement.title} • ${impact}`;
    }),
  };

  return { achievements, quickExports, prompts };
}

function buildProjectGigManagementSection({ projects, templates, gigOrders, storyBlocks, brandAssets }) {
  void brandAssets;
  const projectEntries = projects.map((projectInstance) => {
    const project = projectInstance.toPublicObject?.() ?? projectInstance.get?.({ plain: true }) ?? projectInstance;
    const workspaceBundle = sanitizeProjectWorkspaceBundle(projectInstance);
    const milestones = (projectInstance.get?.('milestones') ?? projectInstance.milestones ?? [])
      .map((milestone) => sanitizeProjectMilestoneRecord(milestone))
      .sort((a, b) => (a.ordinal ?? 0) - (b.ordinal ?? 0));
    const collaborators = (projectInstance.get?.('collaborators') ?? projectInstance.collaborators ?? [])
      .map((collaborator) => sanitizeProjectCollaboratorRecord(collaborator))
      .filter(Boolean);
    const integrations = (projectInstance.get?.('integrations') ?? projectInstance.integrations ?? [])
      .map((integration) => sanitizeProjectIntegrationRecord(integration))
      .filter(Boolean);
    const retrospectives = (projectInstance.get?.('retrospectives') ?? projectInstance.retrospectives ?? [])
      .map((retro) => sanitizeProjectRetrospectiveRecord(retro))
      .filter(Boolean)
      .sort((a, b) => new Date(b.generatedAt || b.createdAt || 0).getTime() - new Date(a.generatedAt || a.createdAt || 0).getTime());

    const budget = computeBudgetSnapshot(project, workspaceBundle.workspace, milestones);
    const collaboratorSummary = {
      active: collaborators.filter((collaborator) => collaborator.status === 'active').length,
      invited: collaborators.filter((collaborator) => collaborator.status === 'invited').length,
    };
    const communications = {
      pendingApprovals: workspaceBundle.approvals.filter((approval) => approval.status !== 'approved').length,
      unreadMessages: workspaceBundle.conversations.reduce(
        (total, conversation) => total + Number(conversation.unreadCount ?? 0),
        0,
      ),
    };
    const upcomingMilestone = milestones.find((milestone) => milestone.status !== 'completed');

    return {
      project,
      workspace: workspaceBundle.workspace,
      brief: workspaceBundle.brief,
      milestones,
      collaborators,
      integrations,
      retrospectives,
      assets: workspaceBundle.files,
      approvals: workspaceBundle.approvals,
      conversations: workspaceBundle.conversations,
      budget,
      collaboratorSummary,
      communications,
      timeline: {
        nextMilestone: workspaceBundle.workspace?.nextMilestone ?? upcomingMilestone?.title ?? null,
        nextMilestoneDueAt:
          workspaceBundle.workspace?.nextMilestoneDueAt ?? upcomingMilestone?.dueDate ?? upcomingMilestone?.completedAt ?? null,
      },
    };
  });

  const assets = projectEntries.flatMap((entry) =>
    entry.assets.map((asset) => ({ ...asset, projectId: entry.project.id, projectTitle: entry.project.title })),
  );
  const assetSummary = computeAssetRepositorySummary(assets);
  const boardLanes = buildProjectBoardLanes(projectEntries);
  const boardMetrics = buildProjectBoardMetrics(projectEntries);
  const boardIntegrations = buildIntegrationSummary(projectEntries);
  const boardRetrospectives = projectEntries
    .flatMap((entry) =>
      entry.retrospectives.map((retro) => ({ ...retro, projectId: entry.project.id, projectTitle: entry.project.title })),
    )
    .slice(0, 6);

  const templateRecords = templates.map((template) => sanitizeProjectTemplateRecord(template)).filter(Boolean);
  const reminders = buildGigRemindersFromOrders(gigOrders);
  const vendorInsights = buildVendorScorecardInsights(gigOrders);
  const storytelling = buildAchievementAssistant(projectEntries, gigOrders, storyBlocks);

  const totalBudget = projectEntries.reduce((sum, entry) => sum + (entry.budget.allocated ?? 0), 0);
  const summary = {
    totalProjects: projectEntries.length,
    activeProjects: projectEntries.filter((entry) => entry.workspace?.status !== 'completed').length,
    budgetInPlay: totalBudget,
    currency: projectEntries[0]?.budget?.currency ?? 'USD',
    gigsInDelivery: gigOrders.filter((order) => !['completed', 'cancelled'].includes(order.status)).length,
    templatesAvailable: templateRecords.length,
    assetsSecured: assetSummary.total,
    vendorSatisfaction: vendorInsights.summary.averages.overall,
    storiesReady: storytelling.achievements.length,
  };

  return {
    summary,
    projectCreation: {
      projects: projectEntries,
      templates: templateRecords,
    },
    assets: {
      items: assets,
      summary: assetSummary,
    },
    managementBoard: {
      lanes: boardLanes,
      metrics: boardMetrics,
      integrations: boardIntegrations,
      retrospectives: boardRetrospectives,
    },
    purchasedGigs: {
      orders: gigOrders,
      reminders,
      scorecards: vendorInsights.records,
      stats: {
        ...vendorInsights.summary,
        totalOrders: gigOrders.length,
      },
    },
    storytelling,
  };
}

async function ensureProjectTemplatesSeeded() {
  const existingCount = await ProjectTemplate.count();
  if (existingCount > 0) {
    return;
  }

  const now = new Date();
  await ProjectTemplate.bulkCreate(
    [
      {
        name: 'Hackathon launch kit',
        category: 'hackathon',
        description:
          'Two-week innovation sprint with kickoff canvases, mentorship cadences, and judging workflows tailored for hackathons.',
        summary:
          'Designed for alumni or community-led hackathons that need structured rituals, scorecards, and sponsor-ready packaging.',
        audience: 'Student founders & emerging product builders',
        durationWeeks: 2,
        recommendedUseCases: ['Campus hackathons', 'Weekend innovation sprints', 'Startup weekends'],
        deliverables: ['Kickoff agenda', 'Mentor office-hours rotation', 'Judging scorecard template', 'Demo day press kit'],
        metricsFocus: ['Prototypes shipped', 'Mentor sessions completed', 'NPS'],
        automationPlaybooks: ['Daily standup reminders', 'Mentor briefing emails', 'Demo day RSVP tracking'],
        integrations: ['github', 'notion', 'figma'],
        budgetRange: { currency: 'USD', minimum: 2500, maximum: 12000 },
        toolkit: ['Sprint retro template', 'Design review checklist', 'Sponsor update deck'],
        metadata: { version: '2024.1', author: 'Gigvora Labs', createdAt: now.toISOString() },
        isFeatured: true,
      },
      {
        name: 'Bootcamp delivery workspace',
        category: 'bootcamp',
        description:
          'Four-week bootcamp accelerator with milestone health metrics, cohort rituals, and alumni storytelling prompts.',
        summary:
          'Ideal for emerging talent communities running intensive bootcamps that need structured delivery and feedback loops.',
        audience: 'Career switchers & apprenticeship cohorts',
        durationWeeks: 4,
        recommendedUseCases: ['Career bootcamps', 'Upskilling cohorts', 'Employer academies'],
        deliverables: ['Weekly curriculum brief', 'Coach retro board', 'Learner portfolio prompts', 'Sponsor outcome report'],
        metricsFocus: ['Attendance', 'Curriculum completion', 'Placement referrals'],
        automationPlaybooks: ['Daily digest emails', 'Coach escalations', 'Learner survey triggers'],
        integrations: ['notion', 'google_drive', 'slack'],
        budgetRange: { currency: 'USD', minimum: 15000, maximum: 48000 },
        toolkit: ['Onboarding form', 'Feedback rubric', 'Alumni storytelling pack'],
        metadata: { version: '2024.2', pillar: 'Launchpad' },
        isFeatured: true,
      },
      {
        name: 'Consulting engagement blueprint',
        category: 'consulting',
        description:
          'Client services workspace covering discovery, delivery, QA, and close-out rituals with executive reporting templates.',
        summary:
          'For independent consultants and boutique teams delivering recurring engagements with clear governance and billing.',
        audience: 'Independent consultants & boutique agencies',
        durationWeeks: 6,
        recommendedUseCases: ['Product discovery', 'Go-to-market research', 'RevOps diagnostics'],
        deliverables: ['Discovery interview log', 'Executive readout deck', 'Risk register', 'Billing checkpoint plan'],
        metricsFocus: ['Cycle time', 'Stakeholder satisfaction', 'Scope variance'],
        automationPlaybooks: ['Invoice reminders', 'Stakeholder pulse surveys', 'Weekly status digest'],
        integrations: ['github', 'notion', 'google_drive', 'slack'],
        budgetRange: { currency: 'USD', minimum: 12000, maximum: 90000 },
        toolkit: ['Statement of work template', 'Decision log', 'QA checklist'],
        metadata: { version: '2024.3', compliance: ['SOC2-ready', 'GDPR-aware'] },
        isFeatured: false,
      },
    ],
    { returning: false },
  );
}

async function ensureProjectDeliveryScaffolding(projectId, { actorId }) {
  const project = await Project.findByPk(projectId);
  if (!project) {
    return null;
  }

  const workspace = await initializeWorkspaceForProject(project, { actorId });

  const [milestoneCount, collaboratorCount, integrationCount, retrospectiveCount] = await Promise.all([
    ProjectMilestone.count({ where: { projectId } }),
    ProjectCollaborator.count({ where: { projectId } }),
    ProjectIntegration.count({ where: { projectId } }),
    ProjectRetrospective.count({ where: { projectId } }),
  ]);

  const now = new Date();

  if (milestoneCount === 0) {
    await ProjectMilestone.bulkCreate(
      [
        {
          projectId,
          title: 'Discovery & kickoff',
          description: 'Align on problem statement, stakeholders, and success measures.',
          status: 'completed',
          ordinal: 1,
          startDate: new Date(now.getTime() - 1000 * 60 * 60 * 24 * 14),
          dueDate: new Date(now.getTime() - 1000 * 60 * 60 * 24 * 7),
          completedAt: new Date(now.getTime() - 1000 * 60 * 60 * 24 * 6),
          budgetAllocated: project.budgetAmount ? Number(project.budgetAmount) * 0.25 : 15000,
          budgetSpent: project.budgetAmount ? Number(project.budgetAmount) * 0.22 : 13200,
          effortPlannedHours: 120,
          effortLoggedMinutes: 7200,
          successCriteria: ['Kickoff sign-off received', 'Discovery interview readout shared'],
          deliverables: ['Kickoff deck', 'Stakeholder map', 'Research plan'],
          impactMetrics: { stakeholderSatisfaction: 4.7 },
          ownerId: actorId ?? null,
        },
        {
          projectId,
          title: 'Build & iteration',
          description: 'Delivery sprints with QA reviews and automation coverage checks.',
          status: 'in_progress',
          ordinal: 2,
          startDate: new Date(now.getTime() - 1000 * 60 * 60 * 24 * 6),
          dueDate: new Date(now.getTime() + 1000 * 60 * 60 * 24 * 7),
          budgetAllocated: project.budgetAmount ? Number(project.budgetAmount) * 0.45 : 28000,
          budgetSpent: project.budgetAmount ? Number(project.budgetAmount) * 0.2 : 12000,
          effortPlannedHours: 240,
          effortLoggedMinutes: 5400,
          successCriteria: ['Automation coverage > 60%', 'QA checklist approved'],
          deliverables: ['Sprint demo recordings', 'QA checklist', 'Automation playbook'],
          impactMetrics: { automationCoverage: 0.62 },
          ownerId: actorId ?? null,
        },
        {
          projectId,
          title: 'Launch & retrospective',
          description: 'Final approvals, billing checkpoints, and narrative packaging.',
          status: 'planned',
          ordinal: 3,
          startDate: new Date(now.getTime() + 1000 * 60 * 60 * 24 * 7),
          dueDate: new Date(now.getTime() + 1000 * 60 * 60 * 24 * 14),
          budgetAllocated: project.budgetAmount ? Number(project.budgetAmount) * 0.3 : 18000,
          budgetSpent: 0,
          effortPlannedHours: 160,
          effortLoggedMinutes: 0,
          successCriteria: ['Executive readout delivered', 'Support transition runbook shared'],
          deliverables: ['Executive summary', 'Risk register update', 'Support runbook'],
          impactMetrics: { readinessScore: 0.9 },
          ownerId: actorId ?? null,
        },
      ],
      { returning: false },
    );
  }

  const milestones = await ProjectMilestone.findAll({ where: { projectId }, order: [['ordinal', 'ASC']] });

  if (collaboratorCount === 0) {
    await ProjectCollaborator.bulkCreate(
      [
        {
          projectId,
          userId: actorId ?? null,
          role: 'owner',
          status: 'active',
          permissions: { canEditBudget: true, canInvite: true },
          responsibility: 'Engagement lead',
          invitedAt: now,
          joinedAt: now,
        },
        {
          projectId,
          email: 'mentor@gigvora.com',
          name: 'Gigvora Mentor',
          role: 'mentor',
          status: 'active',
          permissions: { canComment: true, canViewAssets: true },
          responsibility: 'Career storytelling & retrospectives',
          invitedAt: now,
          joinedAt: now,
        },
        {
          projectId,
          email: 'sponsor@example.com',
          name: 'Client Sponsor',
          role: 'client_sponsor',
          status: 'invited',
          permissions: { canApprove: true, canViewAssets: true },
          responsibility: 'Executive approvals',
          invitedAt: now,
          invitedById: actorId ?? null,
        },
      ],
      { returning: false },
    );
  }

  if (integrationCount === 0) {
    await ProjectIntegration.bulkCreate(
      [
        {
          projectId,
          provider: 'github',
          status: 'connected',
          connectedById: actorId ?? null,
          connectedAt: now,
          lastSyncedAt: now,
          syncFrequencyMinutes: 60,
          metadata: { repository: `gigvora/project-${projectId}`, branch: 'main' },
        },
        {
          projectId,
          provider: 'notion',
          status: 'connected',
          connectedById: actorId ?? null,
          connectedAt: now,
          lastSyncedAt: now,
          syncFrequencyMinutes: 30,
          metadata: { workspaceUrl: 'https://notion.so/workspace/project' },
        },
        {
          projectId,
          provider: 'figma',
          status: 'syncing',
          connectedById: actorId ?? null,
          connectedAt: now,
          lastSyncedAt: new Date(now.getTime() - 1000 * 60 * 15),
          syncFrequencyMinutes: 15,
          syncLagMinutes: 15,
          metadata: { fileUrl: 'https://figma.com/file/project', team: 'Product design' },
        },
        {
          projectId,
          provider: 'google_drive',
          status: 'connected',
          connectedById: actorId ?? null,
          connectedAt: now,
          lastSyncedAt: now,
          syncFrequencyMinutes: 45,
          metadata: { folderId: 'drive-folder-project', retentionPolicyDays: 90 },
        },
      ],
      { returning: false },
    );
  }

  if (retrospectiveCount === 0 && milestones.length) {
    await ProjectRetrospective.bulkCreate(
      [
        {
          projectId,
          milestoneId: milestones[0]?.id ?? null,
          authoredById: actorId ?? null,
          summary: 'Kickoff complete with high sponsor confidence and aligned success metrics.',
          highlights: ['Sponsor NPS 4.7/5', 'Discovery insights packaged into Notion hub'],
          risks: ['Scope creep flagged for automation requirements'],
          actions: ['Review scope change at next steering meeting'],
          sentimentScore: 0.82,
          generatedAt: new Date(now.getTime() - 1000 * 60 * 60 * 24 * 5),
          metadata: { format: 'executive_digest' },
        },
        {
          projectId,
          milestoneId: milestones[1]?.id ?? null,
          authoredById: actorId ?? null,
          summary: 'Mid-sprint health check indicates strong automation coverage with minor QA risks.',
          highlights: ['Automation coverage at 62%', 'QA findings triaged within 8h'],
          risks: ['QA capacity constrained next week'],
          actions: ['Backfill QA contributor for 20 hours'],
          sentimentScore: 0.74,
          generatedAt: now,
          metadata: { format: 'mid_sprint' },
        },
      ],
      { returning: false },
    );
  }

  const plannedHours = milestones.reduce((sum, milestone) => sum + Number(milestone.effortPlannedHours ?? 0), 0);
  const loggedHours = milestones.reduce((sum, milestone) => sum + Number(milestone.effortLoggedMinutes ?? 0), 0) / 60;
  const allocatedBudget = project.budgetAmount == null ? 60000 : Number(project.budgetAmount);
  const spentBudget = milestones.reduce((sum, milestone) => sum + Number(milestone.budgetSpent ?? 0), 0) || allocatedBudget * 0.35;
  const nextMilestone = milestones.find((milestone) => milestone.status !== 'completed');

  await workspace.update({
    metricsSnapshot: {
      ...(workspace.metricsSnapshot ?? {}),
      budget: {
        allocated: allocatedBudget,
        spent: Number(spentBudget.toFixed(2)),
        forecast: Number((allocatedBudget * 0.92).toFixed(2)),
        burnRate: allocatedBudget ? spentBudget / allocatedBudget : 0,
      },
      timeTracking: {
        plannedHours,
        actualHours: Number(loggedHours.toFixed(1)),
      },
    },
    nextMilestone: nextMilestone?.title ?? workspace.nextMilestone,
    nextMilestoneDueAt: nextMilestone?.dueDate ?? workspace.nextMilestoneDueAt,
  });

  return workspace;
}

function buildFollowUps(applications, targetMap) {
  const now = new Date();
  const items = [];

  applications.forEach((application) => {
    const base = application.toPublicObject();
    if (!FOLLOW_UP_STATUSES.has(base.status)) {
      return;
    }
    const referenceDate = base.updatedAt ?? base.submittedAt ?? base.createdAt;
    if (!referenceDate) {
      return;
    }
    const daysSince = differenceInDays(referenceDate, now);
    const threshold = base.status === 'submitted' ? 5 : base.status === 'offered' ? 2 : 3;
    const dueAt = addDays(referenceDate, threshold);
    const target = targetMap.get(`${base.targetType}:${base.targetId}`) ?? {};
    const targetName = target?.title || target?.name || `#${base.targetId}`;

    items.push({
      applicationId: base.id,
      targetName,
      status: base.status,
      nextStep: resolveNextStep(base.status),
      dueAt,
      overdue: daysSince > threshold,
      daysSinceUpdate: differenceInDays(referenceDate, now),
    });
  });

  return items
    .sort((a, b) => {
      if (a.overdue !== b.overdue) {
        return a.overdue ? -1 : 1;
      }
      return (new Date(a.dueAt || now)).getTime() - (new Date(b.dueAt || now)).getTime();
    })
    .slice(0, 8);
}

function toPlain(instance, options = {}) {
  if (!instance) return null;
  if (typeof instance.toPublicObject === 'function') {
    return instance.toPublicObject(options);
  }
  if (typeof instance.get === 'function') {
    return instance.get({ plain: true, ...options });
  }
  return { ...instance };
}

function computeChange(current, previous) {
  if (current == null || previous == null) {
    return null;
  }
  const delta = Number(current) - Number(previous);
  const percent = Number(previous) === 0 ? null : (delta / Number(previous)) * 100;
  return {
    absolute: Math.round(delta * 100) / 100,
    percent: percent == null ? null : Math.round(percent * 10) / 10,
    direction: delta > 0 ? 'up' : delta < 0 ? 'down' : 'flat',
  };
}

function sanitizeCareerSnapshot(snapshot) {
  const plain = toPlain(snapshot);
  if (!plain) return null;
  return {
    id: plain.id,
    timeframeStart: plain.timeframeStart,
    timeframeEnd: plain.timeframeEnd,
    outreachConversionRate: plain.outreachConversionRate == null ? null : Number(plain.outreachConversionRate),
    interviewMomentum: plain.interviewMomentum == null ? null : Number(plain.interviewMomentum),
    offerWinRate: plain.offerWinRate == null ? null : Number(plain.offerWinRate),
    salaryMedian: plain.salaryMedian == null ? null : Number(plain.salaryMedian),
    salaryCurrency: plain.salaryCurrency ?? 'USD',
    salaryTrend: plain.salaryTrend ?? 'flat',
    diversityRepresentation: plain.diversityRepresentation ?? null,
    funnelBreakdown: plain.funnelBreakdown ?? null,
    metadata: plain.metadata ?? null,
    createdAt: plain.createdAt,
    updatedAt: plain.updatedAt,
  };
}

function sanitizeBenchmark(benchmark) {
  const plain = toPlain(benchmark);
  if (!plain) return null;
  return {
    id: plain.id,
    cohortKey: plain.cohortKey,
    metric: plain.metric,
    value: plain.value == null ? null : Number(plain.value),
    percentile: plain.percentile == null ? null : Number(plain.percentile),
    sampleSize: plain.sampleSize == null ? null : Number(plain.sampleSize),
    capturedAt: plain.capturedAt,
    metadata: plain.metadata ?? null,
  };
}

function sanitizeCalendarIntegrationRecord(integration) {
  const plain = toPlain(integration);
  if (!plain) return null;
  return {
    id: plain.id,
    provider: plain.provider,
    externalAccount: plain.externalAccount,
    status: plain.status,
    lastSyncedAt: plain.lastSyncedAt,
    syncError: plain.syncError,
    metadata: plain.metadata ?? null,
    createdAt: plain.createdAt,
    updatedAt: plain.updatedAt,
  };
}

function sanitizeCalendarEventRecord(event) {
  const plain = toPlain(event);
  if (!plain) return null;
  return {
    id: plain.id,
    title: plain.title,
    eventType: plain.eventType,
    source: plain.source,
    startsAt: plain.startsAt,
    endsAt: plain.endsAt,
    location: plain.location,
    isFocusBlock: Boolean(plain.isFocusBlock),
    focusMode: plain.focusMode,
    metadata: plain.metadata ?? null,
  };
}

function sanitizeFocusSessionRecord(session) {
  const plain = toPlain(session);
  if (!plain) return null;
  return {
    id: plain.id,
    focusType: plain.focusType,
    startedAt: plain.startedAt,
    endedAt: plain.endedAt,
    durationMinutes: plain.durationMinutes == null ? null : Number(plain.durationMinutes),
    completed: Boolean(plain.completed),
    notes: plain.notes,
    metadata: plain.metadata ?? null,
  };
}

function sanitizeAuditLogRecord(log) {
  const plain = toPlain(log);
  if (!plain) return null;
  const actorInstance = log?.get?.('actor') ?? log.actor ?? plain.actor;
  const actor = actorInstance
    ? {
        id: actorInstance.id,
        firstName: actorInstance.firstName,
        lastName: actorInstance.lastName,
        email: actorInstance.email,
      }
    : null;
  return {
    id: plain.id,
    collaborationId: plain.collaborationId,
    actor,
    action: plain.action,
    scope: plain.scope,
    details: plain.details ?? null,
    createdAt: plain.createdAt,
  };
}

function sanitizeCollaborationRecord(collaboration, auditLogMap = new Map()) {
  const base = toPlain(collaboration);
  if (!base) return null;
  const members = Array.isArray(collaboration?.members)
    ? collaboration.members.map((member) => {
        const memberPlain = toPlain(member) ?? {};
        const userInstance = member?.get?.('member') ?? member.member ?? null;
        const user = userInstance
          ? {
              id: userInstance.id,
              firstName: userInstance.firstName,
              lastName: userInstance.lastName,
              email: userInstance.email,
            }
          : null;
        return {
          ...memberPlain,
          user,
        };
      })
    : [];

  const documentRooms = Array.isArray(collaboration?.documentRooms)
    ? collaboration.documentRooms.map((room) => toPlain(room)).filter(Boolean)
    : [];

  const auditTrail = auditLogMap.get(base.id) ?? [];

  return {
    ...base,
    members,
    documentRooms,
    auditTrail,
  };
}

function sanitizeSupportCaseRecord(supportCase) {
  if (!supportCase) return null;
  const plain = supportCase.get({ plain: true });
  const assignedAgentInstance = supportCase.get?.('assignedAgent') ?? plain.assignedAgent ?? null;
  const assignedAgent = assignedAgentInstance
    ? {
        id: assignedAgentInstance.id,
        firstName: assignedAgentInstance.firstName,
        lastName: assignedAgentInstance.lastName,
        email: assignedAgentInstance.email,
      }
    : null;

  const openedAt = plain.escalatedAt ?? plain.createdAt ?? null;
  const now = new Date();
  const ageHours = openedAt ? Math.round((now.getTime() - new Date(openedAt).getTime()) / (1000 * 60 * 60)) : null;
  const resolved = Boolean(plain.resolvedAt);
  const responseTargetHours = plain.priority === 'urgent' ? 4 : plain.priority === 'high' ? 8 : 24;
  const responseMinutes = plain.firstResponseAt && openedAt
    ? Math.round((new Date(plain.firstResponseAt).getTime() - new Date(openedAt).getTime()) / (1000 * 60))
    : null;
  const resolutionMinutes = plain.resolvedAt && openedAt
    ? Math.round((new Date(plain.resolvedAt).getTime() - new Date(openedAt).getTime()) / (1000 * 60))
    : null;

  return {
    id: plain.id,
    status: plain.status,
    priority: plain.priority,
    reason: plain.reason,
    escalatedAt: plain.escalatedAt,
    firstResponseAt: plain.firstResponseAt,
    resolvedAt: plain.resolvedAt,
    assignedAgent,
    metadata: plain.metadata ?? null,
    ageHours,
    responseMinutes,
    resolutionMinutes,
    slaBreached: !resolved && ageHours != null && ageHours > responseTargetHours,
  };
}

function sanitizeAutomationLogRecord(log) {
  const plain = toPlain(log);
  if (!plain) return null;
  return {
    id: plain.id,
    source: plain.source,
    action: plain.action,
    status: plain.status,
    triggeredAt: plain.triggeredAt,
    completedAt: plain.completedAt,
    metadata: plain.metadata ?? null,
  };
}

function sanitizeKnowledgeArticleRecord(article) {
  const plain = toPlain(article);
  if (!plain) return null;
  return {
    id: plain.id,
    slug: plain.slug,
    title: plain.title,
    summary: plain.summary,
    category: plain.category,
    audience: plain.audience,
    resourceLinks: plain.resourceLinks ?? null,
    lastReviewedAt: plain.lastReviewedAt,
  };
}

function buildCareerAnalyticsInsights(snapshotRecords, benchmarkRecords) {
  const snapshots = snapshotRecords.map((record) => sanitizeCareerSnapshot(record)).filter(Boolean);
  const benchmarks = benchmarkRecords.map((record) => sanitizeBenchmark(record)).filter(Boolean);
  const latest = snapshots[0] ?? null;
  const previous = snapshots[1] ?? null;

  const summary = {
    conversionRate: latest?.outreachConversionRate ?? null,
    interviewMomentum: latest?.interviewMomentum ?? null,
    offerWinRate: latest?.offerWinRate ?? null,
    salary: {
      value: latest?.salaryMedian ?? null,
      currency: latest?.salaryCurrency ?? 'USD',
      trend: latest?.salaryTrend ?? 'flat',
      change: computeChange(latest?.salaryMedian, previous?.salaryMedian),
    },
    conversionChange: computeChange(latest?.outreachConversionRate, previous?.outreachConversionRate),
    interviewChange: computeChange(latest?.interviewMomentum, previous?.interviewMomentum),
    offerChange: computeChange(latest?.offerWinRate, previous?.offerWinRate),
  };

  const diversity = latest?.diversityRepresentation ?? null;
  const funnel = latest?.funnelBreakdown ?? null;

  return {
    summary,
    snapshots,
    benchmarks,
    diversity,
    funnel,
  };
}

function buildCalendarInsights(eventsRecords, focusSessionRecords, integrationRecords) {
  const events = eventsRecords.map((record) => sanitizeCalendarEventRecord(record)).filter(Boolean);
  const focusSessions = focusSessionRecords.map((record) => sanitizeFocusSessionRecord(record)).filter(Boolean);
  const integrations = integrationRecords.map((record) => sanitizeCalendarIntegrationRecord(record)).filter(Boolean);

  const now = new Date();
  const upcomingEvents = events.filter((event) => !event.startsAt || new Date(event.startsAt) >= now);
  const nextFocusBlock = upcomingEvents.find((event) => event.isFocusBlock) ?? null;
  const upcomingInterviews = upcomingEvents
    .filter((event) => event.eventType === 'interview')
    .slice(0, 3);

  const focusTotalMinutes = focusSessions.reduce((total, session) => {
    if (session.durationMinutes != null) {
      return total + Number(session.durationMinutes);
    }
    if (session.startedAt && session.endedAt) {
      const start = new Date(session.startedAt).getTime();
      const end = new Date(session.endedAt).getTime();
      if (!Number.isNaN(start) && !Number.isNaN(end) && end > start) {
        return total + Math.round((end - start) / (1000 * 60));
      }
    }
    return total;
  }, 0);

  const focusByType = focusSessions.reduce((accumulator, session) => {
    if (!session || !session.focusType) return accumulator;
    const key = session.focusType;
    accumulator[key] = (accumulator[key] ?? 0) + (session.durationMinutes ?? 0);
    return accumulator;
  }, {});

  return {
    integrations,
    events,
    upcomingInterviews,
    nextFocusBlock,
    focus: {
      sessions: focusSessions,
      totalMinutes: focusTotalMinutes,
      byType: focusByType,
    },
  };
}

function buildAdvisorInsights(collaborationRecords, auditLogRecords) {
  const auditLogMap = auditLogRecords.reduce((map, log) => {
    const sanitized = sanitizeAuditLogRecord(log);
    if (!sanitized) return map;
    if (!map.has(sanitized.collaborationId)) {
      map.set(sanitized.collaborationId, []);
    }
    map.get(sanitized.collaborationId).push(sanitized);
    return map;
  }, new Map());

  const collaborations = collaborationRecords
    .map((collaboration) => sanitizeCollaborationRecord(collaboration, auditLogMap))
    .filter(Boolean);

  const totalMembers = collaborations.reduce((total, collaboration) => total + (collaboration.members?.length ?? 0), 0);
  const activeRooms = collaborations.flatMap((collaboration) => collaboration.documentRooms ?? []).filter(
    (room) => room && room.status === 'active',
  );

  return {
    collaborations,
    summary: {
      totalCollaborations: collaborations.length,
      totalMembers,
      activeDocumentRooms: activeRooms.length,
    },
  };
}

function buildSupportDeskInsights(caseRecords, automationRecords, knowledgeRecords) {
  const cases = caseRecords.map((record) => sanitizeSupportCaseRecord(record)).filter(Boolean);
  const automation = automationRecords.map((record) => sanitizeAutomationLogRecord(record)).filter(Boolean);
  const articles = knowledgeRecords.map((record) => sanitizeKnowledgeArticleRecord(record)).filter(Boolean);

  const summary = cases.reduce(
    (accumulator, supportCase) => {
      const isOpen = !['resolved', 'closed'].includes(supportCase.status ?? '');
      if (isOpen) {
        accumulator.open += 1;
      }
      if (supportCase.slaBreached) {
        accumulator.slaBreached += 1;
      }
      if (supportCase.responseMinutes != null) {
        accumulator.responseMinutes.push(supportCase.responseMinutes);
      }
      if (supportCase.resolutionMinutes != null) {
        accumulator.resolutionMinutes.push(supportCase.resolutionMinutes);
      }
      return accumulator;
    },
    { open: 0, slaBreached: 0, responseMinutes: [], resolutionMinutes: [] },
  );

  const average = (values) => {
    if (!values.length) return null;
    const total = values.reduce((sum, value) => sum + value, 0);
    return Math.round((total / values.length) * 10) / 10;
  };

  return {
    cases,
    automation,
    knowledgeArticles: articles,
    summary: {
      openCases: summary.open,
      slaBreached: summary.slaBreached,
      averageFirstResponseMinutes: average(summary.responseMinutes),
      averageResolutionMinutes: average(summary.resolutionMinutes),
    },
  };
}

async function hydrateTargets(applications) {
  const jobIds = new Set();
  const gigIds = new Set();
  const projectIds = new Set();

  applications.forEach((application) => {
    const base = application.toPublicObject();
    if (base.targetType === 'job') {
      jobIds.add(base.targetId);
    } else if (base.targetType === 'gig') {
      gigIds.add(base.targetId);
    } else if (base.targetType === 'project') {
      projectIds.add(base.targetId);
    }
  });

  const [jobs, gigs, projects] = await Promise.all([
    jobIds.size
      ? Job.findAll({ where: { id: { [Op.in]: Array.from(jobIds) } } })
      : Promise.resolve([]),
    gigIds.size
      ? Gig.findAll({ where: { id: { [Op.in]: Array.from(gigIds) } } })
      : Promise.resolve([]),
    projectIds.size
      ? Project.findAll({ where: { id: { [Op.in]: Array.from(projectIds) } } })
      : Promise.resolve([]),
  ]);

  const map = new Map();
  jobs.forEach((job) => {
    const plain = toPlainTarget(job);
    if (plain) {
      map.set(`job:${job.id}`, plain);
    }
  });
  gigs.forEach((gig) => {
    const plain = toPlainTarget(gig);
    if (plain) {
      map.set(`gig:${gig.id}`, plain);
    }
  });
  projects.forEach((project) => {
    const plain = toPlainTarget(project);
    if (plain) {
      map.set(`project:${project.id}`, plain);
    }
  });

  return map;
}

async function loadDashboardPayload(userId, { bypassCache = false } = {}) {
  const profile = await profileService.getProfileOverview(userId, { bypassCache });
  const networkingPromise = userNetworkingService.getOverview(userId);

  const applicationQuery = Application.findAll({
    where: { applicantId: userId },
    include: [
      {
        model: ApplicationReview,
        as: 'reviews',
        include: [{ model: User, as: 'reviewer', attributes: ['id', 'firstName', 'lastName', 'email'] }],
      },
    ],
    order: [
      ['updatedAt', 'DESC'],
      ['id', 'DESC'],
    ],
    limit: 40,
  });

  const pipelineQuery = Application.findAll({
    where: { applicantId: userId },
    attributes: ['status', [fn('COUNT', col('status')), 'count']],
    group: ['status'],
  });

  const notificationsQuery = Notification.findAll({
    where: { userId },
    order: [['createdAt', 'DESC']],
    limit: 12,
  });

  const launchpadApplicationsQuery = ExperienceLaunchpadApplication.findAll({
    where: { applicantId: userId },
    include: [{ model: ExperienceLaunchpad, as: 'launchpad' }],
    order: [['updatedAt', 'DESC']],
  });

  const projectEventsQuery = ProjectAssignmentEvent.findAll({
    where: { actorId: userId },
    include: [{ model: Project, as: 'project' }],
    order: [['createdAt', 'DESC']],
    limit: 12,
  });

  const disputeOverviewPromise = userDisputeService.getUserDisputeOverview(userId).catch(() => ({
    summary: {
      total: 0,
      openCount: 0,
      awaitingCustomerAction: 0,
      escalatedCount: 0,
      lastUpdatedAt: null,
      upcomingDeadlines: [],
    },
    metadata: {
      stages: [],
      statuses: [],
      priorities: [],
      reasonCodes: [],
      actionTypes: [],
      actorTypes: [],
    },
    permissions: { canCreate: false },
  }));

  const careerSnapshotsQuery = CareerAnalyticsSnapshot.findAll({
    where: { userId },
    order: [['timeframeEnd', 'DESC']],
    limit: 6,
  });

  const peerBenchmarksQuery = CareerPeerBenchmark.findAll({
    where: { userId },
    order: [['capturedAt', 'DESC']],
    limit: 12,
  });

  const digestSubscriptionQuery = WeeklyDigestSubscription.findOne({ where: { userId } });

  const calendarWindowStart = new Date();
  calendarWindowStart.setDate(calendarWindowStart.getDate() - 14);
  const calendarWindowEnd = new Date();
  calendarWindowEnd.setDate(calendarWindowEnd.getDate() + 30);

  const calendarIntegrationsQuery = CalendarIntegration.findAll({
    where: { userId },
    order: [['provider', 'ASC']],
  });

  const calendarEventsQuery = CandidateCalendarEvent.findAll({
    where: {
      userId,
      startsAt: { [Op.between]: [calendarWindowStart, calendarWindowEnd] },
    },
    order: [['startsAt', 'ASC']],
    limit: 40,
  });

  const focusSessionsQuery = FocusSession.findAll({
    where: { userId },
    order: [['startedAt', 'DESC']],
    limit: 12,
  });

  const collaborationsQuery = AdvisorCollaboration.findAll({
    where: { ownerId: userId },
    include: [
      {
        model: AdvisorCollaborationMember,
        as: 'members',
        include: [{ model: User, as: 'member', attributes: ['id', 'firstName', 'lastName', 'email'] }],
      },
      { model: AdvisorDocumentRoom, as: 'documentRooms' },
    ],
    order: [['updatedAt', 'DESC']],
    limit: 5,
  });

  const supportCasesQuery = SupportCase.findAll({
    where: { escalatedBy: userId },
    include: [{ model: User, as: 'assignedAgent', attributes: ['id', 'firstName', 'lastName', 'email'] }],
    order: [['updatedAt', 'DESC']],
    limit: 10,
  });

  const automationLogsQuery = SupportAutomationLog.findAll({
    where: { userId },
    order: [['triggeredAt', 'DESC']],
    limit: 12,
  });

  const knowledgeArticlesQuery = SupportKnowledgeArticle.findAll({
    where: { audience: { [Op.in]: ['freelancer', 'support_team'] } },
    order: [['lastReviewedAt', 'DESC']],
  });

  const documentWorkspaceQuery = CareerDocument.findAll({
    where: { userId },
    include: [
      {
        model: CareerDocumentVersion,
        as: 'versions',
        separate: true,
        limit: 5,
        order: [['versionNumber', 'DESC']],
        include: [
          { model: User, as: 'createdBy', attributes: ['id', 'firstName', 'lastName', 'email'] },
          { model: User, as: 'approvedBy', attributes: ['id', 'firstName', 'lastName', 'email'] },
        ],
      },
      {
        model: CareerDocumentCollaborator,
        as: 'collaborators',
        include: [{ model: User, as: 'collaborator', attributes: ['id', 'firstName', 'lastName', 'email'] }],
      },
      {
        model: CareerDocumentAnalytics,
        as: 'analytics',
        separate: true,
        limit: 50,
        order: [['updatedAt', 'DESC']],
        include: [{ model: User, as: 'viewer', attributes: ['id', 'firstName', 'lastName', 'email'] }],
      },
      {
        model: CareerDocumentExport,
        as: 'exports',
        separate: true,
        limit: 10,
        order: [['exportedAt', 'DESC']],
        include: [{ model: User, as: 'exportedBy', attributes: ['id', 'firstName', 'lastName', 'email'] }],
      },
    ],
    order: [['updatedAt', 'DESC']],
  });

  const storyBlocksQuery = CareerStoryBlock.findAll({
    where: { userId },
    order: [['updatedAt', 'DESC']],
    limit: 20,
  });

  const brandAssetsQuery = CareerBrandAsset.findAll({
    where: { userId },
    order: [['updatedAt', 'DESC']],
    limit: 30,
  });

  const escrowAccountsQuery = EscrowAccount.findAll({
    where: { userId },
    include: [
      {
        model: EscrowTransaction,
        as: 'transactions',
        separate: true,
        limit: 10,
        order: [['createdAt', 'DESC']],
      },
    ],
    order: [['createdAt', 'DESC']],
  });

  const escrowTransactionsQuery = EscrowTransaction.findAll({
    include: [
      {
        model: EscrowAccount,
        as: 'account',
        where: { userId },
        required: true,
      },
      { model: User, as: 'initiator', attributes: ['id', 'firstName', 'lastName', 'email'] },
      { model: User, as: 'counterparty', attributes: ['id', 'firstName', 'lastName', 'email'] },
    ],
    order: [['createdAt', 'DESC']],
    limit: 75,
  });

  const escrowDisputesQuery = DisputeCase.findAll({
    include: [
      {
        model: EscrowTransaction,
        as: 'transaction',
        required: true,
        include: [
          {
            model: EscrowAccount,
            as: 'account',
            where: { userId },
            required: true,
          },
        ],
      },
      { model: User, as: 'openedBy', attributes: ['id', 'firstName', 'lastName', 'email'] },
      { model: User, as: 'assignedTo', attributes: ['id', 'firstName', 'lastName', 'email'] },
    ],
    order: [['openedAt', 'DESC']],
    limit: 30,
  });

  const purchasedGigOrdersQuery = GigOrder.findAll({
    where: { freelancerId: userId },
    include: [
      { model: Gig, as: 'gig', attributes: ['id', 'title'] },
      { model: GigOrderRequirement, as: 'requirements' },
      { model: GigOrderRevision, as: 'revisions' },
      { model: GigOrderEscrowCheckpoint, as: 'escrowCheckpoints' },
      {
        model: GigVendorScorecard,
        as: 'vendorScorecards',
        include: [
          { model: User, as: 'vendor', attributes: ['id', 'firstName', 'lastName', 'email'] },
          { model: User, as: 'reviewedBy', attributes: ['id', 'firstName', 'lastName', 'email'] },
        ],
      },
    ],
    order: [['updatedAt', 'DESC']],
    limit: 8,
  });

  const projectParticipationQuery = ProjectAssignmentEvent.findAll({
    where: { actorId: userId },
    attributes: [[fn('DISTINCT', col('projectId')), 'projectId']],
    raw: true,
  });
  const topSearchModulePromise = loadTopSearchModule(userId);

  const mentoringDashboardPromise = userMentoringService.getMentoringDashboard(userId, { bypassCache });

  const [
    applications,
    pipelineRows,
    notifications,
    launchpadApplications,
    projectEvents,
    careerSnapshots,
    peerBenchmarks,
    digestSubscription,
    calendarIntegrations,
    calendarEvents,
    focusSessions,
    collaborations,
    supportCases,
    automationLogs,
    knowledgeArticles,
    documentRecords,
    storyBlocks,
    brandAssets,
    escrowAccounts,
    escrowTransactions,
    escrowDisputes,
    purchasedGigOrders,
    mentoringDashboard,
    careerPipelineAutomation,
    affiliateProgram,
    projectParticipation,
    volunteeringManagement,
    eventManagement,
    notificationPreferences,
    notificationStats,
    topSearchModule,
  ] = await Promise.all([
    applicationQuery,
    pipelineQuery,
    notificationsQuery,
    launchpadApplicationsQuery,
    projectEventsQuery,
    careerSnapshotsQuery,
    peerBenchmarksQuery,
    digestSubscriptionQuery,
    calendarIntegrationsQuery,
    calendarEventsQuery,
    focusSessionsQuery,
    collaborationsQuery,
    supportCasesQuery,
    automationLogsQuery,
    knowledgeArticlesQuery,
    documentWorkspaceQuery,
    storyBlocksQuery,
    brandAssetsQuery,
    escrowAccountsQuery,
    escrowTransactionsQuery,
    escrowDisputesQuery,
    purchasedGigOrdersQuery,
    mentoringDashboardPromise,
    careerPipelineAutomationService.getCareerPipelineAutomation(userId, { bypassCache }),
    affiliateDashboardService.getAffiliateDashboard(userId),
    projectParticipationQuery,
    volunteeringManagementService.getUserVolunteeringManagement(userId, { bypassCache }),
    eventManagementService.getUserEventManagement(userId, { includeArchived: false, limit: 6 }),
    notificationService.getPreferences(userId),
    notificationService.getStats(userId),
    topSearchModulePromise,
  ]);

  const sanitizedStoryPrompts = storyBlocks.map((block) => sanitizeStoryBlock(block)).filter(Boolean);

  await ensureProjectTemplatesSeeded();

  const projectIdSet = new Set(
    (projectParticipation ?? [])
      .map((record) => Number(record.projectId))
      .filter((id) => Number.isInteger(id) && id > 0),
  );

  projectEvents.forEach((event) => {
    if (event.projectId) {
      projectIdSet.add(Number(event.projectId));
    }
    const projectInstance = event.get?.('project') ?? event.project;
    if (projectInstance?.id) {
      projectIdSet.add(Number(projectInstance.id));
    }
  });

  const projectIdList = Array.from(projectIdSet).slice(0, 6);

  if (projectIdList.length) {
    await Promise.all(
      projectIdList.map((projectId) => ensureProjectDeliveryScaffolding(projectId, { actorId: userId })),
    );
  }

  const projectIncludes = [
    {
      model: ProjectWorkspace,
      as: 'workspace',
      include: [
        { model: ProjectWorkspaceBrief, as: 'brief' },
        { model: ProjectWorkspaceFile, as: 'files' },
        { model: ProjectWorkspaceApproval, as: 'approvals' },
        { model: ProjectWorkspaceConversation, as: 'conversations' },
      ],
    },
    {
      model: ProjectMilestone,
      as: 'milestones',
      include: [{ model: User, as: 'owner', attributes: ['id', 'firstName', 'lastName', 'email'] }],
    },
    {
      model: ProjectCollaborator,
      as: 'collaborators',
      include: [
        { model: User, as: 'user', attributes: ['id', 'firstName', 'lastName', 'email'] },
        { model: User, as: 'invitedBy', attributes: ['id', 'firstName', 'lastName', 'email'] },
      ],
    },
    { model: ProjectIntegration, as: 'integrations' },
    {
      model: ProjectRetrospective,
      as: 'retrospectives',
      include: [
        { model: ProjectMilestone, as: 'milestone' },
        { model: User, as: 'authoredBy', attributes: ['id', 'firstName', 'lastName', 'email'] },
      ],
    },
  ];

  let projectRecords = [];
  if (projectIdList.length) {
    projectRecords = await Project.findAll({
      where: { id: projectIdList },
      include: projectIncludes,
      order: [['updatedAt', 'DESC']],
    });
  }

  if (!projectRecords.length) {
    const fallbackProjects = await Project.findAll({ order: [['updatedAt', 'DESC']], limit: 2 });
    const fallbackIds = fallbackProjects.map((project) => project.id);
    if (fallbackIds.length) {
      await Promise.all(
        fallbackIds.map((projectId) => ensureProjectDeliveryScaffolding(projectId, { actorId: userId })),
      );
      projectRecords = await Project.findAll({
        where: { id: fallbackIds },
        include: projectIncludes,
        order: [['updatedAt', 'DESC']],
      });
    }
  }

  const projectTemplates = await ProjectTemplate.findAll({ order: [['updatedAt', 'DESC']], limit: 6 });

  const collaborationIds = collaborations.map((collaboration) => collaboration.id);
  const auditLogs = collaborationIds.length
    ? await AdvisorCollaborationAuditLog.findAll({
        where: { collaborationId: { [Op.in]: collaborationIds } },
        include: [{ model: User, as: 'actor', attributes: ['id', 'firstName', 'lastName', 'email'] }],
        order: [['createdAt', 'DESC']],
        limit: 40,
      })
    : [];

  const targetMap = await hydrateTargets(applications);
  const sanitizedApplications = applications.map((application) => sanitizeApplication(application, targetMap));
  const attachments = collectAttachments(applications);

  const pipeline = pipelineRows.map((row) => {
    const plain = row.get({ plain: true });
    const count = Number(plain.count ?? plain[0] ?? plain['count']);
    return {
      status: plain.status,
      count: Number.isFinite(count) ? count : 0,
    };
  });

  const totals = sanitizedApplications.reduce(
    (accumulator, application) => {
      accumulator.total += 1;
      if (!TERMINAL_STATUSES.has(application.status)) {
        accumulator.active += 1;
      }
      if (INTERVIEW_STATUSES.has(application.status)) {
        accumulator.interviews += 1;
      }
      if (OFFER_STATUSES.has(application.status)) {
        accumulator.offers += 1;
      }
      if (Array.isArray(application.attachments)) {
        accumulator.documents += application.attachments.length;
      }
      return accumulator;
    },
    { total: 0, active: 0, interviews: 0, offers: 0, documents: 0 },
  );

  const unreadCount = notifications.filter((notification) => !notification.readAt).length;
  const sanitizedNotifications = notifications.map((notification) => sanitizeNotification(notification));
  const sanitizedLaunchpad = launchpadApplications.map((record) => sanitizeLaunchpadApplication(record));
  const sanitizedProjectEvents = projectEvents.map((event) => sanitizeProjectEvent(event));

  const sanitizedBrandAssets = brandAssets.map((asset) => sanitizeBrandAsset(asset)).filter(Boolean);
  const sanitizedPurchasedGigOrders = purchasedGigOrders
    .map((order) => sanitizeGigOrderForDocument(order))
    .filter(Boolean);

  const defaultEscrowCurrency =
    profile?.preferredCurrency ??
    profile?.currency ??
    profile?.profile?.preferredCurrency ??
    'USD';

  const escrowManagement = buildEscrowManagementSection({
    accounts: escrowAccounts,
    transactions: escrowTransactions,
    disputes: escrowDisputes,
    defaultCurrency: defaultEscrowCurrency,
  });

  const projectGigManagement = buildProjectGigManagementSection({
    projects: projectRecords,
    templates: projectTemplates,
    gigOrders: sanitizedPurchasedGigOrders,
    storyBlocks: sanitizedStoryPrompts,
    brandAssets: sanitizedBrandAssets,
  });

  const projectWorkspaceSummary = await getProjectWorkspaceSummary(userId);

  const followUps = buildFollowUps(applications, targetMap);

  const automations = [];
  if (profile.launchpadEligibility?.status === 'eligible' && profile.launchpadEligibility?.score != null) {
    automations.push({
      title: 'Launchpad readiness',
      detail: `Score ${profile.launchpadEligibility.score}`,
      recommendation:
        'Schedule a strategy session with your Launchpad mentor to leverage your readiness score before the next cohort deadline.',
    });
  }
  if (profile.availability?.status === 'limited') {
    automations.push({
      title: 'Availability signal',
      detail: 'Limited availability',
      recommendation: 'Update availability to unlock more recruiter matches and auto-apply opportunities.',
    });
  }
  if (totals.documents < 2) {
    automations.push({
      title: 'Document library',
      detail: `${totals.documents} uploaded`,
      recommendation: 'Upload at least two tailored CVs to improve conversion tracking per role type.',
    });
  }

  const interviews = sanitizedApplications
    .filter((application) => INTERVIEW_STATUSES.has(application.status))
    .map((application) => {
      const targetName = application.target?.title || application.target?.name || `#${application.targetId}`;
      const scheduledReview = application.reviews.find((review) => review.stage === 'interview');
      const scheduledAt = scheduledReview?.decidedAt ?? application.metadata?.interviewScheduledAt ?? null;
      return {
        applicationId: application.id,
        targetName,
        scheduledAt,
        reviewer: scheduledReview?.reviewer ?? null,
        status: application.status,
        nextStep: application.nextStep,
      };
    });

  const documentWorkspace = documentRecords.map((record) => sanitizeCareerDocument(record)).filter(Boolean);
  const documentStudio = buildDocumentStudio(
    documentWorkspace,
    sanitizedStoryPrompts,
    sanitizedBrandAssets,
    sanitizedPurchasedGigOrders,
  );

  const documents = {
    attachments,
    portfolioLinks: Array.isArray(profile.portfolioLinks) ? profile.portfolioLinks : [],
    lastUpdatedAt: attachments.reduce((latest, attachment) => {
      const timestamp = attachment.uploadedAt ? new Date(attachment.uploadedAt).getTime() : 0;
      return timestamp > latest ? timestamp : latest;
    }, 0),
    workspace: documentWorkspace,
  };
  if (documents.lastUpdatedAt) {
    documents.lastUpdatedAt = new Date(documents.lastUpdatedAt).toISOString();
  } else {
    documents.lastUpdatedAt = null;
  }

  const summary = {
    totalApplications: totals.total,
    activeApplications: totals.active,
    interviewsScheduled: totals.interviews,
    offersNegotiating: totals.offers,
    documentsUploaded: totals.documents,
    connections: profile.connectionsCount ?? profile.metrics?.connectionsCount ?? 0,
  };

  if (affiliateProgram?.overview) {
    summary.affiliateEarnings = affiliateProgram.overview.lifetimeEarnings ?? 0;
    summary.affiliatePendingPayouts = affiliateProgram.overview.pendingPayouts ?? 0;
    summary.affiliateConversionRate = affiliateProgram.overview.conversionRate ?? 0;
  }

  const careerAnalytics = buildCareerAnalyticsInsights(careerSnapshots, peerBenchmarks);
  const calendarInsights = buildCalendarInsights(calendarEvents, focusSessions, calendarIntegrations);
  const advisorInsights = buildAdvisorInsights(collaborations, auditLogs);
  const supportDesk = buildSupportDeskInsights(supportCases, automationLogs, knowledgeArticles);

  const digestPlain = digestSubscription?.toPublicObject?.() ?? digestSubscription?.get?.({ plain: true }) ?? null;
  const weeklyDigest = {
    subscription: digestPlain
      ? {
          frequency: digestPlain.frequency,
          channels: Array.isArray(digestPlain.channels) ? digestPlain.channels : [],
          isActive: Boolean(digestPlain.isActive),
          lastSentAt: digestPlain.lastSentAt ?? null,
          nextScheduledAt: digestPlain.nextScheduledAt ?? null,
          metadata: digestPlain.metadata ?? null,
        }
      : null,
    integrations: Array.isArray(calendarInsights.integrations)
      ? calendarInsights.integrations.map((integration) => ({ ...integration }))
      : [],
  };

  const adKeywordHints = [
    profile?.headline ?? null,
    profile?.role ?? null,
    ...sanitizedApplications.map((application) => application.target?.title).filter(Boolean),
  ].filter(Boolean);

  const adJobIds = [];
  const adGigIds = [];
  targetMap.forEach((target, key) => {
    if (!target) {
      return;
    }
    if (key.startsWith('job:') && Number.isInteger(Number(target.id))) {
      adJobIds.push(Number(target.id));
    } else if (key.startsWith('gig:') && Number.isInteger(Number(target.id))) {
      adGigIds.push(Number(target.id));
    }
  });

  const [networking, ads] = await Promise.all([
    networkingPromise,
  const [disputeOverview, ads] = await Promise.all([
    disputeOverviewPromise,
    getAdDashboardSnapshot({
      surfaces: ['user_dashboard', 'global_dashboard'],
      context: {
        keywordHints: adKeywordHints,
        opportunityTargets: [
          ...(adJobIds.length ? [{ targetType: 'job', ids: adJobIds }] : []),
          ...(adGigIds.length ? [{ targetType: 'gig', ids: adGigIds }] : []),
        ],
      },
    }),
  ]);

  const websitePreferences = await getUserWebsitePreferences(normalizedUserId);

  const jobApplicationsWorkspace = await getJobApplicationWorkspaceSnapshot(userId, {
    actorId: userId,
    limit: 30,
  });

  return {
    generatedAt: new Date().toISOString(),
    profile,
    summary,
    pipeline: {
      statuses: pipeline,
      lastActivityAt: sanitizedApplications[0]?.updatedAt ?? null,
    },
    applications: {
      recent: sanitizedApplications.slice(0, 10),
    },
    interviews,
    documents,
    documentStudio,
    notifications: {
      unreadCount,
      recent: sanitizedNotifications,
      preferences: notificationPreferences,
      stats: notificationStats,
    },
    launchpad: {
      applications: sanitizedLaunchpad,
    },
    projectActivity: {
      recent: sanitizedProjectEvents,
    },
    escrowManagement,
    projectGigManagement,
    projectWorkspace: {
      summary: projectWorkspaceSummary,
    },
    eventManagement,
    tasks: {
      followUps,
      automations,
    },
<<<<<<< HEAD
    jobApplicationsWorkspace,
=======
    networking,
>>>>>>> 348b0342
    insights: {
      careerAnalytics,
      weeklyDigest,
      calendar: calendarInsights,
      advisorCollaboration: advisorInsights,
      supportDesk,
    },
    affiliate: affiliateProgram,
    mentoring: mentoringDashboard,
    disputeManagement: disputeOverview,
    careerPipelineAutomation,
    ads,
    volunteeringManagement,
    websitePreferences,
    topSearch: topSearchModule,
  };
}

export async function getUserDashboard(userId, { bypassCache = false } = {}) {
  const normalizedUserId = normalizeUserId(userId);
  const cacheKey = buildCacheKey(CACHE_NAMESPACE, { userId: normalizedUserId });

  if (bypassCache) {
    return loadDashboardPayload(normalizedUserId, { bypassCache: true });
  }

  return appCache.remember(cacheKey, CACHE_TTL_SECONDS, () =>
    loadDashboardPayload(normalizedUserId, { bypassCache: false }),
  );
}

export default {
  getUserDashboard,
};<|MERGE_RESOLUTION|>--- conflicted
+++ resolved
@@ -65,9 +65,7 @@
 import { getAdDashboardSnapshot } from './adService.js';
 import { initializeWorkspaceForProject, getProjectWorkspaceSummary } from './projectWorkspaceService.js';
 import affiliateDashboardService from './affiliateDashboardService.js';
-<<<<<<< HEAD
 import { getJobApplicationWorkspace as getJobApplicationWorkspaceSnapshot } from './jobApplicationService.js';
-=======
 import userNetworkingService from './userNetworkingService.js';
 import volunteeringManagementService from './volunteeringManagementService.js';
 import userMentoringService from './userMentoringService.js';
@@ -75,7 +73,6 @@
 import userDisputeService from './userDisputeService.js';
 import eventManagementService from './eventManagementService.js';
 import notificationService from './notificationService.js';
->>>>>>> 348b0342
 
 const CACHE_NAMESPACE = 'dashboard:user';
 const CACHE_TTL_SECONDS = 60;
@@ -3389,11 +3386,8 @@
       followUps,
       automations,
     },
-<<<<<<< HEAD
     jobApplicationsWorkspace,
-=======
     networking,
->>>>>>> 348b0342
     insights: {
       careerAnalytics,
       weeklyDigest,
