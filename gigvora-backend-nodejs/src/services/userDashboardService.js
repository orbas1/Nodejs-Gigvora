--- conflicted
+++ resolved
@@ -65,15 +65,12 @@
 import { getAdDashboardSnapshot } from './adService.js';
 import { initializeWorkspaceForProject, getProjectWorkspaceSummary } from './projectWorkspaceService.js';
 import affiliateDashboardService from './affiliateDashboardService.js';
-<<<<<<< HEAD
 import volunteeringManagementService from './volunteeringManagementService.js';
-=======
 import userMentoringService from './userMentoringService.js';
 import { getUserWebsitePreferences } from './userWebsitePreferenceService.js';
 import userDisputeService from './userDisputeService.js';
 import eventManagementService from './eventManagementService.js';
 import notificationService from './notificationService.js';
->>>>>>> ddd2fe73
 
 const CACHE_NAMESPACE = 'dashboard:user';
 const CACHE_TTL_SECONDS = 60;
@@ -3002,14 +2999,11 @@
     careerPipelineAutomation,
     affiliateProgram,
     projectParticipation,
-<<<<<<< HEAD
     volunteeringManagement,
-=======
     eventManagement,
     notificationPreferences,
     notificationStats,
     topSearchModule,
->>>>>>> ddd2fe73
   ] = await Promise.all([
     applicationQuery,
     pipelineQuery,
@@ -3037,14 +3031,11 @@
     careerPipelineAutomationService.getCareerPipelineAutomation(userId, { bypassCache }),
     affiliateDashboardService.getAffiliateDashboard(userId),
     projectParticipationQuery,
-<<<<<<< HEAD
     volunteeringManagementService.getUserVolunteeringManagement(userId, { bypassCache }),
-=======
     eventManagementService.getUserEventManagement(userId, { includeArchived: false, limit: 6 }),
     notificationService.getPreferences(userId),
     notificationService.getStats(userId),
     topSearchModulePromise,
->>>>>>> ddd2fe73
   ]);
 
   const sanitizedStoryPrompts = storyBlocks.map((block) => sanitizeStoryBlock(block)).filter(Boolean);
@@ -3397,12 +3388,9 @@
     disputeManagement: disputeOverview,
     careerPipelineAutomation,
     ads,
-<<<<<<< HEAD
     volunteeringManagement,
-=======
     websitePreferences,
     topSearch: topSearchModule,
->>>>>>> ddd2fe73
   };
 }
 
