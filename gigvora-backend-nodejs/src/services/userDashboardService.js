--- conflicted
+++ resolved
@@ -3360,13 +3360,10 @@
     },
     escrowManagement,
     projectGigManagement,
-<<<<<<< HEAD
     projectWorkspace: {
       summary: projectWorkspaceSummary,
     },
-=======
     eventManagement,
->>>>>>> b7d78c3f
     tasks: {
       followUps,
       automations,
