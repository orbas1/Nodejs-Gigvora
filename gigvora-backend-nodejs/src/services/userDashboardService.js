--- conflicted
+++ resolved
@@ -65,13 +65,10 @@
 import { getAdDashboardSnapshot } from './adService.js';
 import { initializeWorkspaceForProject } from './projectWorkspaceService.js';
 import affiliateDashboardService from './affiliateDashboardService.js';
-<<<<<<< HEAD
 import { getUserWebsitePreferences } from './userWebsitePreferenceService.js';
-=======
 import userDisputeService from './userDisputeService.js';
 import eventManagementService from './eventManagementService.js';
 import notificationService from './notificationService.js';
->>>>>>> 769e2870
 
 const CACHE_NAMESPACE = 'dashboard:user';
 const CACHE_TTL_SECONDS = 60;
@@ -3377,11 +3374,8 @@
     disputeManagement: disputeOverview,
     careerPipelineAutomation,
     ads,
-<<<<<<< HEAD
     websitePreferences,
-=======
     topSearch: topSearchModule,
->>>>>>> 769e2870
   };
 }
 
