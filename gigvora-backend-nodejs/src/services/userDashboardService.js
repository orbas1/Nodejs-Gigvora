--- conflicted
+++ resolved
@@ -65,9 +65,7 @@
 import { getAdDashboardSnapshot } from './adService.js';
 import { initializeWorkspaceForProject, getProjectWorkspaceSummary } from './projectWorkspaceService.js';
 import affiliateDashboardService from './affiliateDashboardService.js';
-<<<<<<< HEAD
 import creationStudioService from './creationStudioService.js';
-=======
 import { getJobApplicationWorkspace as getJobApplicationWorkspaceSnapshot } from './jobApplicationService.js';
 import userNetworkingService from './userNetworkingService.js';
 import volunteeringManagementService from './volunteeringManagementService.js';
@@ -76,7 +74,6 @@
 import userDisputeService from './userDisputeService.js';
 import eventManagementService from './eventManagementService.js';
 import notificationService from './notificationService.js';
->>>>>>> 2c49e547
 
 const CACHE_NAMESPACE = 'dashboard:user';
 const CACHE_TTL_SECONDS = 60;
@@ -3008,15 +3005,12 @@
     careerPipelineAutomation,
     affiliateProgram,
     projectParticipation,
-<<<<<<< HEAD
     creationStudio,
-=======
     volunteeringManagement,
     eventManagement,
     notificationPreferences,
     notificationStats,
     topSearchModule,
->>>>>>> 2c49e547
   ] = await Promise.all([
     applicationQuery,
     pipelineQuery,
@@ -3044,15 +3038,12 @@
     careerPipelineAutomationService.getCareerPipelineAutomation(userId, { bypassCache }),
     affiliateDashboardService.getAffiliateDashboard(userId),
     projectParticipationQuery,
-<<<<<<< HEAD
     creationStudioQuery,
-=======
     volunteeringManagementService.getUserVolunteeringManagement(userId, { bypassCache }),
     eventManagementService.getUserEventManagement(userId, { includeArchived: false, limit: 6 }),
     notificationService.getPreferences(userId),
     notificationService.getStats(userId),
     topSearchModulePromise,
->>>>>>> 2c49e547
   ]);
 
   const sanitizedStoryPrompts = storyBlocks.map((block) => sanitizeStoryBlock(block)).filter(Boolean);
@@ -3390,11 +3381,8 @@
     projectActivity: {
       recent: sanitizedProjectEvents,
     },
-<<<<<<< HEAD
     creationStudio,
-=======
     escrowManagement,
->>>>>>> 2c49e547
     projectGigManagement,
     projectWorkspace: {
       summary: projectWorkspaceSummary,
