import { Op, fn, col } from 'sequelize';
import {
  Application,
  ApplicationReview,
  ExperienceLaunchpad,
  ExperienceLaunchpadApplication,
  Job,
  Gig,
  GigOrder,
  GigOrderRequirement,
  GigOrderRevision,
  GigOrderEscrowCheckpoint,
  GigVendorScorecard,
  Project,
  ProjectAssignmentEvent,
  ProjectWorkspace,
  ProjectWorkspaceBrief,
  ProjectWorkspaceFile,
  ProjectWorkspaceApproval,
  ProjectWorkspaceConversation,
  ProjectMilestone,
  ProjectCollaborator,
  ProjectTemplate,
  ProjectIntegration,
  ProjectRetrospective,
  Notification,
  SupportCase,
  SupportKnowledgeArticle,
  CareerAnalyticsSnapshot,
  CareerPeerBenchmark,
  WeeklyDigestSubscription,
  CalendarIntegration,
  CandidateCalendarEvent,
  FocusSession,
  AdvisorCollaboration,
  AdvisorCollaborationMember,
  AdvisorCollaborationAuditLog,
  AdvisorDocumentRoom,
  SupportAutomationLog,
  User,
  CareerDocument,
  CareerDocumentVersion,
  CareerDocumentCollaborator,
  CareerDocumentAnalytics,
  CareerDocumentExport,
  CareerStoryBlock,
  CareerBrandAsset,
  EscrowAccount,
  EscrowTransaction,
  DisputeCase,
  SearchSubscription,
} from '../models/index.js';
import {
  ESCROW_ACCOUNT_STATUSES,
  ESCROW_INTEGRATION_PROVIDERS,
  ESCROW_TRANSACTION_STATUSES,
  ESCROW_TRANSACTION_TYPES,
  DISPUTE_STATUSES,
  DISPUTE_PRIORITIES,
} from '../models/constants/index.js';
import profileService from './profileService.js';
import { appCache, buildCacheKey } from '../utils/cache.js';
import { ValidationError } from '../utils/errors.js';
import careerPipelineAutomationService from './careerPipelineAutomationService.js';
import { getAdDashboardSnapshot } from './adService.js';
import { initializeWorkspaceForProject, getProjectWorkspaceSummary } from './projectWorkspaceService.js';
import affiliateDashboardService from './affiliateDashboardService.js';
<<<<<<< HEAD
import userMentoringService from './userMentoringService.js';
=======
import { getUserWebsitePreferences } from './userWebsitePreferenceService.js';
import userDisputeService from './userDisputeService.js';
import eventManagementService from './eventManagementService.js';
import notificationService from './notificationService.js';
>>>>>>> 24b03554

const CACHE_NAMESPACE = 'dashboard:user';
const CACHE_TTL_SECONDS = 60;

const TERMINAL_STATUSES = new Set(['withdrawn', 'rejected', 'hired']);
const OFFER_STATUSES = new Set(['offered', 'hired']);
const INTERVIEW_STATUSES = new Set(['interview']);
const FOLLOW_UP_STATUSES = new Set(['submitted', 'under_review', 'shortlisted', 'interview', 'offered']);
const ESCROW_PENDING_STATUSES = new Set(['initiated', 'funded', 'in_escrow', 'disputed']);
const ESCROW_RELEASED_STATUSES = new Set(['released']);
const ESCROW_REFUND_STATUSES = new Set(['refunded']);

function normalizeUserId(userId) {
  const numeric = Number(userId);
  if (!Number.isInteger(numeric) || numeric <= 0) {
    throw new ValidationError('userId must be a positive integer.');
  }
  return numeric;
}

function toPlainReviewer(instance) {
  if (!instance) return null;
  const reviewer = instance.get?.('reviewer') ?? instance.reviewer;
  if (!reviewer) return null;
  const plain = reviewer.get?.({ plain: true }) ?? reviewer;
  return {
    id: plain.id,
    firstName: plain.firstName,
    lastName: plain.lastName,
    email: plain.email,
  };
}

function differenceInDays(from, to = new Date()) {
  if (!from) return null;
  const start = new Date(from);
  if (Number.isNaN(start.getTime())) {
    return null;
  }
  const end = new Date(to);
  return Math.floor((end.getTime() - start.getTime()) / (1000 * 60 * 60 * 24));
}

function addDays(date, days) {
  const base = new Date(date);
  if (Number.isNaN(base.getTime())) {
    return null;
  }
  const clone = new Date(base);
  clone.setDate(clone.getDate() + days);
  return clone.toISOString();
}

function resolveNextStep(status) {
  switch (status) {
    case 'draft':
      return 'Finalize documents and submit the application.';
    case 'submitted':
      return 'Awaiting review — send a polite nudge if there is no update in 5 days.';
    case 'under_review':
      return 'Prepare recruiter notes and confirm availability for screening.';
    case 'shortlisted':
      return 'Expect interview scheduling — review role research notes.';
    case 'interview':
      return 'Confirm interview logistics and share prep material with collaborators.';
    case 'offered':
      return 'Review compensation details and compare against target ranges.';
    case 'hired':
      return 'Complete onboarding checklist and archive supporting documents.';
    case 'withdrawn':
      return 'Archive the record and capture learnings for future opportunities.';
    case 'rejected':
    default:
      return 'Close out the record and note any feedback for retrospectives.';
  }
}

function sanitizeApplication(application, targetMap) {
  if (!application) return null;
  const base = application.toPublicObject();
  const target = targetMap.get(`${base.targetType}:${base.targetId}`) ?? null;
  const reviews = Array.isArray(application.reviews)
    ? application.reviews.map((review) => ({
        ...review.toPublicObject(),
        reviewer: toPlainReviewer(review),
      }))
    : [];

  const submittedAt = base.submittedAt ?? base.createdAt ?? base.updatedAt;
  const daysSinceUpdate = differenceInDays(base.updatedAt ?? base.createdAt ?? base.submittedAt);

  return {
    ...base,
    target,
    reviews,
    nextStep: resolveNextStep(base.status),
    daysSinceSubmission: submittedAt ? differenceInDays(submittedAt) : null,
    daysSinceUpdate,
  };
}

function sanitizeNotification(notification) {
  const plain = notification.toPublicObject();
  return {
    ...plain,
    isUnread: !plain.readAt,
  };
}

function toPlainTarget(instance) {
  if (!instance) return null;
  if (typeof instance.toPublicObject === 'function') {
    return instance.toPublicObject();
  }
  if (typeof instance.get === 'function') {
    return instance.get({ plain: true });
  }
  return { ...instance };
}

function sanitizeLaunchpadApplication(record) {
  const base = record.toPublicObject();
  const launchpadInstance = record.get?.('launchpad') ?? record.launchpad;
  const launchpad = launchpadInstance?.toPublicObject?.() ?? null;
  return {
    ...base,
    launchpad,
  };
}

function sanitizeProjectEvent(event) {
  const base = event.toPublicObject();
  const projectInstance = event.get?.('project') ?? event.project;
  const project = projectInstance?.toPublicObject?.() ?? null;
  return {
    ...base,
    project,
  };
}

function collectAttachments(applications) {
  const attachments = [];
  applications.forEach((application) => {
    const appPlain = application.toPublicObject();
    if (Array.isArray(appPlain.attachments)) {
      appPlain.attachments.forEach((attachment) => {
        attachments.push({
          ...attachment,
          applicationId: appPlain.id,
          targetType: appPlain.targetType,
          targetId: appPlain.targetId,
          uploadedAt: appPlain.updatedAt,
        });
      });
    }
  });
  return attachments;
}

function sanitizeSearchSubscription(record) {
  if (!record) {
    return null;
  }
  if (typeof record.toPublicObject === 'function') {
    return record.toPublicObject();
  }
  if (typeof record.get === 'function') {
    return record.get({ plain: true });
  }
  return { ...record };
}

function formatCategoryLabel(value) {
  if (!value) return 'Mixed opportunities';
  const normalised = `${value}`.trim().toLowerCase();
  switch (normalised) {
    case 'job':
    case 'jobs':
      return 'Jobs';
    case 'gig':
    case 'gigs':
      return 'Gigs';
    case 'project':
    case 'projects':
      return 'Projects';
    case 'launchpad':
      return 'Experience launchpads';
    case 'volunteering':
      return 'Volunteering';
    case 'people':
      return 'People';
    case 'mixed':
      return 'Mixed opportunities';
    default:
      return normalised.charAt(0).toUpperCase() + normalised.slice(1);
  }
}

function formatFrequencyLabel(value) {
  if (!value) return 'Daily';
  const normalised = `${value}`.trim().toLowerCase();
  switch (normalised) {
    case 'immediate':
      return 'Immediate';
    case 'daily':
      return 'Daily';
    case 'weekly':
      return 'Weekly';
    default:
      return normalised.charAt(0).toUpperCase() + normalised.slice(1);
  }
}

function describeOpportunityCount(count) {
  if (count >= 75) return 'High demand';
  if (count >= 30) return 'Growing momentum';
  if (count > 0) return 'Emerging activity';
  return 'Monitor for changes';
}

function buildSearchStats(savedSearches) {
  const totals = {
    saved: 0,
    withEmailAlerts: 0,
    withInAppAlerts: 0,
    remoteEnabled: 0,
  };
  const categories = new Map();
  const frequencies = new Map();
  const now = new Date();
  const dueSoonThreshold = new Date(now.getTime() + 72 * 60 * 60 * 1000);

  let nextRunAt = null;
  let lastTriggeredAt = null;
  let overdue = 0;
  let dueSoon = 0;

  savedSearches.forEach((search) => {
    totals.saved += 1;
    const categoryKey = (search.category ?? 'mixed').toLowerCase();
    categories.set(categoryKey, (categories.get(categoryKey) ?? 0) + 1);

    const frequencyKey = (search.frequency ?? 'daily').toLowerCase();
    frequencies.set(frequencyKey, (frequencies.get(frequencyKey) ?? 0) + 1);

    if (search.notifyByEmail) {
      totals.withEmailAlerts += 1;
    }
    if (search.notifyInApp) {
      totals.withInAppAlerts += 1;
    }
    if (search.filters?.isRemote === true) {
      totals.remoteEnabled += 1;
    }

    if (search.lastTriggeredAt) {
      const last = new Date(search.lastTriggeredAt);
      if (!Number.isNaN(last.getTime())) {
        if (!lastTriggeredAt || last > lastTriggeredAt) {
          lastTriggeredAt = last;
        }
      }
    } else if (search.updatedAt) {
      const updated = new Date(search.updatedAt);
      if (!Number.isNaN(updated.getTime())) {
        if (!lastTriggeredAt || updated > lastTriggeredAt) {
          lastTriggeredAt = updated;
        }
      }
    }

    if (search.nextRunAt) {
      const next = new Date(search.nextRunAt);
      if (!Number.isNaN(next.getTime())) {
        if (!nextRunAt || next < nextRunAt) {
          nextRunAt = next;
        }
        if (next < now) {
          overdue += 1;
        } else if (next <= dueSoonThreshold) {
          dueSoon += 1;
        }
      }
    }
  });

  const categoryDistribution = Array.from(categories.entries())
    .map(([key, count]) => ({
      key,
      label: formatCategoryLabel(key),
      count,
    }))
    .sort((a, b) => b.count - a.count);

  const frequencyDistribution = Array.from(frequencies.entries())
    .map(([key, count]) => ({
      key,
      label: formatFrequencyLabel(key),
      count,
    }))
    .sort((a, b) => b.count - a.count);

  return {
    totals,
    distribution: {
      categories: categoryDistribution,
      frequencies: frequencyDistribution,
    },
    schedule: {
      nextRunAt: nextRunAt ? nextRunAt.toISOString() : null,
      lastTriggeredAt: lastTriggeredAt ? lastTriggeredAt.toISOString() : null,
      overdue,
      dueSoon,
    },
  };
}

function computeKeywordHighlights(savedSearches, limit = 6) {
  const tokens = new Map();
  savedSearches.forEach((search) => {
    if (!search.query) {
      return;
    }
    const parts = `${search.query}`
      .split(/\s+/)
      .map((part) => part.replace(/[^\w#\+\-]/g, '').toLowerCase())
      .filter((part) => part.length >= 3 && !Number.isFinite(Number(part)));
    parts.forEach((part) => {
      tokens.set(part, (tokens.get(part) ?? 0) + 1);
    });
  });

  return Array.from(tokens.entries())
    .sort((a, b) => b[1] - a[1])
    .slice(0, limit)
    .map(([keyword, count]) => ({ keyword, count }));
}

function buildUpcomingRuns(savedSearches, limit = 8) {
  const now = new Date();
  return savedSearches
    .map((search) => {
      if (!search.nextRunAt) {
        return null;
      }
      const next = new Date(search.nextRunAt);
      if (Number.isNaN(next.getTime())) {
        return null;
      }
      return {
        id: search.id,
        name: search.name,
        nextRunAt: next.toISOString(),
        frequency: search.frequency ?? 'daily',
        notifyByEmail: Boolean(search.notifyByEmail),
        notifyInApp: Boolean(search.notifyInApp),
        status: next < now ? 'overdue' : 'scheduled',
      };
    })
    .filter(Boolean)
    .sort((a, b) => new Date(a.nextRunAt) - new Date(b.nextRunAt))
    .slice(0, limit);
}

function buildSearchMarketIntelligence({ jobCategoryRows = [], jobLocationRows = [], gigCategoryRows = [] }) {
  const categories = jobCategoryRows
    .map((row) => {
      const value = row.employmentType ?? 'mixed';
      const count = Number(row.count ?? 0);
      return {
        id: value,
        label: formatCategoryLabel(value),
        totalRoles: count,
        insight: describeOpportunityCount(count),
      };
    })
    .filter((entry) => entry.totalRoles > 0);

  const locations = jobLocationRows
    .map((row) => {
      const location = row.location ?? 'Flexible / Remote';
      const count = Number(row.count ?? 0);
      return {
        location,
        totalRoles: count,
        insight: describeOpportunityCount(count),
      };
    })
    .filter((entry) => entry.totalRoles > 0);

  const gigCategories = gigCategoryRows
    .map((row) => {
      const value = row.category ?? 'General services';
      const count = Number(row.count ?? 0);
      return {
        id: value,
        label: value.charAt(0).toUpperCase() + value.slice(1),
        totalListings: count,
        insight: describeOpportunityCount(count),
      };
    })
    .filter((entry) => entry.totalListings > 0);

  return {
    categoryHighlights: categories.slice(0, 6),
    locationHighlights: locations.slice(0, 6),
    gigHighlights: gigCategories.slice(0, 6),
  };
}

async function loadTopSearchModule(userId) {
  const subscriptionRecords = await SearchSubscription.findAll({
    where: { userId },
    order: [
      ['updatedAt', 'DESC'],
      ['id', 'DESC'],
    ],
    limit: 50,
  });

  const savedSearches = subscriptionRecords
    .map((subscription) => sanitizeSearchSubscription(subscription))
    .filter(Boolean);

  const [jobCategoryRows, jobLocationRows, gigCategoryRows] = await Promise.all([
    Job.findAll({
      attributes: ['employmentType', [fn('COUNT', col('id')), 'count']],
      group: ['employmentType'],
      order: [[fn('COUNT', col('id')), 'DESC']],
      limit: 8,
      raw: true,
    }),
    Job.findAll({
      attributes: ['location', [fn('COUNT', col('id')), 'count']],
      where: { location: { [Op.ne]: null } },
      group: ['location'],
      order: [[fn('COUNT', col('id')), 'DESC']],
      limit: 8,
      raw: true,
    }),
    Gig.findAll({
      attributes: ['category', [fn('COUNT', col('id')), 'count']],
      where: { status: { [Op.ne]: 'draft' } },
      group: ['category'],
      order: [[fn('COUNT', col('id')), 'DESC']],
      limit: 8,
      raw: true,
    }),
  ]);

  const stats = buildSearchStats(savedSearches);
  const keywordHighlights = computeKeywordHighlights(savedSearches);
  const upcomingRuns = buildUpcomingRuns(savedSearches);
  const marketIntelligence = buildSearchMarketIntelligence({
    jobCategoryRows,
    jobLocationRows,
    gigCategoryRows,
  });

  return {
    savedSearches,
    stats: {
      ...stats,
      keywordHighlights,
    },
    upcomingRuns,
    recommendations: marketIntelligence,
    permissions: {
      canCreate: true,
      canUpdate: true,
      canDelete: true,
      canRun: true,
    },
    actions: {
      openExplorer: '/search',
    },
  };
}

function toPlainUser(instance) {
  if (!instance) return null;
  const plain = instance.get?.({ plain: true }) ?? instance;
  const name = [plain.firstName, plain.lastName].filter(Boolean).join(' ').trim();
  return {
    id: plain.id,
    firstName: plain.firstName,
    lastName: plain.lastName,
    email: plain.email,
    name: name || plain.email || null,
  };
}

function sanitizeDocumentVersion(versionInstance) {
  if (!versionInstance) return null;
  const base = versionInstance.toPublicObject();
  const createdBy = toPlainUser(versionInstance.get?.('createdBy') ?? versionInstance.createdBy);
  const approvedBy = toPlainUser(versionInstance.get?.('approvedBy') ?? versionInstance.approvedBy);
  return {
    ...base,
    metrics: base.metrics ?? {},
    diffHighlights: base.diffHighlights ?? [],
    createdBy,
    approvedBy,
  };
}

function sanitizeDocumentCollaborator(collaboratorInstance) {
  if (!collaboratorInstance) return null;
  const base = collaboratorInstance.toPublicObject();
  const collaborator = toPlainUser(collaboratorInstance.get?.('collaborator') ?? collaboratorInstance.collaborator);
  return {
    ...base,
    collaborator,
  };
}

function sanitizeDocumentExport(exportInstance) {
  if (!exportInstance) return null;
  const base = exportInstance.toPublicObject();
  const exportedBy = toPlainUser(exportInstance.get?.('exportedBy') ?? exportInstance.exportedBy);
  return {
    ...base,
    metadata: base.metadata ?? {},
    exportedBy,
  };
}

function sanitizeDocumentAnalytics(analyticsInstance) {
  if (!analyticsInstance) return null;
  const base = analyticsInstance.toPublicObject();
  const viewer = toPlainUser(analyticsInstance.get?.('viewer') ?? analyticsInstance.viewer);
  return {
    ...base,
    outcomes: base.outcomes ?? {},
    viewer,
  };
}

function sanitizeCareerDocument(documentInstance) {
  if (!documentInstance) return null;
  const base = documentInstance.toPublicObject();
  const versionsRaw = Array.isArray(documentInstance.get?.('versions'))
    ? documentInstance.get('versions')
    : documentInstance.versions;
  const versions = Array.isArray(versionsRaw)
    ? versionsRaw.map((version) => sanitizeDocumentVersion(version)).sort((a, b) => b.versionNumber - a.versionNumber)
    : [];
  const collaboratorsRaw = Array.isArray(documentInstance.get?.('collaborators'))
    ? documentInstance.get('collaborators')
    : documentInstance.collaborators;
  const collaborators = Array.isArray(collaboratorsRaw)
    ? collaboratorsRaw.map((collaborator) => sanitizeDocumentCollaborator(collaborator))
    : [];
  const exportsRaw = Array.isArray(documentInstance.get?.('exports'))
    ? documentInstance.get('exports')
    : documentInstance.exports;
  const exports = Array.isArray(exportsRaw)
    ? exportsRaw
        .map((record) => sanitizeDocumentExport(record))
        .sort((a, b) => {
          const first = a.exportedAt ? new Date(a.exportedAt).getTime() : 0;
          const second = b.exportedAt ? new Date(b.exportedAt).getTime() : 0;
          return second - first;
        })
    : [];
  const analyticsRaw = Array.isArray(documentInstance.get?.('analytics'))
    ? documentInstance.get('analytics')
    : documentInstance.analytics;
  const analytics = Array.isArray(analyticsRaw)
    ? analyticsRaw
        .map((record) => sanitizeDocumentAnalytics(record))
        .sort((a, b) => {
          const first = a.updatedAt ? new Date(a.updatedAt).getTime() : 0;
          const second = b.updatedAt ? new Date(b.updatedAt).getTime() : 0;
          return second - first;
        })
    : [];

  const latestVersion = versions[0] ?? null;
  const diffHighlights = latestVersion?.diffHighlights;
  const trackedEditCount = Array.isArray(diffHighlights)
    ? diffHighlights.length
    : diffHighlights && typeof diffHighlights === 'object'
      ? Object.keys(diffHighlights).length
      : 0;
  const annotationCount = (() => {
    if (!latestVersion?.metrics) return 0;
    if (Array.isArray(latestVersion.metrics.annotations)) {
      return latestVersion.metrics.annotations.length;
    }
    if (Array.isArray(latestVersion.metrics.recruiterAnnotations)) {
      return latestVersion.metrics.recruiterAnnotations.length;
    }
    return Number(latestVersion.metrics.annotationCount ?? 0);
  })();

  return {
    ...base,
    tags: Array.isArray(base.tags)
      ? base.tags
      : base.tags && typeof base.tags === 'object'
        ? base.tags
        : [],
    metadata: base.metadata ?? {},
    versions,
    collaborators,
    exports,
    analytics,
    latestVersion,
    annotationCount,
    trackedEditCount,
    aiCopyScore: latestVersion?.metrics?.aiCopyScore ?? null,
    toneScore: latestVersion?.metrics?.toneScore ?? null,
  };
}

function sanitizeStoryBlock(blockInstance) {
  if (!blockInstance) return null;
  const base = blockInstance.toPublicObject?.() ?? blockInstance.get?.({ plain: true }) ?? blockInstance;
  return {
    ...base,
    metrics: base.metrics ?? {},
  };
}

function sanitizeBrandAsset(assetInstance) {
  if (!assetInstance) return null;
  const base = assetInstance.toPublicObject?.() ?? assetInstance.get?.({ plain: true }) ?? assetInstance;
  return {
    ...base,
    tags: Array.isArray(base.tags)
      ? base.tags
      : base.tags && typeof base.tags === 'object'
        ? base.tags
        : [],
    metrics: base.metrics ?? {},
    metadata: base.metadata ?? {},
  };
}

function sanitizeGigOrderForDocument(orderInstance) {
  if (!orderInstance) return null;
  const base =
    orderInstance.toPublicObject?.() ?? orderInstance.get?.({ plain: true }) ?? { ...orderInstance };
  const gigInstance = orderInstance.get?.('gig') ?? orderInstance.gig ?? base.gig;
  const requirementsRaw =
    orderInstance.get?.('requirements') ?? orderInstance.requirements ?? base.requirements ?? [];
  const revisionsRaw = orderInstance.get?.('revisions') ?? orderInstance.revisions ?? base.revisions ?? [];
  const requirements = Array.isArray(requirementsRaw)
    ? requirementsRaw.map((req) => req.toPublicObject?.() ?? req.get?.({ plain: true }) ?? req)
    : [];
  const revisions = Array.isArray(revisionsRaw)
    ? revisionsRaw.map((revision) => revision.toPublicObject?.() ?? revision.get?.({ plain: true }) ?? revision)
    : [];
  const escrowRaw =
    orderInstance.get?.('escrowCheckpoints') ??
    orderInstance.escrowCheckpoints ??
    base.escrowCheckpoints ??
    [];
  const escrowCheckpoints = Array.isArray(escrowRaw)
    ? escrowRaw.map((checkpoint) => checkpoint.toPublicObject?.() ?? checkpoint.get?.({ plain: true }) ?? checkpoint)
    : [];
  const scorecardsRaw =
    orderInstance.get?.('vendorScorecards') ??
    orderInstance.vendorScorecards ??
    base.vendorScorecards ??
    [];
  const vendorScorecards = Array.isArray(scorecardsRaw)
    ? scorecardsRaw.map((scorecard) => {
        const baseScorecard = scorecard.toPublicObject?.() ?? scorecard.get?.({ plain: true }) ?? scorecard;
        const vendor = scorecard.get?.('vendor') ?? scorecard.vendor ?? baseScorecard.vendor;
        const reviewedBy = scorecard.get?.('reviewedBy') ?? scorecard.reviewedBy ?? baseScorecard.reviewedBy;
        return {
          ...baseScorecard,
          vendor: toPlainUser(vendor),
          reviewedBy: toPlainUser(reviewedBy),
        };
      })
    : [];
  const outstandingRequirements = requirements.filter((item) => item.status === 'pending').length;
  const activeRevisions = revisions.filter((item) => ['requested', 'in_progress', 'submitted'].includes(item.status)).length;
  const nextRequirementDue = requirements
    .filter((item) => item.status === 'pending' && item.dueAt)
    .sort((a, b) => new Date(a.dueAt).getTime() - new Date(b.dueAt).getTime())[0] || null;
  const escrowPendingAmount = escrowCheckpoints
    .filter((checkpoint) => checkpoint.status !== 'released')
    .reduce((sum, checkpoint) => sum + Number(checkpoint.amount ?? 0), 0);
  const nextEscrowRelease = escrowCheckpoints
    .filter((checkpoint) => checkpoint.status !== 'released' && checkpoint.releasedAt)
    .sort((a, b) => new Date(a.releasedAt).getTime() - new Date(b.releasedAt).getTime())[0] || null;
  return {
    ...base,
    gig: gigInstance?.toPublicObject?.() ?? gigInstance ?? null,
    requirements,
    revisions,
    outstandingRequirements,
    activeRevisions,
    nextRequirementDueAt: nextRequirementDue?.dueAt ?? null,
    escrowCheckpoints,
    vendorScorecards,
    escrowPendingAmount,
    nextEscrowReleaseAt: nextEscrowRelease?.releasedAt ?? null,
  };
}

function normaliseMoney(value) {
  const numeric = Number.parseFloat(value ?? 0);
  if (!Number.isFinite(numeric)) {
    return 0;
  }
  return Number.parseFloat(numeric.toFixed(2));
}

function sanitizeEscrowTransaction(transactionInstance) {
  if (!transactionInstance) return null;
  const base =
    transactionInstance.toPublicObject?.() ??
    transactionInstance.get?.({ plain: true }) ??
    { ...transactionInstance };
  const accountInstance =
    transactionInstance.get?.('account') ?? transactionInstance.account ?? base.account ?? null;
  const initiatorInstance =
    transactionInstance.get?.('initiator') ?? transactionInstance.initiator ?? null;
  const counterpartyInstance =
    transactionInstance.get?.('counterparty') ?? transactionInstance.counterparty ?? null;

  return {
    ...base,
    amount: normaliseMoney(base.amount),
    feeAmount: normaliseMoney(base.feeAmount ?? 0),
    netAmount: normaliseMoney(base.netAmount ?? base.amount ?? 0),
    currencyCode: base.currencyCode ?? accountInstance?.currencyCode ?? 'USD',
    createdAt: base.createdAt ?? transactionInstance.createdAt ?? null,
    updatedAt: base.updatedAt ?? transactionInstance.updatedAt ?? null,
    accountId: base.accountId ?? accountInstance?.id ?? null,
    account: accountInstance?.toPublicObject?.() ?? accountInstance ?? null,
    initiator: toPlainUser(initiatorInstance),
    counterparty: toPlainUser(counterpartyInstance),
    milestoneLabel: base.milestoneLabel ?? null,
    scheduledReleaseAt: base.scheduledReleaseAt ?? null,
    releasedAt: base.releasedAt ?? null,
    refundedAt: base.refundedAt ?? null,
    disputes: [],
    hasOpenDispute: false,
    hasAuditTrail: Array.isArray(base.auditTrail) ? base.auditTrail.length > 0 : false,
  };
}

function sanitizeEscrowAccount(accountInstance, transactionsByAccount) {
  if (!accountInstance) return null;
  const base =
    accountInstance.toPublicObject?.() ?? accountInstance.get?.({ plain: true }) ?? { ...accountInstance };
  const transactions = transactionsByAccount.get(base.id) ?? [];

  const stats = transactions.reduce(
    (accumulator, transaction) => {
      const amount = normaliseMoney(transaction.amount);
      if (ESCROW_PENDING_STATUSES.has(transaction.status)) {
        accumulator.inEscrow += amount;
      }
      if (ESCROW_RELEASED_STATUSES.has(transaction.status)) {
        accumulator.released += amount;
      }
      if (ESCROW_REFUND_STATUSES.has(transaction.status)) {
        accumulator.refunded += amount;
      }
      if (transaction.hasOpenDispute) {
        accumulator.disputed += amount;
      }
      return accumulator;
    },
    { inEscrow: 0, released: 0, refunded: 0, disputed: 0 },
  );

  const nextRelease = transactions
    .filter((transaction) => ESCROW_PENDING_STATUSES.has(transaction.status) && transaction.scheduledReleaseAt)
    .sort((a, b) => {
      const aTime = new Date(a.scheduledReleaseAt).getTime();
      const bTime = new Date(b.scheduledReleaseAt).getTime();
      return aTime - bTime;
    })[0];

  return {
    ...base,
    currentBalance: normaliseMoney(base.currentBalance ?? 0),
    pendingReleaseTotal: normaliseMoney(base.pendingReleaseTotal ?? 0),
    totals: {
      transactions: transactions.length,
      inEscrow: Number.parseFloat(stats.inEscrow.toFixed(2)),
      released: Number.parseFloat(stats.released.toFixed(2)),
      refunded: Number.parseFloat(stats.refunded.toFixed(2)),
      disputed: Number.parseFloat(stats.disputed.toFixed(2)),
    },
    nextReleaseAt: nextRelease?.scheduledReleaseAt ?? null,
    recentTransactions: transactions.slice(0, 5).map((transaction) => ({
      id: transaction.id,
      reference: transaction.reference,
      status: transaction.status,
      amount: transaction.amount,
      scheduledReleaseAt: transaction.scheduledReleaseAt,
      createdAt: transaction.createdAt,
    })),
  };
}

function sanitizeDisputeCase(disputeInstance) {
  if (!disputeInstance) return null;
  const base =
    disputeInstance.toPublicObject?.() ?? disputeInstance.get?.({ plain: true }) ?? { ...disputeInstance };
  const transactionInstance =
    disputeInstance.get?.('transaction') ?? disputeInstance.transaction ?? base.transaction ?? null;
  const accountInstance = transactionInstance?.get?.('account') ?? transactionInstance?.account ?? null;

  return {
    ...base,
    openedBy: toPlainUser(disputeInstance.get?.('openedBy') ?? disputeInstance.openedBy),
    assignedTo: toPlainUser(disputeInstance.get?.('assignedTo') ?? disputeInstance.assignedTo),
    transaction: transactionInstance
      ? {
          id: transactionInstance.id,
          reference: transactionInstance.reference,
          status: transactionInstance.status,
          amount: normaliseMoney(transactionInstance.amount ?? 0),
          scheduledReleaseAt: transactionInstance.scheduledReleaseAt ?? null,
          accountId: transactionInstance.accountId ?? accountInstance?.id ?? null,
          account: accountInstance?.toPublicObject?.() ?? accountInstance ?? null,
        }
      : null,
  };
}

function buildEscrowManagementSection({
  accounts = [],
  transactions = [],
  disputes = [],
  defaultCurrency = 'USD',
}) {
  const sanitizedTransactions = transactions
    .map((transaction) => sanitizeEscrowTransaction(transaction))
    .filter(Boolean)
    .sort((a, b) => {
      const aTime = new Date(a.createdAt ?? 0).getTime();
      const bTime = new Date(b.createdAt ?? 0).getTime();
      return bTime - aTime;
    });

  const transactionsByAccount = new Map();
  sanitizedTransactions.forEach((transaction) => {
    const existing = transactionsByAccount.get(transaction.accountId) ?? [];
    existing.push(transaction);
    transactionsByAccount.set(transaction.accountId, existing);
  });

  const sanitizedDisputes = disputes.map((dispute) => sanitizeDisputeCase(dispute)).filter(Boolean);
  sanitizedDisputes.sort((a, b) => {
    const aTime = new Date(a.openedAt ?? 0).getTime();
    const bTime = new Date(b.openedAt ?? 0).getTime();
    return bTime - aTime;
  });

  const disputesByTransaction = new Map();
  sanitizedDisputes.forEach((dispute) => {
    const transactionId = dispute.transaction?.id;
    if (!transactionId) {
      return;
    }
    const existing = disputesByTransaction.get(transactionId) ?? [];
    existing.push(dispute);
    disputesByTransaction.set(transactionId, existing);
  });

  const closedDisputeStatuses = new Set(['settled', 'closed']);

  sanitizedTransactions.forEach((transaction) => {
    const relatedDisputes = disputesByTransaction.get(transaction.id) ?? [];
    transaction.disputes = relatedDisputes;
    transaction.hasOpenDispute = relatedDisputes.some((dispute) => !closedDisputeStatuses.has(dispute.status));
  });

  sanitizedTransactions.forEach((transaction) => {
    const accountTransactions = transactionsByAccount.get(transaction.accountId);
    if (accountTransactions) {
      accountTransactions.sort((a, b) => {
        const aTime = new Date(a.createdAt ?? 0).getTime();
        const bTime = new Date(b.createdAt ?? 0).getTime();
        return bTime - aTime;
      });
    }
  });

  const sanitizedAccounts = accounts
    .map((account) => sanitizeEscrowAccount(account, transactionsByAccount))
    .filter(Boolean);

  const totals = sanitizedTransactions.reduce(
    (accumulator, transaction) => {
      const amount = normaliseMoney(transaction.amount);
      accumulator.total += amount;
      if (ESCROW_PENDING_STATUSES.has(transaction.status)) {
        accumulator.inEscrow += amount;
      }
      if (ESCROW_RELEASED_STATUSES.has(transaction.status)) {
        accumulator.released += amount;
      }
      if (ESCROW_REFUND_STATUSES.has(transaction.status)) {
        accumulator.refunded += amount;
      }
      if (transaction.hasOpenDispute) {
        accumulator.disputed += amount;
      }
      return accumulator;
    },
    { total: 0, inEscrow: 0, released: 0, refunded: 0, disputed: 0 },
  );

  const releaseQueue = sanitizedTransactions
    .filter((transaction) => ESCROW_PENDING_STATUSES.has(transaction.status))
    .sort((a, b) => {
      const aReference = a.scheduledReleaseAt ?? a.createdAt ?? null;
      const bReference = b.scheduledReleaseAt ?? b.createdAt ?? null;
      return new Date(aReference ?? 0).getTime() - new Date(bReference ?? 0).getTime();
    })
    .slice(0, 20);

  const openDisputes = sanitizedDisputes.filter((dispute) => !closedDisputeStatuses.has(dispute.status));

  const netBalance = sanitizedAccounts.reduce(
    (sum, account) => sum + normaliseMoney(account.currentBalance ?? 0),
    0,
  );

  return {
    access: {
      canManage: true,
      allowedRoles: ['Client admin', 'Finance operator', 'Platform admin'],
    },
    summary: {
      totalAccounts: sanitizedAccounts.length,
      totalTransactions: sanitizedTransactions.length,
      currency: defaultCurrency,
      grossVolume: Number.parseFloat(totals.total.toFixed(2)),
      inEscrow: Number.parseFloat(totals.inEscrow.toFixed(2)),
      released: Number.parseFloat(totals.released.toFixed(2)),
      refunded: Number.parseFloat(totals.refunded.toFixed(2)),
      disputed: Number.parseFloat(totals.disputed.toFixed(2)),
      netBalance: Number.parseFloat(netBalance.toFixed(2)),
      upcomingRelease: releaseQueue[0]
        ? {
            transactionId: releaseQueue[0].id,
            amount: releaseQueue[0].amount,
            scheduledAt: releaseQueue[0].scheduledReleaseAt ?? releaseQueue[0].createdAt,
          }
        : null,
      releaseQueueSize: releaseQueue.length,
      disputeCount: openDisputes.length,
    },
    accounts: sanitizedAccounts,
    transactions: {
      recent: sanitizedTransactions.slice(0, 25),
      releaseQueue,
      disputes: openDisputes,
    },
    permissions: {
      canCreateAccount: true,
      canUpdateAccount: true,
      canInitiateTransaction: true,
      canUpdateTransaction: true,
      canRelease: true,
      canRefund: true,
    },
    forms: {
      defaultCurrency,
      providers: ESCROW_INTEGRATION_PROVIDERS,
      accountStatuses: ESCROW_ACCOUNT_STATUSES,
      transactionStatuses: ESCROW_TRANSACTION_STATUSES,
      transactionTypes: ESCROW_TRANSACTION_TYPES,
      disputeStatuses: DISPUTE_STATUSES,
      disputePriorities: DISPUTE_PRIORITIES,
    },
    integrations: {
      trustCenterHref: '/trust-center',
      financeHubHref: '/finance-hub',
    },
  };
}

function computeTagCounts(items) {
  const map = new Map();
  items.forEach((key) => {
    const normalized = key && typeof key === 'string' ? key : 'Unassigned';
    map.set(normalized, (map.get(normalized) ?? 0) + 1);
  });
  return Array.from(map.entries()).map(([label, count]) => ({ label, count }));
}

function computeExportMix(documents) {
  const counts = new Map();
  documents.forEach((doc) => {
    doc.exports.forEach((record) => {
      counts.set(record.format, (counts.get(record.format) ?? 0) + 1);
    });
  });
  return Array.from(counts.entries()).map(([format, count]) => ({ format, count }));
}

function buildDocumentAnalytics(documents) {
  const analyticsRecords = documents.flatMap((doc) =>
    (doc.analytics ?? []).map((entry) => ({
      ...entry,
      documentId: doc.id,
      documentTitle: doc.title,
      documentType: doc.documentType,
      roleTag: doc.roleTag,
      geographyTag: entry.geographyTag || doc.geographyTag || doc.metadata?.geographyTag || null,
    })),
  );

  const totals = analyticsRecords.reduce(
    (accumulator, record) => {
      const interviews = Number(record.outcomes?.interviews ?? 0);
      const offers = Number(record.outcomes?.offers ?? 0);
      accumulator.opens += Number(record.opens ?? 0);
      accumulator.downloads += Number(record.downloads ?? 0);
      accumulator.shares += Number(record.shares ?? 0);
      accumulator.interviews += interviews;
      accumulator.offers += offers;
      return accumulator;
    },
    { opens: 0, downloads: 0, shares: 0, interviews: 0, offers: 0 },
  );

  const performanceMap = new Map();
  analyticsRecords.forEach((record) => {
    const current = performanceMap.get(record.documentId) ?? {
      documentId: record.documentId,
      title: record.documentTitle,
      documentType: record.documentType,
      opens: 0,
      downloads: 0,
      interviews: 0,
      offers: 0,
      lastInteractionAt: null,
    };
    current.opens += Number(record.opens ?? 0);
    current.downloads += Number(record.downloads ?? 0);
    current.interviews += Number(record.outcomes?.interviews ?? 0);
    current.offers += Number(record.outcomes?.offers ?? 0);
    const interactionTimestamp = Math.max(
      record.lastOpenedAt ? new Date(record.lastOpenedAt).getTime() : 0,
      record.lastDownloadedAt ? new Date(record.lastDownloadedAt).getTime() : 0,
      current.lastInteractionAt ? new Date(current.lastInteractionAt).getTime() : 0,
    );
    current.lastInteractionAt = interactionTimestamp
      ? new Date(interactionTimestamp).toISOString()
      : current.lastInteractionAt;
    performanceMap.set(record.documentId, current);
  });

  const topPerformers = Array.from(performanceMap.values())
    .map((item) => ({
      ...item,
      conversionRate:
        item.opens > 0
          ? Number(((item.interviews / item.opens) * 100).toFixed(1))
          : item.interviews > 0
            ? 100
            : 0,
    }))
    .sort((a, b) => {
      if (b.conversionRate !== a.conversionRate) {
        return b.conversionRate - a.conversionRate;
      }
      return b.opens - a.opens;
    })
    .slice(0, 3);

  const aggregateByKey = (records, key, fallbackLabel) => {
    const map = new Map();
    records.forEach((record) => {
      const label = record[key] || fallbackLabel;
      const entry = map.get(label) ?? { label, opens: 0, downloads: 0, interviews: 0, offers: 0 };
      entry.opens += Number(record.opens ?? 0);
      entry.downloads += Number(record.downloads ?? 0);
      entry.interviews += Number(record.outcomes?.interviews ?? 0);
      entry.offers += Number(record.outcomes?.offers ?? 0);
      map.set(label, entry);
    });
    return Array.from(map.values()).map((entry) => ({
      ...entry,
      conversionRate: entry.opens > 0 ? Number(((entry.interviews / entry.opens) * 100).toFixed(1)) : 0,
    }));
  };

  return {
    records: analyticsRecords,
    totals,
    topPerformers,
    byGeography: aggregateByKey(analyticsRecords, 'geographyTag', 'Unspecified'),
    bySeniority: aggregateByKey(analyticsRecords, 'seniorityTag', 'All levels'),
  };
}

function buildDocumentStudio(documents, storyBlocks, brandAssets, gigOrders) {
  const cvDocuments = documents.filter((doc) => doc.documentType === 'cv');
  const coverLetters = documents.filter((doc) => doc.documentType === 'cover_letter');
  const portfolioDocuments = documents.filter((doc) => doc.documentType === 'portfolio');
  const libraryDocuments = documents.filter((doc) => doc.documentType !== 'story_block');

  const totalVersions = documents.reduce((accumulator, doc) => accumulator + (doc.versions?.length ?? 0), 0);
  const lastUpdatedAt = documents.reduce((latest, doc) => {
    const timestamp = doc.updatedAt ? new Date(doc.updatedAt).getTime() : 0;
    return timestamp > latest ? timestamp : latest;
  }, 0);

  const baseline = cvDocuments.find((doc) => doc.metadata?.isBaseline) || cvDocuments[0] || null;
  const variants = cvDocuments
    .filter((doc) => !baseline || doc.id !== baseline.id)
    .map((doc) => ({
      id: doc.id,
      title: doc.title,
      roleTag: doc.roleTag,
      geographyTag: doc.geographyTag,
      status: doc.status,
      approvalStatus: doc.latestVersion?.approvalStatus ?? doc.status,
      annotationCount: doc.annotationCount,
      trackedEditCount: doc.trackedEditCount,
      aiCopyScore: doc.aiCopyScore,
      toneScore: doc.toneScore,
      collaborators: doc.collaborators,
      latestVersion: doc.latestVersion,
      exports: doc.exports.slice(0, 3),
      shareUrl: doc.shareUrl,
      updatedAt: doc.updatedAt,
      tags: doc.tags,
    }));

  const tagBreakdown = {
    roles: computeTagCounts(cvDocuments.map((doc) => doc.roleTag || 'Generalist profile')),
    geography: computeTagCounts(cvDocuments.map((doc) => doc.geographyTag || 'Global')),
  };

  const exportMix = computeExportMix(cvDocuments);

  const coverLetterTemplates = coverLetters.map((doc) => ({
    id: doc.id,
    title: doc.title,
    status: doc.status,
    approvalStatus: doc.latestVersion?.approvalStatus ?? doc.status,
    toneScore: doc.latestVersion?.metrics?.toneScore ?? null,
    qualityScore: doc.latestVersion?.metrics?.qualityScore ?? null,
    aiSummary: doc.latestVersion?.aiSummary ?? doc.latestVersion?.summary ?? null,
    collaboratorCount: doc.collaborators.length,
    storyBlocksUsed: Array.isArray(doc.latestVersion?.metrics?.storyBlocksUsed)
      ? doc.latestVersion.metrics.storyBlocksUsed
      : [],
    lastUpdatedAt: doc.updatedAt,
  }));

  const toneScores = coverLetterTemplates
    .map((template) => Number(template.toneScore))
    .filter((value) => Number.isFinite(value));
  const toneSummary = toneScores.length
    ? {
        average: Number((toneScores.reduce((sum, value) => sum + value, 0) / toneScores.length).toFixed(2)),
        samples: toneScores.length,
      }
    : { average: null, samples: 0 };

  const analytics = buildDocumentAnalytics(documents);

  const recentExports = documents
    .flatMap((doc) =>
      doc.exports.map((record) => ({
        ...record,
        documentId: doc.id,
        documentTitle: doc.title,
        documentType: doc.documentType,
      })),
    )
    .sort((a, b) => {
      const first = a.exportedAt ? new Date(a.exportedAt).getTime() : 0;
      const second = b.exportedAt ? new Date(b.exportedAt).getTime() : 0;
      return second - first;
    })
    .slice(0, 6);

  const sanitizedStoryBlocks = storyBlocks.map((block) => sanitizeStoryBlock(block)).filter(Boolean);
  const sanitizedBrandAssets = brandAssets.map((asset) => sanitizeBrandAsset(asset)).filter(Boolean);
  const sanitizedOrders = gigOrders.map((order) => sanitizeGigOrderForDocument(order)).filter(Boolean);

  const averageProgress = sanitizedOrders.length
    ? Math.round(
        sanitizedOrders.reduce((sum, order) => sum + Number(order.progressPercent ?? 0), 0) / sanitizedOrders.length,
      )
    : 0;

  const purchasedGigSummary = {
    stats: {
      total: sanitizedOrders.length,
      active: sanitizedOrders.filter((order) => !['completed', 'cancelled'].includes(order.status)).length,
      pendingRequirements: sanitizedOrders.reduce(
        (sum, order) => sum + Number(order.outstandingRequirements ?? 0),
        0,
      ),
      pendingRevisions: sanitizedOrders.reduce((sum, order) => sum + Number(order.activeRevisions ?? 0), 0),
      averageProgress,
    },
    orders: sanitizedOrders
      .slice()
      .sort((a, b) => {
        const first = a.dueAt ? new Date(a.dueAt).getTime() : Number.POSITIVE_INFINITY;
        const second = b.dueAt ? new Date(b.dueAt).getTime() : Number.POSITIVE_INFINITY;
        return first - second;
      })
      .slice(0, 4),
    upcomingDeliverables: sanitizedOrders
      .map((order) => ({
        orderId: order.id,
        orderNumber: order.orderNumber,
        gig: order.gig,
        dueAt: order.nextRequirementDueAt || order.dueAt || order.kickoffDueAt,
        status: order.status,
        outstandingRequirements: order.outstandingRequirements,
      }))
      .filter((entry) => entry.dueAt)
      .sort((a, b) => new Date(a.dueAt).getTime() - new Date(b.dueAt).getTime())
      .slice(0, 5),
  };

  const brandHub = {
    assets: sanitizedBrandAssets,
    featuredBanner:
      sanitizedBrandAssets.find((asset) => asset.assetType === 'banner' && asset.status === 'published') ?? null,
    testimonials: sanitizedBrandAssets.filter((asset) => asset.assetType === 'testimonial' && asset.status === 'published'),
    caseStudies: sanitizedBrandAssets.filter((asset) => asset.assetType === 'case_study'),
    videoSpotlight: sanitizedBrandAssets.find((asset) => asset.assetType === 'video'),
    pressFeatures: sanitizedBrandAssets.filter((asset) => asset.assetType === 'press'),
    portfolioProjects: portfolioDocuments.map((doc) => ({
      id: doc.id,
      title: doc.title,
      summary: doc.latestVersion?.summary ?? null,
      status: doc.status,
      shareUrl: doc.shareUrl,
      updatedAt: doc.updatedAt,
    })),
  };

  return {
    summary: {
      totalDocuments: libraryDocuments.length,
      cvCount: cvDocuments.length,
      coverLetterCount: coverLetters.length,
      portfolioCount: portfolioDocuments.length,
      brandAssetCount: sanitizedBrandAssets.length,
      storyBlockCount: sanitizedStoryBlocks.length,
      totalVersions,
      aiAssistedCount: documents.filter((doc) => doc.aiAssisted).length,
      lastUpdatedAt: lastUpdatedAt ? new Date(lastUpdatedAt).toISOString() : null,
    },
    cvStudio: {
      baseline,
      variants,
      tagBreakdown,
      exportMix,
      storage: {
        totalDocuments: cvDocuments.length,
        totalVersions: cvDocuments.reduce((acc, doc) => acc + (doc.versions?.length ?? 0), 0),
        exportMix,
      },
      recentExports: recentExports.filter((record) => record.documentType === 'cv'),
    },
    coverLetters: {
      templates: coverLetterTemplates,
      toneSummary,
      storyBlocks: sanitizedStoryBlocks,
      collaborators: Array.from(
        new Map(
          coverLetters
            .flatMap((doc) => doc.collaborators)
            .map((collaborator) => [collaborator.collaborator?.id ?? collaborator.id, collaborator]),
        ).values(),
      ),
      recentExports: recentExports.filter((record) => record.documentType === 'cover_letter'),
    },
    brandHub,
    analytics: {
      totals: analytics.totals,
      topPerformers: analytics.topPerformers,
      byGeography: analytics.byGeography,
      bySeniority: analytics.bySeniority,
      recentExports,
    },
    purchasedGigs: purchasedGigSummary,
    library: {
      documents,
      storyBlocks: sanitizedStoryBlocks,
      brandAssets: sanitizedBrandAssets,
    },
  };
}

function sanitizeProjectAsset(assetInstance, projectInstance) {
  if (!assetInstance) {
    return null;
  }
  const project = projectInstance?.toPublicObject?.() ?? projectInstance?.get?.({ plain: true }) ?? null;
  const base = assetInstance.toPublicObject?.() ?? assetInstance.get?.({ plain: true }) ?? assetInstance;
  return {
    ...base,
    permissions:
      base.permissions && typeof base.permissions === 'object'
        ? base.permissions
        : { visibility: 'internal_only', allowedRoles: [], allowDownload: false },
    watermarkSettings:
      base.watermarkSettings && typeof base.watermarkSettings === 'object'
        ? base.watermarkSettings
        : { enabled: false },
    projectId: project?.id ?? base.projectId ?? null,
    projectTitle: project?.title ?? null,
  };
}

function sanitizeProjectMilestoneRecord(milestoneInstance) {
  if (!milestoneInstance) {
    return null;
  }
  const base = milestoneInstance.toPublicObject?.() ?? milestoneInstance.get?.({ plain: true }) ?? milestoneInstance;
  const owner = milestoneInstance.get?.('owner') ?? milestoneInstance.owner;
  return {
    ...base,
    owner: toPlainUser(owner),
    effortLoggedHours:
      base.effortLoggedMinutes == null ? null : Number((Number(base.effortLoggedMinutes) / 60).toFixed(2)),
  };
}

function sanitizeProjectCollaboratorRecord(collaboratorInstance) {
  if (!collaboratorInstance) {
    return null;
  }
  const base = collaboratorInstance.toPublicObject?.() ?? collaboratorInstance.get?.({ plain: true }) ?? collaboratorInstance;
  const user = collaboratorInstance.get?.('user') ?? collaboratorInstance.user;
  const invitedBy = collaboratorInstance.get?.('invitedBy') ?? collaboratorInstance.invitedBy;
  return {
    ...base,
    user: toPlainUser(user),
    invitedBy: toPlainUser(invitedBy),
  };
}

function sanitizeProjectIntegrationRecord(integrationInstance) {
  if (!integrationInstance) {
    return null;
  }
  const base = integrationInstance.toPublicObject?.() ?? integrationInstance.get?.({ plain: true }) ?? integrationInstance;
  return {
    ...base,
    syncFrequencyMinutes: base.syncFrequencyMinutes == null ? null : Number(base.syncFrequencyMinutes),
    syncLagMinutes: base.syncLagMinutes == null ? null : Number(base.syncLagMinutes),
  };
}

function sanitizeProjectRetrospectiveRecord(retrospectiveInstance) {
  if (!retrospectiveInstance) {
    return null;
  }
  const base = retrospectiveInstance.toPublicObject?.() ?? retrospectiveInstance.get?.({ plain: true }) ?? retrospectiveInstance;
  const milestoneInstance = retrospectiveInstance.get?.('milestone') ?? retrospectiveInstance.milestone;
  const authoredBy = retrospectiveInstance.get?.('authoredBy') ?? retrospectiveInstance.authoredBy;
  return {
    ...base,
    milestone: milestoneInstance ? sanitizeProjectMilestoneRecord(milestoneInstance) : null,
    authoredBy: toPlainUser(authoredBy),
  };
}

function sanitizeProjectWorkspaceBundle(projectInstance) {
  const workspaceInstance = projectInstance.get?.('workspace') ?? projectInstance.workspace;
  if (!workspaceInstance) {
    return {
      workspace: null,
      brief: null,
      files: [],
      approvals: [],
      conversations: [],
    };
  }

  const workspace = workspaceInstance.toPublicObject?.() ?? workspaceInstance.get?.({ plain: true }) ?? {};
  const briefInstance = workspaceInstance.get?.('brief') ?? workspaceInstance.brief;
  const brief = briefInstance?.toPublicObject?.() ?? briefInstance?.get?.({ plain: true }) ?? null;
  const filesRaw = workspaceInstance.get?.('files') ?? workspaceInstance.files ?? [];
  const approvalsRaw = workspaceInstance.get?.('approvals') ?? workspaceInstance.approvals ?? [];
  const conversationsRaw = workspaceInstance.get?.('conversations') ?? workspaceInstance.conversations ?? [];

  return {
    workspace,
    brief,
    files: filesRaw.map((file) => sanitizeProjectAsset(file, projectInstance)).filter(Boolean),
    approvals: approvalsRaw.map((approval) => approval.toPublicObject?.() ?? approval.get?.({ plain: true }) ?? approval),
    conversations: conversationsRaw.map((conversation) =>
      conversation.toPublicObject?.() ?? conversation.get?.({ plain: true }) ?? conversation,
    ),
  };
}

function sanitizeProjectTemplateRecord(templateInstance) {
  if (!templateInstance) {
    return null;
  }
  const base = templateInstance.toPublicObject?.() ?? templateInstance.get?.({ plain: true }) ?? templateInstance;
  return {
    ...base,
    recommendedUseCases: Array.isArray(base.recommendedUseCases) ? base.recommendedUseCases : [],
    deliverables: Array.isArray(base.deliverables) ? base.deliverables : [],
    metricsFocus: Array.isArray(base.metricsFocus) ? base.metricsFocus : [],
    automationPlaybooks: Array.isArray(base.automationPlaybooks) ? base.automationPlaybooks : [],
    integrations: Array.isArray(base.integrations) ? base.integrations : [],
    toolkit: Array.isArray(base.toolkit) ? base.toolkit : [],
  };
}

function computeBudgetSnapshot(project, workspace, milestones) {
  const currency = project.budgetCurrency ?? 'USD';
  const allocated = project.budgetAmount ?? workspace?.metricsSnapshot?.budget?.allocated ?? null;
  const spentFromWorkspace = workspace?.metricsSnapshot?.budget?.spent ?? null;
  const spentFromMilestones = milestones.reduce((sum, milestone) => sum + (milestone.budgetSpent ?? 0), 0);
  const spent = spentFromWorkspace != null ? Number(spentFromWorkspace) : spentFromMilestones || null;
  const forecast = workspace?.metricsSnapshot?.budget?.forecast ?? (allocated != null ? Number(allocated) * 0.92 : null);
  const burnRateBasis = allocated ? (spent ?? 0) / Number(allocated) : null;
  return {
    currency,
    allocated: allocated == null ? null : Number(allocated),
    spent: spent == null ? null : Number(spent),
    forecast: forecast == null ? null : Number(forecast),
    remaining:
      allocated == null || spent == null ? null : Number((Number(allocated) - Number(spent)).toFixed(2)),
    burnRatePercent: burnRateBasis == null ? null : Number((burnRateBasis * 100).toFixed(1)),
  };
}

function computeAssetRepositorySummary(assets) {
  const summary = {
    total: assets.length,
    watermarked: assets.filter((asset) => asset.watermarkSettings?.enabled).length,
    restricted: assets.filter((asset) => asset.permissions?.allowDownload === false).length,
    external: assets.filter((asset) => asset.storageProvider && asset.storageProvider !== 's3').length,
    totalSizeBytes: assets.reduce((sum, asset) => sum + Number(asset.sizeBytes ?? 0), 0),
  };
  return summary;
}

function buildProjectBoardLanes(projectEntries) {
  const laneDefinitions = [
    { id: 'briefing', label: 'Brief & kickoff', statuses: ['briefing'] },
    { id: 'delivery', label: 'In delivery', statuses: ['active'] },
    { id: 'blocked', label: 'At risk', statuses: ['blocked'] },
    { id: 'completed', label: 'Completed', statuses: ['completed'] },
  ];

  return laneDefinitions.map((lane) => {
    const items = projectEntries
      .filter((entry) => lane.statuses.includes(entry.workspace?.status ?? 'briefing'))
      .map((entry) => ({
        id: entry.project.id,
        title: entry.project.title,
        status: entry.workspace?.status,
        progressPercent: entry.workspace?.progressPercent ?? 0,
        riskLevel: entry.workspace?.riskLevel ?? 'low',
        nextMilestone: entry.timeline.nextMilestone,
        nextMilestoneDueAt: entry.timeline.nextMilestoneDueAt,
      }));

    const averageProgress = items.length
      ? Number(
          (
            items.reduce((sum, item) => sum + Number(item.progressPercent ?? 0), 0) /
            items.length
          ).toFixed(1),
        )
      : 0;

    return {
      id: lane.id,
      label: lane.label,
      items,
      averageProgress,
    };
  });
}

function buildProjectBoardMetrics(projectEntries) {
  const riskDistribution = projectEntries.reduce((acc, entry) => {
    const key = entry.workspace?.riskLevel ?? 'unknown';
    acc[key] = (acc[key] ?? 0) + 1;
    return acc;
  }, {});
  const averageProgress = projectEntries.length
    ? Number(
        (
          projectEntries.reduce(
            (sum, entry) => sum + Number(entry.workspace?.progressPercent ?? 0),
            0,
          ) / projectEntries.length
        ).toFixed(1),
      )
    : 0;
  const velocityScores = projectEntries
    .map((entry) => Number(entry.workspace?.velocityScore ?? 0))
    .filter((value) => Number.isFinite(value) && value > 0);
  const velocityAverage = velocityScores.length
    ? Number((velocityScores.reduce((sum, value) => sum + value, 0) / velocityScores.length).toFixed(1))
    : null;

  return {
    totalProjects: projectEntries.length,
    activeProjects: projectEntries.filter((entry) => entry.workspace?.status !== 'completed').length,
    averageProgress,
    velocityAverage,
    riskDistribution,
  };
}

function buildIntegrationSummary(projectEntries) {
  const integrationMap = new Map();
  projectEntries.forEach((entry) => {
    entry.integrations.forEach((integration) => {
      const existing = integrationMap.get(integration.provider) ?? {
        provider: integration.provider,
        connected: 0,
        syncing: 0,
        failing: 0,
        projectIds: new Set(),
        lastSyncedAt: null,
      };
      existing.projectIds.add(entry.project.id);
      if (integration.status === 'connected') {
        existing.connected += 1;
      } else if (integration.status === 'syncing') {
        existing.syncing += 1;
      } else if (integration.status === 'error') {
        existing.failing += 1;
      }
      if (integration.lastSyncedAt) {
        const currentTimestamp = existing.lastSyncedAt ? new Date(existing.lastSyncedAt).getTime() : 0;
        const candidateTimestamp = new Date(integration.lastSyncedAt).getTime();
        if (candidateTimestamp > currentTimestamp) {
          existing.lastSyncedAt = integration.lastSyncedAt;
        }
      }
      integrationMap.set(integration.provider, existing);
    });
  });

  return Array.from(integrationMap.values()).map((entry) => ({
    provider: entry.provider,
    connected: entry.connected,
    syncing: entry.syncing,
    failing: entry.failing,
    projectCount: entry.projectIds.size,
    lastSyncedAt: entry.lastSyncedAt,
  }));
}

function buildGigRemindersFromOrders(orders) {
  const reminders = [];
  const now = new Date();
  orders.forEach((order) => {
    (order.requirements ?? [])
      .filter((requirement) => requirement.status === 'pending')
      .forEach((requirement) => {
        const dueAt = requirement.dueAt || order.dueAt || order.kickoffDueAt || null;
        const dueDate = dueAt ? new Date(dueAt) : null;
        const daysUntilDue = dueDate ? Math.ceil((dueDate.getTime() - now.getTime()) / (1000 * 60 * 60 * 24)) : null;
        const type = requirement.metadata?.category
          ? requirement.metadata.category
          : requirement.title?.toLowerCase().includes('compliance')
            ? 'compliance'
            : 'delivery';
        reminders.push({
          id: `${order.id}-${requirement.id}`,
          orderId: order.id,
          orderNumber: order.orderNumber,
          gigTitle: order.gig?.title ?? order.orderNumber,
          title: requirement.title,
          dueAt,
          priority: requirement.priority,
          type,
          daysUntilDue,
          notes: requirement.notes,
        });
      });
  });

  return reminders
    .sort((a, b) => {
      if (a.dueAt && b.dueAt) {
        return new Date(a.dueAt).getTime() - new Date(b.dueAt).getTime();
      }
      if (a.dueAt) return -1;
      if (b.dueAt) return 1;
      return (b.priority || '').localeCompare(a.priority || '');
    })
    .slice(0, 6);
}

function buildVendorScorecardInsights(orders) {
  const records = [];
  orders.forEach((order) => {
    (order.vendorScorecards ?? []).forEach((scorecard) => {
      const vendorName = scorecard.vendor
        ? [scorecard.vendor.firstName, scorecard.vendor.lastName].filter(Boolean).join(' ') || scorecard.vendor.email
        : order.gig?.title ?? 'Vendor';
      records.push({
        ...scorecard,
        orderId: order.id,
        orderNumber: order.orderNumber,
        gigTitle: order.gig?.title ?? null,
        vendorName,
      });
    });
  });

  const aggregateMetric = (key) => {
    const values = records.map((record) => Number(record[key] ?? 0)).filter((value) => Number.isFinite(value));
    if (!values.length) {
      return null;
    }
    return Number((values.reduce((sum, value) => sum + value, 0) / values.length).toFixed(2));
  };

  const riskDistribution = records.reduce((acc, record) => {
    const key = record.riskLevel ?? 'unknown';
    acc[key] = (acc[key] ?? 0) + 1;
    return acc;
  }, {});

  const topVendors = records
    .slice()
    .sort((a, b) => (Number(b.overallScore ?? 0) || 0) - (Number(a.overallScore ?? 0) || 0))
    .slice(0, 3)
    .map((record) => ({
      vendorName: record.vendorName,
      overallScore: record.overallScore,
      riskLevel: record.riskLevel,
    }));

  return {
    records,
    summary: {
      averages: {
        overall: aggregateMetric('overallScore'),
        onTimeDelivery: aggregateMetric('onTimeDeliveryScore'),
        quality: aggregateMetric('qualityScore'),
        communication: aggregateMetric('communicationScore'),
        compliance: aggregateMetric('complianceScore'),
      },
      riskDistribution,
      topVendors,
    },
  };
}

function buildAchievementAssistant(projectEntries, gigOrders, storyBlocks) {
  const achievements = [];

  projectEntries.forEach((entry) => {
    entry.milestones
      .filter((milestone) => milestone.status === 'completed')
      .slice(0, 3)
      .forEach((milestone) => {
        achievements.push({
          id: `project-${entry.project.id}-milestone-${milestone.id}`,
          source: 'project',
          title: `${entry.project.title}: ${milestone.title}`,
          bullet:
            (Array.isArray(milestone.successCriteria) && milestone.successCriteria[0]) ||
            milestone.description ||
            'Milestone completed',
          metrics: milestone.impactMetrics ?? {},
          deliveredAt: milestone.completedAt ?? milestone.dueDate ?? entry.project.updatedAt,
          recommendedChannel: 'resume',
        });
      });

    entry.retrospectives.slice(0, 2).forEach((retro) => {
      achievements.push({
        id: `project-${entry.project.id}-retro-${retro.id}`,
        source: 'project',
        title: `${entry.project.title}: ${retro.milestone?.title ?? 'Retrospective'}`,
        bullet: Array.isArray(retro.highlights) && retro.highlights.length ? retro.highlights[0] : retro.summary,
        metrics: retro.metadata?.metrics ?? {},
        deliveredAt: retro.generatedAt,
        recommendedChannel: 'linkedin',
      });
    });
  });

  gigOrders
    .filter((order) => ['completed', 'released'].includes(order.status) || Number(order.progressPercent ?? 0) >= 90)
    .forEach((order) => {
      const vendorScore = (order.vendorScorecards ?? [])[0];
      achievements.push({
        id: `gig-${order.id}`,
        source: 'gig',
        title: `${order.gig?.title ?? 'Vendor engagement'} (${order.orderNumber})`,
        bullet:
          vendorScore?.notes ||
          `Delivered ${order.gig?.title ?? 'vendor engagement'} with ${order.activeRevisions ?? 0} revision cycles and ${order.outstandingRequirements ?? 0} outstanding items closed`,
        metrics: {
          progressPercent: order.progressPercent,
          csat: vendorScore?.overallScore ?? null,
        },
        deliveredAt: order.completedAt ?? order.updatedAt ?? order.dueAt,
        recommendedChannel: 'cover_letter',
      });
    });

  const prompts = (Array.isArray(storyBlocks) ? storyBlocks : [])
    .slice(0, 5)
    .map((block) => ({
      id: `story-${block.id ?? block.title}`,
      title: block.title || 'Story concept',
      prompt: block.summary || block.content || block.body || '',
    }));

  const quickExports = {
    resumeBullets: achievements.slice(0, 3).map((achievement) => achievement.bullet),
    coverLetters: achievements
      .slice(0, 3)
      .map((achievement) => `${achievement.title}: ${achievement.bullet}`),
    linkedinPosts: achievements.slice(0, 2).map((achievement) => {
      const impact = achievement.metrics?.progressPercent ? `${achievement.metrics.progressPercent}% progress` : 'key impact';
      return `Delivered ${achievement.title} • ${impact}`;
    }),
  };

  return { achievements, quickExports, prompts };
}

function buildProjectGigManagementSection({ projects, templates, gigOrders, storyBlocks, brandAssets }) {
  void brandAssets;
  const projectEntries = projects.map((projectInstance) => {
    const project = projectInstance.toPublicObject?.() ?? projectInstance.get?.({ plain: true }) ?? projectInstance;
    const workspaceBundle = sanitizeProjectWorkspaceBundle(projectInstance);
    const milestones = (projectInstance.get?.('milestones') ?? projectInstance.milestones ?? [])
      .map((milestone) => sanitizeProjectMilestoneRecord(milestone))
      .sort((a, b) => (a.ordinal ?? 0) - (b.ordinal ?? 0));
    const collaborators = (projectInstance.get?.('collaborators') ?? projectInstance.collaborators ?? [])
      .map((collaborator) => sanitizeProjectCollaboratorRecord(collaborator))
      .filter(Boolean);
    const integrations = (projectInstance.get?.('integrations') ?? projectInstance.integrations ?? [])
      .map((integration) => sanitizeProjectIntegrationRecord(integration))
      .filter(Boolean);
    const retrospectives = (projectInstance.get?.('retrospectives') ?? projectInstance.retrospectives ?? [])
      .map((retro) => sanitizeProjectRetrospectiveRecord(retro))
      .filter(Boolean)
      .sort((a, b) => new Date(b.generatedAt || b.createdAt || 0).getTime() - new Date(a.generatedAt || a.createdAt || 0).getTime());

    const budget = computeBudgetSnapshot(project, workspaceBundle.workspace, milestones);
    const collaboratorSummary = {
      active: collaborators.filter((collaborator) => collaborator.status === 'active').length,
      invited: collaborators.filter((collaborator) => collaborator.status === 'invited').length,
    };
    const communications = {
      pendingApprovals: workspaceBundle.approvals.filter((approval) => approval.status !== 'approved').length,
      unreadMessages: workspaceBundle.conversations.reduce(
        (total, conversation) => total + Number(conversation.unreadCount ?? 0),
        0,
      ),
    };
    const upcomingMilestone = milestones.find((milestone) => milestone.status !== 'completed');

    return {
      project,
      workspace: workspaceBundle.workspace,
      brief: workspaceBundle.brief,
      milestones,
      collaborators,
      integrations,
      retrospectives,
      assets: workspaceBundle.files,
      approvals: workspaceBundle.approvals,
      conversations: workspaceBundle.conversations,
      budget,
      collaboratorSummary,
      communications,
      timeline: {
        nextMilestone: workspaceBundle.workspace?.nextMilestone ?? upcomingMilestone?.title ?? null,
        nextMilestoneDueAt:
          workspaceBundle.workspace?.nextMilestoneDueAt ?? upcomingMilestone?.dueDate ?? upcomingMilestone?.completedAt ?? null,
      },
    };
  });

  const assets = projectEntries.flatMap((entry) =>
    entry.assets.map((asset) => ({ ...asset, projectId: entry.project.id, projectTitle: entry.project.title })),
  );
  const assetSummary = computeAssetRepositorySummary(assets);
  const boardLanes = buildProjectBoardLanes(projectEntries);
  const boardMetrics = buildProjectBoardMetrics(projectEntries);
  const boardIntegrations = buildIntegrationSummary(projectEntries);
  const boardRetrospectives = projectEntries
    .flatMap((entry) =>
      entry.retrospectives.map((retro) => ({ ...retro, projectId: entry.project.id, projectTitle: entry.project.title })),
    )
    .slice(0, 6);

  const templateRecords = templates.map((template) => sanitizeProjectTemplateRecord(template)).filter(Boolean);
  const reminders = buildGigRemindersFromOrders(gigOrders);
  const vendorInsights = buildVendorScorecardInsights(gigOrders);
  const storytelling = buildAchievementAssistant(projectEntries, gigOrders, storyBlocks);

  const totalBudget = projectEntries.reduce((sum, entry) => sum + (entry.budget.allocated ?? 0), 0);
  const summary = {
    totalProjects: projectEntries.length,
    activeProjects: projectEntries.filter((entry) => entry.workspace?.status !== 'completed').length,
    budgetInPlay: totalBudget,
    currency: projectEntries[0]?.budget?.currency ?? 'USD',
    gigsInDelivery: gigOrders.filter((order) => !['completed', 'cancelled'].includes(order.status)).length,
    templatesAvailable: templateRecords.length,
    assetsSecured: assetSummary.total,
    vendorSatisfaction: vendorInsights.summary.averages.overall,
    storiesReady: storytelling.achievements.length,
  };

  return {
    summary,
    projectCreation: {
      projects: projectEntries,
      templates: templateRecords,
    },
    assets: {
      items: assets,
      summary: assetSummary,
    },
    managementBoard: {
      lanes: boardLanes,
      metrics: boardMetrics,
      integrations: boardIntegrations,
      retrospectives: boardRetrospectives,
    },
    purchasedGigs: {
      orders: gigOrders,
      reminders,
      scorecards: vendorInsights.records,
      stats: {
        ...vendorInsights.summary,
        totalOrders: gigOrders.length,
      },
    },
    storytelling,
  };
}

async function ensureProjectTemplatesSeeded() {
  const existingCount = await ProjectTemplate.count();
  if (existingCount > 0) {
    return;
  }

  const now = new Date();
  await ProjectTemplate.bulkCreate(
    [
      {
        name: 'Hackathon launch kit',
        category: 'hackathon',
        description:
          'Two-week innovation sprint with kickoff canvases, mentorship cadences, and judging workflows tailored for hackathons.',
        summary:
          'Designed for alumni or community-led hackathons that need structured rituals, scorecards, and sponsor-ready packaging.',
        audience: 'Student founders & emerging product builders',
        durationWeeks: 2,
        recommendedUseCases: ['Campus hackathons', 'Weekend innovation sprints', 'Startup weekends'],
        deliverables: ['Kickoff agenda', 'Mentor office-hours rotation', 'Judging scorecard template', 'Demo day press kit'],
        metricsFocus: ['Prototypes shipped', 'Mentor sessions completed', 'NPS'],
        automationPlaybooks: ['Daily standup reminders', 'Mentor briefing emails', 'Demo day RSVP tracking'],
        integrations: ['github', 'notion', 'figma'],
        budgetRange: { currency: 'USD', minimum: 2500, maximum: 12000 },
        toolkit: ['Sprint retro template', 'Design review checklist', 'Sponsor update deck'],
        metadata: { version: '2024.1', author: 'Gigvora Labs', createdAt: now.toISOString() },
        isFeatured: true,
      },
      {
        name: 'Bootcamp delivery workspace',
        category: 'bootcamp',
        description:
          'Four-week bootcamp accelerator with milestone health metrics, cohort rituals, and alumni storytelling prompts.',
        summary:
          'Ideal for emerging talent communities running intensive bootcamps that need structured delivery and feedback loops.',
        audience: 'Career switchers & apprenticeship cohorts',
        durationWeeks: 4,
        recommendedUseCases: ['Career bootcamps', 'Upskilling cohorts', 'Employer academies'],
        deliverables: ['Weekly curriculum brief', 'Coach retro board', 'Learner portfolio prompts', 'Sponsor outcome report'],
        metricsFocus: ['Attendance', 'Curriculum completion', 'Placement referrals'],
        automationPlaybooks: ['Daily digest emails', 'Coach escalations', 'Learner survey triggers'],
        integrations: ['notion', 'google_drive', 'slack'],
        budgetRange: { currency: 'USD', minimum: 15000, maximum: 48000 },
        toolkit: ['Onboarding form', 'Feedback rubric', 'Alumni storytelling pack'],
        metadata: { version: '2024.2', pillar: 'Launchpad' },
        isFeatured: true,
      },
      {
        name: 'Consulting engagement blueprint',
        category: 'consulting',
        description:
          'Client services workspace covering discovery, delivery, QA, and close-out rituals with executive reporting templates.',
        summary:
          'For independent consultants and boutique teams delivering recurring engagements with clear governance and billing.',
        audience: 'Independent consultants & boutique agencies',
        durationWeeks: 6,
        recommendedUseCases: ['Product discovery', 'Go-to-market research', 'RevOps diagnostics'],
        deliverables: ['Discovery interview log', 'Executive readout deck', 'Risk register', 'Billing checkpoint plan'],
        metricsFocus: ['Cycle time', 'Stakeholder satisfaction', 'Scope variance'],
        automationPlaybooks: ['Invoice reminders', 'Stakeholder pulse surveys', 'Weekly status digest'],
        integrations: ['github', 'notion', 'google_drive', 'slack'],
        budgetRange: { currency: 'USD', minimum: 12000, maximum: 90000 },
        toolkit: ['Statement of work template', 'Decision log', 'QA checklist'],
        metadata: { version: '2024.3', compliance: ['SOC2-ready', 'GDPR-aware'] },
        isFeatured: false,
      },
    ],
    { returning: false },
  );
}

async function ensureProjectDeliveryScaffolding(projectId, { actorId }) {
  const project = await Project.findByPk(projectId);
  if (!project) {
    return null;
  }

  const workspace = await initializeWorkspaceForProject(project, { actorId });

  const [milestoneCount, collaboratorCount, integrationCount, retrospectiveCount] = await Promise.all([
    ProjectMilestone.count({ where: { projectId } }),
    ProjectCollaborator.count({ where: { projectId } }),
    ProjectIntegration.count({ where: { projectId } }),
    ProjectRetrospective.count({ where: { projectId } }),
  ]);

  const now = new Date();

  if (milestoneCount === 0) {
    await ProjectMilestone.bulkCreate(
      [
        {
          projectId,
          title: 'Discovery & kickoff',
          description: 'Align on problem statement, stakeholders, and success measures.',
          status: 'completed',
          ordinal: 1,
          startDate: new Date(now.getTime() - 1000 * 60 * 60 * 24 * 14),
          dueDate: new Date(now.getTime() - 1000 * 60 * 60 * 24 * 7),
          completedAt: new Date(now.getTime() - 1000 * 60 * 60 * 24 * 6),
          budgetAllocated: project.budgetAmount ? Number(project.budgetAmount) * 0.25 : 15000,
          budgetSpent: project.budgetAmount ? Number(project.budgetAmount) * 0.22 : 13200,
          effortPlannedHours: 120,
          effortLoggedMinutes: 7200,
          successCriteria: ['Kickoff sign-off received', 'Discovery interview readout shared'],
          deliverables: ['Kickoff deck', 'Stakeholder map', 'Research plan'],
          impactMetrics: { stakeholderSatisfaction: 4.7 },
          ownerId: actorId ?? null,
        },
        {
          projectId,
          title: 'Build & iteration',
          description: 'Delivery sprints with QA reviews and automation coverage checks.',
          status: 'in_progress',
          ordinal: 2,
          startDate: new Date(now.getTime() - 1000 * 60 * 60 * 24 * 6),
          dueDate: new Date(now.getTime() + 1000 * 60 * 60 * 24 * 7),
          budgetAllocated: project.budgetAmount ? Number(project.budgetAmount) * 0.45 : 28000,
          budgetSpent: project.budgetAmount ? Number(project.budgetAmount) * 0.2 : 12000,
          effortPlannedHours: 240,
          effortLoggedMinutes: 5400,
          successCriteria: ['Automation coverage > 60%', 'QA checklist approved'],
          deliverables: ['Sprint demo recordings', 'QA checklist', 'Automation playbook'],
          impactMetrics: { automationCoverage: 0.62 },
          ownerId: actorId ?? null,
        },
        {
          projectId,
          title: 'Launch & retrospective',
          description: 'Final approvals, billing checkpoints, and narrative packaging.',
          status: 'planned',
          ordinal: 3,
          startDate: new Date(now.getTime() + 1000 * 60 * 60 * 24 * 7),
          dueDate: new Date(now.getTime() + 1000 * 60 * 60 * 24 * 14),
          budgetAllocated: project.budgetAmount ? Number(project.budgetAmount) * 0.3 : 18000,
          budgetSpent: 0,
          effortPlannedHours: 160,
          effortLoggedMinutes: 0,
          successCriteria: ['Executive readout delivered', 'Support transition runbook shared'],
          deliverables: ['Executive summary', 'Risk register update', 'Support runbook'],
          impactMetrics: { readinessScore: 0.9 },
          ownerId: actorId ?? null,
        },
      ],
      { returning: false },
    );
  }

  const milestones = await ProjectMilestone.findAll({ where: { projectId }, order: [['ordinal', 'ASC']] });

  if (collaboratorCount === 0) {
    await ProjectCollaborator.bulkCreate(
      [
        {
          projectId,
          userId: actorId ?? null,
          role: 'owner',
          status: 'active',
          permissions: { canEditBudget: true, canInvite: true },
          responsibility: 'Engagement lead',
          invitedAt: now,
          joinedAt: now,
        },
        {
          projectId,
          email: 'mentor@gigvora.com',
          name: 'Gigvora Mentor',
          role: 'mentor',
          status: 'active',
          permissions: { canComment: true, canViewAssets: true },
          responsibility: 'Career storytelling & retrospectives',
          invitedAt: now,
          joinedAt: now,
        },
        {
          projectId,
          email: 'sponsor@example.com',
          name: 'Client Sponsor',
          role: 'client_sponsor',
          status: 'invited',
          permissions: { canApprove: true, canViewAssets: true },
          responsibility: 'Executive approvals',
          invitedAt: now,
          invitedById: actorId ?? null,
        },
      ],
      { returning: false },
    );
  }

  if (integrationCount === 0) {
    await ProjectIntegration.bulkCreate(
      [
        {
          projectId,
          provider: 'github',
          status: 'connected',
          connectedById: actorId ?? null,
          connectedAt: now,
          lastSyncedAt: now,
          syncFrequencyMinutes: 60,
          metadata: { repository: `gigvora/project-${projectId}`, branch: 'main' },
        },
        {
          projectId,
          provider: 'notion',
          status: 'connected',
          connectedById: actorId ?? null,
          connectedAt: now,
          lastSyncedAt: now,
          syncFrequencyMinutes: 30,
          metadata: { workspaceUrl: 'https://notion.so/workspace/project' },
        },
        {
          projectId,
          provider: 'figma',
          status: 'syncing',
          connectedById: actorId ?? null,
          connectedAt: now,
          lastSyncedAt: new Date(now.getTime() - 1000 * 60 * 15),
          syncFrequencyMinutes: 15,
          syncLagMinutes: 15,
          metadata: { fileUrl: 'https://figma.com/file/project', team: 'Product design' },
        },
        {
          projectId,
          provider: 'google_drive',
          status: 'connected',
          connectedById: actorId ?? null,
          connectedAt: now,
          lastSyncedAt: now,
          syncFrequencyMinutes: 45,
          metadata: { folderId: 'drive-folder-project', retentionPolicyDays: 90 },
        },
      ],
      { returning: false },
    );
  }

  if (retrospectiveCount === 0 && milestones.length) {
    await ProjectRetrospective.bulkCreate(
      [
        {
          projectId,
          milestoneId: milestones[0]?.id ?? null,
          authoredById: actorId ?? null,
          summary: 'Kickoff complete with high sponsor confidence and aligned success metrics.',
          highlights: ['Sponsor NPS 4.7/5', 'Discovery insights packaged into Notion hub'],
          risks: ['Scope creep flagged for automation requirements'],
          actions: ['Review scope change at next steering meeting'],
          sentimentScore: 0.82,
          generatedAt: new Date(now.getTime() - 1000 * 60 * 60 * 24 * 5),
          metadata: { format: 'executive_digest' },
        },
        {
          projectId,
          milestoneId: milestones[1]?.id ?? null,
          authoredById: actorId ?? null,
          summary: 'Mid-sprint health check indicates strong automation coverage with minor QA risks.',
          highlights: ['Automation coverage at 62%', 'QA findings triaged within 8h'],
          risks: ['QA capacity constrained next week'],
          actions: ['Backfill QA contributor for 20 hours'],
          sentimentScore: 0.74,
          generatedAt: now,
          metadata: { format: 'mid_sprint' },
        },
      ],
      { returning: false },
    );
  }

  const plannedHours = milestones.reduce((sum, milestone) => sum + Number(milestone.effortPlannedHours ?? 0), 0);
  const loggedHours = milestones.reduce((sum, milestone) => sum + Number(milestone.effortLoggedMinutes ?? 0), 0) / 60;
  const allocatedBudget = project.budgetAmount == null ? 60000 : Number(project.budgetAmount);
  const spentBudget = milestones.reduce((sum, milestone) => sum + Number(milestone.budgetSpent ?? 0), 0) || allocatedBudget * 0.35;
  const nextMilestone = milestones.find((milestone) => milestone.status !== 'completed');

  await workspace.update({
    metricsSnapshot: {
      ...(workspace.metricsSnapshot ?? {}),
      budget: {
        allocated: allocatedBudget,
        spent: Number(spentBudget.toFixed(2)),
        forecast: Number((allocatedBudget * 0.92).toFixed(2)),
        burnRate: allocatedBudget ? spentBudget / allocatedBudget : 0,
      },
      timeTracking: {
        plannedHours,
        actualHours: Number(loggedHours.toFixed(1)),
      },
    },
    nextMilestone: nextMilestone?.title ?? workspace.nextMilestone,
    nextMilestoneDueAt: nextMilestone?.dueDate ?? workspace.nextMilestoneDueAt,
  });

  return workspace;
}

function buildFollowUps(applications, targetMap) {
  const now = new Date();
  const items = [];

  applications.forEach((application) => {
    const base = application.toPublicObject();
    if (!FOLLOW_UP_STATUSES.has(base.status)) {
      return;
    }
    const referenceDate = base.updatedAt ?? base.submittedAt ?? base.createdAt;
    if (!referenceDate) {
      return;
    }
    const daysSince = differenceInDays(referenceDate, now);
    const threshold = base.status === 'submitted' ? 5 : base.status === 'offered' ? 2 : 3;
    const dueAt = addDays(referenceDate, threshold);
    const target = targetMap.get(`${base.targetType}:${base.targetId}`) ?? {};
    const targetName = target?.title || target?.name || `#${base.targetId}`;

    items.push({
      applicationId: base.id,
      targetName,
      status: base.status,
      nextStep: resolveNextStep(base.status),
      dueAt,
      overdue: daysSince > threshold,
      daysSinceUpdate: differenceInDays(referenceDate, now),
    });
  });

  return items
    .sort((a, b) => {
      if (a.overdue !== b.overdue) {
        return a.overdue ? -1 : 1;
      }
      return (new Date(a.dueAt || now)).getTime() - (new Date(b.dueAt || now)).getTime();
    })
    .slice(0, 8);
}

function toPlain(instance, options = {}) {
  if (!instance) return null;
  if (typeof instance.toPublicObject === 'function') {
    return instance.toPublicObject(options);
  }
  if (typeof instance.get === 'function') {
    return instance.get({ plain: true, ...options });
  }
  return { ...instance };
}

function computeChange(current, previous) {
  if (current == null || previous == null) {
    return null;
  }
  const delta = Number(current) - Number(previous);
  const percent = Number(previous) === 0 ? null : (delta / Number(previous)) * 100;
  return {
    absolute: Math.round(delta * 100) / 100,
    percent: percent == null ? null : Math.round(percent * 10) / 10,
    direction: delta > 0 ? 'up' : delta < 0 ? 'down' : 'flat',
  };
}

function sanitizeCareerSnapshot(snapshot) {
  const plain = toPlain(snapshot);
  if (!plain) return null;
  return {
    id: plain.id,
    timeframeStart: plain.timeframeStart,
    timeframeEnd: plain.timeframeEnd,
    outreachConversionRate: plain.outreachConversionRate == null ? null : Number(plain.outreachConversionRate),
    interviewMomentum: plain.interviewMomentum == null ? null : Number(plain.interviewMomentum),
    offerWinRate: plain.offerWinRate == null ? null : Number(plain.offerWinRate),
    salaryMedian: plain.salaryMedian == null ? null : Number(plain.salaryMedian),
    salaryCurrency: plain.salaryCurrency ?? 'USD',
    salaryTrend: plain.salaryTrend ?? 'flat',
    diversityRepresentation: plain.diversityRepresentation ?? null,
    funnelBreakdown: plain.funnelBreakdown ?? null,
    metadata: plain.metadata ?? null,
    createdAt: plain.createdAt,
    updatedAt: plain.updatedAt,
  };
}

function sanitizeBenchmark(benchmark) {
  const plain = toPlain(benchmark);
  if (!plain) return null;
  return {
    id: plain.id,
    cohortKey: plain.cohortKey,
    metric: plain.metric,
    value: plain.value == null ? null : Number(plain.value),
    percentile: plain.percentile == null ? null : Number(plain.percentile),
    sampleSize: plain.sampleSize == null ? null : Number(plain.sampleSize),
    capturedAt: plain.capturedAt,
    metadata: plain.metadata ?? null,
  };
}

function sanitizeCalendarIntegrationRecord(integration) {
  const plain = toPlain(integration);
  if (!plain) return null;
  return {
    id: plain.id,
    provider: plain.provider,
    externalAccount: plain.externalAccount,
    status: plain.status,
    lastSyncedAt: plain.lastSyncedAt,
    syncError: plain.syncError,
    metadata: plain.metadata ?? null,
    createdAt: plain.createdAt,
    updatedAt: plain.updatedAt,
  };
}

function sanitizeCalendarEventRecord(event) {
  const plain = toPlain(event);
  if (!plain) return null;
  return {
    id: plain.id,
    title: plain.title,
    eventType: plain.eventType,
    source: plain.source,
    startsAt: plain.startsAt,
    endsAt: plain.endsAt,
    location: plain.location,
    isFocusBlock: Boolean(plain.isFocusBlock),
    focusMode: plain.focusMode,
    metadata: plain.metadata ?? null,
  };
}

function sanitizeFocusSessionRecord(session) {
  const plain = toPlain(session);
  if (!plain) return null;
  return {
    id: plain.id,
    focusType: plain.focusType,
    startedAt: plain.startedAt,
    endedAt: plain.endedAt,
    durationMinutes: plain.durationMinutes == null ? null : Number(plain.durationMinutes),
    completed: Boolean(plain.completed),
    notes: plain.notes,
    metadata: plain.metadata ?? null,
  };
}

function sanitizeAuditLogRecord(log) {
  const plain = toPlain(log);
  if (!plain) return null;
  const actorInstance = log?.get?.('actor') ?? log.actor ?? plain.actor;
  const actor = actorInstance
    ? {
        id: actorInstance.id,
        firstName: actorInstance.firstName,
        lastName: actorInstance.lastName,
        email: actorInstance.email,
      }
    : null;
  return {
    id: plain.id,
    collaborationId: plain.collaborationId,
    actor,
    action: plain.action,
    scope: plain.scope,
    details: plain.details ?? null,
    createdAt: plain.createdAt,
  };
}

function sanitizeCollaborationRecord(collaboration, auditLogMap = new Map()) {
  const base = toPlain(collaboration);
  if (!base) return null;
  const members = Array.isArray(collaboration?.members)
    ? collaboration.members.map((member) => {
        const memberPlain = toPlain(member) ?? {};
        const userInstance = member?.get?.('member') ?? member.member ?? null;
        const user = userInstance
          ? {
              id: userInstance.id,
              firstName: userInstance.firstName,
              lastName: userInstance.lastName,
              email: userInstance.email,
            }
          : null;
        return {
          ...memberPlain,
          user,
        };
      })
    : [];

  const documentRooms = Array.isArray(collaboration?.documentRooms)
    ? collaboration.documentRooms.map((room) => toPlain(room)).filter(Boolean)
    : [];

  const auditTrail = auditLogMap.get(base.id) ?? [];

  return {
    ...base,
    members,
    documentRooms,
    auditTrail,
  };
}

function sanitizeSupportCaseRecord(supportCase) {
  if (!supportCase) return null;
  const plain = supportCase.get({ plain: true });
  const assignedAgentInstance = supportCase.get?.('assignedAgent') ?? plain.assignedAgent ?? null;
  const assignedAgent = assignedAgentInstance
    ? {
        id: assignedAgentInstance.id,
        firstName: assignedAgentInstance.firstName,
        lastName: assignedAgentInstance.lastName,
        email: assignedAgentInstance.email,
      }
    : null;

  const openedAt = plain.escalatedAt ?? plain.createdAt ?? null;
  const now = new Date();
  const ageHours = openedAt ? Math.round((now.getTime() - new Date(openedAt).getTime()) / (1000 * 60 * 60)) : null;
  const resolved = Boolean(plain.resolvedAt);
  const responseTargetHours = plain.priority === 'urgent' ? 4 : plain.priority === 'high' ? 8 : 24;
  const responseMinutes = plain.firstResponseAt && openedAt
    ? Math.round((new Date(plain.firstResponseAt).getTime() - new Date(openedAt).getTime()) / (1000 * 60))
    : null;
  const resolutionMinutes = plain.resolvedAt && openedAt
    ? Math.round((new Date(plain.resolvedAt).getTime() - new Date(openedAt).getTime()) / (1000 * 60))
    : null;

  return {
    id: plain.id,
    status: plain.status,
    priority: plain.priority,
    reason: plain.reason,
    escalatedAt: plain.escalatedAt,
    firstResponseAt: plain.firstResponseAt,
    resolvedAt: plain.resolvedAt,
    assignedAgent,
    metadata: plain.metadata ?? null,
    ageHours,
    responseMinutes,
    resolutionMinutes,
    slaBreached: !resolved && ageHours != null && ageHours > responseTargetHours,
  };
}

function sanitizeAutomationLogRecord(log) {
  const plain = toPlain(log);
  if (!plain) return null;
  return {
    id: plain.id,
    source: plain.source,
    action: plain.action,
    status: plain.status,
    triggeredAt: plain.triggeredAt,
    completedAt: plain.completedAt,
    metadata: plain.metadata ?? null,
  };
}

function sanitizeKnowledgeArticleRecord(article) {
  const plain = toPlain(article);
  if (!plain) return null;
  return {
    id: plain.id,
    slug: plain.slug,
    title: plain.title,
    summary: plain.summary,
    category: plain.category,
    audience: plain.audience,
    resourceLinks: plain.resourceLinks ?? null,
    lastReviewedAt: plain.lastReviewedAt,
  };
}

function buildCareerAnalyticsInsights(snapshotRecords, benchmarkRecords) {
  const snapshots = snapshotRecords.map((record) => sanitizeCareerSnapshot(record)).filter(Boolean);
  const benchmarks = benchmarkRecords.map((record) => sanitizeBenchmark(record)).filter(Boolean);
  const latest = snapshots[0] ?? null;
  const previous = snapshots[1] ?? null;

  const summary = {
    conversionRate: latest?.outreachConversionRate ?? null,
    interviewMomentum: latest?.interviewMomentum ?? null,
    offerWinRate: latest?.offerWinRate ?? null,
    salary: {
      value: latest?.salaryMedian ?? null,
      currency: latest?.salaryCurrency ?? 'USD',
      trend: latest?.salaryTrend ?? 'flat',
      change: computeChange(latest?.salaryMedian, previous?.salaryMedian),
    },
    conversionChange: computeChange(latest?.outreachConversionRate, previous?.outreachConversionRate),
    interviewChange: computeChange(latest?.interviewMomentum, previous?.interviewMomentum),
    offerChange: computeChange(latest?.offerWinRate, previous?.offerWinRate),
  };

  const diversity = latest?.diversityRepresentation ?? null;
  const funnel = latest?.funnelBreakdown ?? null;

  return {
    summary,
    snapshots,
    benchmarks,
    diversity,
    funnel,
  };
}

function buildCalendarInsights(eventsRecords, focusSessionRecords, integrationRecords) {
  const events = eventsRecords.map((record) => sanitizeCalendarEventRecord(record)).filter(Boolean);
  const focusSessions = focusSessionRecords.map((record) => sanitizeFocusSessionRecord(record)).filter(Boolean);
  const integrations = integrationRecords.map((record) => sanitizeCalendarIntegrationRecord(record)).filter(Boolean);

  const now = new Date();
  const upcomingEvents = events.filter((event) => !event.startsAt || new Date(event.startsAt) >= now);
  const nextFocusBlock = upcomingEvents.find((event) => event.isFocusBlock) ?? null;
  const upcomingInterviews = upcomingEvents
    .filter((event) => event.eventType === 'interview')
    .slice(0, 3);

  const focusTotalMinutes = focusSessions.reduce((total, session) => {
    if (session.durationMinutes != null) {
      return total + Number(session.durationMinutes);
    }
    if (session.startedAt && session.endedAt) {
      const start = new Date(session.startedAt).getTime();
      const end = new Date(session.endedAt).getTime();
      if (!Number.isNaN(start) && !Number.isNaN(end) && end > start) {
        return total + Math.round((end - start) / (1000 * 60));
      }
    }
    return total;
  }, 0);

  const focusByType = focusSessions.reduce((accumulator, session) => {
    if (!session || !session.focusType) return accumulator;
    const key = session.focusType;
    accumulator[key] = (accumulator[key] ?? 0) + (session.durationMinutes ?? 0);
    return accumulator;
  }, {});

  return {
    integrations,
    events,
    upcomingInterviews,
    nextFocusBlock,
    focus: {
      sessions: focusSessions,
      totalMinutes: focusTotalMinutes,
      byType: focusByType,
    },
  };
}

function buildAdvisorInsights(collaborationRecords, auditLogRecords) {
  const auditLogMap = auditLogRecords.reduce((map, log) => {
    const sanitized = sanitizeAuditLogRecord(log);
    if (!sanitized) return map;
    if (!map.has(sanitized.collaborationId)) {
      map.set(sanitized.collaborationId, []);
    }
    map.get(sanitized.collaborationId).push(sanitized);
    return map;
  }, new Map());

  const collaborations = collaborationRecords
    .map((collaboration) => sanitizeCollaborationRecord(collaboration, auditLogMap))
    .filter(Boolean);

  const totalMembers = collaborations.reduce((total, collaboration) => total + (collaboration.members?.length ?? 0), 0);
  const activeRooms = collaborations.flatMap((collaboration) => collaboration.documentRooms ?? []).filter(
    (room) => room && room.status === 'active',
  );

  return {
    collaborations,
    summary: {
      totalCollaborations: collaborations.length,
      totalMembers,
      activeDocumentRooms: activeRooms.length,
    },
  };
}

function buildSupportDeskInsights(caseRecords, automationRecords, knowledgeRecords) {
  const cases = caseRecords.map((record) => sanitizeSupportCaseRecord(record)).filter(Boolean);
  const automation = automationRecords.map((record) => sanitizeAutomationLogRecord(record)).filter(Boolean);
  const articles = knowledgeRecords.map((record) => sanitizeKnowledgeArticleRecord(record)).filter(Boolean);

  const summary = cases.reduce(
    (accumulator, supportCase) => {
      const isOpen = !['resolved', 'closed'].includes(supportCase.status ?? '');
      if (isOpen) {
        accumulator.open += 1;
      }
      if (supportCase.slaBreached) {
        accumulator.slaBreached += 1;
      }
      if (supportCase.responseMinutes != null) {
        accumulator.responseMinutes.push(supportCase.responseMinutes);
      }
      if (supportCase.resolutionMinutes != null) {
        accumulator.resolutionMinutes.push(supportCase.resolutionMinutes);
      }
      return accumulator;
    },
    { open: 0, slaBreached: 0, responseMinutes: [], resolutionMinutes: [] },
  );

  const average = (values) => {
    if (!values.length) return null;
    const total = values.reduce((sum, value) => sum + value, 0);
    return Math.round((total / values.length) * 10) / 10;
  };

  return {
    cases,
    automation,
    knowledgeArticles: articles,
    summary: {
      openCases: summary.open,
      slaBreached: summary.slaBreached,
      averageFirstResponseMinutes: average(summary.responseMinutes),
      averageResolutionMinutes: average(summary.resolutionMinutes),
    },
  };
}

async function hydrateTargets(applications) {
  const jobIds = new Set();
  const gigIds = new Set();
  const projectIds = new Set();

  applications.forEach((application) => {
    const base = application.toPublicObject();
    if (base.targetType === 'job') {
      jobIds.add(base.targetId);
    } else if (base.targetType === 'gig') {
      gigIds.add(base.targetId);
    } else if (base.targetType === 'project') {
      projectIds.add(base.targetId);
    }
  });

  const [jobs, gigs, projects] = await Promise.all([
    jobIds.size
      ? Job.findAll({ where: { id: { [Op.in]: Array.from(jobIds) } } })
      : Promise.resolve([]),
    gigIds.size
      ? Gig.findAll({ where: { id: { [Op.in]: Array.from(gigIds) } } })
      : Promise.resolve([]),
    projectIds.size
      ? Project.findAll({ where: { id: { [Op.in]: Array.from(projectIds) } } })
      : Promise.resolve([]),
  ]);

  const map = new Map();
  jobs.forEach((job) => {
    const plain = toPlainTarget(job);
    if (plain) {
      map.set(`job:${job.id}`, plain);
    }
  });
  gigs.forEach((gig) => {
    const plain = toPlainTarget(gig);
    if (plain) {
      map.set(`gig:${gig.id}`, plain);
    }
  });
  projects.forEach((project) => {
    const plain = toPlainTarget(project);
    if (plain) {
      map.set(`project:${project.id}`, plain);
    }
  });

  return map;
}

async function loadDashboardPayload(userId, { bypassCache = false } = {}) {
  const profile = await profileService.getProfileOverview(userId, { bypassCache });

  const applicationQuery = Application.findAll({
    where: { applicantId: userId },
    include: [
      {
        model: ApplicationReview,
        as: 'reviews',
        include: [{ model: User, as: 'reviewer', attributes: ['id', 'firstName', 'lastName', 'email'] }],
      },
    ],
    order: [
      ['updatedAt', 'DESC'],
      ['id', 'DESC'],
    ],
    limit: 40,
  });

  const pipelineQuery = Application.findAll({
    where: { applicantId: userId },
    attributes: ['status', [fn('COUNT', col('status')), 'count']],
    group: ['status'],
  });

  const notificationsQuery = Notification.findAll({
    where: { userId },
    order: [['createdAt', 'DESC']],
    limit: 12,
  });

  const launchpadApplicationsQuery = ExperienceLaunchpadApplication.findAll({
    where: { applicantId: userId },
    include: [{ model: ExperienceLaunchpad, as: 'launchpad' }],
    order: [['updatedAt', 'DESC']],
  });

  const projectEventsQuery = ProjectAssignmentEvent.findAll({
    where: { actorId: userId },
    include: [{ model: Project, as: 'project' }],
    order: [['createdAt', 'DESC']],
    limit: 12,
  });

  const disputeOverviewPromise = userDisputeService.getUserDisputeOverview(userId).catch(() => ({
    summary: {
      total: 0,
      openCount: 0,
      awaitingCustomerAction: 0,
      escalatedCount: 0,
      lastUpdatedAt: null,
      upcomingDeadlines: [],
    },
    metadata: {
      stages: [],
      statuses: [],
      priorities: [],
      reasonCodes: [],
      actionTypes: [],
      actorTypes: [],
    },
    permissions: { canCreate: false },
  }));

  const careerSnapshotsQuery = CareerAnalyticsSnapshot.findAll({
    where: { userId },
    order: [['timeframeEnd', 'DESC']],
    limit: 6,
  });

  const peerBenchmarksQuery = CareerPeerBenchmark.findAll({
    where: { userId },
    order: [['capturedAt', 'DESC']],
    limit: 12,
  });

  const digestSubscriptionQuery = WeeklyDigestSubscription.findOne({ where: { userId } });

  const calendarWindowStart = new Date();
  calendarWindowStart.setDate(calendarWindowStart.getDate() - 14);
  const calendarWindowEnd = new Date();
  calendarWindowEnd.setDate(calendarWindowEnd.getDate() + 30);

  const calendarIntegrationsQuery = CalendarIntegration.findAll({
    where: { userId },
    order: [['provider', 'ASC']],
  });

  const calendarEventsQuery = CandidateCalendarEvent.findAll({
    where: {
      userId,
      startsAt: { [Op.between]: [calendarWindowStart, calendarWindowEnd] },
    },
    order: [['startsAt', 'ASC']],
    limit: 40,
  });

  const focusSessionsQuery = FocusSession.findAll({
    where: { userId },
    order: [['startedAt', 'DESC']],
    limit: 12,
  });

  const collaborationsQuery = AdvisorCollaboration.findAll({
    where: { ownerId: userId },
    include: [
      {
        model: AdvisorCollaborationMember,
        as: 'members',
        include: [{ model: User, as: 'member', attributes: ['id', 'firstName', 'lastName', 'email'] }],
      },
      { model: AdvisorDocumentRoom, as: 'documentRooms' },
    ],
    order: [['updatedAt', 'DESC']],
    limit: 5,
  });

  const supportCasesQuery = SupportCase.findAll({
    where: { escalatedBy: userId },
    include: [{ model: User, as: 'assignedAgent', attributes: ['id', 'firstName', 'lastName', 'email'] }],
    order: [['updatedAt', 'DESC']],
    limit: 10,
  });

  const automationLogsQuery = SupportAutomationLog.findAll({
    where: { userId },
    order: [['triggeredAt', 'DESC']],
    limit: 12,
  });

  const knowledgeArticlesQuery = SupportKnowledgeArticle.findAll({
    where: { audience: { [Op.in]: ['freelancer', 'support_team'] } },
    order: [['lastReviewedAt', 'DESC']],
  });

  const documentWorkspaceQuery = CareerDocument.findAll({
    where: { userId },
    include: [
      {
        model: CareerDocumentVersion,
        as: 'versions',
        separate: true,
        limit: 5,
        order: [['versionNumber', 'DESC']],
        include: [
          { model: User, as: 'createdBy', attributes: ['id', 'firstName', 'lastName', 'email'] },
          { model: User, as: 'approvedBy', attributes: ['id', 'firstName', 'lastName', 'email'] },
        ],
      },
      {
        model: CareerDocumentCollaborator,
        as: 'collaborators',
        include: [{ model: User, as: 'collaborator', attributes: ['id', 'firstName', 'lastName', 'email'] }],
      },
      {
        model: CareerDocumentAnalytics,
        as: 'analytics',
        separate: true,
        limit: 50,
        order: [['updatedAt', 'DESC']],
        include: [{ model: User, as: 'viewer', attributes: ['id', 'firstName', 'lastName', 'email'] }],
      },
      {
        model: CareerDocumentExport,
        as: 'exports',
        separate: true,
        limit: 10,
        order: [['exportedAt', 'DESC']],
        include: [{ model: User, as: 'exportedBy', attributes: ['id', 'firstName', 'lastName', 'email'] }],
      },
    ],
    order: [['updatedAt', 'DESC']],
  });

  const storyBlocksQuery = CareerStoryBlock.findAll({
    where: { userId },
    order: [['updatedAt', 'DESC']],
    limit: 20,
  });

  const brandAssetsQuery = CareerBrandAsset.findAll({
    where: { userId },
    order: [['updatedAt', 'DESC']],
    limit: 30,
  });

  const escrowAccountsQuery = EscrowAccount.findAll({
    where: { userId },
    include: [
      {
        model: EscrowTransaction,
        as: 'transactions',
        separate: true,
        limit: 10,
        order: [['createdAt', 'DESC']],
      },
    ],
    order: [['createdAt', 'DESC']],
  });

  const escrowTransactionsQuery = EscrowTransaction.findAll({
    include: [
      {
        model: EscrowAccount,
        as: 'account',
        where: { userId },
        required: true,
      },
      { model: User, as: 'initiator', attributes: ['id', 'firstName', 'lastName', 'email'] },
      { model: User, as: 'counterparty', attributes: ['id', 'firstName', 'lastName', 'email'] },
    ],
    order: [['createdAt', 'DESC']],
    limit: 75,
  });

  const escrowDisputesQuery = DisputeCase.findAll({
    include: [
      {
        model: EscrowTransaction,
        as: 'transaction',
        required: true,
        include: [
          {
            model: EscrowAccount,
            as: 'account',
            where: { userId },
            required: true,
          },
        ],
      },
      { model: User, as: 'openedBy', attributes: ['id', 'firstName', 'lastName', 'email'] },
      { model: User, as: 'assignedTo', attributes: ['id', 'firstName', 'lastName', 'email'] },
    ],
    order: [['openedAt', 'DESC']],
    limit: 30,
  });

  const purchasedGigOrdersQuery = GigOrder.findAll({
    where: { freelancerId: userId },
    include: [
      { model: Gig, as: 'gig', attributes: ['id', 'title'] },
      { model: GigOrderRequirement, as: 'requirements' },
      { model: GigOrderRevision, as: 'revisions' },
      { model: GigOrderEscrowCheckpoint, as: 'escrowCheckpoints' },
      {
        model: GigVendorScorecard,
        as: 'vendorScorecards',
        include: [
          { model: User, as: 'vendor', attributes: ['id', 'firstName', 'lastName', 'email'] },
          { model: User, as: 'reviewedBy', attributes: ['id', 'firstName', 'lastName', 'email'] },
        ],
      },
    ],
    order: [['updatedAt', 'DESC']],
    limit: 8,
  });

  const projectParticipationQuery = ProjectAssignmentEvent.findAll({
    where: { actorId: userId },
    attributes: [[fn('DISTINCT', col('projectId')), 'projectId']],
    raw: true,
  });
  const topSearchModulePromise = loadTopSearchModule(userId);

  const mentoringDashboardPromise = userMentoringService.getMentoringDashboard(userId, { bypassCache });

  const [
    applications,
    pipelineRows,
    notifications,
    launchpadApplications,
    projectEvents,
    careerSnapshots,
    peerBenchmarks,
    digestSubscription,
    calendarIntegrations,
    calendarEvents,
    focusSessions,
    collaborations,
    supportCases,
    automationLogs,
    knowledgeArticles,
    documentRecords,
    storyBlocks,
    brandAssets,
    escrowAccounts,
    escrowTransactions,
    escrowDisputes,
    purchasedGigOrders,
    mentoringDashboard,
    careerPipelineAutomation,
    affiliateProgram,
    projectParticipation,
    eventManagement,
    notificationPreferences,
    notificationStats,
    topSearchModule,
  ] = await Promise.all([
    applicationQuery,
    pipelineQuery,
    notificationsQuery,
    launchpadApplicationsQuery,
    projectEventsQuery,
    careerSnapshotsQuery,
    peerBenchmarksQuery,
    digestSubscriptionQuery,
    calendarIntegrationsQuery,
    calendarEventsQuery,
    focusSessionsQuery,
    collaborationsQuery,
    supportCasesQuery,
    automationLogsQuery,
    knowledgeArticlesQuery,
    documentWorkspaceQuery,
    storyBlocksQuery,
    brandAssetsQuery,
    escrowAccountsQuery,
    escrowTransactionsQuery,
    escrowDisputesQuery,
    purchasedGigOrdersQuery,
    mentoringDashboardPromise,
    careerPipelineAutomationService.getCareerPipelineAutomation(userId, { bypassCache }),
    affiliateDashboardService.getAffiliateDashboard(userId),
    projectParticipationQuery,
    eventManagementService.getUserEventManagement(userId, { includeArchived: false, limit: 6 }),
    notificationService.getPreferences(userId),
    notificationService.getStats(userId),
    topSearchModulePromise,
  ]);

  const sanitizedStoryPrompts = storyBlocks.map((block) => sanitizeStoryBlock(block)).filter(Boolean);

  await ensureProjectTemplatesSeeded();

  const projectIdSet = new Set(
    (projectParticipation ?? [])
      .map((record) => Number(record.projectId))
      .filter((id) => Number.isInteger(id) && id > 0),
  );

  projectEvents.forEach((event) => {
    if (event.projectId) {
      projectIdSet.add(Number(event.projectId));
    }
    const projectInstance = event.get?.('project') ?? event.project;
    if (projectInstance?.id) {
      projectIdSet.add(Number(projectInstance.id));
    }
  });

  const projectIdList = Array.from(projectIdSet).slice(0, 6);

  if (projectIdList.length) {
    await Promise.all(
      projectIdList.map((projectId) => ensureProjectDeliveryScaffolding(projectId, { actorId: userId })),
    );
  }

  const projectIncludes = [
    {
      model: ProjectWorkspace,
      as: 'workspace',
      include: [
        { model: ProjectWorkspaceBrief, as: 'brief' },
        { model: ProjectWorkspaceFile, as: 'files' },
        { model: ProjectWorkspaceApproval, as: 'approvals' },
        { model: ProjectWorkspaceConversation, as: 'conversations' },
      ],
    },
    {
      model: ProjectMilestone,
      as: 'milestones',
      include: [{ model: User, as: 'owner', attributes: ['id', 'firstName', 'lastName', 'email'] }],
    },
    {
      model: ProjectCollaborator,
      as: 'collaborators',
      include: [
        { model: User, as: 'user', attributes: ['id', 'firstName', 'lastName', 'email'] },
        { model: User, as: 'invitedBy', attributes: ['id', 'firstName', 'lastName', 'email'] },
      ],
    },
    { model: ProjectIntegration, as: 'integrations' },
    {
      model: ProjectRetrospective,
      as: 'retrospectives',
      include: [
        { model: ProjectMilestone, as: 'milestone' },
        { model: User, as: 'authoredBy', attributes: ['id', 'firstName', 'lastName', 'email'] },
      ],
    },
  ];

  let projectRecords = [];
  if (projectIdList.length) {
    projectRecords = await Project.findAll({
      where: { id: projectIdList },
      include: projectIncludes,
      order: [['updatedAt', 'DESC']],
    });
  }

  if (!projectRecords.length) {
    const fallbackProjects = await Project.findAll({ order: [['updatedAt', 'DESC']], limit: 2 });
    const fallbackIds = fallbackProjects.map((project) => project.id);
    if (fallbackIds.length) {
      await Promise.all(
        fallbackIds.map((projectId) => ensureProjectDeliveryScaffolding(projectId, { actorId: userId })),
      );
      projectRecords = await Project.findAll({
        where: { id: fallbackIds },
        include: projectIncludes,
        order: [['updatedAt', 'DESC']],
      });
    }
  }

  const projectTemplates = await ProjectTemplate.findAll({ order: [['updatedAt', 'DESC']], limit: 6 });

  const collaborationIds = collaborations.map((collaboration) => collaboration.id);
  const auditLogs = collaborationIds.length
    ? await AdvisorCollaborationAuditLog.findAll({
        where: { collaborationId: { [Op.in]: collaborationIds } },
        include: [{ model: User, as: 'actor', attributes: ['id', 'firstName', 'lastName', 'email'] }],
        order: [['createdAt', 'DESC']],
        limit: 40,
      })
    : [];

  const targetMap = await hydrateTargets(applications);
  const sanitizedApplications = applications.map((application) => sanitizeApplication(application, targetMap));
  const attachments = collectAttachments(applications);

  const pipeline = pipelineRows.map((row) => {
    const plain = row.get({ plain: true });
    const count = Number(plain.count ?? plain[0] ?? plain['count']);
    return {
      status: plain.status,
      count: Number.isFinite(count) ? count : 0,
    };
  });

  const totals = sanitizedApplications.reduce(
    (accumulator, application) => {
      accumulator.total += 1;
      if (!TERMINAL_STATUSES.has(application.status)) {
        accumulator.active += 1;
      }
      if (INTERVIEW_STATUSES.has(application.status)) {
        accumulator.interviews += 1;
      }
      if (OFFER_STATUSES.has(application.status)) {
        accumulator.offers += 1;
      }
      if (Array.isArray(application.attachments)) {
        accumulator.documents += application.attachments.length;
      }
      return accumulator;
    },
    { total: 0, active: 0, interviews: 0, offers: 0, documents: 0 },
  );

  const unreadCount = notifications.filter((notification) => !notification.readAt).length;
  const sanitizedNotifications = notifications.map((notification) => sanitizeNotification(notification));
  const sanitizedLaunchpad = launchpadApplications.map((record) => sanitizeLaunchpadApplication(record));
  const sanitizedProjectEvents = projectEvents.map((event) => sanitizeProjectEvent(event));

  const sanitizedBrandAssets = brandAssets.map((asset) => sanitizeBrandAsset(asset)).filter(Boolean);
  const sanitizedPurchasedGigOrders = purchasedGigOrders
    .map((order) => sanitizeGigOrderForDocument(order))
    .filter(Boolean);

  const defaultEscrowCurrency =
    profile?.preferredCurrency ??
    profile?.currency ??
    profile?.profile?.preferredCurrency ??
    'USD';

  const escrowManagement = buildEscrowManagementSection({
    accounts: escrowAccounts,
    transactions: escrowTransactions,
    disputes: escrowDisputes,
    defaultCurrency: defaultEscrowCurrency,
  });

  const projectGigManagement = buildProjectGigManagementSection({
    projects: projectRecords,
    templates: projectTemplates,
    gigOrders: sanitizedPurchasedGigOrders,
    storyBlocks: sanitizedStoryPrompts,
    brandAssets: sanitizedBrandAssets,
  });

  const projectWorkspaceSummary = await getProjectWorkspaceSummary(userId);

  const followUps = buildFollowUps(applications, targetMap);

  const automations = [];
  if (profile.launchpadEligibility?.status === 'eligible' && profile.launchpadEligibility?.score != null) {
    automations.push({
      title: 'Launchpad readiness',
      detail: `Score ${profile.launchpadEligibility.score}`,
      recommendation:
        'Schedule a strategy session with your Launchpad mentor to leverage your readiness score before the next cohort deadline.',
    });
  }
  if (profile.availability?.status === 'limited') {
    automations.push({
      title: 'Availability signal',
      detail: 'Limited availability',
      recommendation: 'Update availability to unlock more recruiter matches and auto-apply opportunities.',
    });
  }
  if (totals.documents < 2) {
    automations.push({
      title: 'Document library',
      detail: `${totals.documents} uploaded`,
      recommendation: 'Upload at least two tailored CVs to improve conversion tracking per role type.',
    });
  }

  const interviews = sanitizedApplications
    .filter((application) => INTERVIEW_STATUSES.has(application.status))
    .map((application) => {
      const targetName = application.target?.title || application.target?.name || `#${application.targetId}`;
      const scheduledReview = application.reviews.find((review) => review.stage === 'interview');
      const scheduledAt = scheduledReview?.decidedAt ?? application.metadata?.interviewScheduledAt ?? null;
      return {
        applicationId: application.id,
        targetName,
        scheduledAt,
        reviewer: scheduledReview?.reviewer ?? null,
        status: application.status,
        nextStep: application.nextStep,
      };
    });

  const documentWorkspace = documentRecords.map((record) => sanitizeCareerDocument(record)).filter(Boolean);
  const documentStudio = buildDocumentStudio(
    documentWorkspace,
    sanitizedStoryPrompts,
    sanitizedBrandAssets,
    sanitizedPurchasedGigOrders,
  );

  const documents = {
    attachments,
    portfolioLinks: Array.isArray(profile.portfolioLinks) ? profile.portfolioLinks : [],
    lastUpdatedAt: attachments.reduce((latest, attachment) => {
      const timestamp = attachment.uploadedAt ? new Date(attachment.uploadedAt).getTime() : 0;
      return timestamp > latest ? timestamp : latest;
    }, 0),
    workspace: documentWorkspace,
  };
  if (documents.lastUpdatedAt) {
    documents.lastUpdatedAt = new Date(documents.lastUpdatedAt).toISOString();
  } else {
    documents.lastUpdatedAt = null;
  }

  const summary = {
    totalApplications: totals.total,
    activeApplications: totals.active,
    interviewsScheduled: totals.interviews,
    offersNegotiating: totals.offers,
    documentsUploaded: totals.documents,
    connections: profile.connectionsCount ?? profile.metrics?.connectionsCount ?? 0,
  };

  if (affiliateProgram?.overview) {
    summary.affiliateEarnings = affiliateProgram.overview.lifetimeEarnings ?? 0;
    summary.affiliatePendingPayouts = affiliateProgram.overview.pendingPayouts ?? 0;
    summary.affiliateConversionRate = affiliateProgram.overview.conversionRate ?? 0;
  }

  const careerAnalytics = buildCareerAnalyticsInsights(careerSnapshots, peerBenchmarks);
  const calendarInsights = buildCalendarInsights(calendarEvents, focusSessions, calendarIntegrations);
  const advisorInsights = buildAdvisorInsights(collaborations, auditLogs);
  const supportDesk = buildSupportDeskInsights(supportCases, automationLogs, knowledgeArticles);

  const digestPlain = digestSubscription?.toPublicObject?.() ?? digestSubscription?.get?.({ plain: true }) ?? null;
  const weeklyDigest = {
    subscription: digestPlain
      ? {
          frequency: digestPlain.frequency,
          channels: Array.isArray(digestPlain.channels) ? digestPlain.channels : [],
          isActive: Boolean(digestPlain.isActive),
          lastSentAt: digestPlain.lastSentAt ?? null,
          nextScheduledAt: digestPlain.nextScheduledAt ?? null,
          metadata: digestPlain.metadata ?? null,
        }
      : null,
    integrations: Array.isArray(calendarInsights.integrations)
      ? calendarInsights.integrations.map((integration) => ({ ...integration }))
      : [],
  };

  const adKeywordHints = [
    profile?.headline ?? null,
    profile?.role ?? null,
    ...sanitizedApplications.map((application) => application.target?.title).filter(Boolean),
  ].filter(Boolean);

  const adJobIds = [];
  const adGigIds = [];
  targetMap.forEach((target, key) => {
    if (!target) {
      return;
    }
    if (key.startsWith('job:') && Number.isInteger(Number(target.id))) {
      adJobIds.push(Number(target.id));
    } else if (key.startsWith('gig:') && Number.isInteger(Number(target.id))) {
      adGigIds.push(Number(target.id));
    }
  });

  const [disputeOverview, ads] = await Promise.all([
    disputeOverviewPromise,
    getAdDashboardSnapshot({
      surfaces: ['user_dashboard', 'global_dashboard'],
      context: {
        keywordHints: adKeywordHints,
        opportunityTargets: [
          ...(adJobIds.length ? [{ targetType: 'job', ids: adJobIds }] : []),
          ...(adGigIds.length ? [{ targetType: 'gig', ids: adGigIds }] : []),
        ],
      },
    }),
  ]);

  const websitePreferences = await getUserWebsitePreferences(normalizedUserId);

  return {
    generatedAt: new Date().toISOString(),
    profile,
    summary,
    pipeline: {
      statuses: pipeline,
      lastActivityAt: sanitizedApplications[0]?.updatedAt ?? null,
    },
    applications: {
      recent: sanitizedApplications.slice(0, 10),
    },
    interviews,
    documents,
    documentStudio,
    notifications: {
      unreadCount,
      recent: sanitizedNotifications,
      preferences: notificationPreferences,
      stats: notificationStats,
    },
    launchpad: {
      applications: sanitizedLaunchpad,
    },
    projectActivity: {
      recent: sanitizedProjectEvents,
    },
    escrowManagement,
    projectGigManagement,
    projectWorkspace: {
      summary: projectWorkspaceSummary,
    },
    eventManagement,
    tasks: {
      followUps,
      automations,
    },
    insights: {
      careerAnalytics,
      weeklyDigest,
      calendar: calendarInsights,
      advisorCollaboration: advisorInsights,
      supportDesk,
    },
    affiliate: affiliateProgram,
<<<<<<< HEAD
    mentoring: mentoringDashboard,
=======
    disputeManagement: disputeOverview,
>>>>>>> 24b03554
    careerPipelineAutomation,
    ads,
    websitePreferences,
    topSearch: topSearchModule,
  };
}

export async function getUserDashboard(userId, { bypassCache = false } = {}) {
  const normalizedUserId = normalizeUserId(userId);
  const cacheKey = buildCacheKey(CACHE_NAMESPACE, { userId: normalizedUserId });

  if (bypassCache) {
    return loadDashboardPayload(normalizedUserId, { bypassCache: true });
  }

  return appCache.remember(cacheKey, CACHE_TTL_SECONDS, () =>
    loadDashboardPayload(normalizedUserId, { bypassCache: false }),
  );
}

export default {
  getUserDashboard,
};<|MERGE_RESOLUTION|>--- conflicted
+++ resolved
@@ -65,14 +65,11 @@
 import { getAdDashboardSnapshot } from './adService.js';
 import { initializeWorkspaceForProject, getProjectWorkspaceSummary } from './projectWorkspaceService.js';
 import affiliateDashboardService from './affiliateDashboardService.js';
-<<<<<<< HEAD
 import userMentoringService from './userMentoringService.js';
-=======
 import { getUserWebsitePreferences } from './userWebsitePreferenceService.js';
 import userDisputeService from './userDisputeService.js';
 import eventManagementService from './eventManagementService.js';
 import notificationService from './notificationService.js';
->>>>>>> 24b03554
 
 const CACHE_NAMESPACE = 'dashboard:user';
 const CACHE_TTL_SECONDS = 60;
@@ -3384,11 +3381,8 @@
       supportDesk,
     },
     affiliate: affiliateProgram,
-<<<<<<< HEAD
     mentoring: mentoringDashboard,
-=======
     disputeManagement: disputeOverview,
->>>>>>> 24b03554
     careerPipelineAutomation,
     ads,
     websitePreferences,
