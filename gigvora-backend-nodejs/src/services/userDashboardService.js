import { Op, fn, col } from 'sequelize';
import {
  Application,
  ApplicationReview,
  ExperienceLaunchpad,
  ExperienceLaunchpadApplication,
  Job,
  Gig,
  GigOrder,
  GigOrderRequirement,
  GigOrderRevision,
  GigOrderEscrowCheckpoint,
  GigVendorScorecard,
  Project,
  ProjectAssignmentEvent,
  ProjectWorkspace,
  ProjectWorkspaceBrief,
  ProjectWorkspaceFile,
  ProjectWorkspaceApproval,
  ProjectWorkspaceConversation,
  ProjectMilestone,
  ProjectCollaborator,
  ProjectTemplate,
  ProjectIntegration,
  ProjectRetrospective,
  Notification,
  SupportCase,
  SupportKnowledgeArticle,
  CareerAnalyticsSnapshot,
  CareerPeerBenchmark,
  WeeklyDigestSubscription,
  CalendarIntegration,
  CandidateCalendarEvent,
  FocusSession,
  AdvisorCollaboration,
  AdvisorCollaborationMember,
  AdvisorCollaborationAuditLog,
  AdvisorDocumentRoom,
  SupportAutomationLog,
  User,
  CareerDocument,
  CareerDocumentVersion,
  CareerDocumentCollaborator,
  CareerDocumentAnalytics,
  CareerDocumentExport,
  CareerStoryBlock,
  CareerBrandAsset,
<<<<<<< HEAD
  EscrowAccount,
  EscrowTransaction,
  DisputeCase,
=======
  SearchSubscription,
>>>>>>> b8b7ecd4
} from '../models/index.js';
import {
  ESCROW_ACCOUNT_STATUSES,
  ESCROW_INTEGRATION_PROVIDERS,
  ESCROW_TRANSACTION_STATUSES,
  ESCROW_TRANSACTION_TYPES,
  DISPUTE_STATUSES,
  DISPUTE_PRIORITIES,
} from '../models/constants/index.js';
import profileService from './profileService.js';
import { appCache, buildCacheKey } from '../utils/cache.js';
import { ValidationError } from '../utils/errors.js';
import careerPipelineAutomationService from './careerPipelineAutomationService.js';
import { getAdDashboardSnapshot } from './adService.js';
import { initializeWorkspaceForProject } from './projectWorkspaceService.js';
import affiliateDashboardService from './affiliateDashboardService.js';
import eventManagementService from './eventManagementService.js';
import notificationService from './notificationService.js';

const CACHE_NAMESPACE = 'dashboard:user';
const CACHE_TTL_SECONDS = 60;

const TERMINAL_STATUSES = new Set(['withdrawn', 'rejected', 'hired']);
const OFFER_STATUSES = new Set(['offered', 'hired']);
const INTERVIEW_STATUSES = new Set(['interview']);
const FOLLOW_UP_STATUSES = new Set(['submitted', 'under_review', 'shortlisted', 'interview', 'offered']);
const ESCROW_PENDING_STATUSES = new Set(['initiated', 'funded', 'in_escrow', 'disputed']);
const ESCROW_RELEASED_STATUSES = new Set(['released']);
const ESCROW_REFUND_STATUSES = new Set(['refunded']);

function normalizeUserId(userId) {
  const numeric = Number(userId);
  if (!Number.isInteger(numeric) || numeric <= 0) {
    throw new ValidationError('userId must be a positive integer.');
  }
  return numeric;
}

function toPlainReviewer(instance) {
  if (!instance) return null;
  const reviewer = instance.get?.('reviewer') ?? instance.reviewer;
  if (!reviewer) return null;
  const plain = reviewer.get?.({ plain: true }) ?? reviewer;
  return {
    id: plain.id,
    firstName: plain.firstName,
    lastName: plain.lastName,
    email: plain.email,
  };
}

function differenceInDays(from, to = new Date()) {
  if (!from) return null;
  const start = new Date(from);
  if (Number.isNaN(start.getTime())) {
    return null;
  }
  const end = new Date(to);
  return Math.floor((end.getTime() - start.getTime()) / (1000 * 60 * 60 * 24));
}

function addDays(date, days) {
  const base = new Date(date);
  if (Number.isNaN(base.getTime())) {
    return null;
  }
  const clone = new Date(base);
  clone.setDate(clone.getDate() + days);
  return clone.toISOString();
}

function resolveNextStep(status) {
  switch (status) {
    case 'draft':
      return 'Finalize documents and submit the application.';
    case 'submitted':
      return 'Awaiting review — send a polite nudge if there is no update in 5 days.';
    case 'under_review':
      return 'Prepare recruiter notes and confirm availability for screening.';
    case 'shortlisted':
      return 'Expect interview scheduling — review role research notes.';
    case 'interview':
      return 'Confirm interview logistics and share prep material with collaborators.';
    case 'offered':
      return 'Review compensation details and compare against target ranges.';
    case 'hired':
      return 'Complete onboarding checklist and archive supporting documents.';
    case 'withdrawn':
      return 'Archive the record and capture learnings for future opportunities.';
    case 'rejected':
    default:
      return 'Close out the record and note any feedback for retrospectives.';
  }
}

function sanitizeApplication(application, targetMap) {
  if (!application) return null;
  const base = application.toPublicObject();
  const target = targetMap.get(`${base.targetType}:${base.targetId}`) ?? null;
  const reviews = Array.isArray(application.reviews)
    ? application.reviews.map((review) => ({
        ...review.toPublicObject(),
        reviewer: toPlainReviewer(review),
      }))
    : [];

  const submittedAt = base.submittedAt ?? base.createdAt ?? base.updatedAt;
  const daysSinceUpdate = differenceInDays(base.updatedAt ?? base.createdAt ?? base.submittedAt);

  return {
    ...base,
    target,
    reviews,
    nextStep: resolveNextStep(base.status),
    daysSinceSubmission: submittedAt ? differenceInDays(submittedAt) : null,
    daysSinceUpdate,
  };
}

function sanitizeNotification(notification) {
  const plain = notification.toPublicObject();
  return {
    ...plain,
    isUnread: !plain.readAt,
  };
}

function toPlainTarget(instance) {
  if (!instance) return null;
  if (typeof instance.toPublicObject === 'function') {
    return instance.toPublicObject();
  }
  if (typeof instance.get === 'function') {
    return instance.get({ plain: true });
  }
  return { ...instance };
}

function sanitizeLaunchpadApplication(record) {
  const base = record.toPublicObject();
  const launchpadInstance = record.get?.('launchpad') ?? record.launchpad;
  const launchpad = launchpadInstance?.toPublicObject?.() ?? null;
  return {
    ...base,
    launchpad,
  };
}

function sanitizeProjectEvent(event) {
  const base = event.toPublicObject();
  const projectInstance = event.get?.('project') ?? event.project;
  const project = projectInstance?.toPublicObject?.() ?? null;
  return {
    ...base,
    project,
  };
}

function collectAttachments(applications) {
  const attachments = [];
  applications.forEach((application) => {
    const appPlain = application.toPublicObject();
    if (Array.isArray(appPlain.attachments)) {
      appPlain.attachments.forEach((attachment) => {
        attachments.push({
          ...attachment,
          applicationId: appPlain.id,
          targetType: appPlain.targetType,
          targetId: appPlain.targetId,
          uploadedAt: appPlain.updatedAt,
        });
      });
    }
  });
  return attachments;
}

function sanitizeSearchSubscription(record) {
  if (!record) {
    return null;
  }
  if (typeof record.toPublicObject === 'function') {
    return record.toPublicObject();
  }
  if (typeof record.get === 'function') {
    return record.get({ plain: true });
  }
  return { ...record };
}

function formatCategoryLabel(value) {
  if (!value) return 'Mixed opportunities';
  const normalised = `${value}`.trim().toLowerCase();
  switch (normalised) {
    case 'job':
    case 'jobs':
      return 'Jobs';
    case 'gig':
    case 'gigs':
      return 'Gigs';
    case 'project':
    case 'projects':
      return 'Projects';
    case 'launchpad':
      return 'Experience launchpads';
    case 'volunteering':
      return 'Volunteering';
    case 'people':
      return 'People';
    case 'mixed':
      return 'Mixed opportunities';
    default:
      return normalised.charAt(0).toUpperCase() + normalised.slice(1);
  }
}

function formatFrequencyLabel(value) {
  if (!value) return 'Daily';
  const normalised = `${value}`.trim().toLowerCase();
  switch (normalised) {
    case 'immediate':
      return 'Immediate';
    case 'daily':
      return 'Daily';
    case 'weekly':
      return 'Weekly';
    default:
      return normalised.charAt(0).toUpperCase() + normalised.slice(1);
  }
}

function describeOpportunityCount(count) {
  if (count >= 75) return 'High demand';
  if (count >= 30) return 'Growing momentum';
  if (count > 0) return 'Emerging activity';
  return 'Monitor for changes';
}

function buildSearchStats(savedSearches) {
  const totals = {
    saved: 0,
    withEmailAlerts: 0,
    withInAppAlerts: 0,
    remoteEnabled: 0,
  };
  const categories = new Map();
  const frequencies = new Map();
  const now = new Date();
  const dueSoonThreshold = new Date(now.getTime() + 72 * 60 * 60 * 1000);

  let nextRunAt = null;
  let lastTriggeredAt = null;
  let overdue = 0;
  let dueSoon = 0;

  savedSearches.forEach((search) => {
    totals.saved += 1;
    const categoryKey = (search.category ?? 'mixed').toLowerCase();
    categories.set(categoryKey, (categories.get(categoryKey) ?? 0) + 1);

    const frequencyKey = (search.frequency ?? 'daily').toLowerCase();
    frequencies.set(frequencyKey, (frequencies.get(frequencyKey) ?? 0) + 1);

    if (search.notifyByEmail) {
      totals.withEmailAlerts += 1;
    }
    if (search.notifyInApp) {
      totals.withInAppAlerts += 1;
    }
    if (search.filters?.isRemote === true) {
      totals.remoteEnabled += 1;
    }

    if (search.lastTriggeredAt) {
      const last = new Date(search.lastTriggeredAt);
      if (!Number.isNaN(last.getTime())) {
        if (!lastTriggeredAt || last > lastTriggeredAt) {
          lastTriggeredAt = last;
        }
      }
    } else if (search.updatedAt) {
      const updated = new Date(search.updatedAt);
      if (!Number.isNaN(updated.getTime())) {
        if (!lastTriggeredAt || updated > lastTriggeredAt) {
          lastTriggeredAt = updated;
        }
      }
    }

    if (search.nextRunAt) {
      const next = new Date(search.nextRunAt);
      if (!Number.isNaN(next.getTime())) {
        if (!nextRunAt || next < nextRunAt) {
          nextRunAt = next;
        }
        if (next < now) {
          overdue += 1;
        } else if (next <= dueSoonThreshold) {
          dueSoon += 1;
        }
      }
    }
  });

  const categoryDistribution = Array.from(categories.entries())
    .map(([key, count]) => ({
      key,
      label: formatCategoryLabel(key),
      count,
    }))
    .sort((a, b) => b.count - a.count);

  const frequencyDistribution = Array.from(frequencies.entries())
    .map(([key, count]) => ({
      key,
      label: formatFrequencyLabel(key),
      count,
    }))
    .sort((a, b) => b.count - a.count);

  return {
    totals,
    distribution: {
      categories: categoryDistribution,
      frequencies: frequencyDistribution,
    },
    schedule: {
      nextRunAt: nextRunAt ? nextRunAt.toISOString() : null,
      lastTriggeredAt: lastTriggeredAt ? lastTriggeredAt.toISOString() : null,
      overdue,
      dueSoon,
    },
  };
}

function computeKeywordHighlights(savedSearches, limit = 6) {
  const tokens = new Map();
  savedSearches.forEach((search) => {
    if (!search.query) {
      return;
    }
    const parts = `${search.query}`
      .split(/\s+/)
      .map((part) => part.replace(/[^\w#\+\-]/g, '').toLowerCase())
      .filter((part) => part.length >= 3 && !Number.isFinite(Number(part)));
    parts.forEach((part) => {
      tokens.set(part, (tokens.get(part) ?? 0) + 1);
    });
  });

  return Array.from(tokens.entries())
    .sort((a, b) => b[1] - a[1])
    .slice(0, limit)
    .map(([keyword, count]) => ({ keyword, count }));
}

function buildUpcomingRuns(savedSearches, limit = 8) {
  const now = new Date();
  return savedSearches
    .map((search) => {
      if (!search.nextRunAt) {
        return null;
      }
      const next = new Date(search.nextRunAt);
      if (Number.isNaN(next.getTime())) {
        return null;
      }
      return {
        id: search.id,
        name: search.name,
        nextRunAt: next.toISOString(),
        frequency: search.frequency ?? 'daily',
        notifyByEmail: Boolean(search.notifyByEmail),
        notifyInApp: Boolean(search.notifyInApp),
        status: next < now ? 'overdue' : 'scheduled',
      };
    })
    .filter(Boolean)
    .sort((a, b) => new Date(a.nextRunAt) - new Date(b.nextRunAt))
    .slice(0, limit);
}

function buildSearchMarketIntelligence({ jobCategoryRows = [], jobLocationRows = [], gigCategoryRows = [] }) {
  const categories = jobCategoryRows
    .map((row) => {
      const value = row.employmentType ?? 'mixed';
      const count = Number(row.count ?? 0);
      return {
        id: value,
        label: formatCategoryLabel(value),
        totalRoles: count,
        insight: describeOpportunityCount(count),
      };
    })
    .filter((entry) => entry.totalRoles > 0);

  const locations = jobLocationRows
    .map((row) => {
      const location = row.location ?? 'Flexible / Remote';
      const count = Number(row.count ?? 0);
      return {
        location,
        totalRoles: count,
        insight: describeOpportunityCount(count),
      };
    })
    .filter((entry) => entry.totalRoles > 0);

  const gigCategories = gigCategoryRows
    .map((row) => {
      const value = row.category ?? 'General services';
      const count = Number(row.count ?? 0);
      return {
        id: value,
        label: value.charAt(0).toUpperCase() + value.slice(1),
        totalListings: count,
        insight: describeOpportunityCount(count),
      };
    })
    .filter((entry) => entry.totalListings > 0);

  return {
    categoryHighlights: categories.slice(0, 6),
    locationHighlights: locations.slice(0, 6),
    gigHighlights: gigCategories.slice(0, 6),
  };
}

async function loadTopSearchModule(userId) {
  const subscriptionRecords = await SearchSubscription.findAll({
    where: { userId },
    order: [
      ['updatedAt', 'DESC'],
      ['id', 'DESC'],
    ],
    limit: 50,
  });

  const savedSearches = subscriptionRecords
    .map((subscription) => sanitizeSearchSubscription(subscription))
    .filter(Boolean);

  const [jobCategoryRows, jobLocationRows, gigCategoryRows] = await Promise.all([
    Job.findAll({
      attributes: ['employmentType', [fn('COUNT', col('id')), 'count']],
      group: ['employmentType'],
      order: [[fn('COUNT', col('id')), 'DESC']],
      limit: 8,
      raw: true,
    }),
    Job.findAll({
      attributes: ['location', [fn('COUNT', col('id')), 'count']],
      where: { location: { [Op.ne]: null } },
      group: ['location'],
      order: [[fn('COUNT', col('id')), 'DESC']],
      limit: 8,
      raw: true,
    }),
    Gig.findAll({
      attributes: ['category', [fn('COUNT', col('id')), 'count']],
      where: { status: { [Op.ne]: 'draft' } },
      group: ['category'],
      order: [[fn('COUNT', col('id')), 'DESC']],
      limit: 8,
      raw: true,
    }),
  ]);

  const stats = buildSearchStats(savedSearches);
  const keywordHighlights = computeKeywordHighlights(savedSearches);
  const upcomingRuns = buildUpcomingRuns(savedSearches);
  const marketIntelligence = buildSearchMarketIntelligence({
    jobCategoryRows,
    jobLocationRows,
    gigCategoryRows,
  });

  return {
    savedSearches,
    stats: {
      ...stats,
      keywordHighlights,
    },
    upcomingRuns,
    recommendations: marketIntelligence,
    permissions: {
      canCreate: true,
      canUpdate: true,
      canDelete: true,
      canRun: true,
    },
    actions: {
      openExplorer: '/search',
    },
  };
}

function toPlainUser(instance) {
  if (!instance) return null;
  const plain = instance.get?.({ plain: true }) ?? instance;
  const name = [plain.firstName, plain.lastName].filter(Boolean).join(' ').trim();
  return {
    id: plain.id,
    firstName: plain.firstName,
    lastName: plain.lastName,
    email: plain.email,
    name: name || plain.email || null,
  };
}

function sanitizeDocumentVersion(versionInstance) {
  if (!versionInstance) return null;
  const base = versionInstance.toPublicObject();
  const createdBy = toPlainUser(versionInstance.get?.('createdBy') ?? versionInstance.createdBy);
  const approvedBy = toPlainUser(versionInstance.get?.('approvedBy') ?? versionInstance.approvedBy);
  return {
    ...base,
    metrics: base.metrics ?? {},
    diffHighlights: base.diffHighlights ?? [],
    createdBy,
    approvedBy,
  };
}

function sanitizeDocumentCollaborator(collaboratorInstance) {
  if (!collaboratorInstance) return null;
  const base = collaboratorInstance.toPublicObject();
  const collaborator = toPlainUser(collaboratorInstance.get?.('collaborator') ?? collaboratorInstance.collaborator);
  return {
    ...base,
    collaborator,
  };
}

function sanitizeDocumentExport(exportInstance) {
  if (!exportInstance) return null;
  const base = exportInstance.toPublicObject();
  const exportedBy = toPlainUser(exportInstance.get?.('exportedBy') ?? exportInstance.exportedBy);
  return {
    ...base,
    metadata: base.metadata ?? {},
    exportedBy,
  };
}

function sanitizeDocumentAnalytics(analyticsInstance) {
  if (!analyticsInstance) return null;
  const base = analyticsInstance.toPublicObject();
  const viewer = toPlainUser(analyticsInstance.get?.('viewer') ?? analyticsInstance.viewer);
  return {
    ...base,
    outcomes: base.outcomes ?? {},
    viewer,
  };
}

function sanitizeCareerDocument(documentInstance) {
  if (!documentInstance) return null;
  const base = documentInstance.toPublicObject();
  const versionsRaw = Array.isArray(documentInstance.get?.('versions'))
    ? documentInstance.get('versions')
    : documentInstance.versions;
  const versions = Array.isArray(versionsRaw)
    ? versionsRaw.map((version) => sanitizeDocumentVersion(version)).sort((a, b) => b.versionNumber - a.versionNumber)
    : [];
  const collaboratorsRaw = Array.isArray(documentInstance.get?.('collaborators'))
    ? documentInstance.get('collaborators')
    : documentInstance.collaborators;
  const collaborators = Array.isArray(collaboratorsRaw)
    ? collaboratorsRaw.map((collaborator) => sanitizeDocumentCollaborator(collaborator))
    : [];
  const exportsRaw = Array.isArray(documentInstance.get?.('exports'))
    ? documentInstance.get('exports')
    : documentInstance.exports;
  const exports = Array.isArray(exportsRaw)
    ? exportsRaw
        .map((record) => sanitizeDocumentExport(record))
        .sort((a, b) => {
          const first = a.exportedAt ? new Date(a.exportedAt).getTime() : 0;
          const second = b.exportedAt ? new Date(b.exportedAt).getTime() : 0;
          return second - first;
        })
    : [];
  const analyticsRaw = Array.isArray(documentInstance.get?.('analytics'))
    ? documentInstance.get('analytics')
    : documentInstance.analytics;
  const analytics = Array.isArray(analyticsRaw)
    ? analyticsRaw
        .map((record) => sanitizeDocumentAnalytics(record))
        .sort((a, b) => {
          const first = a.updatedAt ? new Date(a.updatedAt).getTime() : 0;
          const second = b.updatedAt ? new Date(b.updatedAt).getTime() : 0;
          return second - first;
        })
    : [];

  const latestVersion = versions[0] ?? null;
  const diffHighlights = latestVersion?.diffHighlights;
  const trackedEditCount = Array.isArray(diffHighlights)
    ? diffHighlights.length
    : diffHighlights && typeof diffHighlights === 'object'
      ? Object.keys(diffHighlights).length
      : 0;
  const annotationCount = (() => {
    if (!latestVersion?.metrics) return 0;
    if (Array.isArray(latestVersion.metrics.annotations)) {
      return latestVersion.metrics.annotations.length;
    }
    if (Array.isArray(latestVersion.metrics.recruiterAnnotations)) {
      return latestVersion.metrics.recruiterAnnotations.length;
    }
    return Number(latestVersion.metrics.annotationCount ?? 0);
  })();

  return {
    ...base,
    tags: Array.isArray(base.tags)
      ? base.tags
      : base.tags && typeof base.tags === 'object'
        ? base.tags
        : [],
    metadata: base.metadata ?? {},
    versions,
    collaborators,
    exports,
    analytics,
    latestVersion,
    annotationCount,
    trackedEditCount,
    aiCopyScore: latestVersion?.metrics?.aiCopyScore ?? null,
    toneScore: latestVersion?.metrics?.toneScore ?? null,
  };
}

function sanitizeStoryBlock(blockInstance) {
  if (!blockInstance) return null;
  const base = blockInstance.toPublicObject?.() ?? blockInstance.get?.({ plain: true }) ?? blockInstance;
  return {
    ...base,
    metrics: base.metrics ?? {},
  };
}

function sanitizeBrandAsset(assetInstance) {
  if (!assetInstance) return null;
  const base = assetInstance.toPublicObject?.() ?? assetInstance.get?.({ plain: true }) ?? assetInstance;
  return {
    ...base,
    tags: Array.isArray(base.tags)
      ? base.tags
      : base.tags && typeof base.tags === 'object'
        ? base.tags
        : [],
    metrics: base.metrics ?? {},
    metadata: base.metadata ?? {},
  };
}

function sanitizeGigOrderForDocument(orderInstance) {
  if (!orderInstance) return null;
  const base =
    orderInstance.toPublicObject?.() ?? orderInstance.get?.({ plain: true }) ?? { ...orderInstance };
  const gigInstance = orderInstance.get?.('gig') ?? orderInstance.gig ?? base.gig;
  const requirementsRaw =
    orderInstance.get?.('requirements') ?? orderInstance.requirements ?? base.requirements ?? [];
  const revisionsRaw = orderInstance.get?.('revisions') ?? orderInstance.revisions ?? base.revisions ?? [];
  const requirements = Array.isArray(requirementsRaw)
    ? requirementsRaw.map((req) => req.toPublicObject?.() ?? req.get?.({ plain: true }) ?? req)
    : [];
  const revisions = Array.isArray(revisionsRaw)
    ? revisionsRaw.map((revision) => revision.toPublicObject?.() ?? revision.get?.({ plain: true }) ?? revision)
    : [];
  const escrowRaw =
    orderInstance.get?.('escrowCheckpoints') ??
    orderInstance.escrowCheckpoints ??
    base.escrowCheckpoints ??
    [];
  const escrowCheckpoints = Array.isArray(escrowRaw)
    ? escrowRaw.map((checkpoint) => checkpoint.toPublicObject?.() ?? checkpoint.get?.({ plain: true }) ?? checkpoint)
    : [];
  const scorecardsRaw =
    orderInstance.get?.('vendorScorecards') ??
    orderInstance.vendorScorecards ??
    base.vendorScorecards ??
    [];
  const vendorScorecards = Array.isArray(scorecardsRaw)
    ? scorecardsRaw.map((scorecard) => {
        const baseScorecard = scorecard.toPublicObject?.() ?? scorecard.get?.({ plain: true }) ?? scorecard;
        const vendor = scorecard.get?.('vendor') ?? scorecard.vendor ?? baseScorecard.vendor;
        const reviewedBy = scorecard.get?.('reviewedBy') ?? scorecard.reviewedBy ?? baseScorecard.reviewedBy;
        return {
          ...baseScorecard,
          vendor: toPlainUser(vendor),
          reviewedBy: toPlainUser(reviewedBy),
        };
      })
    : [];
  const outstandingRequirements = requirements.filter((item) => item.status === 'pending').length;
  const activeRevisions = revisions.filter((item) => ['requested', 'in_progress', 'submitted'].includes(item.status)).length;
  const nextRequirementDue = requirements
    .filter((item) => item.status === 'pending' && item.dueAt)
    .sort((a, b) => new Date(a.dueAt).getTime() - new Date(b.dueAt).getTime())[0] || null;
  const escrowPendingAmount = escrowCheckpoints
    .filter((checkpoint) => checkpoint.status !== 'released')
    .reduce((sum, checkpoint) => sum + Number(checkpoint.amount ?? 0), 0);
  const nextEscrowRelease = escrowCheckpoints
    .filter((checkpoint) => checkpoint.status !== 'released' && checkpoint.releasedAt)
    .sort((a, b) => new Date(a.releasedAt).getTime() - new Date(b.releasedAt).getTime())[0] || null;
  return {
    ...base,
    gig: gigInstance?.toPublicObject?.() ?? gigInstance ?? null,
    requirements,
    revisions,
    outstandingRequirements,
    activeRevisions,
    nextRequirementDueAt: nextRequirementDue?.dueAt ?? null,
    escrowCheckpoints,
    vendorScorecards,
    escrowPendingAmount,
    nextEscrowReleaseAt: nextEscrowRelease?.releasedAt ?? null,
  };
}

function normaliseMoney(value) {
  const numeric = Number.parseFloat(value ?? 0);
  if (!Number.isFinite(numeric)) {
    return 0;
  }
  return Number.parseFloat(numeric.toFixed(2));
}

function sanitizeEscrowTransaction(transactionInstance) {
  if (!transactionInstance) return null;
  const base =
    transactionInstance.toPublicObject?.() ??
    transactionInstance.get?.({ plain: true }) ??
    { ...transactionInstance };
  const accountInstance =
    transactionInstance.get?.('account') ?? transactionInstance.account ?? base.account ?? null;
  const initiatorInstance =
    transactionInstance.get?.('initiator') ?? transactionInstance.initiator ?? null;
  const counterpartyInstance =
    transactionInstance.get?.('counterparty') ?? transactionInstance.counterparty ?? null;

  return {
    ...base,
    amount: normaliseMoney(base.amount),
    feeAmount: normaliseMoney(base.feeAmount ?? 0),
    netAmount: normaliseMoney(base.netAmount ?? base.amount ?? 0),
    currencyCode: base.currencyCode ?? accountInstance?.currencyCode ?? 'USD',
    createdAt: base.createdAt ?? transactionInstance.createdAt ?? null,
    updatedAt: base.updatedAt ?? transactionInstance.updatedAt ?? null,
    accountId: base.accountId ?? accountInstance?.id ?? null,
    account: accountInstance?.toPublicObject?.() ?? accountInstance ?? null,
    initiator: toPlainUser(initiatorInstance),
    counterparty: toPlainUser(counterpartyInstance),
    milestoneLabel: base.milestoneLabel ?? null,
    scheduledReleaseAt: base.scheduledReleaseAt ?? null,
    releasedAt: base.releasedAt ?? null,
    refundedAt: base.refundedAt ?? null,
    disputes: [],
    hasOpenDispute: false,
    hasAuditTrail: Array.isArray(base.auditTrail) ? base.auditTrail.length > 0 : false,
  };
}

function sanitizeEscrowAccount(accountInstance, transactionsByAccount) {
  if (!accountInstance) return null;
  const base =
    accountInstance.toPublicObject?.() ?? accountInstance.get?.({ plain: true }) ?? { ...accountInstance };
  const transactions = transactionsByAccount.get(base.id) ?? [];

  const stats = transactions.reduce(
    (accumulator, transaction) => {
      const amount = normaliseMoney(transaction.amount);
      if (ESCROW_PENDING_STATUSES.has(transaction.status)) {
        accumulator.inEscrow += amount;
      }
      if (ESCROW_RELEASED_STATUSES.has(transaction.status)) {
        accumulator.released += amount;
      }
      if (ESCROW_REFUND_STATUSES.has(transaction.status)) {
        accumulator.refunded += amount;
      }
      if (transaction.hasOpenDispute) {
        accumulator.disputed += amount;
      }
      return accumulator;
    },
    { inEscrow: 0, released: 0, refunded: 0, disputed: 0 },
  );

  const nextRelease = transactions
    .filter((transaction) => ESCROW_PENDING_STATUSES.has(transaction.status) && transaction.scheduledReleaseAt)
    .sort((a, b) => {
      const aTime = new Date(a.scheduledReleaseAt).getTime();
      const bTime = new Date(b.scheduledReleaseAt).getTime();
      return aTime - bTime;
    })[0];

  return {
    ...base,
    currentBalance: normaliseMoney(base.currentBalance ?? 0),
    pendingReleaseTotal: normaliseMoney(base.pendingReleaseTotal ?? 0),
    totals: {
      transactions: transactions.length,
      inEscrow: Number.parseFloat(stats.inEscrow.toFixed(2)),
      released: Number.parseFloat(stats.released.toFixed(2)),
      refunded: Number.parseFloat(stats.refunded.toFixed(2)),
      disputed: Number.parseFloat(stats.disputed.toFixed(2)),
    },
    nextReleaseAt: nextRelease?.scheduledReleaseAt ?? null,
    recentTransactions: transactions.slice(0, 5).map((transaction) => ({
      id: transaction.id,
      reference: transaction.reference,
      status: transaction.status,
      amount: transaction.amount,
      scheduledReleaseAt: transaction.scheduledReleaseAt,
      createdAt: transaction.createdAt,
    })),
  };
}

function sanitizeDisputeCase(disputeInstance) {
  if (!disputeInstance) return null;
  const base =
    disputeInstance.toPublicObject?.() ?? disputeInstance.get?.({ plain: true }) ?? { ...disputeInstance };
  const transactionInstance =
    disputeInstance.get?.('transaction') ?? disputeInstance.transaction ?? base.transaction ?? null;
  const accountInstance = transactionInstance?.get?.('account') ?? transactionInstance?.account ?? null;

  return {
    ...base,
    openedBy: toPlainUser(disputeInstance.get?.('openedBy') ?? disputeInstance.openedBy),
    assignedTo: toPlainUser(disputeInstance.get?.('assignedTo') ?? disputeInstance.assignedTo),
    transaction: transactionInstance
      ? {
          id: transactionInstance.id,
          reference: transactionInstance.reference,
          status: transactionInstance.status,
          amount: normaliseMoney(transactionInstance.amount ?? 0),
          scheduledReleaseAt: transactionInstance.scheduledReleaseAt ?? null,
          accountId: transactionInstance.accountId ?? accountInstance?.id ?? null,
          account: accountInstance?.toPublicObject?.() ?? accountInstance ?? null,
        }
      : null,
  };
}

function buildEscrowManagementSection({
  accounts = [],
  transactions = [],
  disputes = [],
  defaultCurrency = 'USD',
}) {
  const sanitizedTransactions = transactions
    .map((transaction) => sanitizeEscrowTransaction(transaction))
    .filter(Boolean)
    .sort((a, b) => {
      const aTime = new Date(a.createdAt ?? 0).getTime();
      const bTime = new Date(b.createdAt ?? 0).getTime();
      return bTime - aTime;
    });

  const transactionsByAccount = new Map();
  sanitizedTransactions.forEach((transaction) => {
    const existing = transactionsByAccount.get(transaction.accountId) ?? [];
    existing.push(transaction);
    transactionsByAccount.set(transaction.accountId, existing);
  });

  const sanitizedDisputes = disputes.map((dispute) => sanitizeDisputeCase(dispute)).filter(Boolean);
  sanitizedDisputes.sort((a, b) => {
    const aTime = new Date(a.openedAt ?? 0).getTime();
    const bTime = new Date(b.openedAt ?? 0).getTime();
    return bTime - aTime;
  });

  const disputesByTransaction = new Map();
  sanitizedDisputes.forEach((dispute) => {
    const transactionId = dispute.transaction?.id;
    if (!transactionId) {
      return;
    }
    const existing = disputesByTransaction.get(transactionId) ?? [];
    existing.push(dispute);
    disputesByTransaction.set(transactionId, existing);
  });

  const closedDisputeStatuses = new Set(['settled', 'closed']);

  sanitizedTransactions.forEach((transaction) => {
    const relatedDisputes = disputesByTransaction.get(transaction.id) ?? [];
    transaction.disputes = relatedDisputes;
    transaction.hasOpenDispute = relatedDisputes.some((dispute) => !closedDisputeStatuses.has(dispute.status));
  });

  sanitizedTransactions.forEach((transaction) => {
    const accountTransactions = transactionsByAccount.get(transaction.accountId);
    if (accountTransactions) {
      accountTransactions.sort((a, b) => {
        const aTime = new Date(a.createdAt ?? 0).getTime();
        const bTime = new Date(b.createdAt ?? 0).getTime();
        return bTime - aTime;
      });
    }
  });

  const sanitizedAccounts = accounts
    .map((account) => sanitizeEscrowAccount(account, transactionsByAccount))
    .filter(Boolean);

  const totals = sanitizedTransactions.reduce(
    (accumulator, transaction) => {
      const amount = normaliseMoney(transaction.amount);
      accumulator.total += amount;
      if (ESCROW_PENDING_STATUSES.has(transaction.status)) {
        accumulator.inEscrow += amount;
      }
      if (ESCROW_RELEASED_STATUSES.has(transaction.status)) {
        accumulator.released += amount;
      }
      if (ESCROW_REFUND_STATUSES.has(transaction.status)) {
        accumulator.refunded += amount;
      }
      if (transaction.hasOpenDispute) {
        accumulator.disputed += amount;
      }
      return accumulator;
    },
    { total: 0, inEscrow: 0, released: 0, refunded: 0, disputed: 0 },
  );

  const releaseQueue = sanitizedTransactions
    .filter((transaction) => ESCROW_PENDING_STATUSES.has(transaction.status))
    .sort((a, b) => {
      const aReference = a.scheduledReleaseAt ?? a.createdAt ?? null;
      const bReference = b.scheduledReleaseAt ?? b.createdAt ?? null;
      return new Date(aReference ?? 0).getTime() - new Date(bReference ?? 0).getTime();
    })
    .slice(0, 20);

  const openDisputes = sanitizedDisputes.filter((dispute) => !closedDisputeStatuses.has(dispute.status));

  const netBalance = sanitizedAccounts.reduce(
    (sum, account) => sum + normaliseMoney(account.currentBalance ?? 0),
    0,
  );

  return {
    access: {
      canManage: true,
      allowedRoles: ['Client admin', 'Finance operator', 'Platform admin'],
    },
    summary: {
      totalAccounts: sanitizedAccounts.length,
      totalTransactions: sanitizedTransactions.length,
      currency: defaultCurrency,
      grossVolume: Number.parseFloat(totals.total.toFixed(2)),
      inEscrow: Number.parseFloat(totals.inEscrow.toFixed(2)),
      released: Number.parseFloat(totals.released.toFixed(2)),
      refunded: Number.parseFloat(totals.refunded.toFixed(2)),
      disputed: Number.parseFloat(totals.disputed.toFixed(2)),
      netBalance: Number.parseFloat(netBalance.toFixed(2)),
      upcomingRelease: releaseQueue[0]
        ? {
            transactionId: releaseQueue[0].id,
            amount: releaseQueue[0].amount,
            scheduledAt: releaseQueue[0].scheduledReleaseAt ?? releaseQueue[0].createdAt,
          }
        : null,
      releaseQueueSize: releaseQueue.length,
      disputeCount: openDisputes.length,
    },
    accounts: sanitizedAccounts,
    transactions: {
      recent: sanitizedTransactions.slice(0, 25),
      releaseQueue,
      disputes: openDisputes,
    },
    permissions: {
      canCreateAccount: true,
      canUpdateAccount: true,
      canInitiateTransaction: true,
      canUpdateTransaction: true,
      canRelease: true,
      canRefund: true,
    },
    forms: {
      defaultCurrency,
      providers: ESCROW_INTEGRATION_PROVIDERS,
      accountStatuses: ESCROW_ACCOUNT_STATUSES,
      transactionStatuses: ESCROW_TRANSACTION_STATUSES,
      transactionTypes: ESCROW_TRANSACTION_TYPES,
      disputeStatuses: DISPUTE_STATUSES,
      disputePriorities: DISPUTE_PRIORITIES,
    },
    integrations: {
      trustCenterHref: '/trust-center',
      financeHubHref: '/finance-hub',
    },
  };
}

function computeTagCounts(items) {
  const map = new Map();
  items.forEach((key) => {
    const normalized = key && typeof key === 'string' ? key : 'Unassigned';
    map.set(normalized, (map.get(normalized) ?? 0) + 1);
  });
  return Array.from(map.entries()).map(([label, count]) => ({ label, count }));
}

function computeExportMix(documents) {
  const counts = new Map();
  documents.forEach((doc) => {
    doc.exports.forEach((record) => {
      counts.set(record.format, (counts.get(record.format) ?? 0) + 1);
    });
  });
  return Array.from(counts.entries()).map(([format, count]) => ({ format, count }));
}

function buildDocumentAnalytics(documents) {
  const analyticsRecords = documents.flatMap((doc) =>
    (doc.analytics ?? []).map((entry) => ({
      ...entry,
      documentId: doc.id,
      documentTitle: doc.title,
      documentType: doc.documentType,
      roleTag: doc.roleTag,
      geographyTag: entry.geographyTag || doc.geographyTag || doc.metadata?.geographyTag || null,
    })),
  );

  const totals = analyticsRecords.reduce(
    (accumulator, record) => {
      const interviews = Number(record.outcomes?.interviews ?? 0);
      const offers = Number(record.outcomes?.offers ?? 0);
      accumulator.opens += Number(record.opens ?? 0);
      accumulator.downloads += Number(record.downloads ?? 0);
      accumulator.shares += Number(record.shares ?? 0);
      accumulator.interviews += interviews;
      accumulator.offers += offers;
      return accumulator;
    },
    { opens: 0, downloads: 0, shares: 0, interviews: 0, offers: 0 },
  );

  const performanceMap = new Map();
  analyticsRecords.forEach((record) => {
    const current = performanceMap.get(record.documentId) ?? {
      documentId: record.documentId,
      title: record.documentTitle,
      documentType: record.documentType,
      opens: 0,
      downloads: 0,
      interviews: 0,
      offers: 0,
      lastInteractionAt: null,
    };
    current.opens += Number(record.opens ?? 0);
    current.downloads += Number(record.downloads ?? 0);
    current.interviews += Number(record.outcomes?.interviews ?? 0);
    current.offers += Number(record.outcomes?.offers ?? 0);
    const interactionTimestamp = Math.max(
      record.lastOpenedAt ? new Date(record.lastOpenedAt).getTime() : 0,
      record.lastDownloadedAt ? new Date(record.lastDownloadedAt).getTime() : 0,
      current.lastInteractionAt ? new Date(current.lastInteractionAt).getTime() : 0,
    );
    current.lastInteractionAt = interactionTimestamp
      ? new Date(interactionTimestamp).toISOString()
      : current.lastInteractionAt;
    performanceMap.set(record.documentId, current);
  });

  const topPerformers = Array.from(performanceMap.values())
    .map((item) => ({
      ...item,
      conversionRate:
        item.opens > 0
          ? Number(((item.interviews / item.opens) * 100).toFixed(1))
          : item.interviews > 0
            ? 100
            : 0,
    }))
    .sort((a, b) => {
      if (b.conversionRate !== a.conversionRate) {
        return b.conversionRate - a.conversionRate;
      }
      return b.opens - a.opens;
    })
    .slice(0, 3);

  const aggregateByKey = (records, key, fallbackLabel) => {
    const map = new Map();
    records.forEach((record) => {
      const label = record[key] || fallbackLabel;
      const entry = map.get(label) ?? { label, opens: 0, downloads: 0, interviews: 0, offers: 0 };
      entry.opens += Number(record.opens ?? 0);
      entry.downloads += Number(record.downloads ?? 0);
      entry.interviews += Number(record.outcomes?.interviews ?? 0);
      entry.offers += Number(record.outcomes?.offers ?? 0);
      map.set(label, entry);
    });
    return Array.from(map.values()).map((entry) => ({
      ...entry,
      conversionRate: entry.opens > 0 ? Number(((entry.interviews / entry.opens) * 100).toFixed(1)) : 0,
    }));
  };

  return {
    records: analyticsRecords,
    totals,
    topPerformers,
    byGeography: aggregateByKey(analyticsRecords, 'geographyTag', 'Unspecified'),
    bySeniority: aggregateByKey(analyticsRecords, 'seniorityTag', 'All levels'),
  };
}

function buildDocumentStudio(documents, storyBlocks, brandAssets, gigOrders) {
  const cvDocuments = documents.filter((doc) => doc.documentType === 'cv');
  const coverLetters = documents.filter((doc) => doc.documentType === 'cover_letter');
  const portfolioDocuments = documents.filter((doc) => doc.documentType === 'portfolio');
  const libraryDocuments = documents.filter((doc) => doc.documentType !== 'story_block');

  const totalVersions = documents.reduce((accumulator, doc) => accumulator + (doc.versions?.length ?? 0), 0);
  const lastUpdatedAt = documents.reduce((latest, doc) => {
    const timestamp = doc.updatedAt ? new Date(doc.updatedAt).getTime() : 0;
    return timestamp > latest ? timestamp : latest;
  }, 0);

  const baseline = cvDocuments.find((doc) => doc.metadata?.isBaseline) || cvDocuments[0] || null;
  const variants = cvDocuments
    .filter((doc) => !baseline || doc.id !== baseline.id)
    .map((doc) => ({
      id: doc.id,
      title: doc.title,
      roleTag: doc.roleTag,
      geographyTag: doc.geographyTag,
      status: doc.status,
      approvalStatus: doc.latestVersion?.approvalStatus ?? doc.status,
      annotationCount: doc.annotationCount,
      trackedEditCount: doc.trackedEditCount,
      aiCopyScore: doc.aiCopyScore,
      toneScore: doc.toneScore,
      collaborators: doc.collaborators,
      latestVersion: doc.latestVersion,
      exports: doc.exports.slice(0, 3),
      shareUrl: doc.shareUrl,
      updatedAt: doc.updatedAt,
      tags: doc.tags,
    }));

  const tagBreakdown = {
    roles: computeTagCounts(cvDocuments.map((doc) => doc.roleTag || 'Generalist profile')),
    geography: computeTagCounts(cvDocuments.map((doc) => doc.geographyTag || 'Global')),
  };

  const exportMix = computeExportMix(cvDocuments);

  const coverLetterTemplates = coverLetters.map((doc) => ({
    id: doc.id,
    title: doc.title,
    status: doc.status,
    approvalStatus: doc.latestVersion?.approvalStatus ?? doc.status,
    toneScore: doc.latestVersion?.metrics?.toneScore ?? null,
    qualityScore: doc.latestVersion?.metrics?.qualityScore ?? null,
    aiSummary: doc.latestVersion?.aiSummary ?? doc.latestVersion?.summary ?? null,
    collaboratorCount: doc.collaborators.length,
    storyBlocksUsed: Array.isArray(doc.latestVersion?.metrics?.storyBlocksUsed)
      ? doc.latestVersion.metrics.storyBlocksUsed
      : [],
    lastUpdatedAt: doc.updatedAt,
  }));

  const toneScores = coverLetterTemplates
    .map((template) => Number(template.toneScore))
    .filter((value) => Number.isFinite(value));
  const toneSummary = toneScores.length
    ? {
        average: Number((toneScores.reduce((sum, value) => sum + value, 0) / toneScores.length).toFixed(2)),
        samples: toneScores.length,
      }
    : { average: null, samples: 0 };

  const analytics = buildDocumentAnalytics(documents);

  const recentExports = documents
    .flatMap((doc) =>
      doc.exports.map((record) => ({
        ...record,
        documentId: doc.id,
        documentTitle: doc.title,
        documentType: doc.documentType,
      })),
    )
    .sort((a, b) => {
      const first = a.exportedAt ? new Date(a.exportedAt).getTime() : 0;
      const second = b.exportedAt ? new Date(b.exportedAt).getTime() : 0;
      return second - first;
    })
    .slice(0, 6);

  const sanitizedStoryBlocks = storyBlocks.map((block) => sanitizeStoryBlock(block)).filter(Boolean);
  const sanitizedBrandAssets = brandAssets.map((asset) => sanitizeBrandAsset(asset)).filter(Boolean);
  const sanitizedOrders = gigOrders.map((order) => sanitizeGigOrderForDocument(order)).filter(Boolean);

  const averageProgress = sanitizedOrders.length
    ? Math.round(
        sanitizedOrders.reduce((sum, order) => sum + Number(order.progressPercent ?? 0), 0) / sanitizedOrders.length,
      )
    : 0;

  const purchasedGigSummary = {
    stats: {
      total: sanitizedOrders.length,
      active: sanitizedOrders.filter((order) => !['completed', 'cancelled'].includes(order.status)).length,
      pendingRequirements: sanitizedOrders.reduce(
        (sum, order) => sum + Number(order.outstandingRequirements ?? 0),
        0,
      ),
      pendingRevisions: sanitizedOrders.reduce((sum, order) => sum + Number(order.activeRevisions ?? 0), 0),
      averageProgress,
    },
    orders: sanitizedOrders
      .slice()
      .sort((a, b) => {
        const first = a.dueAt ? new Date(a.dueAt).getTime() : Number.POSITIVE_INFINITY;
        const second = b.dueAt ? new Date(b.dueAt).getTime() : Number.POSITIVE_INFINITY;
        return first - second;
      })
      .slice(0, 4),
    upcomingDeliverables: sanitizedOrders
      .map((order) => ({
        orderId: order.id,
        orderNumber: order.orderNumber,
        gig: order.gig,
        dueAt: order.nextRequirementDueAt || order.dueAt || order.kickoffDueAt,
        status: order.status,
        outstandingRequirements: order.outstandingRequirements,
      }))
      .filter((entry) => entry.dueAt)
      .sort((a, b) => new Date(a.dueAt).getTime() - new Date(b.dueAt).getTime())
      .slice(0, 5),
  };

  const brandHub = {
    assets: sanitizedBrandAssets,
    featuredBanner:
      sanitizedBrandAssets.find((asset) => asset.assetType === 'banner' && asset.status === 'published') ?? null,
    testimonials: sanitizedBrandAssets.filter((asset) => asset.assetType === 'testimonial' && asset.status === 'published'),
    caseStudies: sanitizedBrandAssets.filter((asset) => asset.assetType === 'case_study'),
    videoSpotlight: sanitizedBrandAssets.find((asset) => asset.assetType === 'video'),
    pressFeatures: sanitizedBrandAssets.filter((asset) => asset.assetType === 'press'),
    portfolioProjects: portfolioDocuments.map((doc) => ({
      id: doc.id,
      title: doc.title,
      summary: doc.latestVersion?.summary ?? null,
      status: doc.status,
      shareUrl: doc.shareUrl,
      updatedAt: doc.updatedAt,
    })),
  };

  return {
    summary: {
      totalDocuments: libraryDocuments.length,
      cvCount: cvDocuments.length,
      coverLetterCount: coverLetters.length,
      portfolioCount: portfolioDocuments.length,
      brandAssetCount: sanitizedBrandAssets.length,
      storyBlockCount: sanitizedStoryBlocks.length,
      totalVersions,
      aiAssistedCount: documents.filter((doc) => doc.aiAssisted).length,
      lastUpdatedAt: lastUpdatedAt ? new Date(lastUpdatedAt).toISOString() : null,
    },
    cvStudio: {
      baseline,
      variants,
      tagBreakdown,
      exportMix,
      storage: {
        totalDocuments: cvDocuments.length,
        totalVersions: cvDocuments.reduce((acc, doc) => acc + (doc.versions?.length ?? 0), 0),
        exportMix,
      },
      recentExports: recentExports.filter((record) => record.documentType === 'cv'),
    },
    coverLetters: {
      templates: coverLetterTemplates,
      toneSummary,
      storyBlocks: sanitizedStoryBlocks,
      collaborators: Array.from(
        new Map(
          coverLetters
            .flatMap((doc) => doc.collaborators)
            .map((collaborator) => [collaborator.collaborator?.id ?? collaborator.id, collaborator]),
        ).values(),
      ),
      recentExports: recentExports.filter((record) => record.documentType === 'cover_letter'),
    },
    brandHub,
    analytics: {
      totals: analytics.totals,
      topPerformers: analytics.topPerformers,
      byGeography: analytics.byGeography,
      bySeniority: analytics.bySeniority,
      recentExports,
    },
    purchasedGigs: purchasedGigSummary,
    library: {
      documents,
      storyBlocks: sanitizedStoryBlocks,
      brandAssets: sanitizedBrandAssets,
    },
  };
}

function sanitizeProjectAsset(assetInstance, projectInstance) {
  if (!assetInstance) {
    return null;
  }
  const project = projectInstance?.toPublicObject?.() ?? projectInstance?.get?.({ plain: true }) ?? null;
  const base = assetInstance.toPublicObject?.() ?? assetInstance.get?.({ plain: true }) ?? assetInstance;
  return {
    ...base,
    permissions:
      base.permissions && typeof base.permissions === 'object'
        ? base.permissions
        : { visibility: 'internal_only', allowedRoles: [], allowDownload: false },
    watermarkSettings:
      base.watermarkSettings && typeof base.watermarkSettings === 'object'
        ? base.watermarkSettings
        : { enabled: false },
    projectId: project?.id ?? base.projectId ?? null,
    projectTitle: project?.title ?? null,
  };
}

function sanitizeProjectMilestoneRecord(milestoneInstance) {
  if (!milestoneInstance) {
    return null;
  }
  const base = milestoneInstance.toPublicObject?.() ?? milestoneInstance.get?.({ plain: true }) ?? milestoneInstance;
  const owner = milestoneInstance.get?.('owner') ?? milestoneInstance.owner;
  return {
    ...base,
    owner: toPlainUser(owner),
    effortLoggedHours:
      base.effortLoggedMinutes == null ? null : Number((Number(base.effortLoggedMinutes) / 60).toFixed(2)),
  };
}

function sanitizeProjectCollaboratorRecord(collaboratorInstance) {
  if (!collaboratorInstance) {
    return null;
  }
  const base = collaboratorInstance.toPublicObject?.() ?? collaboratorInstance.get?.({ plain: true }) ?? collaboratorInstance;
  const user = collaboratorInstance.get?.('user') ?? collaboratorInstance.user;
  const invitedBy = collaboratorInstance.get?.('invitedBy') ?? collaboratorInstance.invitedBy;
  return {
    ...base,
    user: toPlainUser(user),
    invitedBy: toPlainUser(invitedBy),
  };
}

function sanitizeProjectIntegrationRecord(integrationInstance) {
  if (!integrationInstance) {
    return null;
  }
  const base = integrationInstance.toPublicObject?.() ?? integrationInstance.get?.({ plain: true }) ?? integrationInstance;
  return {
    ...base,
    syncFrequencyMinutes: base.syncFrequencyMinutes == null ? null : Number(base.syncFrequencyMinutes),
    syncLagMinutes: base.syncLagMinutes == null ? null : Number(base.syncLagMinutes),
  };
}

function sanitizeProjectRetrospectiveRecord(retrospectiveInstance) {
  if (!retrospectiveInstance) {
    return null;
  }
  const base = retrospectiveInstance.toPublicObject?.() ?? retrospectiveInstance.get?.({ plain: true }) ?? retrospectiveInstance;
  const milestoneInstance = retrospectiveInstance.get?.('milestone') ?? retrospectiveInstance.milestone;
  const authoredBy = retrospectiveInstance.get?.('authoredBy') ?? retrospectiveInstance.authoredBy;
  return {
    ...base,
    milestone: milestoneInstance ? sanitizeProjectMilestoneRecord(milestoneInstance) : null,
    authoredBy: toPlainUser(authoredBy),
  };
}

function sanitizeProjectWorkspaceBundle(projectInstance) {
  const workspaceInstance = projectInstance.get?.('workspace') ?? projectInstance.workspace;
  if (!workspaceInstance) {
    return {
      workspace: null,
      brief: null,
      files: [],
      approvals: [],
      conversations: [],
    };
  }

  const workspace = workspaceInstance.toPublicObject?.() ?? workspaceInstance.get?.({ plain: true }) ?? {};
  const briefInstance = workspaceInstance.get?.('brief') ?? workspaceInstance.brief;
  const brief = briefInstance?.toPublicObject?.() ?? briefInstance?.get?.({ plain: true }) ?? null;
  const filesRaw = workspaceInstance.get?.('files') ?? workspaceInstance.files ?? [];
  const approvalsRaw = workspaceInstance.get?.('approvals') ?? workspaceInstance.approvals ?? [];
  const conversationsRaw = workspaceInstance.get?.('conversations') ?? workspaceInstance.conversations ?? [];

  return {
    workspace,
    brief,
    files: filesRaw.map((file) => sanitizeProjectAsset(file, projectInstance)).filter(Boolean),
    approvals: approvalsRaw.map((approval) => approval.toPublicObject?.() ?? approval.get?.({ plain: true }) ?? approval),
    conversations: conversationsRaw.map((conversation) =>
      conversation.toPublicObject?.() ?? conversation.get?.({ plain: true }) ?? conversation,
    ),
  };
}

function sanitizeProjectTemplateRecord(templateInstance) {
  if (!templateInstance) {
    return null;
  }
  const base = templateInstance.toPublicObject?.() ?? templateInstance.get?.({ plain: true }) ?? templateInstance;
  return {
    ...base,
    recommendedUseCases: Array.isArray(base.recommendedUseCases) ? base.recommendedUseCases : [],
    deliverables: Array.isArray(base.deliverables) ? base.deliverables : [],
    metricsFocus: Array.isArray(base.metricsFocus) ? base.metricsFocus : [],
    automationPlaybooks: Array.isArray(base.automationPlaybooks) ? base.automationPlaybooks : [],
    integrations: Array.isArray(base.integrations) ? base.integrations : [],
    toolkit: Array.isArray(base.toolkit) ? base.toolkit : [],
  };
}

function computeBudgetSnapshot(project, workspace, milestones) {
  const currency = project.budgetCurrency ?? 'USD';
  const allocated = project.budgetAmount ?? workspace?.metricsSnapshot?.budget?.allocated ?? null;
  const spentFromWorkspace = workspace?.metricsSnapshot?.budget?.spent ?? null;
  const spentFromMilestones = milestones.reduce((sum, milestone) => sum + (milestone.budgetSpent ?? 0), 0);
  const spent = spentFromWorkspace != null ? Number(spentFromWorkspace) : spentFromMilestones || null;
  const forecast = workspace?.metricsSnapshot?.budget?.forecast ?? (allocated != null ? Number(allocated) * 0.92 : null);
  const burnRateBasis = allocated ? (spent ?? 0) / Number(allocated) : null;
  return {
    currency,
    allocated: allocated == null ? null : Number(allocated),
    spent: spent == null ? null : Number(spent),
    forecast: forecast == null ? null : Number(forecast),
    remaining:
      allocated == null || spent == null ? null : Number((Number(allocated) - Number(spent)).toFixed(2)),
    burnRatePercent: burnRateBasis == null ? null : Number((burnRateBasis * 100).toFixed(1)),
  };
}

function computeAssetRepositorySummary(assets) {
  const summary = {
    total: assets.length,
    watermarked: assets.filter((asset) => asset.watermarkSettings?.enabled).length,
    restricted: assets.filter((asset) => asset.permissions?.allowDownload === false).length,
    external: assets.filter((asset) => asset.storageProvider && asset.storageProvider !== 's3').length,
    totalSizeBytes: assets.reduce((sum, asset) => sum + Number(asset.sizeBytes ?? 0), 0),
  };
  return summary;
}

function buildProjectBoardLanes(projectEntries) {
  const laneDefinitions = [
    { id: 'briefing', label: 'Brief & kickoff', statuses: ['briefing'] },
    { id: 'delivery', label: 'In delivery', statuses: ['active'] },
    { id: 'blocked', label: 'At risk', statuses: ['blocked'] },
    { id: 'completed', label: 'Completed', statuses: ['completed'] },
  ];

  return laneDefinitions.map((lane) => {
    const items = projectEntries
      .filter((entry) => lane.statuses.includes(entry.workspace?.status ?? 'briefing'))
      .map((entry) => ({
        id: entry.project.id,
        title: entry.project.title,
        status: entry.workspace?.status,
        progressPercent: entry.workspace?.progressPercent ?? 0,
        riskLevel: entry.workspace?.riskLevel ?? 'low',
        nextMilestone: entry.timeline.nextMilestone,
        nextMilestoneDueAt: entry.timeline.nextMilestoneDueAt,
      }));

    const averageProgress = items.length
      ? Number(
          (
            items.reduce((sum, item) => sum + Number(item.progressPercent ?? 0), 0) /
            items.length
          ).toFixed(1),
        )
      : 0;

    return {
      id: lane.id,
      label: lane.label,
      items,
      averageProgress,
    };
  });
}

function buildProjectBoardMetrics(projectEntries) {
  const riskDistribution = projectEntries.reduce((acc, entry) => {
    const key = entry.workspace?.riskLevel ?? 'unknown';
    acc[key] = (acc[key] ?? 0) + 1;
    return acc;
  }, {});
  const averageProgress = projectEntries.length
    ? Number(
        (
          projectEntries.reduce(
            (sum, entry) => sum + Number(entry.workspace?.progressPercent ?? 0),
            0,
          ) / projectEntries.length
        ).toFixed(1),
      )
    : 0;
  const velocityScores = projectEntries
    .map((entry) => Number(entry.workspace?.velocityScore ?? 0))
    .filter((value) => Number.isFinite(value) && value > 0);
  const velocityAverage = velocityScores.length
    ? Number((velocityScores.reduce((sum, value) => sum + value, 0) / velocityScores.length).toFixed(1))
    : null;

  return {
    totalProjects: projectEntries.length,
    activeProjects: projectEntries.filter((entry) => entry.workspace?.status !== 'completed').length,
    averageProgress,
    velocityAverage,
    riskDistribution,
  };
}

function buildIntegrationSummary(projectEntries) {
  const integrationMap = new Map();
  projectEntries.forEach((entry) => {
    entry.integrations.forEach((integration) => {
      const existing = integrationMap.get(integration.provider) ?? {
        provider: integration.provider,
        connected: 0,
        syncing: 0,
        failing: 0,
        projectIds: new Set(),
        lastSyncedAt: null,
      };
      existing.projectIds.add(entry.project.id);
      if (integration.status === 'connected') {
        existing.connected += 1;
      } else if (integration.status === 'syncing') {
        existing.syncing += 1;
      } else if (integration.status === 'error') {
        existing.failing += 1;
      }
      if (integration.lastSyncedAt) {
        const currentTimestamp = existing.lastSyncedAt ? new Date(existing.lastSyncedAt).getTime() : 0;
        const candidateTimestamp = new Date(integration.lastSyncedAt).getTime();
        if (candidateTimestamp > currentTimestamp) {
          existing.lastSyncedAt = integration.lastSyncedAt;
        }
      }
      integrationMap.set(integration.provider, existing);
    });
  });

  return Array.from(integrationMap.values()).map((entry) => ({
    provider: entry.provider,
    connected: entry.connected,
    syncing: entry.syncing,
    failing: entry.failing,
    projectCount: entry.projectIds.size,
    lastSyncedAt: entry.lastSyncedAt,
  }));
}

function buildGigRemindersFromOrders(orders) {
  const reminders = [];
  const now = new Date();
  orders.forEach((order) => {
    (order.requirements ?? [])
      .filter((requirement) => requirement.status === 'pending')
      .forEach((requirement) => {
        const dueAt = requirement.dueAt || order.dueAt || order.kickoffDueAt || null;
        const dueDate = dueAt ? new Date(dueAt) : null;
        const daysUntilDue = dueDate ? Math.ceil((dueDate.getTime() - now.getTime()) / (1000 * 60 * 60 * 24)) : null;
        const type = requirement.metadata?.category
          ? requirement.metadata.category
          : requirement.title?.toLowerCase().includes('compliance')
            ? 'compliance'
            : 'delivery';
        reminders.push({
          id: `${order.id}-${requirement.id}`,
          orderId: order.id,
          orderNumber: order.orderNumber,
          gigTitle: order.gig?.title ?? order.orderNumber,
          title: requirement.title,
          dueAt,
          priority: requirement.priority,
          type,
          daysUntilDue,
          notes: requirement.notes,
        });
      });
  });

  return reminders
    .sort((a, b) => {
      if (a.dueAt && b.dueAt) {
        return new Date(a.dueAt).getTime() - new Date(b.dueAt).getTime();
      }
      if (a.dueAt) return -1;
      if (b.dueAt) return 1;
      return (b.priority || '').localeCompare(a.priority || '');
    })
    .slice(0, 6);
}

function buildVendorScorecardInsights(orders) {
  const records = [];
  orders.forEach((order) => {
    (order.vendorScorecards ?? []).forEach((scorecard) => {
      const vendorName = scorecard.vendor
        ? [scorecard.vendor.firstName, scorecard.vendor.lastName].filter(Boolean).join(' ') || scorecard.vendor.email
        : order.gig?.title ?? 'Vendor';
      records.push({
        ...scorecard,
        orderId: order.id,
        orderNumber: order.orderNumber,
        gigTitle: order.gig?.title ?? null,
        vendorName,
      });
    });
  });

  const aggregateMetric = (key) => {
    const values = records.map((record) => Number(record[key] ?? 0)).filter((value) => Number.isFinite(value));
    if (!values.length) {
      return null;
    }
    return Number((values.reduce((sum, value) => sum + value, 0) / values.length).toFixed(2));
  };

  const riskDistribution = records.reduce((acc, record) => {
    const key = record.riskLevel ?? 'unknown';
    acc[key] = (acc[key] ?? 0) + 1;
    return acc;
  }, {});

  const topVendors = records
    .slice()
    .sort((a, b) => (Number(b.overallScore ?? 0) || 0) - (Number(a.overallScore ?? 0) || 0))
    .slice(0, 3)
    .map((record) => ({
      vendorName: record.vendorName,
      overallScore: record.overallScore,
      riskLevel: record.riskLevel,
    }));

  return {
    records,
    summary: {
      averages: {
        overall: aggregateMetric('overallScore'),
        onTimeDelivery: aggregateMetric('onTimeDeliveryScore'),
        quality: aggregateMetric('qualityScore'),
        communication: aggregateMetric('communicationScore'),
        compliance: aggregateMetric('complianceScore'),
      },
      riskDistribution,
      topVendors,
    },
  };
}

function buildAchievementAssistant(projectEntries, gigOrders, storyBlocks) {
  const achievements = [];

  projectEntries.forEach((entry) => {
    entry.milestones
      .filter((milestone) => milestone.status === 'completed')
      .slice(0, 3)
      .forEach((milestone) => {
        achievements.push({
          id: `project-${entry.project.id}-milestone-${milestone.id}`,
          source: 'project',
          title: `${entry.project.title}: ${milestone.title}`,
          bullet:
            (Array.isArray(milestone.successCriteria) && milestone.successCriteria[0]) ||
            milestone.description ||
            'Milestone completed',
          metrics: milestone.impactMetrics ?? {},
          deliveredAt: milestone.completedAt ?? milestone.dueDate ?? entry.project.updatedAt,
          recommendedChannel: 'resume',
        });
      });

    entry.retrospectives.slice(0, 2).forEach((retro) => {
      achievements.push({
        id: `project-${entry.project.id}-retro-${retro.id}`,
        source: 'project',
        title: `${entry.project.title}: ${retro.milestone?.title ?? 'Retrospective'}`,
        bullet: Array.isArray(retro.highlights) && retro.highlights.length ? retro.highlights[0] : retro.summary,
        metrics: retro.metadata?.metrics ?? {},
        deliveredAt: retro.generatedAt,
        recommendedChannel: 'linkedin',
      });
    });
  });

  gigOrders
    .filter((order) => ['completed', 'released'].includes(order.status) || Number(order.progressPercent ?? 0) >= 90)
    .forEach((order) => {
      const vendorScore = (order.vendorScorecards ?? [])[0];
      achievements.push({
        id: `gig-${order.id}`,
        source: 'gig',
        title: `${order.gig?.title ?? 'Vendor engagement'} (${order.orderNumber})`,
        bullet:
          vendorScore?.notes ||
          `Delivered ${order.gig?.title ?? 'vendor engagement'} with ${order.activeRevisions ?? 0} revision cycles and ${order.outstandingRequirements ?? 0} outstanding items closed`,
        metrics: {
          progressPercent: order.progressPercent,
          csat: vendorScore?.overallScore ?? null,
        },
        deliveredAt: order.completedAt ?? order.updatedAt ?? order.dueAt,
        recommendedChannel: 'cover_letter',
      });
    });

  const prompts = (Array.isArray(storyBlocks) ? storyBlocks : [])
    .slice(0, 5)
    .map((block) => ({
      id: `story-${block.id ?? block.title}`,
      title: block.title || 'Story concept',
      prompt: block.summary || block.content || block.body || '',
    }));

  const quickExports = {
    resumeBullets: achievements.slice(0, 3).map((achievement) => achievement.bullet),
    coverLetters: achievements
      .slice(0, 3)
      .map((achievement) => `${achievement.title}: ${achievement.bullet}`),
    linkedinPosts: achievements.slice(0, 2).map((achievement) => {
      const impact = achievement.metrics?.progressPercent ? `${achievement.metrics.progressPercent}% progress` : 'key impact';
      return `Delivered ${achievement.title} • ${impact}`;
    }),
  };

  return { achievements, quickExports, prompts };
}

function buildProjectGigManagementSection({ projects, templates, gigOrders, storyBlocks, brandAssets }) {
  void brandAssets;
  const projectEntries = projects.map((projectInstance) => {
    const project = projectInstance.toPublicObject?.() ?? projectInstance.get?.({ plain: true }) ?? projectInstance;
    const workspaceBundle = sanitizeProjectWorkspaceBundle(projectInstance);
    const milestones = (projectInstance.get?.('milestones') ?? projectInstance.milestones ?? [])
      .map((milestone) => sanitizeProjectMilestoneRecord(milestone))
      .sort((a, b) => (a.ordinal ?? 0) - (b.ordinal ?? 0));
    const collaborators = (projectInstance.get?.('collaborators') ?? projectInstance.collaborators ?? [])
      .map((collaborator) => sanitizeProjectCollaboratorRecord(collaborator))
      .filter(Boolean);
    const integrations = (projectInstance.get?.('integrations') ?? projectInstance.integrations ?? [])
      .map((integration) => sanitizeProjectIntegrationRecord(integration))
      .filter(Boolean);
    const retrospectives = (projectInstance.get?.('retrospectives') ?? projectInstance.retrospectives ?? [])
      .map((retro) => sanitizeProjectRetrospectiveRecord(retro))
      .filter(Boolean)
      .sort((a, b) => new Date(b.generatedAt || b.createdAt || 0).getTime() - new Date(a.generatedAt || a.createdAt || 0).getTime());

    const budget = computeBudgetSnapshot(project, workspaceBundle.workspace, milestones);
    const collaboratorSummary = {
      active: collaborators.filter((collaborator) => collaborator.status === 'active').length,
      invited: collaborators.filter((collaborator) => collaborator.status === 'invited').length,
    };
    const communications = {
      pendingApprovals: workspaceBundle.approvals.filter((approval) => approval.status !== 'approved').length,
      unreadMessages: workspaceBundle.conversations.reduce(
        (total, conversation) => total + Number(conversation.unreadCount ?? 0),
        0,
      ),
    };
    const upcomingMilestone = milestones.find((milestone) => milestone.status !== 'completed');

    return {
      project,
      workspace: workspaceBundle.workspace,
      brief: workspaceBundle.brief,
      milestones,
      collaborators,
      integrations,
      retrospectives,
      assets: workspaceBundle.files,
      approvals: workspaceBundle.approvals,
      conversations: workspaceBundle.conversations,
      budget,
      collaboratorSummary,
      communications,
      timeline: {
        nextMilestone: workspaceBundle.workspace?.nextMilestone ?? upcomingMilestone?.title ?? null,
        nextMilestoneDueAt:
          workspaceBundle.workspace?.nextMilestoneDueAt ?? upcomingMilestone?.dueDate ?? upcomingMilestone?.completedAt ?? null,
      },
    };
  });

  const assets = projectEntries.flatMap((entry) =>
    entry.assets.map((asset) => ({ ...asset, projectId: entry.project.id, projectTitle: entry.project.title })),
  );
  const assetSummary = computeAssetRepositorySummary(assets);
  const boardLanes = buildProjectBoardLanes(projectEntries);
  const boardMetrics = buildProjectBoardMetrics(projectEntries);
  const boardIntegrations = buildIntegrationSummary(projectEntries);
  const boardRetrospectives = projectEntries
    .flatMap((entry) =>
      entry.retrospectives.map((retro) => ({ ...retro, projectId: entry.project.id, projectTitle: entry.project.title })),
    )
    .slice(0, 6);

  const templateRecords = templates.map((template) => sanitizeProjectTemplateRecord(template)).filter(Boolean);
  const reminders = buildGigRemindersFromOrders(gigOrders);
  const vendorInsights = buildVendorScorecardInsights(gigOrders);
  const storytelling = buildAchievementAssistant(projectEntries, gigOrders, storyBlocks);

  const totalBudget = projectEntries.reduce((sum, entry) => sum + (entry.budget.allocated ?? 0), 0);
  const summary = {
    totalProjects: projectEntries.length,
    activeProjects: projectEntries.filter((entry) => entry.workspace?.status !== 'completed').length,
    budgetInPlay: totalBudget,
    currency: projectEntries[0]?.budget?.currency ?? 'USD',
    gigsInDelivery: gigOrders.filter((order) => !['completed', 'cancelled'].includes(order.status)).length,
    templatesAvailable: templateRecords.length,
    assetsSecured: assetSummary.total,
    vendorSatisfaction: vendorInsights.summary.averages.overall,
    storiesReady: storytelling.achievements.length,
  };

  return {
    summary,
    projectCreation: {
      projects: projectEntries,
      templates: templateRecords,
    },
    assets: {
      items: assets,
      summary: assetSummary,
    },
    managementBoard: {
      lanes: boardLanes,
      metrics: boardMetrics,
      integrations: boardIntegrations,
      retrospectives: boardRetrospectives,
    },
    purchasedGigs: {
      orders: gigOrders,
      reminders,
      scorecards: vendorInsights.records,
      stats: {
        ...vendorInsights.summary,
        totalOrders: gigOrders.length,
      },
    },
    storytelling,
  };
}

async function ensureProjectTemplatesSeeded() {
  const existingCount = await ProjectTemplate.count();
  if (existingCount > 0) {
    return;
  }

  const now = new Date();
  await ProjectTemplate.bulkCreate(
    [
      {
        name: 'Hackathon launch kit',
        category: 'hackathon',
        description:
          'Two-week innovation sprint with kickoff canvases, mentorship cadences, and judging workflows tailored for hackathons.',
        summary:
          'Designed for alumni or community-led hackathons that need structured rituals, scorecards, and sponsor-ready packaging.',
        audience: 'Student founders & emerging product builders',
        durationWeeks: 2,
        recommendedUseCases: ['Campus hackathons', 'Weekend innovation sprints', 'Startup weekends'],
        deliverables: ['Kickoff agenda', 'Mentor office-hours rotation', 'Judging scorecard template', 'Demo day press kit'],
        metricsFocus: ['Prototypes shipped', 'Mentor sessions completed', 'NPS'],
        automationPlaybooks: ['Daily standup reminders', 'Mentor briefing emails', 'Demo day RSVP tracking'],
        integrations: ['github', 'notion', 'figma'],
        budgetRange: { currency: 'USD', minimum: 2500, maximum: 12000 },
        toolkit: ['Sprint retro template', 'Design review checklist', 'Sponsor update deck'],
        metadata: { version: '2024.1', author: 'Gigvora Labs', createdAt: now.toISOString() },
        isFeatured: true,
      },
      {
        name: 'Bootcamp delivery workspace',
        category: 'bootcamp',
        description:
          'Four-week bootcamp accelerator with milestone health metrics, cohort rituals, and alumni storytelling prompts.',
        summary:
          'Ideal for emerging talent communities running intensive bootcamps that need structured delivery and feedback loops.',
        audience: 'Career switchers & apprenticeship cohorts',
        durationWeeks: 4,
        recommendedUseCases: ['Career bootcamps', 'Upskilling cohorts', 'Employer academies'],
        deliverables: ['Weekly curriculum brief', 'Coach retro board', 'Learner portfolio prompts', 'Sponsor outcome report'],
        metricsFocus: ['Attendance', 'Curriculum completion', 'Placement referrals'],
        automationPlaybooks: ['Daily digest emails', 'Coach escalations', 'Learner survey triggers'],
        integrations: ['notion', 'google_drive', 'slack'],
        budgetRange: { currency: 'USD', minimum: 15000, maximum: 48000 },
        toolkit: ['Onboarding form', 'Feedback rubric', 'Alumni storytelling pack'],
        metadata: { version: '2024.2', pillar: 'Launchpad' },
        isFeatured: true,
      },
      {
        name: 'Consulting engagement blueprint',
        category: 'consulting',
        description:
          'Client services workspace covering discovery, delivery, QA, and close-out rituals with executive reporting templates.',
        summary:
          'For independent consultants and boutique teams delivering recurring engagements with clear governance and billing.',
        audience: 'Independent consultants & boutique agencies',
        durationWeeks: 6,
        recommendedUseCases: ['Product discovery', 'Go-to-market research', 'RevOps diagnostics'],
        deliverables: ['Discovery interview log', 'Executive readout deck', 'Risk register', 'Billing checkpoint plan'],
        metricsFocus: ['Cycle time', 'Stakeholder satisfaction', 'Scope variance'],
        automationPlaybooks: ['Invoice reminders', 'Stakeholder pulse surveys', 'Weekly status digest'],
        integrations: ['github', 'notion', 'google_drive', 'slack'],
        budgetRange: { currency: 'USD', minimum: 12000, maximum: 90000 },
        toolkit: ['Statement of work template', 'Decision log', 'QA checklist'],
        metadata: { version: '2024.3', compliance: ['SOC2-ready', 'GDPR-aware'] },
        isFeatured: false,
      },
    ],
    { returning: false },
  );
}

async function ensureProjectDeliveryScaffolding(projectId, { actorId }) {
  const project = await Project.findByPk(projectId);
  if (!project) {
    return null;
  }

  const workspace = await initializeWorkspaceForProject(project, { actorId });

  const [milestoneCount, collaboratorCount, integrationCount, retrospectiveCount] = await Promise.all([
    ProjectMilestone.count({ where: { projectId } }),
    ProjectCollaborator.count({ where: { projectId } }),
    ProjectIntegration.count({ where: { projectId } }),
    ProjectRetrospective.count({ where: { projectId } }),
  ]);

  const now = new Date();

  if (milestoneCount === 0) {
    await ProjectMilestone.bulkCreate(
      [
        {
          projectId,
          title: 'Discovery & kickoff',
          description: 'Align on problem statement, stakeholders, and success measures.',
          status: 'completed',
          ordinal: 1,
          startDate: new Date(now.getTime() - 1000 * 60 * 60 * 24 * 14),
          dueDate: new Date(now.getTime() - 1000 * 60 * 60 * 24 * 7),
          completedAt: new Date(now.getTime() - 1000 * 60 * 60 * 24 * 6),
          budgetAllocated: project.budgetAmount ? Number(project.budgetAmount) * 0.25 : 15000,
          budgetSpent: project.budgetAmount ? Number(project.budgetAmount) * 0.22 : 13200,
          effortPlannedHours: 120,
          effortLoggedMinutes: 7200,
          successCriteria: ['Kickoff sign-off received', 'Discovery interview readout shared'],
          deliverables: ['Kickoff deck', 'Stakeholder map', 'Research plan'],
          impactMetrics: { stakeholderSatisfaction: 4.7 },
          ownerId: actorId ?? null,
        },
        {
          projectId,
          title: 'Build & iteration',
          description: 'Delivery sprints with QA reviews and automation coverage checks.',
          status: 'in_progress',
          ordinal: 2,
          startDate: new Date(now.getTime() - 1000 * 60 * 60 * 24 * 6),
          dueDate: new Date(now.getTime() + 1000 * 60 * 60 * 24 * 7),
          budgetAllocated: project.budgetAmount ? Number(project.budgetAmount) * 0.45 : 28000,
          budgetSpent: project.budgetAmount ? Number(project.budgetAmount) * 0.2 : 12000,
          effortPlannedHours: 240,
          effortLoggedMinutes: 5400,
          successCriteria: ['Automation coverage > 60%', 'QA checklist approved'],
          deliverables: ['Sprint demo recordings', 'QA checklist', 'Automation playbook'],
          impactMetrics: { automationCoverage: 0.62 },
          ownerId: actorId ?? null,
        },
        {
          projectId,
          title: 'Launch & retrospective',
          description: 'Final approvals, billing checkpoints, and narrative packaging.',
          status: 'planned',
          ordinal: 3,
          startDate: new Date(now.getTime() + 1000 * 60 * 60 * 24 * 7),
          dueDate: new Date(now.getTime() + 1000 * 60 * 60 * 24 * 14),
          budgetAllocated: project.budgetAmount ? Number(project.budgetAmount) * 0.3 : 18000,
          budgetSpent: 0,
          effortPlannedHours: 160,
          effortLoggedMinutes: 0,
          successCriteria: ['Executive readout delivered', 'Support transition runbook shared'],
          deliverables: ['Executive summary', 'Risk register update', 'Support runbook'],
          impactMetrics: { readinessScore: 0.9 },
          ownerId: actorId ?? null,
        },
      ],
      { returning: false },
    );
  }

  const milestones = await ProjectMilestone.findAll({ where: { projectId }, order: [['ordinal', 'ASC']] });

  if (collaboratorCount === 0) {
    await ProjectCollaborator.bulkCreate(
      [
        {
          projectId,
          userId: actorId ?? null,
          role: 'owner',
          status: 'active',
          permissions: { canEditBudget: true, canInvite: true },
          responsibility: 'Engagement lead',
          invitedAt: now,
          joinedAt: now,
        },
        {
          projectId,
          email: 'mentor@gigvora.com',
          name: 'Gigvora Mentor',
          role: 'mentor',
          status: 'active',
          permissions: { canComment: true, canViewAssets: true },
          responsibility: 'Career storytelling & retrospectives',
          invitedAt: now,
          joinedAt: now,
        },
        {
          projectId,
          email: 'sponsor@example.com',
          name: 'Client Sponsor',
          role: 'client_sponsor',
          status: 'invited',
          permissions: { canApprove: true, canViewAssets: true },
          responsibility: 'Executive approvals',
          invitedAt: now,
          invitedById: actorId ?? null,
        },
      ],
      { returning: false },
    );
  }

  if (integrationCount === 0) {
    await ProjectIntegration.bulkCreate(
      [
        {
          projectId,
          provider: 'github',
          status: 'connected',
          connectedById: actorId ?? null,
          connectedAt: now,
          lastSyncedAt: now,
          syncFrequencyMinutes: 60,
          metadata: { repository: `gigvora/project-${projectId}`, branch: 'main' },
        },
        {
          projectId,
          provider: 'notion',
          status: 'connected',
          connectedById: actorId ?? null,
          connectedAt: now,
          lastSyncedAt: now,
          syncFrequencyMinutes: 30,
          metadata: { workspaceUrl: 'https://notion.so/workspace/project' },
        },
        {
          projectId,
          provider: 'figma',
          status: 'syncing',
          connectedById: actorId ?? null,
          connectedAt: now,
          lastSyncedAt: new Date(now.getTime() - 1000 * 60 * 15),
          syncFrequencyMinutes: 15,
          syncLagMinutes: 15,
          metadata: { fileUrl: 'https://figma.com/file/project', team: 'Product design' },
        },
        {
          projectId,
          provider: 'google_drive',
          status: 'connected',
          connectedById: actorId ?? null,
          connectedAt: now,
          lastSyncedAt: now,
          syncFrequencyMinutes: 45,
          metadata: { folderId: 'drive-folder-project', retentionPolicyDays: 90 },
        },
      ],
      { returning: false },
    );
  }

  if (retrospectiveCount === 0 && milestones.length) {
    await ProjectRetrospective.bulkCreate(
      [
        {
          projectId,
          milestoneId: milestones[0]?.id ?? null,
          authoredById: actorId ?? null,
          summary: 'Kickoff complete with high sponsor confidence and aligned success metrics.',
          highlights: ['Sponsor NPS 4.7/5', 'Discovery insights packaged into Notion hub'],
          risks: ['Scope creep flagged for automation requirements'],
          actions: ['Review scope change at next steering meeting'],
          sentimentScore: 0.82,
          generatedAt: new Date(now.getTime() - 1000 * 60 * 60 * 24 * 5),
          metadata: { format: 'executive_digest' },
        },
        {
          projectId,
          milestoneId: milestones[1]?.id ?? null,
          authoredById: actorId ?? null,
          summary: 'Mid-sprint health check indicates strong automation coverage with minor QA risks.',
          highlights: ['Automation coverage at 62%', 'QA findings triaged within 8h'],
          risks: ['QA capacity constrained next week'],
          actions: ['Backfill QA contributor for 20 hours'],
          sentimentScore: 0.74,
          generatedAt: now,
          metadata: { format: 'mid_sprint' },
        },
      ],
      { returning: false },
    );
  }

  const plannedHours = milestones.reduce((sum, milestone) => sum + Number(milestone.effortPlannedHours ?? 0), 0);
  const loggedHours = milestones.reduce((sum, milestone) => sum + Number(milestone.effortLoggedMinutes ?? 0), 0) / 60;
  const allocatedBudget = project.budgetAmount == null ? 60000 : Number(project.budgetAmount);
  const spentBudget = milestones.reduce((sum, milestone) => sum + Number(milestone.budgetSpent ?? 0), 0) || allocatedBudget * 0.35;
  const nextMilestone = milestones.find((milestone) => milestone.status !== 'completed');

  await workspace.update({
    metricsSnapshot: {
      ...(workspace.metricsSnapshot ?? {}),
      budget: {
        allocated: allocatedBudget,
        spent: Number(spentBudget.toFixed(2)),
        forecast: Number((allocatedBudget * 0.92).toFixed(2)),
        burnRate: allocatedBudget ? spentBudget / allocatedBudget : 0,
      },
      timeTracking: {
        plannedHours,
        actualHours: Number(loggedHours.toFixed(1)),
      },
    },
    nextMilestone: nextMilestone?.title ?? workspace.nextMilestone,
    nextMilestoneDueAt: nextMilestone?.dueDate ?? workspace.nextMilestoneDueAt,
  });

  return workspace;
}

function buildFollowUps(applications, targetMap) {
  const now = new Date();
  const items = [];

  applications.forEach((application) => {
    const base = application.toPublicObject();
    if (!FOLLOW_UP_STATUSES.has(base.status)) {
      return;
    }
    const referenceDate = base.updatedAt ?? base.submittedAt ?? base.createdAt;
    if (!referenceDate) {
      return;
    }
    const daysSince = differenceInDays(referenceDate, now);
    const threshold = base.status === 'submitted' ? 5 : base.status === 'offered' ? 2 : 3;
    const dueAt = addDays(referenceDate, threshold);
    const target = targetMap.get(`${base.targetType}:${base.targetId}`) ?? {};
    const targetName = target?.title || target?.name || `#${base.targetId}`;

    items.push({
      applicationId: base.id,
      targetName,
      status: base.status,
      nextStep: resolveNextStep(base.status),
      dueAt,
      overdue: daysSince > threshold,
      daysSinceUpdate: differenceInDays(referenceDate, now),
    });
  });

  return items
    .sort((a, b) => {
      if (a.overdue !== b.overdue) {
        return a.overdue ? -1 : 1;
      }
      return (new Date(a.dueAt || now)).getTime() - (new Date(b.dueAt || now)).getTime();
    })
    .slice(0, 8);
}

function toPlain(instance, options = {}) {
  if (!instance) return null;
  if (typeof instance.toPublicObject === 'function') {
    return instance.toPublicObject(options);
  }
  if (typeof instance.get === 'function') {
    return instance.get({ plain: true, ...options });
  }
  return { ...instance };
}

function computeChange(current, previous) {
  if (current == null || previous == null) {
    return null;
  }
  const delta = Number(current) - Number(previous);
  const percent = Number(previous) === 0 ? null : (delta / Number(previous)) * 100;
  return {
    absolute: Math.round(delta * 100) / 100,
    percent: percent == null ? null : Math.round(percent * 10) / 10,
    direction: delta > 0 ? 'up' : delta < 0 ? 'down' : 'flat',
  };
}

function sanitizeCareerSnapshot(snapshot) {
  const plain = toPlain(snapshot);
  if (!plain) return null;
  return {
    id: plain.id,
    timeframeStart: plain.timeframeStart,
    timeframeEnd: plain.timeframeEnd,
    outreachConversionRate: plain.outreachConversionRate == null ? null : Number(plain.outreachConversionRate),
    interviewMomentum: plain.interviewMomentum == null ? null : Number(plain.interviewMomentum),
    offerWinRate: plain.offerWinRate == null ? null : Number(plain.offerWinRate),
    salaryMedian: plain.salaryMedian == null ? null : Number(plain.salaryMedian),
    salaryCurrency: plain.salaryCurrency ?? 'USD',
    salaryTrend: plain.salaryTrend ?? 'flat',
    diversityRepresentation: plain.diversityRepresentation ?? null,
    funnelBreakdown: plain.funnelBreakdown ?? null,
    metadata: plain.metadata ?? null,
    createdAt: plain.createdAt,
    updatedAt: plain.updatedAt,
  };
}

function sanitizeBenchmark(benchmark) {
  const plain = toPlain(benchmark);
  if (!plain) return null;
  return {
    id: plain.id,
    cohortKey: plain.cohortKey,
    metric: plain.metric,
    value: plain.value == null ? null : Number(plain.value),
    percentile: plain.percentile == null ? null : Number(plain.percentile),
    sampleSize: plain.sampleSize == null ? null : Number(plain.sampleSize),
    capturedAt: plain.capturedAt,
    metadata: plain.metadata ?? null,
  };
}

function sanitizeCalendarIntegrationRecord(integration) {
  const plain = toPlain(integration);
  if (!plain) return null;
  return {
    id: plain.id,
    provider: plain.provider,
    externalAccount: plain.externalAccount,
    status: plain.status,
    lastSyncedAt: plain.lastSyncedAt,
    syncError: plain.syncError,
    metadata: plain.metadata ?? null,
    createdAt: plain.createdAt,
    updatedAt: plain.updatedAt,
  };
}

function sanitizeCalendarEventRecord(event) {
  const plain = toPlain(event);
  if (!plain) return null;
  return {
    id: plain.id,
    title: plain.title,
    eventType: plain.eventType,
    source: plain.source,
    startsAt: plain.startsAt,
    endsAt: plain.endsAt,
    location: plain.location,
    isFocusBlock: Boolean(plain.isFocusBlock),
    focusMode: plain.focusMode,
    metadata: plain.metadata ?? null,
  };
}

function sanitizeFocusSessionRecord(session) {
  const plain = toPlain(session);
  if (!plain) return null;
  return {
    id: plain.id,
    focusType: plain.focusType,
    startedAt: plain.startedAt,
    endedAt: plain.endedAt,
    durationMinutes: plain.durationMinutes == null ? null : Number(plain.durationMinutes),
    completed: Boolean(plain.completed),
    notes: plain.notes,
    metadata: plain.metadata ?? null,
  };
}

function sanitizeAuditLogRecord(log) {
  const plain = toPlain(log);
  if (!plain) return null;
  const actorInstance = log?.get?.('actor') ?? log.actor ?? plain.actor;
  const actor = actorInstance
    ? {
        id: actorInstance.id,
        firstName: actorInstance.firstName,
        lastName: actorInstance.lastName,
        email: actorInstance.email,
      }
    : null;
  return {
    id: plain.id,
    collaborationId: plain.collaborationId,
    actor,
    action: plain.action,
    scope: plain.scope,
    details: plain.details ?? null,
    createdAt: plain.createdAt,
  };
}

function sanitizeCollaborationRecord(collaboration, auditLogMap = new Map()) {
  const base = toPlain(collaboration);
  if (!base) return null;
  const members = Array.isArray(collaboration?.members)
    ? collaboration.members.map((member) => {
        const memberPlain = toPlain(member) ?? {};
        const userInstance = member?.get?.('member') ?? member.member ?? null;
        const user = userInstance
          ? {
              id: userInstance.id,
              firstName: userInstance.firstName,
              lastName: userInstance.lastName,
              email: userInstance.email,
            }
          : null;
        return {
          ...memberPlain,
          user,
        };
      })
    : [];

  const documentRooms = Array.isArray(collaboration?.documentRooms)
    ? collaboration.documentRooms.map((room) => toPlain(room)).filter(Boolean)
    : [];

  const auditTrail = auditLogMap.get(base.id) ?? [];

  return {
    ...base,
    members,
    documentRooms,
    auditTrail,
  };
}

function sanitizeSupportCaseRecord(supportCase) {
  if (!supportCase) return null;
  const plain = supportCase.get({ plain: true });
  const assignedAgentInstance = supportCase.get?.('assignedAgent') ?? plain.assignedAgent ?? null;
  const assignedAgent = assignedAgentInstance
    ? {
        id: assignedAgentInstance.id,
        firstName: assignedAgentInstance.firstName,
        lastName: assignedAgentInstance.lastName,
        email: assignedAgentInstance.email,
      }
    : null;

  const openedAt = plain.escalatedAt ?? plain.createdAt ?? null;
  const now = new Date();
  const ageHours = openedAt ? Math.round((now.getTime() - new Date(openedAt).getTime()) / (1000 * 60 * 60)) : null;
  const resolved = Boolean(plain.resolvedAt);
  const responseTargetHours = plain.priority === 'urgent' ? 4 : plain.priority === 'high' ? 8 : 24;
  const responseMinutes = plain.firstResponseAt && openedAt
    ? Math.round((new Date(plain.firstResponseAt).getTime() - new Date(openedAt).getTime()) / (1000 * 60))
    : null;
  const resolutionMinutes = plain.resolvedAt && openedAt
    ? Math.round((new Date(plain.resolvedAt).getTime() - new Date(openedAt).getTime()) / (1000 * 60))
    : null;

  return {
    id: plain.id,
    status: plain.status,
    priority: plain.priority,
    reason: plain.reason,
    escalatedAt: plain.escalatedAt,
    firstResponseAt: plain.firstResponseAt,
    resolvedAt: plain.resolvedAt,
    assignedAgent,
    metadata: plain.metadata ?? null,
    ageHours,
    responseMinutes,
    resolutionMinutes,
    slaBreached: !resolved && ageHours != null && ageHours > responseTargetHours,
  };
}

function sanitizeAutomationLogRecord(log) {
  const plain = toPlain(log);
  if (!plain) return null;
  return {
    id: plain.id,
    source: plain.source,
    action: plain.action,
    status: plain.status,
    triggeredAt: plain.triggeredAt,
    completedAt: plain.completedAt,
    metadata: plain.metadata ?? null,
  };
}

function sanitizeKnowledgeArticleRecord(article) {
  const plain = toPlain(article);
  if (!plain) return null;
  return {
    id: plain.id,
    slug: plain.slug,
    title: plain.title,
    summary: plain.summary,
    category: plain.category,
    audience: plain.audience,
    resourceLinks: plain.resourceLinks ?? null,
    lastReviewedAt: plain.lastReviewedAt,
  };
}

function buildCareerAnalyticsInsights(snapshotRecords, benchmarkRecords) {
  const snapshots = snapshotRecords.map((record) => sanitizeCareerSnapshot(record)).filter(Boolean);
  const benchmarks = benchmarkRecords.map((record) => sanitizeBenchmark(record)).filter(Boolean);
  const latest = snapshots[0] ?? null;
  const previous = snapshots[1] ?? null;

  const summary = {
    conversionRate: latest?.outreachConversionRate ?? null,
    interviewMomentum: latest?.interviewMomentum ?? null,
    offerWinRate: latest?.offerWinRate ?? null,
    salary: {
      value: latest?.salaryMedian ?? null,
      currency: latest?.salaryCurrency ?? 'USD',
      trend: latest?.salaryTrend ?? 'flat',
      change: computeChange(latest?.salaryMedian, previous?.salaryMedian),
    },
    conversionChange: computeChange(latest?.outreachConversionRate, previous?.outreachConversionRate),
    interviewChange: computeChange(latest?.interviewMomentum, previous?.interviewMomentum),
    offerChange: computeChange(latest?.offerWinRate, previous?.offerWinRate),
  };

  const diversity = latest?.diversityRepresentation ?? null;
  const funnel = latest?.funnelBreakdown ?? null;

  return {
    summary,
    snapshots,
    benchmarks,
    diversity,
    funnel,
  };
}

function buildCalendarInsights(eventsRecords, focusSessionRecords, integrationRecords) {
  const events = eventsRecords.map((record) => sanitizeCalendarEventRecord(record)).filter(Boolean);
  const focusSessions = focusSessionRecords.map((record) => sanitizeFocusSessionRecord(record)).filter(Boolean);
  const integrations = integrationRecords.map((record) => sanitizeCalendarIntegrationRecord(record)).filter(Boolean);

  const now = new Date();
  const upcomingEvents = events.filter((event) => !event.startsAt || new Date(event.startsAt) >= now);
  const nextFocusBlock = upcomingEvents.find((event) => event.isFocusBlock) ?? null;
  const upcomingInterviews = upcomingEvents
    .filter((event) => event.eventType === 'interview')
    .slice(0, 3);

  const focusTotalMinutes = focusSessions.reduce((total, session) => {
    if (session.durationMinutes != null) {
      return total + Number(session.durationMinutes);
    }
    if (session.startedAt && session.endedAt) {
      const start = new Date(session.startedAt).getTime();
      const end = new Date(session.endedAt).getTime();
      if (!Number.isNaN(start) && !Number.isNaN(end) && end > start) {
        return total + Math.round((end - start) / (1000 * 60));
      }
    }
    return total;
  }, 0);

  const focusByType = focusSessions.reduce((accumulator, session) => {
    if (!session || !session.focusType) return accumulator;
    const key = session.focusType;
    accumulator[key] = (accumulator[key] ?? 0) + (session.durationMinutes ?? 0);
    return accumulator;
  }, {});

  return {
    integrations,
    events,
    upcomingInterviews,
    nextFocusBlock,
    focus: {
      sessions: focusSessions,
      totalMinutes: focusTotalMinutes,
      byType: focusByType,
    },
  };
}

function buildAdvisorInsights(collaborationRecords, auditLogRecords) {
  const auditLogMap = auditLogRecords.reduce((map, log) => {
    const sanitized = sanitizeAuditLogRecord(log);
    if (!sanitized) return map;
    if (!map.has(sanitized.collaborationId)) {
      map.set(sanitized.collaborationId, []);
    }
    map.get(sanitized.collaborationId).push(sanitized);
    return map;
  }, new Map());

  const collaborations = collaborationRecords
    .map((collaboration) => sanitizeCollaborationRecord(collaboration, auditLogMap))
    .filter(Boolean);

  const totalMembers = collaborations.reduce((total, collaboration) => total + (collaboration.members?.length ?? 0), 0);
  const activeRooms = collaborations.flatMap((collaboration) => collaboration.documentRooms ?? []).filter(
    (room) => room && room.status === 'active',
  );

  return {
    collaborations,
    summary: {
      totalCollaborations: collaborations.length,
      totalMembers,
      activeDocumentRooms: activeRooms.length,
    },
  };
}

function buildSupportDeskInsights(caseRecords, automationRecords, knowledgeRecords) {
  const cases = caseRecords.map((record) => sanitizeSupportCaseRecord(record)).filter(Boolean);
  const automation = automationRecords.map((record) => sanitizeAutomationLogRecord(record)).filter(Boolean);
  const articles = knowledgeRecords.map((record) => sanitizeKnowledgeArticleRecord(record)).filter(Boolean);

  const summary = cases.reduce(
    (accumulator, supportCase) => {
      const isOpen = !['resolved', 'closed'].includes(supportCase.status ?? '');
      if (isOpen) {
        accumulator.open += 1;
      }
      if (supportCase.slaBreached) {
        accumulator.slaBreached += 1;
      }
      if (supportCase.responseMinutes != null) {
        accumulator.responseMinutes.push(supportCase.responseMinutes);
      }
      if (supportCase.resolutionMinutes != null) {
        accumulator.resolutionMinutes.push(supportCase.resolutionMinutes);
      }
      return accumulator;
    },
    { open: 0, slaBreached: 0, responseMinutes: [], resolutionMinutes: [] },
  );

  const average = (values) => {
    if (!values.length) return null;
    const total = values.reduce((sum, value) => sum + value, 0);
    return Math.round((total / values.length) * 10) / 10;
  };

  return {
    cases,
    automation,
    knowledgeArticles: articles,
    summary: {
      openCases: summary.open,
      slaBreached: summary.slaBreached,
      averageFirstResponseMinutes: average(summary.responseMinutes),
      averageResolutionMinutes: average(summary.resolutionMinutes),
    },
  };
}

async function hydrateTargets(applications) {
  const jobIds = new Set();
  const gigIds = new Set();
  const projectIds = new Set();

  applications.forEach((application) => {
    const base = application.toPublicObject();
    if (base.targetType === 'job') {
      jobIds.add(base.targetId);
    } else if (base.targetType === 'gig') {
      gigIds.add(base.targetId);
    } else if (base.targetType === 'project') {
      projectIds.add(base.targetId);
    }
  });

  const [jobs, gigs, projects] = await Promise.all([
    jobIds.size
      ? Job.findAll({ where: { id: { [Op.in]: Array.from(jobIds) } } })
      : Promise.resolve([]),
    gigIds.size
      ? Gig.findAll({ where: { id: { [Op.in]: Array.from(gigIds) } } })
      : Promise.resolve([]),
    projectIds.size
      ? Project.findAll({ where: { id: { [Op.in]: Array.from(projectIds) } } })
      : Promise.resolve([]),
  ]);

  const map = new Map();
  jobs.forEach((job) => {
    const plain = toPlainTarget(job);
    if (plain) {
      map.set(`job:${job.id}`, plain);
    }
  });
  gigs.forEach((gig) => {
    const plain = toPlainTarget(gig);
    if (plain) {
      map.set(`gig:${gig.id}`, plain);
    }
  });
  projects.forEach((project) => {
    const plain = toPlainTarget(project);
    if (plain) {
      map.set(`project:${project.id}`, plain);
    }
  });

  return map;
}

async function loadDashboardPayload(userId, { bypassCache = false } = {}) {
  const profile = await profileService.getProfileOverview(userId, { bypassCache });

  const applicationQuery = Application.findAll({
    where: { applicantId: userId },
    include: [
      {
        model: ApplicationReview,
        as: 'reviews',
        include: [{ model: User, as: 'reviewer', attributes: ['id', 'firstName', 'lastName', 'email'] }],
      },
    ],
    order: [
      ['updatedAt', 'DESC'],
      ['id', 'DESC'],
    ],
    limit: 40,
  });

  const pipelineQuery = Application.findAll({
    where: { applicantId: userId },
    attributes: ['status', [fn('COUNT', col('status')), 'count']],
    group: ['status'],
  });

  const notificationsQuery = Notification.findAll({
    where: { userId },
    order: [['createdAt', 'DESC']],
    limit: 12,
  });

  const launchpadApplicationsQuery = ExperienceLaunchpadApplication.findAll({
    where: { applicantId: userId },
    include: [{ model: ExperienceLaunchpad, as: 'launchpad' }],
    order: [['updatedAt', 'DESC']],
  });

  const projectEventsQuery = ProjectAssignmentEvent.findAll({
    where: { actorId: userId },
    include: [{ model: Project, as: 'project' }],
    order: [['createdAt', 'DESC']],
    limit: 12,
  });

  const careerSnapshotsQuery = CareerAnalyticsSnapshot.findAll({
    where: { userId },
    order: [['timeframeEnd', 'DESC']],
    limit: 6,
  });

  const peerBenchmarksQuery = CareerPeerBenchmark.findAll({
    where: { userId },
    order: [['capturedAt', 'DESC']],
    limit: 12,
  });

  const digestSubscriptionQuery = WeeklyDigestSubscription.findOne({ where: { userId } });

  const calendarWindowStart = new Date();
  calendarWindowStart.setDate(calendarWindowStart.getDate() - 14);
  const calendarWindowEnd = new Date();
  calendarWindowEnd.setDate(calendarWindowEnd.getDate() + 30);

  const calendarIntegrationsQuery = CalendarIntegration.findAll({
    where: { userId },
    order: [['provider', 'ASC']],
  });

  const calendarEventsQuery = CandidateCalendarEvent.findAll({
    where: {
      userId,
      startsAt: { [Op.between]: [calendarWindowStart, calendarWindowEnd] },
    },
    order: [['startsAt', 'ASC']],
    limit: 40,
  });

  const focusSessionsQuery = FocusSession.findAll({
    where: { userId },
    order: [['startedAt', 'DESC']],
    limit: 12,
  });

  const collaborationsQuery = AdvisorCollaboration.findAll({
    where: { ownerId: userId },
    include: [
      {
        model: AdvisorCollaborationMember,
        as: 'members',
        include: [{ model: User, as: 'member', attributes: ['id', 'firstName', 'lastName', 'email'] }],
      },
      { model: AdvisorDocumentRoom, as: 'documentRooms' },
    ],
    order: [['updatedAt', 'DESC']],
    limit: 5,
  });

  const supportCasesQuery = SupportCase.findAll({
    where: { escalatedBy: userId },
    include: [{ model: User, as: 'assignedAgent', attributes: ['id', 'firstName', 'lastName', 'email'] }],
    order: [['updatedAt', 'DESC']],
    limit: 10,
  });

  const automationLogsQuery = SupportAutomationLog.findAll({
    where: { userId },
    order: [['triggeredAt', 'DESC']],
    limit: 12,
  });

  const knowledgeArticlesQuery = SupportKnowledgeArticle.findAll({
    where: { audience: { [Op.in]: ['freelancer', 'support_team'] } },
    order: [['lastReviewedAt', 'DESC']],
  });

  const documentWorkspaceQuery = CareerDocument.findAll({
    where: { userId },
    include: [
      {
        model: CareerDocumentVersion,
        as: 'versions',
        separate: true,
        limit: 5,
        order: [['versionNumber', 'DESC']],
        include: [
          { model: User, as: 'createdBy', attributes: ['id', 'firstName', 'lastName', 'email'] },
          { model: User, as: 'approvedBy', attributes: ['id', 'firstName', 'lastName', 'email'] },
        ],
      },
      {
        model: CareerDocumentCollaborator,
        as: 'collaborators',
        include: [{ model: User, as: 'collaborator', attributes: ['id', 'firstName', 'lastName', 'email'] }],
      },
      {
        model: CareerDocumentAnalytics,
        as: 'analytics',
        separate: true,
        limit: 50,
        order: [['updatedAt', 'DESC']],
        include: [{ model: User, as: 'viewer', attributes: ['id', 'firstName', 'lastName', 'email'] }],
      },
      {
        model: CareerDocumentExport,
        as: 'exports',
        separate: true,
        limit: 10,
        order: [['exportedAt', 'DESC']],
        include: [{ model: User, as: 'exportedBy', attributes: ['id', 'firstName', 'lastName', 'email'] }],
      },
    ],
    order: [['updatedAt', 'DESC']],
  });

  const storyBlocksQuery = CareerStoryBlock.findAll({
    where: { userId },
    order: [['updatedAt', 'DESC']],
    limit: 20,
  });

  const brandAssetsQuery = CareerBrandAsset.findAll({
    where: { userId },
    order: [['updatedAt', 'DESC']],
    limit: 30,
  });

  const escrowAccountsQuery = EscrowAccount.findAll({
    where: { userId },
    include: [
      {
        model: EscrowTransaction,
        as: 'transactions',
        separate: true,
        limit: 10,
        order: [['createdAt', 'DESC']],
      },
    ],
    order: [['createdAt', 'DESC']],
  });

  const escrowTransactionsQuery = EscrowTransaction.findAll({
    include: [
      {
        model: EscrowAccount,
        as: 'account',
        where: { userId },
        required: true,
      },
      { model: User, as: 'initiator', attributes: ['id', 'firstName', 'lastName', 'email'] },
      { model: User, as: 'counterparty', attributes: ['id', 'firstName', 'lastName', 'email'] },
    ],
    order: [['createdAt', 'DESC']],
    limit: 75,
  });

  const escrowDisputesQuery = DisputeCase.findAll({
    include: [
      {
        model: EscrowTransaction,
        as: 'transaction',
        required: true,
        include: [
          {
            model: EscrowAccount,
            as: 'account',
            where: { userId },
            required: true,
          },
        ],
      },
      { model: User, as: 'openedBy', attributes: ['id', 'firstName', 'lastName', 'email'] },
      { model: User, as: 'assignedTo', attributes: ['id', 'firstName', 'lastName', 'email'] },
    ],
    order: [['openedAt', 'DESC']],
    limit: 30,
  });

  const purchasedGigOrdersQuery = GigOrder.findAll({
    where: { freelancerId: userId },
    include: [
      { model: Gig, as: 'gig', attributes: ['id', 'title'] },
      { model: GigOrderRequirement, as: 'requirements' },
      { model: GigOrderRevision, as: 'revisions' },
      { model: GigOrderEscrowCheckpoint, as: 'escrowCheckpoints' },
      {
        model: GigVendorScorecard,
        as: 'vendorScorecards',
        include: [
          { model: User, as: 'vendor', attributes: ['id', 'firstName', 'lastName', 'email'] },
          { model: User, as: 'reviewedBy', attributes: ['id', 'firstName', 'lastName', 'email'] },
        ],
      },
    ],
    order: [['updatedAt', 'DESC']],
    limit: 8,
  });

  const projectParticipationQuery = ProjectAssignmentEvent.findAll({
    where: { actorId: userId },
    attributes: [[fn('DISTINCT', col('projectId')), 'projectId']],
    raw: true,
  });
  const topSearchModulePromise = loadTopSearchModule(userId);

  const [
    applications,
    pipelineRows,
    notifications,
    launchpadApplications,
    projectEvents,
    careerSnapshots,
    peerBenchmarks,
    digestSubscription,
    calendarIntegrations,
    calendarEvents,
    focusSessions,
    collaborations,
    supportCases,
    automationLogs,
    knowledgeArticles,
    documentRecords,
    storyBlocks,
    brandAssets,
    escrowAccounts,
    escrowTransactions,
    escrowDisputes,
    purchasedGigOrders,
    careerPipelineAutomation,
    affiliateProgram,
    projectParticipation,
    eventManagement,
    notificationPreferences,
    notificationStats,
    topSearchModule,
  ] = await Promise.all([
    applicationQuery,
    pipelineQuery,
    notificationsQuery,
    launchpadApplicationsQuery,
    projectEventsQuery,
    careerSnapshotsQuery,
    peerBenchmarksQuery,
    digestSubscriptionQuery,
    calendarIntegrationsQuery,
    calendarEventsQuery,
    focusSessionsQuery,
    collaborationsQuery,
    supportCasesQuery,
    automationLogsQuery,
    knowledgeArticlesQuery,
    documentWorkspaceQuery,
    storyBlocksQuery,
    brandAssetsQuery,
    escrowAccountsQuery,
    escrowTransactionsQuery,
    escrowDisputesQuery,
    purchasedGigOrdersQuery,
    careerPipelineAutomationService.getCareerPipelineAutomation(userId, { bypassCache }),
    affiliateDashboardService.getAffiliateDashboard(userId),
    projectParticipationQuery,
    eventManagementService.getUserEventManagement(userId, { includeArchived: false, limit: 6 }),
    notificationService.getPreferences(userId),
    notificationService.getStats(userId),
    topSearchModulePromise,
  ]);

  const sanitizedStoryPrompts = storyBlocks.map((block) => sanitizeStoryBlock(block)).filter(Boolean);

  await ensureProjectTemplatesSeeded();

  const projectIdSet = new Set(
    (projectParticipation ?? [])
      .map((record) => Number(record.projectId))
      .filter((id) => Number.isInteger(id) && id > 0),
  );

  projectEvents.forEach((event) => {
    if (event.projectId) {
      projectIdSet.add(Number(event.projectId));
    }
    const projectInstance = event.get?.('project') ?? event.project;
    if (projectInstance?.id) {
      projectIdSet.add(Number(projectInstance.id));
    }
  });

  const projectIdList = Array.from(projectIdSet).slice(0, 6);

  if (projectIdList.length) {
    await Promise.all(
      projectIdList.map((projectId) => ensureProjectDeliveryScaffolding(projectId, { actorId: userId })),
    );
  }

  const projectIncludes = [
    {
      model: ProjectWorkspace,
      as: 'workspace',
      include: [
        { model: ProjectWorkspaceBrief, as: 'brief' },
        { model: ProjectWorkspaceFile, as: 'files' },
        { model: ProjectWorkspaceApproval, as: 'approvals' },
        { model: ProjectWorkspaceConversation, as: 'conversations' },
      ],
    },
    {
      model: ProjectMilestone,
      as: 'milestones',
      include: [{ model: User, as: 'owner', attributes: ['id', 'firstName', 'lastName', 'email'] }],
    },
    {
      model: ProjectCollaborator,
      as: 'collaborators',
      include: [
        { model: User, as: 'user', attributes: ['id', 'firstName', 'lastName', 'email'] },
        { model: User, as: 'invitedBy', attributes: ['id', 'firstName', 'lastName', 'email'] },
      ],
    },
    { model: ProjectIntegration, as: 'integrations' },
    {
      model: ProjectRetrospective,
      as: 'retrospectives',
      include: [
        { model: ProjectMilestone, as: 'milestone' },
        { model: User, as: 'authoredBy', attributes: ['id', 'firstName', 'lastName', 'email'] },
      ],
    },
  ];

  let projectRecords = [];
  if (projectIdList.length) {
    projectRecords = await Project.findAll({
      where: { id: projectIdList },
      include: projectIncludes,
      order: [['updatedAt', 'DESC']],
    });
  }

  if (!projectRecords.length) {
    const fallbackProjects = await Project.findAll({ order: [['updatedAt', 'DESC']], limit: 2 });
    const fallbackIds = fallbackProjects.map((project) => project.id);
    if (fallbackIds.length) {
      await Promise.all(
        fallbackIds.map((projectId) => ensureProjectDeliveryScaffolding(projectId, { actorId: userId })),
      );
      projectRecords = await Project.findAll({
        where: { id: fallbackIds },
        include: projectIncludes,
        order: [['updatedAt', 'DESC']],
      });
    }
  }

  const projectTemplates = await ProjectTemplate.findAll({ order: [['updatedAt', 'DESC']], limit: 6 });

  const collaborationIds = collaborations.map((collaboration) => collaboration.id);
  const auditLogs = collaborationIds.length
    ? await AdvisorCollaborationAuditLog.findAll({
        where: { collaborationId: { [Op.in]: collaborationIds } },
        include: [{ model: User, as: 'actor', attributes: ['id', 'firstName', 'lastName', 'email'] }],
        order: [['createdAt', 'DESC']],
        limit: 40,
      })
    : [];

  const targetMap = await hydrateTargets(applications);
  const sanitizedApplications = applications.map((application) => sanitizeApplication(application, targetMap));
  const attachments = collectAttachments(applications);

  const pipeline = pipelineRows.map((row) => {
    const plain = row.get({ plain: true });
    const count = Number(plain.count ?? plain[0] ?? plain['count']);
    return {
      status: plain.status,
      count: Number.isFinite(count) ? count : 0,
    };
  });

  const totals = sanitizedApplications.reduce(
    (accumulator, application) => {
      accumulator.total += 1;
      if (!TERMINAL_STATUSES.has(application.status)) {
        accumulator.active += 1;
      }
      if (INTERVIEW_STATUSES.has(application.status)) {
        accumulator.interviews += 1;
      }
      if (OFFER_STATUSES.has(application.status)) {
        accumulator.offers += 1;
      }
      if (Array.isArray(application.attachments)) {
        accumulator.documents += application.attachments.length;
      }
      return accumulator;
    },
    { total: 0, active: 0, interviews: 0, offers: 0, documents: 0 },
  );

  const unreadCount = notifications.filter((notification) => !notification.readAt).length;
  const sanitizedNotifications = notifications.map((notification) => sanitizeNotification(notification));
  const sanitizedLaunchpad = launchpadApplications.map((record) => sanitizeLaunchpadApplication(record));
  const sanitizedProjectEvents = projectEvents.map((event) => sanitizeProjectEvent(event));

  const sanitizedBrandAssets = brandAssets.map((asset) => sanitizeBrandAsset(asset)).filter(Boolean);
  const sanitizedPurchasedGigOrders = purchasedGigOrders
    .map((order) => sanitizeGigOrderForDocument(order))
    .filter(Boolean);

  const defaultEscrowCurrency =
    profile?.preferredCurrency ??
    profile?.currency ??
    profile?.profile?.preferredCurrency ??
    'USD';

  const escrowManagement = buildEscrowManagementSection({
    accounts: escrowAccounts,
    transactions: escrowTransactions,
    disputes: escrowDisputes,
    defaultCurrency: defaultEscrowCurrency,
  });

  const projectGigManagement = buildProjectGigManagementSection({
    projects: projectRecords,
    templates: projectTemplates,
    gigOrders: sanitizedPurchasedGigOrders,
    storyBlocks: sanitizedStoryPrompts,
    brandAssets: sanitizedBrandAssets,
  });

  const followUps = buildFollowUps(applications, targetMap);

  const automations = [];
  if (profile.launchpadEligibility?.status === 'eligible' && profile.launchpadEligibility?.score != null) {
    automations.push({
      title: 'Launchpad readiness',
      detail: `Score ${profile.launchpadEligibility.score}`,
      recommendation:
        'Schedule a strategy session with your Launchpad mentor to leverage your readiness score before the next cohort deadline.',
    });
  }
  if (profile.availability?.status === 'limited') {
    automations.push({
      title: 'Availability signal',
      detail: 'Limited availability',
      recommendation: 'Update availability to unlock more recruiter matches and auto-apply opportunities.',
    });
  }
  if (totals.documents < 2) {
    automations.push({
      title: 'Document library',
      detail: `${totals.documents} uploaded`,
      recommendation: 'Upload at least two tailored CVs to improve conversion tracking per role type.',
    });
  }

  const interviews = sanitizedApplications
    .filter((application) => INTERVIEW_STATUSES.has(application.status))
    .map((application) => {
      const targetName = application.target?.title || application.target?.name || `#${application.targetId}`;
      const scheduledReview = application.reviews.find((review) => review.stage === 'interview');
      const scheduledAt = scheduledReview?.decidedAt ?? application.metadata?.interviewScheduledAt ?? null;
      return {
        applicationId: application.id,
        targetName,
        scheduledAt,
        reviewer: scheduledReview?.reviewer ?? null,
        status: application.status,
        nextStep: application.nextStep,
      };
    });

  const documentWorkspace = documentRecords.map((record) => sanitizeCareerDocument(record)).filter(Boolean);
  const documentStudio = buildDocumentStudio(
    documentWorkspace,
    sanitizedStoryPrompts,
    sanitizedBrandAssets,
    sanitizedPurchasedGigOrders,
  );

  const documents = {
    attachments,
    portfolioLinks: Array.isArray(profile.portfolioLinks) ? profile.portfolioLinks : [],
    lastUpdatedAt: attachments.reduce((latest, attachment) => {
      const timestamp = attachment.uploadedAt ? new Date(attachment.uploadedAt).getTime() : 0;
      return timestamp > latest ? timestamp : latest;
    }, 0),
    workspace: documentWorkspace,
  };
  if (documents.lastUpdatedAt) {
    documents.lastUpdatedAt = new Date(documents.lastUpdatedAt).toISOString();
  } else {
    documents.lastUpdatedAt = null;
  }

  const summary = {
    totalApplications: totals.total,
    activeApplications: totals.active,
    interviewsScheduled: totals.interviews,
    offersNegotiating: totals.offers,
    documentsUploaded: totals.documents,
    connections: profile.connectionsCount ?? profile.metrics?.connectionsCount ?? 0,
  };

  if (affiliateProgram?.overview) {
    summary.affiliateEarnings = affiliateProgram.overview.lifetimeEarnings ?? 0;
    summary.affiliatePendingPayouts = affiliateProgram.overview.pendingPayouts ?? 0;
    summary.affiliateConversionRate = affiliateProgram.overview.conversionRate ?? 0;
  }

  const careerAnalytics = buildCareerAnalyticsInsights(careerSnapshots, peerBenchmarks);
  const calendarInsights = buildCalendarInsights(calendarEvents, focusSessions, calendarIntegrations);
  const advisorInsights = buildAdvisorInsights(collaborations, auditLogs);
  const supportDesk = buildSupportDeskInsights(supportCases, automationLogs, knowledgeArticles);

  const digestPlain = digestSubscription?.toPublicObject?.() ?? digestSubscription?.get?.({ plain: true }) ?? null;
  const weeklyDigest = {
    subscription: digestPlain
      ? {
          frequency: digestPlain.frequency,
          channels: Array.isArray(digestPlain.channels) ? digestPlain.channels : [],
          isActive: Boolean(digestPlain.isActive),
          lastSentAt: digestPlain.lastSentAt ?? null,
          nextScheduledAt: digestPlain.nextScheduledAt ?? null,
          metadata: digestPlain.metadata ?? null,
        }
      : null,
    integrations: Array.isArray(calendarInsights.integrations)
      ? calendarInsights.integrations.map((integration) => ({ ...integration }))
      : [],
  };

  const adKeywordHints = [
    profile?.headline ?? null,
    profile?.role ?? null,
    ...sanitizedApplications.map((application) => application.target?.title).filter(Boolean),
  ].filter(Boolean);

  const adJobIds = [];
  const adGigIds = [];
  targetMap.forEach((target, key) => {
    if (!target) {
      return;
    }
    if (key.startsWith('job:') && Number.isInteger(Number(target.id))) {
      adJobIds.push(Number(target.id));
    } else if (key.startsWith('gig:') && Number.isInteger(Number(target.id))) {
      adGigIds.push(Number(target.id));
    }
  });

  const ads = await getAdDashboardSnapshot({
    surfaces: ['user_dashboard', 'global_dashboard'],
    context: {
      keywordHints: adKeywordHints,
      opportunityTargets: [
        ...(adJobIds.length ? [{ targetType: 'job', ids: adJobIds }] : []),
        ...(adGigIds.length ? [{ targetType: 'gig', ids: adGigIds }] : []),
      ],
    },
  });

  return {
    generatedAt: new Date().toISOString(),
    profile,
    summary,
    pipeline: {
      statuses: pipeline,
      lastActivityAt: sanitizedApplications[0]?.updatedAt ?? null,
    },
    applications: {
      recent: sanitizedApplications.slice(0, 10),
    },
    interviews,
    documents,
    documentStudio,
    notifications: {
      unreadCount,
      recent: sanitizedNotifications,
      preferences: notificationPreferences,
      stats: notificationStats,
    },
    launchpad: {
      applications: sanitizedLaunchpad,
    },
    projectActivity: {
      recent: sanitizedProjectEvents,
    },
    escrowManagement,
    projectGigManagement,
    eventManagement,
    tasks: {
      followUps,
      automations,
    },
    insights: {
      careerAnalytics,
      weeklyDigest,
      calendar: calendarInsights,
      advisorCollaboration: advisorInsights,
      supportDesk,
    },
    affiliate: affiliateProgram,
    careerPipelineAutomation,
    ads,
    topSearch: topSearchModule,
  };
}

export async function getUserDashboard(userId, { bypassCache = false } = {}) {
  const normalizedUserId = normalizeUserId(userId);
  const cacheKey = buildCacheKey(CACHE_NAMESPACE, { userId: normalizedUserId });

  if (bypassCache) {
    return loadDashboardPayload(normalizedUserId, { bypassCache: true });
  }

  return appCache.remember(cacheKey, CACHE_TTL_SECONDS, () =>
    loadDashboardPayload(normalizedUserId, { bypassCache: false }),
  );
}

export default {
  getUserDashboard,
};<|MERGE_RESOLUTION|>--- conflicted
+++ resolved
@@ -45,13 +45,10 @@
   CareerDocumentExport,
   CareerStoryBlock,
   CareerBrandAsset,
-<<<<<<< HEAD
   EscrowAccount,
   EscrowTransaction,
   DisputeCase,
-=======
   SearchSubscription,
->>>>>>> b8b7ecd4
 } from '../models/index.js';
 import {
   ESCROW_ACCOUNT_STATUSES,
