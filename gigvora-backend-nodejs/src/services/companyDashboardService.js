--- conflicted
+++ resolved
@@ -30,7 +30,6 @@
   JobApprovalWorkflow,
   JobCampaignPerformance,
   PartnerEngagement,
-<<<<<<< HEAD
   PartnerAgreement,
   PartnerCommission,
   PartnerSlaSnapshot,
@@ -39,7 +38,6 @@
   EmployerBrandAsset,
   MessageThread,
   Message,
-=======
   HeadhunterInvite,
   HeadhunterBrief,
   HeadhunterBriefAssignment,
@@ -61,7 +59,6 @@
   EmployeeJourneyProgram,
   WorkspaceIntegration,
   WorkspaceCalendarConnection,
->>>>>>> 6168affc
 } from '../models/index.js';
 import { appCache, buildCacheKey } from '../utils/cache.js';
 import { ValidationError, NotFoundError } from '../utils/errors.js';
@@ -145,7 +142,6 @@
   return Number(((part / total) * 100).toFixed(1));
 }
 
-<<<<<<< HEAD
 function sumNumbers(values = []) {
   return values.reduce((total, value) => {
     const numeric = Number(value);
@@ -212,7 +208,6 @@
     partnerName: partnerName ? `${partnerName}` : fallbackName,
     partnerType: `${partnerType || fallbackType}`.toLowerCase(),
   };
-=======
 function differenceInHours(start, end = new Date()) {
   if (!start) return null;
   const startDate = new Date(start);
@@ -265,7 +260,6 @@
     .toLowerCase()
     .replace(/[^a-z0-9]+/g, '_')
     .replace(/^_+|_+$/g, '');
->>>>>>> 6168affc
 }
 
 function resolveWorkspaceSelector({ workspaceId, workspaceSlug }) {
@@ -937,7 +931,6 @@
   });
 }
 
-<<<<<<< HEAD
 async function fetchPartnerCommissions({ workspaceId, since }) {
   const where = { workspaceId };
   if (since) {
@@ -1053,9 +1046,7 @@
 }
 
 async function fetchCalendarEvents({ workspaceId, since }) {
-=======
 async function fetchHeadhunterInvites({ workspaceId, since }) {
->>>>>>> 6168affc
   const where = { workspaceId };
   if (since) {
     where.sentAt = { [Op.gte]: since };
@@ -4187,13 +4178,11 @@
       partnerEngagements,
       calendarEvents,
       brandAssets,
-<<<<<<< HEAD
       partnerCommissions,
       partnerSlaSnapshots,
       partnerAgreements,
       partnerCollaborationEvents,
       partnerThreads,
-=======
       headhunterInvites,
       headhunterBriefs,
       headhunterAssignments,
@@ -4219,7 +4208,6 @@
       employeeJourneys,
       workspaceIntegrations,
       calendarConnections,
->>>>>>> 6168affc
     ] = await Promise.all([
       fetchApplications({ workspaceId: workspace.id, since }),
       fetchJobs({ since }),
@@ -4234,13 +4222,11 @@
       fetchPartnerEngagements({ workspaceId: workspace.id, since }),
       fetchCalendarEvents({ workspaceId: workspace.id, since }),
       fetchBrandAssets({ workspaceId: workspace.id }),
-<<<<<<< HEAD
       fetchPartnerCommissions({ workspaceId: workspace.id, since }),
       fetchPartnerSlaSnapshots({ workspaceId: workspace.id, since }),
       fetchPartnerAgreements({ workspaceId: workspace.id }),
       fetchPartnerCollaborationEvents({ workspaceId: workspace.id, since }),
       fetchPartnerThreads({ workspaceId: workspace.id, since }),
-=======
       fetchHeadhunterInvites({ workspaceId: workspace.id, since }),
       fetchHeadhunterBriefs({ workspaceId: workspace.id }),
       fetchHeadhunterAssignments({ workspaceId: workspace.id }),
@@ -4278,7 +4264,6 @@
       fetchEmployeeJourneys({ workspaceId: workspace.id }),
       fetchWorkspaceIntegrations({ workspaceId: workspace.id }),
       fetchCalendarConnections({ workspaceId: workspace.id }),
->>>>>>> 6168affc
     ]);
 
     const applicationIds = applications.map((application) => application.id);
