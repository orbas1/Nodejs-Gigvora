--- conflicted
+++ resolved
@@ -7,12 +7,9 @@
 import { buildLocationDetails } from '../utils/location.js';
 
 import { getAdDashboardSnapshot } from './adService.js';
-<<<<<<< HEAD
 import { getTimelineManagementSnapshot } from './companyTimelineService.js';
-=======
 import { getCompanyDashboardOverview } from './companyDashboardOverviewService.js';
 import { fetchWeatherSummary } from './weatherService.js';
->>>>>>> e08f7cf5
 
 function withDefaultModel(model) {
   if (model) {
