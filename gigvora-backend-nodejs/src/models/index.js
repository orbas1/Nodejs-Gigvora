--- conflicted
+++ resolved
@@ -92,7 +92,6 @@
   'system_notice',
 ];
 export const DISPUTE_ACTOR_TYPES = ['customer', 'provider', 'mediator', 'admin', 'system'];
-<<<<<<< HEAD
 export const GIG_ORDER_PIPELINE_STATUSES = [
   'inquiry',
   'qualification',
@@ -137,12 +136,10 @@
   'disputed',
   'cancelled',
 ];
-=======
 export const LEARNING_COURSE_DIFFICULTIES = ['beginner', 'intermediate', 'advanced', 'expert'];
 export const LEARNING_ENROLLMENT_STATUSES = ['not_started', 'in_progress', 'completed', 'archived'];
 export const PEER_MENTORING_STATUSES = ['requested', 'scheduled', 'completed', 'cancelled'];
 export const CERTIFICATION_STATUSES = ['active', 'expiring_soon', 'expired', 'revoked'];
->>>>>>> 9795b4cd
 export const LAUNCHPAD_STATUSES = ['draft', 'recruiting', 'active', 'archived'];
 export const LAUNCHPAD_APPLICATION_STATUSES = [
   'screening',
@@ -5478,7 +5475,6 @@
   };
 };
 
-<<<<<<< HEAD
 export const GigOrder = sequelize.define(
   'GigOrder',
   {
@@ -5719,10 +5715,8 @@
 
 export const SearchSubscription = sequelize.define(
   'SearchSubscription',
-=======
 export const CollaborationAnnotation = sequelize.define(
   'CollaborationAnnotation',
->>>>>>> 9795b4cd
   {
     assetId: { type: DataTypes.INTEGER, allowNull: false },
     authorId: { type: DataTypes.INTEGER, allowNull: false },
@@ -6782,12 +6776,10 @@
   FreelancerFinanceControl,
   ProjectAssignmentEvent,
   AutoAssignQueueEntry,
-<<<<<<< HEAD
   GigOrder,
   GigOrderRequirementForm,
   GigOrderRevision,
   GigOrderEscrowCheckpoint,
-=======
   CollaborationSpace,
   CollaborationParticipant,
   CollaborationRoom,
@@ -6795,5 +6787,4 @@
   CollaborationAnnotation,
   CollaborationRepository,
   CollaborationAiSession,
->>>>>>> 9795b4cd
 };