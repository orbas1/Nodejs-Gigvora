--- conflicted
+++ resolved
@@ -4321,6 +4321,192 @@
   },
 );
 
+export const SupportPlaybook = sequelize.define(
+  'SupportPlaybook',
+  {
+    slug: { type: DataTypes.STRING(120), allowNull: false, unique: true },
+    title: { type: DataTypes.STRING(255), allowNull: false },
+    summary: { type: DataTypes.TEXT, allowNull: false },
+    stage: {
+      type: DataTypes.ENUM(...SUPPORT_PLAYBOOK_STAGES),
+      allowNull: false,
+      defaultValue: 'intake',
+    },
+    persona: {
+      type: DataTypes.ENUM(...SUPPORT_PLAYBOOK_PERSONAS),
+      allowNull: false,
+      defaultValue: 'support_team',
+    },
+    channel: {
+      type: DataTypes.ENUM(...SUPPORT_PLAYBOOK_CHANNELS),
+      allowNull: false,
+      defaultValue: 'inbox',
+    },
+    csatImpact: { type: DataTypes.STRING(255), allowNull: true },
+  },
+  { tableName: 'support_playbooks' },
+);
+
+SupportPlaybook.prototype.toPublicObject = function toPublicObject() {
+  return this.get({ plain: true });
+};
+
+export const SupportPlaybookStep = sequelize.define(
+  'SupportPlaybookStep',
+  {
+    playbookId: { type: DataTypes.INTEGER, allowNull: false },
+    stepNumber: { type: DataTypes.INTEGER, allowNull: false },
+    title: { type: DataTypes.STRING(255), allowNull: false },
+    instructions: { type: DataTypes.TEXT, allowNull: false },
+    ownerRole: { type: DataTypes.STRING(120), allowNull: true },
+    expectedDurationMinutes: { type: DataTypes.INTEGER, allowNull: true },
+    requiresApproval: { type: DataTypes.BOOLEAN, allowNull: false, defaultValue: false },
+  },
+  {
+    tableName: 'support_playbook_steps',
+    indexes: [
+      { fields: ['playbookId'] },
+      { fields: ['stepNumber'] },
+    ],
+  },
+);
+
+SupportPlaybookStep.prototype.toPublicObject = function toPublicObject() {
+  return this.get({ plain: true });
+};
+
+export const SupportCasePlaybook = sequelize.define(
+  'SupportCasePlaybook',
+  {
+    supportCaseId: { type: DataTypes.INTEGER, allowNull: false },
+    playbookId: { type: DataTypes.INTEGER, allowNull: false },
+    status: {
+      type: DataTypes.ENUM(...SUPPORT_CASE_PLAYBOOK_STATUSES),
+      allowNull: false,
+      defaultValue: 'active',
+    },
+    assignedAt: { type: DataTypes.DATE, allowNull: false, defaultValue: DataTypes.NOW },
+    completedAt: { type: DataTypes.DATE, allowNull: true },
+    notes: { type: DataTypes.TEXT, allowNull: true },
+  },
+  {
+    tableName: 'support_case_playbooks',
+    indexes: [
+      { fields: ['supportCaseId'] },
+      { fields: ['playbookId'] },
+    ],
+  },
+);
+
+SupportCasePlaybook.prototype.toPublicObject = function toPublicObject() {
+  return this.get({ plain: true });
+};
+
+export const SupportCaseLink = sequelize.define(
+  'SupportCaseLink',
+  {
+    supportCaseId: { type: DataTypes.INTEGER, allowNull: false },
+    linkType: {
+      type: DataTypes.ENUM(...SUPPORT_CASE_LINK_TYPES),
+      allowNull: false,
+      defaultValue: 'gig_order',
+    },
+    reference: { type: DataTypes.STRING(180), allowNull: true },
+    gigId: { type: DataTypes.INTEGER, allowNull: true },
+    gigTitle: { type: DataTypes.STRING(255), allowNull: true },
+    clientName: { type: DataTypes.STRING(255), allowNull: true },
+    escrowTransactionId: { type: DataTypes.INTEGER, allowNull: true },
+    orderAmount: { type: DataTypes.DECIMAL(12, 2), allowNull: true },
+    currencyCode: { type: DataTypes.STRING(3), allowNull: true },
+    metadata: { type: jsonType, allowNull: true },
+  },
+  {
+    tableName: 'support_case_links',
+    indexes: [
+      { fields: ['supportCaseId'] },
+      { fields: ['escrowTransactionId'] },
+    ],
+  },
+);
+
+SupportCaseLink.prototype.toPublicObject = function toPublicObject() {
+  const plain = this.get({ plain: true });
+  const rawAmount = plain.orderAmount;
+  return {
+    ...plain,
+    orderAmount:
+      rawAmount == null
+        ? null
+        : Number.parseFloat(typeof rawAmount === 'number' ? rawAmount : String(rawAmount)),
+  };
+};
+
+export const SupportCaseSatisfaction = sequelize.define(
+  'SupportCaseSatisfaction',
+  {
+    supportCaseId: { type: DataTypes.INTEGER, allowNull: false },
+    score: { type: DataTypes.INTEGER, allowNull: false },
+    comment: { type: DataTypes.TEXT, allowNull: true },
+    submittedBy: { type: DataTypes.INTEGER, allowNull: true },
+    submittedByType: {
+      type: DataTypes.ENUM(...SUPPORT_CASE_SATISFACTION_SUBMITTER_TYPES),
+      allowNull: false,
+      defaultValue: 'client',
+    },
+    capturedAt: { type: DataTypes.DATE, allowNull: false, defaultValue: DataTypes.NOW },
+    metadata: { type: jsonType, allowNull: true },
+  },
+  {
+    tableName: 'support_case_satisfactions',
+    indexes: [
+      { fields: ['supportCaseId'] },
+      { fields: ['submittedByType'] },
+    ],
+  },
+);
+
+SupportCaseSatisfaction.prototype.toPublicObject = function toPublicObject() {
+  const plain = this.get({ plain: true });
+  return {
+    ...plain,
+    score: plain.score == null ? null : Number(plain.score),
+  };
+};
+
+export const SupportKnowledgeArticle = sequelize.define(
+  'SupportKnowledgeArticle',
+  {
+    slug: { type: DataTypes.STRING(180), allowNull: false, unique: true },
+    title: { type: DataTypes.STRING(255), allowNull: false },
+    summary: { type: DataTypes.TEXT, allowNull: false },
+    body: { type: DataTypes.TEXT, allowNull: false },
+    category: {
+      type: DataTypes.ENUM(...SUPPORT_KNOWLEDGE_CATEGORIES),
+      allowNull: false,
+      defaultValue: 'workflow',
+    },
+    audience: {
+      type: DataTypes.ENUM(...SUPPORT_KNOWLEDGE_AUDIENCES),
+      allowNull: false,
+      defaultValue: 'freelancer',
+    },
+    tags: { type: jsonType, allowNull: true },
+    resourceLinks: { type: jsonType, allowNull: true },
+    lastReviewedAt: { type: DataTypes.DATE, allowNull: true },
+  },
+  {
+    tableName: 'support_knowledge_articles',
+    indexes: [
+      { fields: ['category'] },
+      { fields: ['audience'] },
+    ],
+  },
+);
+
+SupportKnowledgeArticle.prototype.toPublicObject = function toPublicObject() {
+  return this.get({ plain: true });
+};
+
 export const Notification = sequelize.define(
   'Notification',
   {
@@ -6539,196 +6725,6 @@
   },
 );
 
-<<<<<<< HEAD
-export const SupportPlaybook = sequelize.define(
-  'SupportPlaybook',
-  {
-    slug: { type: DataTypes.STRING(120), allowNull: false, unique: true },
-    title: { type: DataTypes.STRING(255), allowNull: false },
-    summary: { type: DataTypes.TEXT, allowNull: false },
-    stage: {
-      type: DataTypes.ENUM(...SUPPORT_PLAYBOOK_STAGES),
-      allowNull: false,
-      defaultValue: 'intake',
-    },
-    persona: {
-      type: DataTypes.ENUM(...SUPPORT_PLAYBOOK_PERSONAS),
-      allowNull: false,
-      defaultValue: 'support_team',
-    },
-    channel: {
-      type: DataTypes.ENUM(...SUPPORT_PLAYBOOK_CHANNELS),
-      allowNull: false,
-      defaultValue: 'inbox',
-    },
-    csatImpact: { type: DataTypes.STRING(255), allowNull: true },
-  },
-  { tableName: 'support_playbooks' },
-);
-
-SupportPlaybook.prototype.toPublicObject = function toPublicObject() {
-  return this.get({ plain: true });
-};
-
-export const SupportPlaybookStep = sequelize.define(
-  'SupportPlaybookStep',
-  {
-    playbookId: { type: DataTypes.INTEGER, allowNull: false },
-    stepNumber: { type: DataTypes.INTEGER, allowNull: false },
-    title: { type: DataTypes.STRING(255), allowNull: false },
-    instructions: { type: DataTypes.TEXT, allowNull: false },
-    ownerRole: { type: DataTypes.STRING(120), allowNull: true },
-    expectedDurationMinutes: { type: DataTypes.INTEGER, allowNull: true },
-    requiresApproval: { type: DataTypes.BOOLEAN, allowNull: false, defaultValue: false },
-  },
-  {
-    tableName: 'support_playbook_steps',
-    indexes: [
-      { fields: ['playbookId'] },
-      { fields: ['stepNumber'] },
-    ],
-  },
-);
-
-SupportPlaybookStep.prototype.toPublicObject = function toPublicObject() {
-  return this.get({ plain: true });
-};
-
-export const SupportCasePlaybook = sequelize.define(
-  'SupportCasePlaybook',
-  {
-    supportCaseId: { type: DataTypes.INTEGER, allowNull: false },
-    playbookId: { type: DataTypes.INTEGER, allowNull: false },
-    status: {
-      type: DataTypes.ENUM(...SUPPORT_CASE_PLAYBOOK_STATUSES),
-      allowNull: false,
-      defaultValue: 'active',
-    },
-    assignedAt: { type: DataTypes.DATE, allowNull: false, defaultValue: DataTypes.NOW },
-    completedAt: { type: DataTypes.DATE, allowNull: true },
-    notes: { type: DataTypes.TEXT, allowNull: true },
-  },
-  {
-    tableName: 'support_case_playbooks',
-    indexes: [
-      { fields: ['supportCaseId'] },
-      { fields: ['playbookId'] },
-    ],
-  },
-);
-
-SupportCasePlaybook.prototype.toPublicObject = function toPublicObject() {
-  return this.get({ plain: true });
-};
-
-export const SupportCaseLink = sequelize.define(
-  'SupportCaseLink',
-  {
-    supportCaseId: { type: DataTypes.INTEGER, allowNull: false },
-    linkType: {
-      type: DataTypes.ENUM(...SUPPORT_CASE_LINK_TYPES),
-      allowNull: false,
-      defaultValue: 'gig_order',
-    },
-    reference: { type: DataTypes.STRING(180), allowNull: true },
-    gigId: { type: DataTypes.INTEGER, allowNull: true },
-    gigTitle: { type: DataTypes.STRING(255), allowNull: true },
-    clientName: { type: DataTypes.STRING(255), allowNull: true },
-    escrowTransactionId: { type: DataTypes.INTEGER, allowNull: true },
-    orderAmount: { type: DataTypes.DECIMAL(12, 2), allowNull: true },
-    currencyCode: { type: DataTypes.STRING(3), allowNull: true },
-    metadata: { type: jsonType, allowNull: true },
-  },
-  {
-    tableName: 'support_case_links',
-    indexes: [
-      { fields: ['supportCaseId'] },
-      { fields: ['escrowTransactionId'] },
-    ],
-  },
-);
-
-SupportCaseLink.prototype.toPublicObject = function toPublicObject() {
-  const plain = this.get({ plain: true });
-  const rawAmount = plain.orderAmount;
-  return {
-    ...plain,
-    orderAmount:
-      rawAmount == null
-        ? null
-        : Number.parseFloat(typeof rawAmount === 'number' ? rawAmount : String(rawAmount)),
-  };
-};
-
-export const SupportCaseSatisfaction = sequelize.define(
-  'SupportCaseSatisfaction',
-  {
-    supportCaseId: { type: DataTypes.INTEGER, allowNull: false },
-    score: { type: DataTypes.INTEGER, allowNull: false },
-    comment: { type: DataTypes.TEXT, allowNull: true },
-    submittedBy: { type: DataTypes.INTEGER, allowNull: true },
-    submittedByType: {
-      type: DataTypes.ENUM(...SUPPORT_CASE_SATISFACTION_SUBMITTER_TYPES),
-      allowNull: false,
-      defaultValue: 'client',
-    },
-    capturedAt: { type: DataTypes.DATE, allowNull: false, defaultValue: DataTypes.NOW },
-    metadata: { type: jsonType, allowNull: true },
-  },
-  {
-    tableName: 'support_case_satisfactions',
-    indexes: [
-      { fields: ['supportCaseId'] },
-      { fields: ['submittedByType'] },
-    ],
-  },
-);
-
-SupportCaseSatisfaction.prototype.toPublicObject = function toPublicObject() {
-  const plain = this.get({ plain: true });
-  return {
-    ...plain,
-    score: plain.score == null ? null : Number(plain.score),
-  };
-};
-
-export const SupportKnowledgeArticle = sequelize.define(
-  'SupportKnowledgeArticle',
-  {
-    slug: { type: DataTypes.STRING(180), allowNull: false, unique: true },
-    title: { type: DataTypes.STRING(255), allowNull: false },
-    summary: { type: DataTypes.TEXT, allowNull: false },
-    body: { type: DataTypes.TEXT, allowNull: false },
-    category: {
-      type: DataTypes.ENUM(...SUPPORT_KNOWLEDGE_CATEGORIES),
-      allowNull: false,
-      defaultValue: 'workflow',
-    },
-    audience: {
-      type: DataTypes.ENUM(...SUPPORT_KNOWLEDGE_AUDIENCES),
-      allowNull: false,
-      defaultValue: 'freelancer',
-    },
-    tags: { type: jsonType, allowNull: true },
-    resourceLinks: { type: jsonType, allowNull: true },
-    lastReviewedAt: { type: DataTypes.DATE, allowNull: true },
-  },
-  {
-    tableName: 'support_knowledge_articles',
-    indexes: [
-      { fields: ['category'] },
-      { fields: ['audience'] },
-    ],
-  },
-);
-
-SupportKnowledgeArticle.prototype.toPublicObject = function toPublicObject() {
-  return this.get({ plain: true });
-};
-
-export const Notification = sequelize.define(
-  'Notification',
-=======
 CollaborationRoom.prototype.toPublicObject = function toPublicObject() {
   const plain = this.get({ plain: true });
   return {
@@ -6748,7 +6744,6 @@
 
 export const CollaborationAsset = sequelize.define(
   'CollaborationAsset',
->>>>>>> 78d4f6d0
   {
     spaceId: { type: DataTypes.INTEGER, allowNull: false },
     uploadedById: { type: DataTypes.INTEGER, allowNull: true },
