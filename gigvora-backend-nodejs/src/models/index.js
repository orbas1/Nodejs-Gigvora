import { Sequelize, DataTypes, Op } from 'sequelize';
import databaseConfig from '../config/database.js';

const { url: databaseUrl, ...sequelizeOptions } = databaseConfig;

export const sequelize = databaseUrl
  ? new Sequelize(databaseUrl, sequelizeOptions)
  : new Sequelize(sequelizeOptions);

const dialect = sequelize.getDialect();
const jsonType = ['postgres', 'postgresql'].includes(dialect) ? DataTypes.JSONB : DataTypes.JSON;

export const PROFILE_AVAILABILITY_STATUSES = ['available', 'limited', 'unavailable', 'on_leave'];
export const PROFILE_APPRECIATION_TYPES = ['like', 'celebrate', 'support', 'endorse', 'applause'];
export const PROFILE_FOLLOWER_STATUSES = ['active', 'muted', 'blocked'];
export const PROFILE_ENGAGEMENT_JOB_STATUSES = ['pending', 'completed', 'failed'];


export const APPLICATION_TARGET_TYPES = ['job', 'gig', 'project', 'launchpad', 'volunteer'];
export const APPLICATION_STATUSES = [
  'draft',
  'submitted',
  'under_review',
  'shortlisted',
  'interview',
  'offered',
  'hired',
  'rejected',
  'withdrawn',
];
export const APPLICATION_REVIEW_STAGES = ['screen', 'interview', 'assessment', 'final', 'offer'];
export const APPLICATION_REVIEW_DECISIONS = ['pending', 'advance', 'reject', 'hold', 'withdrawn'];
export const AUTO_ASSIGN_STATUSES = [
  'pending',
  'notified',
  'accepted',
  'declined',
  'expired',
  'reassigned',
  'completed',
];
export const GIG_STATUSES = ['draft', 'active', 'in_delivery', 'paused', 'completed', 'cancelled'];
export const GIG_PIPELINE_STAGES = ['discovery', 'kickoff', 'production', 'review', 'ready_to_close', 'completed'];
export const GIG_MILESTONE_STATUSES = ['planned', 'in_progress', 'waiting_on_client', 'at_risk', 'completed'];
export const GIG_BUNDLE_STATUSES = ['draft', 'testing', 'live', 'retired'];
export const GIG_UPSELL_STATUSES = ['draft', 'pilot', 'running', 'paused', 'retired'];
export const GIG_CATALOG_STATUSES = ['draft', 'published', 'archived'];
export const MESSAGE_CHANNEL_TYPES = ['support', 'project', 'contract', 'group', 'direct'];
export const MESSAGE_THREAD_STATES = ['active', 'archived', 'locked'];
export const MESSAGE_TYPES = ['text', 'file', 'system', 'event'];
export const SUPPORT_CASE_STATUSES = ['triage', 'in_progress', 'waiting_on_customer', 'resolved', 'closed'];
export const SUPPORT_CASE_PRIORITIES = ['low', 'medium', 'high', 'urgent'];
export const NOTIFICATION_CATEGORIES = ['system', 'message', 'project', 'financial', 'compliance', 'marketing'];
export const NOTIFICATION_PRIORITIES = ['low', 'normal', 'high', 'critical'];
export const NOTIFICATION_STATUSES = ['pending', 'delivered', 'read', 'dismissed'];
export const DIGEST_FREQUENCIES = ['immediate', 'daily', 'weekly'];
export const ANALYTICS_ACTOR_TYPES = ['user', 'system', 'anonymous'];
export const PROVIDER_WORKSPACE_TYPES = ['agency', 'company', 'recruiter', 'partner'];
export const PROVIDER_WORKSPACE_MEMBER_ROLES = ['owner', 'admin', 'manager', 'staff', 'viewer'];
export const PROVIDER_WORKSPACE_MEMBER_STATUSES = ['pending', 'active', 'suspended', 'revoked'];
export const PROVIDER_WORKSPACE_INVITE_STATUSES = ['pending', 'accepted', 'expired', 'revoked'];
export const PROVIDER_CONTACT_NOTE_VISIBILITIES = ['internal', 'shared', 'compliance'];
export const AGENCY_COLLABORATION_STATUSES = ['invited', 'active', 'paused', 'ended'];
export const AGENCY_COLLABORATION_TYPES = ['project', 'retainer', 'on_call', 'embedded'];
export const AGENCY_INVITATION_STATUSES = ['pending', 'accepted', 'declined', 'expired', 'withdrawn'];
export const AGENCY_RATE_CARD_STATUSES = ['draft', 'shared', 'archived'];
export const AGENCY_RATE_CARD_ITEM_UNIT_TYPES = ['hour', 'day', 'sprint', 'project', 'retainer', 'deliverable'];
export const AGENCY_RETAINER_NEGOTIATION_STATUSES = ['draft', 'in_discussion', 'awaiting_signature', 'signed', 'lost'];
export const AGENCY_RETAINER_NEGOTIATION_STAGES = ['qualification', 'scoping', 'commercials', 'legal', 'kickoff'];
export const AGENCY_RETAINER_EVENT_ACTOR_TYPES = ['freelancer', 'agency', 'system'];
export const AGENCY_RETAINER_EVENT_TYPES = ['note', 'term_update', 'document_shared', 'meeting', 'status_change'];
export const ESCROW_ACCOUNT_STATUSES = ['pending', 'active', 'suspended', 'closed'];
export const ESCROW_TRANSACTION_TYPES = ['project', 'gig', 'milestone', 'retainer'];
export const ESCROW_TRANSACTION_STATUSES = [
  'initiated',
  'funded',
  'in_escrow',
  'released',
  'refunded',
  'cancelled',
  'disputed',
];
export const DISPUTE_STAGES = ['intake', 'mediation', 'arbitration', 'resolved'];
export const DISPUTE_STATUSES = ['open', 'awaiting_customer', 'under_review', 'settled', 'closed'];
export const DISPUTE_PRIORITIES = ['low', 'medium', 'high', 'urgent'];
export const DISPUTE_ACTION_TYPES = [
  'comment',
  'evidence_upload',
  'deadline_adjusted',
  'stage_advanced',
  'status_change',
  'system_notice',
];
export const DISPUTE_ACTOR_TYPES = ['customer', 'provider', 'mediator', 'admin', 'system'];
export const LEARNING_COURSE_DIFFICULTIES = ['beginner', 'intermediate', 'advanced', 'expert'];
export const LEARNING_ENROLLMENT_STATUSES = ['not_started', 'in_progress', 'completed', 'archived'];
export const PEER_MENTORING_STATUSES = ['requested', 'scheduled', 'completed', 'cancelled'];
export const CERTIFICATION_STATUSES = ['active', 'expiring_soon', 'expired', 'revoked'];
export const LAUNCHPAD_STATUSES = ['draft', 'recruiting', 'active', 'archived'];
export const LAUNCHPAD_APPLICATION_STATUSES = [
  'screening',
  'interview',
  'accepted',
  'waitlisted',
  'rejected',
  'withdrawn',
  'completed',
];
export const LAUNCHPAD_EMPLOYER_REQUEST_STATUSES = ['new', 'needs_review', 'approved', 'declined', 'paused'];
export const LAUNCHPAD_PLACEMENT_STATUSES = ['scheduled', 'in_progress', 'completed', 'cancelled'];
export const LAUNCHPAD_TARGET_TYPES = ['job', 'gig', 'project'];
export const LAUNCHPAD_OPPORTUNITY_SOURCES = ['employer_request', 'placement', 'manual'];
export const WORKSPACE_TEMPLATE_STATUSES = ['draft', 'active', 'deprecated'];
export const WORKSPACE_TEMPLATE_VISIBILITIES = ['public', 'private'];
export const WORKSPACE_TEMPLATE_STAGE_TYPES = ['intake', 'strategy', 'production', 'delivery', 'retainer', 'quality', 'retro'];
export const WORKSPACE_TEMPLATE_RESOURCE_TYPES = [
  'sop',
  'checklist',
  'questionnaire',
  'automation',
  'asset',
  'video',
  'integration',
];

export const GIG_ORDER_STATUSES = [
  'awaiting_requirements',
  'in_progress',
  'revision_requested',
  'ready_for_payout',
  'completed',
  'paused',
  'cancelled',
];

export const GIG_ORDER_REQUIREMENT_STATUSES = ['pending', 'received', 'waived'];
export const GIG_ORDER_REQUIREMENT_PRIORITIES = ['low', 'medium', 'high'];
export const GIG_ORDER_REVISION_STATUSES = ['requested', 'in_progress', 'submitted', 'approved', 'rejected'];
export const GIG_ORDER_REVISION_SEVERITIES = ['low', 'medium', 'high'];
export const GIG_ORDER_PAYOUT_STATUSES = ['pending', 'scheduled', 'released', 'at_risk', 'on_hold'];
export const GIG_ORDER_ACTIVITY_TYPES = [
  'order',
  'requirement',
  'revision',
  'payout',
  'communication',
  'note',
  'system',
];

export const PROJECT_BLUEPRINT_HEALTH_STATUSES = ['on_track', 'at_risk', 'critical'];
export const PROJECT_SPRINT_STATUSES = ['planned', 'in_progress', 'blocked', 'completed'];
export const PROJECT_DEPENDENCY_TYPES = ['client', 'internal', 'external', 'third_party'];
export const PROJECT_DEPENDENCY_STATUSES = ['pending', 'in_progress', 'blocked', 'done'];
export const PROJECT_DEPENDENCY_RISK_LEVELS = ['low', 'medium', 'high', 'critical'];
export const PROJECT_RISK_STATUSES = ['open', 'monitoring', 'mitigated', 'closed'];
export const PROJECT_BILLING_TYPES = ['milestone', 'retainer', 'expense'];
export const PROJECT_BILLING_STATUSES = ['upcoming', 'invoiced', 'paid', 'overdue'];

export const CLIENT_PORTAL_STATUSES = ['draft', 'active', 'paused', 'archived'];
export const CLIENT_PORTAL_TIMELINE_STATUSES = ['planned', 'in_progress', 'at_risk', 'completed', 'blocked'];
export const CLIENT_PORTAL_SCOPE_STATUSES = ['committed', 'in_delivery', 'delivered', 'proposed', 'out_of_scope'];
export const CLIENT_PORTAL_DECISION_VISIBILITIES = ['internal', 'client', 'public'];
export const CLIENT_PORTAL_INSIGHT_TYPES = ['health', 'finance', 'engagement', 'risk', 'custom'];
export const CLIENT_PORTAL_INSIGHT_VISIBILITIES = ['internal', 'shared'];

export const FREELANCER_EXPERTISE_STATUSES = ['live', 'in_progress', 'needs_decision', 'archived'];
export const FREELANCER_SUCCESS_TRENDS = ['up', 'down', 'steady'];
export const FREELANCER_TESTIMONIAL_STATUSES = ['draft', 'scheduled', 'published', 'archived'];
export const FREELANCER_HERO_BANNER_STATUSES = ['planned', 'testing', 'live', 'paused', 'archived'];

export const FINANCE_VALUE_UNITS = ['currency', 'percentage', 'ratio', 'count'];
export const FINANCE_CHANGE_UNITS = ['currency', 'percentage', 'percentage_points', 'count', 'ratio'];
export const FINANCE_TRENDS = ['up', 'down', 'neutral'];
export const FREELANCER_PAYOUT_STATUSES = ['released', 'scheduled', 'in_escrow', 'pending', 'failed'];
export const FREELANCER_TAX_ESTIMATE_STATUSES = ['on_track', 'due_soon', 'past_due', 'paid', 'processing'];
export const FREELANCER_FILING_STATUSES = ['not_started', 'in_progress', 'submitted', 'overdue'];

export const SPRINT_STATUSES = ['planning', 'active', 'completed', 'archived'];
export const SPRINT_TASK_STATUSES = ['backlog', 'ready', 'in_progress', 'review', 'blocked', 'done'];
export const SPRINT_TASK_PRIORITIES = ['low', 'medium', 'high', 'critical'];
export const SPRINT_RISK_IMPACTS = ['low', 'medium', 'high', 'critical'];
export const SPRINT_RISK_STATUSES = ['open', 'mitigating', 'resolved', 'closed'];
export const CHANGE_REQUEST_STATUSES = ['draft', 'pending_approval', 'approved', 'rejected'];

export const COLLABORATION_SPACE_STATUSES = ['active', 'archived'];
export const COLLABORATION_PERMISSION_LEVELS = ['view', 'comment', 'edit', 'manage'];
export const COLLABORATION_PARTICIPANT_ROLES = ['owner', 'contributor', 'reviewer', 'client', 'guest'];
export const COLLABORATION_PARTICIPANT_STATUSES = ['invited', 'active', 'inactive', 'removed'];
export const COLLABORATION_ROOM_TYPES = ['video', 'whiteboard', 'huddle'];
export const COLLABORATION_ASSET_TYPES = ['file', 'prototype', 'demo', 'document'];
export const COLLABORATION_ASSET_STATUSES = ['in_review', 'approved', 'needs_changes'];
export const COLLABORATION_ANNOTATION_TYPES = ['comment', 'issue', 'decision'];
export const COLLABORATION_ANNOTATION_STATUSES = ['open', 'resolved', 'dismissed'];
export const COLLABORATION_REPOSITORY_STATUSES = ['connected', 'syncing', 'error'];
export const COLLABORATION_AI_SESSION_TYPES = ['documentation', 'qa', 'summary', 'retro'];
export const COLLABORATION_AI_SESSION_STATUSES = ['pending', 'processing', 'completed', 'failed'];

export const User = sequelize.define(
  'User',
  {
    firstName: { type: DataTypes.STRING(120), allowNull: false },
    lastName: { type: DataTypes.STRING(120), allowNull: false },
    email: { type: DataTypes.STRING(255), unique: true, allowNull: false, validate: { isEmail: true } },
    password: { type: DataTypes.STRING(255), allowNull: false },
    address: { type: DataTypes.STRING(255), allowNull: true },
    age: { type: DataTypes.INTEGER, allowNull: true, validate: { min: 13 } },
    userType: {
      type: DataTypes.ENUM('user', 'company', 'freelancer', 'agency', 'admin'),
      allowNull: false,
      defaultValue: 'user',
    },
  },
  {
    tableName: 'users',
    indexes: [{ fields: ['email'] }],
  },
);

User.searchByTerm = async function searchByTerm(term) {
  if (!term) return [];
  const sanitizedTerm = term.trim();
  if (!sanitizedTerm) return [];

  return User.findAll({
    where: {
      [Op.or]: [
        { firstName: { [Op.iLike ?? Op.like]: `%${sanitizedTerm}%` } },
        { lastName: { [Op.iLike ?? Op.like]: `%${sanitizedTerm}%` } },
        { email: { [Op.iLike ?? Op.like]: `%${sanitizedTerm}%` } },
      ],
    },
    limit: 20,
    order: [['lastName', 'ASC']],
  });
};

export const Profile = sequelize.define(
  'Profile',
  {
    userId: { type: DataTypes.INTEGER, allowNull: false },
    headline: { type: DataTypes.STRING(255), allowNull: true },
    bio: { type: DataTypes.TEXT, allowNull: true },
    skills: { type: DataTypes.TEXT, allowNull: true },
    experience: { type: DataTypes.TEXT, allowNull: true },
    education: { type: DataTypes.TEXT, allowNull: true },
    location: { type: DataTypes.STRING(255), allowNull: true },
    timezone: { type: DataTypes.STRING(120), allowNull: true },
    missionStatement: { type: DataTypes.TEXT, allowNull: true },
    areasOfFocus: { type: jsonType, allowNull: true },
    availabilityStatus: {
      type: DataTypes.ENUM(...PROFILE_AVAILABILITY_STATUSES),
      allowNull: false,
      defaultValue: 'limited',
      validate: { isIn: [PROFILE_AVAILABILITY_STATUSES] },
    },
    availableHoursPerWeek: { type: DataTypes.INTEGER, allowNull: true },
    openToRemote: { type: DataTypes.BOOLEAN, allowNull: false, defaultValue: true },
    availabilityNotes: { type: DataTypes.TEXT, allowNull: true },
    availabilityUpdatedAt: { type: DataTypes.DATE, allowNull: true },
    trustScore: { type: DataTypes.DECIMAL(5, 2), allowNull: true },
    likesCount: { type: DataTypes.INTEGER, allowNull: false, defaultValue: 0 },
    followersCount: { type: DataTypes.INTEGER, allowNull: false, defaultValue: 0 },
    qualifications: { type: jsonType, allowNull: true },
    experienceEntries: { type: jsonType, allowNull: true },
    statusFlags: { type: jsonType, allowNull: true },
    launchpadEligibility: { type: jsonType, allowNull: true },
    volunteerBadges: { type: jsonType, allowNull: true },
    portfolioLinks: { type: jsonType, allowNull: true },
    preferredEngagements: { type: jsonType, allowNull: true },
    collaborationRoster: { type: jsonType, allowNull: true },
    impactHighlights: { type: jsonType, allowNull: true },
    pipelineInsights: { type: jsonType, allowNull: true },
    profileCompletion: { type: DataTypes.DECIMAL(5, 2), allowNull: true },
    avatarSeed: { type: DataTypes.STRING(255), allowNull: true },
    engagementRefreshedAt: { type: DataTypes.DATE, allowNull: true },
  },
  { tableName: 'profiles' },
);

export const ProfileReference = sequelize.define(
  'ProfileReference',
  {
    profileId: { type: DataTypes.INTEGER, allowNull: false },
    referenceName: { type: DataTypes.STRING(255), allowNull: false },
    relationship: { type: DataTypes.STRING(255), allowNull: true },
    company: { type: DataTypes.STRING(255), allowNull: true },
    email: { type: DataTypes.STRING(255), allowNull: true },
    phone: { type: DataTypes.STRING(60), allowNull: true },
    endorsement: { type: DataTypes.TEXT, allowNull: true },
    isVerified: { type: DataTypes.BOOLEAN, allowNull: false, defaultValue: false },
    weight: { type: DataTypes.DECIMAL(5, 2), allowNull: true },
    lastInteractedAt: { type: DataTypes.DATE, allowNull: true },
  },
  { tableName: 'profile_references' },
);

export const ProfileAppreciation = sequelize.define(
  'ProfileAppreciation',
  {
    profileId: { type: DataTypes.INTEGER, allowNull: false },
    actorId: { type: DataTypes.INTEGER, allowNull: false },
    appreciationType: {
      type: DataTypes.ENUM(...PROFILE_APPRECIATION_TYPES),
      allowNull: false,
      defaultValue: 'like',
      validate: { isIn: [PROFILE_APPRECIATION_TYPES] },
    },
    source: { type: DataTypes.STRING(120), allowNull: true },
    metadata: { type: jsonType, allowNull: true },
  },
  {
    tableName: 'profile_appreciations',
    indexes: [
      { unique: true, fields: ['profileId', 'actorId', 'appreciationType'] },
      { fields: ['profileId'] },
      { fields: ['actorId'] },
    ],
  },
);

export const ProfileFollower = sequelize.define(
  'ProfileFollower',
  {
    profileId: { type: DataTypes.INTEGER, allowNull: false },
    followerId: { type: DataTypes.INTEGER, allowNull: false },
    status: {
      type: DataTypes.ENUM(...PROFILE_FOLLOWER_STATUSES),
      allowNull: false,
      defaultValue: 'active',
      validate: { isIn: [PROFILE_FOLLOWER_STATUSES] },
    },
    notificationsEnabled: { type: DataTypes.BOOLEAN, allowNull: false, defaultValue: true },
    metadata: { type: jsonType, allowNull: true },
    followedAt: { type: DataTypes.DATE, allowNull: false, defaultValue: DataTypes.NOW },
  },
  {
    tableName: 'profile_followers',
    indexes: [
      { unique: true, fields: ['profileId', 'followerId'] },
      { fields: ['profileId'] },
      { fields: ['followerId'] },
    ],
  },
);

export const ProfileEngagementJob = sequelize.define(
  'ProfileEngagementJob',
  {
    profileId: { type: DataTypes.INTEGER, allowNull: false },
    scheduledAt: { type: DataTypes.DATE, allowNull: false, defaultValue: DataTypes.NOW },
    priority: { type: DataTypes.INTEGER, allowNull: false, defaultValue: 0 },
    attempts: { type: DataTypes.INTEGER, allowNull: false, defaultValue: 0 },
    status: {
      type: DataTypes.ENUM(...PROFILE_ENGAGEMENT_JOB_STATUSES),
      allowNull: false,
      defaultValue: 'pending',
      validate: { isIn: [PROFILE_ENGAGEMENT_JOB_STATUSES] },
    },
    lockedAt: { type: DataTypes.DATE, allowNull: true },
    lockedBy: { type: DataTypes.STRING(120), allowNull: true },
    lastError: { type: DataTypes.TEXT, allowNull: true },
    reason: { type: DataTypes.STRING(255), allowNull: true },
    metadata: { type: jsonType, allowNull: true },
    completedAt: { type: DataTypes.DATE, allowNull: true },
  },
  {
    tableName: 'profile_engagement_jobs',
    indexes: [
      { fields: ['status', 'scheduledAt'] },
      { fields: ['profileId'] },
    ],
  },
);

export const CompanyProfile = sequelize.define(
  'CompanyProfile',
  {
    userId: { type: DataTypes.INTEGER, allowNull: false },
    companyName: { type: DataTypes.STRING(255), allowNull: false },
    description: { type: DataTypes.TEXT, allowNull: true },
    website: { type: DataTypes.STRING(255), allowNull: true },
  },
  { tableName: 'company_profiles' },
);

export const AgencyProfile = sequelize.define(
  'AgencyProfile',
  {
    userId: { type: DataTypes.INTEGER, allowNull: false },
    agencyName: { type: DataTypes.STRING(255), allowNull: false },
    focusArea: { type: DataTypes.STRING(255), allowNull: true },
    website: { type: DataTypes.STRING(255), allowNull: true },
  },
  { tableName: 'agency_profiles' },
);

export const FreelancerProfile = sequelize.define(
  'FreelancerProfile',
  {
    userId: { type: DataTypes.INTEGER, allowNull: false },
    title: { type: DataTypes.STRING(255), allowNull: true },
    hourlyRate: { type: DataTypes.DECIMAL(12, 2), allowNull: true },
    availability: { type: DataTypes.STRING(120), allowNull: true },
  },
  { tableName: 'freelancer_profiles' },
);

export const FreelancerExpertiseArea = sequelize.define(
  'FreelancerExpertiseArea',
  {
    profileId: { type: DataTypes.INTEGER, allowNull: false },
    slug: { type: DataTypes.STRING(120), allowNull: false },
    title: { type: DataTypes.STRING(255), allowNull: false },
    description: { type: DataTypes.TEXT, allowNull: true },
    status: {
      type: DataTypes.ENUM(...FREELANCER_EXPERTISE_STATUSES),
      allowNull: false,
      defaultValue: 'live',
    },
    tags: { type: jsonType, allowNull: false, defaultValue: [] },
    tractionSnapshot: { type: jsonType, allowNull: false, defaultValue: [] },
    recommendations: { type: jsonType, allowNull: false, defaultValue: [] },
    healthScore: { type: DataTypes.DECIMAL(5, 2), allowNull: true },
    displayOrder: { type: DataTypes.INTEGER, allowNull: false, defaultValue: 0 },
  },
  {
    tableName: 'freelancer_expertise_areas',
    indexes: [
      { unique: true, fields: ['profileId', 'slug'] },
      { fields: ['profileId', 'status'] },
    ],
  },
);

export const FreelancerSuccessMetric = sequelize.define(
  'FreelancerSuccessMetric',
  {
    profileId: { type: DataTypes.INTEGER, allowNull: false },
    metricKey: { type: DataTypes.STRING(120), allowNull: false },
    label: { type: DataTypes.STRING(255), allowNull: false },
    value: { type: DataTypes.STRING(255), allowNull: false },
    numericValue: { type: DataTypes.DECIMAL(15, 2), allowNull: true },
    deltaLabel: { type: DataTypes.STRING(255), allowNull: true },
    targetLabel: { type: DataTypes.STRING(255), allowNull: true },
    trendDirection: {
      type: DataTypes.ENUM(...FREELANCER_SUCCESS_TRENDS),
      allowNull: false,
      defaultValue: 'steady',
    },
    breakdown: { type: jsonType, allowNull: false, defaultValue: [] },
    periodStart: { type: DataTypes.DATE, allowNull: true },
    periodEnd: { type: DataTypes.DATE, allowNull: true },
    displayOrder: { type: DataTypes.INTEGER, allowNull: false, defaultValue: 0 },
  },
  {
    tableName: 'freelancer_success_metrics',
    indexes: [
      { unique: true, fields: ['profileId', 'metricKey'] },
      { fields: ['profileId'] },
    ],
  },
);

export const FreelancerTestimonial = sequelize.define(
  'FreelancerTestimonial',
  {
    profileId: { type: DataTypes.INTEGER, allowNull: false },
    testimonialKey: { type: DataTypes.STRING(120), allowNull: false },
    clientName: { type: DataTypes.STRING(255), allowNull: false },
    clientRole: { type: DataTypes.STRING(255), allowNull: true },
    clientCompany: { type: DataTypes.STRING(255), allowNull: true },
    projectName: { type: DataTypes.STRING(255), allowNull: true },
    quote: { type: DataTypes.TEXT, allowNull: false },
    status: {
      type: DataTypes.ENUM(...FREELANCER_TESTIMONIAL_STATUSES),
      allowNull: false,
      defaultValue: 'draft',
    },
    isFeatured: { type: DataTypes.BOOLEAN, allowNull: false, defaultValue: false },
    weight: { type: DataTypes.DECIMAL(6, 2), allowNull: true },
    nextAction: { type: DataTypes.STRING(255), allowNull: true },
    curationNotes: { type: DataTypes.TEXT, allowNull: true },
    metrics: { type: jsonType, allowNull: false, defaultValue: [] },
    requestedAt: { type: DataTypes.DATE, allowNull: true },
    recordedAt: { type: DataTypes.DATE, allowNull: true },
    publishedAt: { type: DataTypes.DATE, allowNull: true },
    displayOrder: { type: DataTypes.INTEGER, allowNull: false, defaultValue: 0 },
  },
  {
    tableName: 'freelancer_testimonials',
    indexes: [
      { unique: true, fields: ['profileId', 'testimonialKey'] },
      { fields: ['profileId', 'status'] },
    ],
  },
);

export const FreelancerHeroBanner = sequelize.define(
  'FreelancerHeroBanner',
  {
    profileId: { type: DataTypes.INTEGER, allowNull: false },
    bannerKey: { type: DataTypes.STRING(120), allowNull: false },
    title: { type: DataTypes.STRING(255), allowNull: false },
    headline: { type: DataTypes.STRING(255), allowNull: false },
    audience: { type: DataTypes.STRING(255), allowNull: true },
    callToActionLabel: { type: DataTypes.STRING(255), allowNull: true },
    callToActionUrl: { type: DataTypes.STRING(255), allowNull: true },
    status: {
      type: DataTypes.ENUM(...FREELANCER_HERO_BANNER_STATUSES),
      allowNull: false,
      defaultValue: 'planned',
    },
    gradient: { type: DataTypes.STRING(255), allowNull: true },
    metrics: { type: jsonType, allowNull: false, defaultValue: [] },
    experimentId: { type: DataTypes.STRING(120), allowNull: true },
    backgroundImageUrl: { type: DataTypes.STRING(255), allowNull: true },
    conversionTarget: { type: DataTypes.STRING(255), allowNull: true },
    lastLaunchedAt: { type: DataTypes.DATE, allowNull: true },
    displayOrder: { type: DataTypes.INTEGER, allowNull: false, defaultValue: 0 },
  },
  {
    tableName: 'freelancer_hero_banners',
    indexes: [
      { unique: true, fields: ['profileId', 'bannerKey'] },
      { fields: ['profileId', 'status'] },
    ],
  },
);

export const FeedPost = sequelize.define(
  'FeedPost',
  {
    userId: { type: DataTypes.INTEGER, allowNull: false },
    content: { type: DataTypes.TEXT, allowNull: false },
    visibility: { type: DataTypes.ENUM('public', 'connections'), defaultValue: 'public', allowNull: false },
  },
  { tableName: 'feed_posts' },
);

export const Job = sequelize.define(
  'Job',
  {
    title: { type: DataTypes.STRING(255), allowNull: false },
    description: { type: DataTypes.TEXT, allowNull: false },
    location: { type: DataTypes.STRING(255), allowNull: true },
    employmentType: { type: DataTypes.STRING(120), allowNull: true },
    geoLocation: { type: jsonType, allowNull: true },
  },
  { tableName: 'jobs' },
);

Job.searchByTerm = async function searchByTerm(term) {
  if (!term) return [];
  const sanitizedTerm = term.trim();
  if (!sanitizedTerm) return [];

  return Job.findAll({
    where: { title: { [Op.iLike ?? Op.like]: `%${sanitizedTerm}%` } },
    limit: 20,
    order: [['title', 'ASC']],
  });
};

export const Gig = sequelize.define(
  'Gig',
  {
    title: { type: DataTypes.STRING(255), allowNull: false },
    description: { type: DataTypes.TEXT, allowNull: false },
    budget: { type: DataTypes.STRING(120), allowNull: true },
    duration: { type: DataTypes.STRING(120), allowNull: true },
    location: { type: DataTypes.STRING(255), allowNull: true },
    geoLocation: { type: jsonType, allowNull: true },
    freelancerId: { type: DataTypes.INTEGER, allowNull: true },
    status: {
      type: DataTypes.STRING(40),
      allowNull: false,
      defaultValue: 'draft',
      validate: { isIn: [GIG_STATUSES] },
    },
    pipelineStage: {
      type: DataTypes.STRING(40),
      allowNull: false,
      defaultValue: 'discovery',
      validate: { isIn: [GIG_PIPELINE_STAGES] },
    },
    contractValueCents: { type: DataTypes.BIGINT, allowNull: false, defaultValue: 0 },
    previousPipelineValueCents: { type: DataTypes.BIGINT, allowNull: false, defaultValue: 0 },
    currency: { type: DataTypes.STRING(12), allowNull: false, defaultValue: 'USD' },
    upsellEligibleValueCents: { type: DataTypes.BIGINT, allowNull: false, defaultValue: 0 },
    expectedDeliveryDate: { type: DataTypes.DATE, allowNull: true },
    clientName: { type: DataTypes.STRING(255), allowNull: true },
    csatScore: { type: DataTypes.DECIMAL(3, 2), allowNull: true },
    csatPreviousScore: { type: DataTypes.DECIMAL(3, 2), allowNull: true },
    csatResponseCount: { type: DataTypes.INTEGER, allowNull: false, defaultValue: 0 },
  },
  { tableName: 'gigs' },
);

Gig.searchByTerm = async function searchByTerm(term) {
  if (!term) return [];
  const sanitizedTerm = term.trim();
  if (!sanitizedTerm) return [];

  return Gig.findAll({
    where: { title: { [Op.iLike ?? Op.like]: `%${sanitizedTerm}%` } },
    limit: 20,
    order: [['title', 'ASC']],
  });
};

export const GigOrder = sequelize.define(
  'GigOrder',
  {
    orderNumber: { type: DataTypes.STRING(24), allowNull: false, unique: true },
    gigId: { type: DataTypes.INTEGER, allowNull: false },
    clientId: { type: DataTypes.INTEGER, allowNull: false },
    freelancerId: { type: DataTypes.INTEGER, allowNull: false },
    clientCompanyName: { type: DataTypes.STRING(180), allowNull: false },
    clientContactName: { type: DataTypes.STRING(180), allowNull: true },
    clientContactEmail: { type: DataTypes.STRING(180), allowNull: true, validate: { isEmail: true } },
    clientContactPhone: { type: DataTypes.STRING(60), allowNull: true },
    status: {
      type: DataTypes.ENUM(...GIG_ORDER_STATUSES),
      allowNull: false,
      defaultValue: 'awaiting_requirements',
      validate: { isIn: [GIG_ORDER_STATUSES] },
    },
    currencyCode: { type: DataTypes.STRING(3), allowNull: false, defaultValue: 'USD' },
    amount: { type: DataTypes.DECIMAL(12, 2), allowNull: false, defaultValue: 0 },
    progressPercent: {
      type: DataTypes.INTEGER,
      allowNull: false,
      defaultValue: 0,
      validate: { min: 0, max: 100 },
    },
    submittedAt: { type: DataTypes.DATE, allowNull: false },
    kickoffDueAt: { type: DataTypes.DATE, allowNull: true },
    dueAt: { type: DataTypes.DATE, allowNull: true },
    completedAt: { type: DataTypes.DATE, allowNull: true },
    metadata: { type: jsonType, allowNull: true },
  },
  { tableName: 'gig_orders' },
);

GigOrder.prototype.toPublicObject = function toPublicObject() {
  const plain = this.get({ plain: true });
  return {
    id: plain.id,
    orderNumber: plain.orderNumber,
    gigId: plain.gigId,
    clientId: plain.clientId,
    freelancerId: plain.freelancerId,
    clientCompanyName: plain.clientCompanyName,
    clientContactName: plain.clientContactName ?? null,
    clientContactEmail: plain.clientContactEmail ?? null,
    clientContactPhone: plain.clientContactPhone ?? null,
    status: plain.status,
    currencyCode: plain.currencyCode ?? 'USD',
    amount: plain.amount == null ? 0 : Number(plain.amount),
    progressPercent: plain.progressPercent ?? 0,
    submittedAt: plain.submittedAt ?? null,
    kickoffDueAt: plain.kickoffDueAt ?? null,
    dueAt: plain.dueAt ?? null,
    completedAt: plain.completedAt ?? null,
    metadata: plain.metadata ?? null,
Gig.prototype.toPublicObject = function toPublicObject() {
  const plain = this.get({ plain: true });
  return {
    id: plain.id,
    title: plain.title,
    description: plain.description,
    budget: plain.budget ?? null,
    duration: plain.duration ?? null,
    location: plain.location ?? null,
    geoLocation: plain.geoLocation ?? null,
    freelancerId: plain.freelancerId ?? null,
    status: plain.status,
    pipelineStage: plain.pipelineStage,
    contractValueCents: plain.contractValueCents == null ? 0 : Number(plain.contractValueCents),
    previousPipelineValueCents:
      plain.previousPipelineValueCents == null ? 0 : Number(plain.previousPipelineValueCents),
    currency: plain.currency ?? 'USD',
    upsellEligibleValueCents:
      plain.upsellEligibleValueCents == null ? 0 : Number(plain.upsellEligibleValueCents),
    expectedDeliveryDate: plain.expectedDeliveryDate ?? null,
    clientName: plain.clientName ?? null,
    csatScore: plain.csatScore == null ? null : Number(plain.csatScore),
    csatPreviousScore: plain.csatPreviousScore == null ? null : Number(plain.csatPreviousScore),
    csatResponseCount: Number(plain.csatResponseCount ?? 0),
    createdAt: plain.createdAt,
    updatedAt: plain.updatedAt,
  };
};

export const SprintCycle = sequelize.define(
  'SprintCycle',
  {
    projectId: { type: DataTypes.INTEGER, allowNull: false },
    name: { type: DataTypes.STRING(180), allowNull: false },
    goal: { type: DataTypes.TEXT, allowNull: true },
    status: {
      type: DataTypes.ENUM(...SPRINT_STATUSES),
      allowNull: false,
      defaultValue: 'planning',
    },
    startDate: { type: DataTypes.DATE, allowNull: true },
    endDate: { type: DataTypes.DATE, allowNull: true },
    velocityTarget: { type: DataTypes.DECIMAL(6, 2), allowNull: true },
    createdById: { type: DataTypes.INTEGER, allowNull: true },
    updatedById: { type: DataTypes.INTEGER, allowNull: true },
  },
  { tableName: 'sprint_cycles' },
);

SprintCycle.prototype.toPublicObject = function toPublicObject() {
  const plain = this.get({ plain: true });
  return {
    id: plain.id,
    projectId: plain.projectId,
    name: plain.name,
    goal: plain.goal,
    status: plain.status,
    startDate: plain.startDate,
    endDate: plain.endDate,
    velocityTarget: plain.velocityTarget == null ? null : Number(plain.velocityTarget),
    createdById: plain.createdById,
    updatedById: plain.updatedById,
    createdAt: plain.createdAt,
    updatedAt: plain.updatedAt,
  };
};

export const SprintTask = sequelize.define(
  'SprintTask',
  {
    projectId: { type: DataTypes.INTEGER, allowNull: false },
    sprintId: { type: DataTypes.INTEGER, allowNull: true },
    title: { type: DataTypes.STRING(255), allowNull: false },
    description: { type: DataTypes.TEXT, allowNull: true },
    status: {
      type: DataTypes.ENUM(...SPRINT_TASK_STATUSES),
      allowNull: false,
      defaultValue: 'backlog',
    },
    type: { type: DataTypes.STRING(60), allowNull: true },
    priority: {
      type: DataTypes.ENUM(...SPRINT_TASK_PRIORITIES),
      allowNull: false,
      defaultValue: 'medium',
    },
    storyPoints: { type: DataTypes.DECIMAL(5, 2), allowNull: true },
    sequence: { type: DataTypes.INTEGER, allowNull: true },
    assigneeId: { type: DataTypes.INTEGER, allowNull: true },
    reporterId: { type: DataTypes.INTEGER, allowNull: true },
    dueDate: { type: DataTypes.DATE, allowNull: true },
    startedAt: { type: DataTypes.DATE, allowNull: true },
    completedAt: { type: DataTypes.DATE, allowNull: true },
    blockedReason: { type: DataTypes.TEXT, allowNull: true },
    metadata: { type: jsonType, allowNull: true },
  },
  { tableName: 'sprint_tasks' },
);

SprintTask.prototype.toPublicObject = function toPublicObject() {
  const plain = this.get({ plain: true });
  return {
    id: plain.id,
    projectId: plain.projectId,
    sprintId: plain.sprintId,
    title: plain.title,
    description: plain.description,
    status: plain.status,
    type: plain.type,
    priority: plain.priority,
    storyPoints: plain.storyPoints == null ? null : Number(plain.storyPoints),
    sequence: plain.sequence,
    assigneeId: plain.assigneeId,
    reporterId: plain.reporterId,
    dueDate: plain.dueDate,
    startedAt: plain.startedAt,
    completedAt: plain.completedAt,
    blockedReason: plain.blockedReason,
    metadata: plain.metadata,
    createdAt: plain.createdAt,
    updatedAt: plain.updatedAt,
  };
};

export const SprintTaskDependency = sequelize.define(
  'SprintTaskDependency',
  {
    taskId: { type: DataTypes.INTEGER, allowNull: false },
    dependsOnTaskId: { type: DataTypes.INTEGER, allowNull: false },
    dependencyType: { type: DataTypes.STRING(60), allowNull: true },
  },
  { tableName: 'sprint_task_dependencies' },
);

SprintTaskDependency.prototype.toPublicObject = function toPublicObject() {
  const plain = this.get({ plain: true });
  return {
    id: plain.id,
    taskId: plain.taskId,
    dependsOnTaskId: plain.dependsOnTaskId,
    dependencyType: plain.dependencyType,
    createdAt: plain.createdAt,
    updatedAt: plain.updatedAt,
  };
};

export const SprintTaskTimeEntry = sequelize.define(
  'SprintTaskTimeEntry',
  {
    taskId: { type: DataTypes.INTEGER, allowNull: false },
    userId: { type: DataTypes.INTEGER, allowNull: false },
    startedAt: { type: DataTypes.DATE, allowNull: true },
    endedAt: { type: DataTypes.DATE, allowNull: true },
    minutesSpent: { type: DataTypes.INTEGER, allowNull: false },
    billable: { type: DataTypes.BOOLEAN, allowNull: false, defaultValue: false },
    hourlyRate: { type: DataTypes.DECIMAL(10, 2), allowNull: true },
    notes: { type: DataTypes.TEXT, allowNull: true },
    approvedAt: { type: DataTypes.DATE, allowNull: true },
  },
  { tableName: 'sprint_task_time_entries' },
);

SprintTaskTimeEntry.prototype.toPublicObject = function toPublicObject() {
  const plain = this.get({ plain: true });
  return {
    id: plain.id,
    taskId: plain.taskId,
    userId: plain.userId,
    startedAt: plain.startedAt,
    endedAt: plain.endedAt,
    minutesSpent: plain.minutesSpent,
    billable: Boolean(plain.billable),
    hourlyRate: plain.hourlyRate == null ? null : Number(plain.hourlyRate),
    notes: plain.notes,
    approvedAt: plain.approvedAt,
    createdAt: plain.createdAt,
    updatedAt: plain.updatedAt,
  };
};

export const SprintRisk = sequelize.define(
  'SprintRisk',
  {
    projectId: { type: DataTypes.INTEGER, allowNull: false },
    sprintId: { type: DataTypes.INTEGER, allowNull: true },
    taskId: { type: DataTypes.INTEGER, allowNull: true },
    title: { type: DataTypes.STRING(255), allowNull: false },
    description: { type: DataTypes.TEXT, allowNull: true },
    probability: { type: DataTypes.DECIMAL(4, 2), allowNull: true },
    impact: {
      type: DataTypes.ENUM(...SPRINT_RISK_IMPACTS),
      allowNull: false,
      defaultValue: 'medium',
    },
    severityScore: { type: DataTypes.DECIMAL(5, 2), allowNull: true },
    mitigationPlan: { type: DataTypes.TEXT, allowNull: true },
    ownerId: { type: DataTypes.INTEGER, allowNull: true },
    status: {
      type: DataTypes.ENUM(...SPRINT_RISK_STATUSES),
      allowNull: false,
      defaultValue: 'open',
    },
    loggedAt: { type: DataTypes.DATE, allowNull: true },
    reviewAt: { type: DataTypes.DATE, allowNull: true },
    metadata: { type: jsonType, allowNull: true },
  },
  { tableName: 'sprint_risks' },
);

SprintRisk.prototype.toPublicObject = function toPublicObject() {
  const plain = this.get({ plain: true });
  return {
    id: plain.id,
    projectId: plain.projectId,
    sprintId: plain.sprintId,
    taskId: plain.taskId,
    title: plain.title,
    description: plain.description,
    probability: plain.probability == null ? null : Number(plain.probability),
    impact: plain.impact,
    severityScore: plain.severityScore == null ? null : Number(plain.severityScore),
    mitigationPlan: plain.mitigationPlan,
    ownerId: plain.ownerId,
    status: plain.status,
    loggedAt: plain.loggedAt,
    reviewAt: plain.reviewAt,
    metadata: plain.metadata,
    createdAt: plain.createdAt,
    updatedAt: plain.updatedAt,
  };
};

export const ChangeRequest = sequelize.define(
  'ChangeRequest',
  {
    projectId: { type: DataTypes.INTEGER, allowNull: false },
    sprintId: { type: DataTypes.INTEGER, allowNull: true },
    title: { type: DataTypes.STRING(255), allowNull: false },
    description: { type: DataTypes.TEXT, allowNull: true },
    status: {
      type: DataTypes.ENUM(...CHANGE_REQUEST_STATUSES),
      allowNull: false,
      defaultValue: 'pending_approval',
    },
    requestedById: { type: DataTypes.INTEGER, allowNull: true },
    approvedById: { type: DataTypes.INTEGER, allowNull: true },
    approvedAt: { type: DataTypes.DATE, allowNull: true },
    approvalMetadata: { type: jsonType, allowNull: true },
    eSignDocumentUrl: { type: DataTypes.STRING(500), allowNull: true },
    eSignAuditTrail: { type: jsonType, allowNull: true },
    changeImpact: { type: jsonType, allowNull: true },
    decisionNotes: { type: DataTypes.TEXT, allowNull: true },
  },
  { tableName: 'change_requests' },
);

ChangeRequest.prototype.toPublicObject = function toPublicObject() {
  const plain = this.get({ plain: true });
  return {
    id: plain.id,
    projectId: plain.projectId,
    sprintId: plain.sprintId,
    title: plain.title,
    description: plain.description,
    status: plain.status,
    requestedById: plain.requestedById,
    approvedById: plain.approvedById,
    approvedAt: plain.approvedAt,
    approvalMetadata: plain.approvalMetadata,
    eSignDocumentUrl: plain.eSignDocumentUrl,
    eSignAuditTrail: plain.eSignAuditTrail,
    changeImpact: plain.changeImpact,
    decisionNotes: plain.decisionNotes,
    createdAt: plain.createdAt,
    updatedAt: plain.updatedAt,
  };
};

export const ExperienceLaunchpad = sequelize.define(
  'ExperienceLaunchpad',
export const GigMilestone = sequelize.define(
  'GigMilestone',
  {
    gigId: { type: DataTypes.INTEGER, allowNull: false },
    title: { type: DataTypes.STRING(255), allowNull: false },
    description: { type: DataTypes.TEXT, allowNull: true },
    dueDate: { type: DataTypes.DATE, allowNull: true },
    status: {
      type: DataTypes.STRING(40),
      allowNull: false,
      defaultValue: 'planned',
      validate: { isIn: [GIG_MILESTONE_STATUSES] },
    },
    ownerName: { type: DataTypes.STRING(120), allowNull: true },
    sequenceIndex: { type: DataTypes.INTEGER, allowNull: false, defaultValue: 0 },
    progressPercent: { type: DataTypes.INTEGER, allowNull: true },
  },
  { tableName: 'gig_milestones' },
);

GigMilestone.prototype.toPublicObject = function toPublicObject() {
  const plain = this.get({ plain: true });
  return {
    id: plain.id,
    gigId: plain.gigId,
    title: plain.title,
    description: plain.description ?? null,
    dueDate: plain.dueDate ?? null,
    status: plain.status,
    ownerName: plain.ownerName ?? null,
    sequenceIndex: plain.sequenceIndex ?? 0,
    progressPercent: plain.progressPercent == null ? null : Number(plain.progressPercent),
    createdAt: plain.createdAt,
    updatedAt: plain.updatedAt,
  };
};

export const GigOrderRequirement = sequelize.define(
  'GigOrderRequirement',
  {
    orderId: { type: DataTypes.INTEGER, allowNull: false },
    title: { type: DataTypes.STRING(255), allowNull: false },
    status: {
      type: DataTypes.ENUM(...GIG_ORDER_REQUIREMENT_STATUSES),
      allowNull: false,
      defaultValue: 'pending',
      validate: { isIn: [GIG_ORDER_REQUIREMENT_STATUSES] },
    },
    priority: {
      type: DataTypes.ENUM(...GIG_ORDER_REQUIREMENT_PRIORITIES),
      allowNull: false,
      defaultValue: 'medium',
      validate: { isIn: [GIG_ORDER_REQUIREMENT_PRIORITIES] },
    },
    requestedAt: { type: DataTypes.DATE, allowNull: true },
    dueAt: { type: DataTypes.DATE, allowNull: true },
    receivedAt: { type: DataTypes.DATE, allowNull: true },
    notes: { type: DataTypes.TEXT, allowNull: true },
    items: { type: jsonType, allowNull: true },
    metadata: { type: jsonType, allowNull: true },
  },
  { tableName: 'gig_order_requirements' },
);

GigOrderRequirement.prototype.toPublicObject = function toPublicObject() {
  const plain = this.get({ plain: true });
  return {
    id: plain.id,
    orderId: plain.orderId,
    title: plain.title,
    status: plain.status,
    priority: plain.priority,
    requestedAt: plain.requestedAt ?? null,
    dueAt: plain.dueAt ?? null,
    receivedAt: plain.receivedAt ?? null,
    notes: plain.notes ?? null,
    items: Array.isArray(plain.items) ? plain.items : plain.items ?? [],
    metadata: plain.metadata ?? null,
export const GigBundle = sequelize.define(
  'GigBundle',
  {
    freelancerId: { type: DataTypes.INTEGER, allowNull: false },
    name: { type: DataTypes.STRING(255), allowNull: false },
    description: { type: DataTypes.TEXT, allowNull: true },
    priceCents: { type: DataTypes.BIGINT, allowNull: false, defaultValue: 0 },
    currency: { type: DataTypes.STRING(12), allowNull: false, defaultValue: 'USD' },
    status: {
      type: DataTypes.STRING(40),
      allowNull: false,
      defaultValue: 'draft',
      validate: { isIn: [GIG_BUNDLE_STATUSES] },
    },
    attachRate: { type: DataTypes.DECIMAL(5, 2), allowNull: true },
    attachRateChange: { type: DataTypes.DECIMAL(5, 2), allowNull: true },
    isFeatured: { type: DataTypes.BOOLEAN, allowNull: false, defaultValue: false },
    conversionWindowDays: { type: DataTypes.INTEGER, allowNull: true },
  },
  { tableName: 'gig_bundles' },
);

GigBundle.prototype.toPublicObject = function toPublicObject() {
  const plain = this.get({ plain: true });
  return {
    id: plain.id,
    freelancerId: plain.freelancerId,
    name: plain.name,
    description: plain.description ?? null,
    priceCents: plain.priceCents == null ? 0 : Number(plain.priceCents),
    currency: plain.currency ?? 'USD',
    status: plain.status,
    attachRate: plain.attachRate == null ? null : Number(plain.attachRate),
    attachRateChange: plain.attachRateChange == null ? null : Number(plain.attachRateChange),
    isFeatured: Boolean(plain.isFeatured),
    conversionWindowDays: plain.conversionWindowDays == null ? null : Number(plain.conversionWindowDays),
    createdAt: plain.createdAt,
    updatedAt: plain.updatedAt,
  };
};

export const GigOrderRevision = sequelize.define(
  'GigOrderRevision',
  {
    orderId: { type: DataTypes.INTEGER, allowNull: false },
    roundNumber: { type: DataTypes.INTEGER, allowNull: false, defaultValue: 1 },
    status: {
      type: DataTypes.ENUM(...GIG_ORDER_REVISION_STATUSES),
      allowNull: false,
      defaultValue: 'requested',
      validate: { isIn: [GIG_ORDER_REVISION_STATUSES] },
    },
    severity: {
      type: DataTypes.ENUM(...GIG_ORDER_REVISION_SEVERITIES),
      allowNull: false,
      defaultValue: 'medium',
      validate: { isIn: [GIG_ORDER_REVISION_SEVERITIES] },
    },
    focusAreas: { type: jsonType, allowNull: true },
    summary: { type: DataTypes.TEXT, allowNull: true },
    requestedAt: { type: DataTypes.DATE, allowNull: false },
    dueAt: { type: DataTypes.DATE, allowNull: true },
    submittedAt: { type: DataTypes.DATE, allowNull: true },
    approvedAt: { type: DataTypes.DATE, allowNull: true },
    metadata: { type: jsonType, allowNull: true },
  },
  { tableName: 'gig_order_revisions' },
);

GigOrderRevision.prototype.toPublicObject = function toPublicObject() {
  const plain = this.get({ plain: true });
  return {
    id: plain.id,
    orderId: plain.orderId,
    roundNumber: plain.roundNumber ?? 1,
    status: plain.status,
    severity: plain.severity,
    focusAreas: Array.isArray(plain.focusAreas) ? plain.focusAreas : plain.focusAreas ?? [],
    summary: plain.summary ?? null,
    requestedAt: plain.requestedAt ?? null,
    dueAt: plain.dueAt ?? null,
    submittedAt: plain.submittedAt ?? null,
    approvedAt: plain.approvedAt ?? null,
    metadata: plain.metadata ?? null,
export const GigBundleItem = sequelize.define(
  'GigBundleItem',
  {
    bundleId: { type: DataTypes.INTEGER, allowNull: false },
    label: { type: DataTypes.STRING(255), allowNull: false },
    orderIndex: { type: DataTypes.INTEGER, allowNull: false, defaultValue: 0 },
  },
  { tableName: 'gig_bundle_items' },
);

GigBundleItem.prototype.toPublicObject = function toPublicObject() {
  const plain = this.get({ plain: true });
  return {
    id: plain.id,
    bundleId: plain.bundleId,
    label: plain.label,
    orderIndex: plain.orderIndex ?? 0,
    createdAt: plain.createdAt,
    updatedAt: plain.updatedAt,
  };
};

export const GigOrderPayout = sequelize.define(
  'GigOrderPayout',
  {
    orderId: { type: DataTypes.INTEGER, allowNull: false },
    milestoneLabel: { type: DataTypes.STRING(255), allowNull: false },
    amount: { type: DataTypes.DECIMAL(12, 2), allowNull: false, defaultValue: 0 },
    currencyCode: { type: DataTypes.STRING(3), allowNull: false, defaultValue: 'USD' },
    status: {
      type: DataTypes.ENUM(...GIG_ORDER_PAYOUT_STATUSES),
      allowNull: false,
      defaultValue: 'pending',
      validate: { isIn: [GIG_ORDER_PAYOUT_STATUSES] },
    },
    expectedAt: { type: DataTypes.DATE, allowNull: true },
    releasedAt: { type: DataTypes.DATE, allowNull: true },
    riskNote: { type: DataTypes.TEXT, allowNull: true },
    metadata: { type: jsonType, allowNull: true },
  },
  { tableName: 'gig_order_payouts' },
);

GigOrderPayout.prototype.toPublicObject = function toPublicObject() {
  const plain = this.get({ plain: true });
  return {
    id: plain.id,
    orderId: plain.orderId,
    milestoneLabel: plain.milestoneLabel,
    amount: plain.amount == null ? 0 : Number(plain.amount),
    currencyCode: plain.currencyCode ?? 'USD',
    status: plain.status,
    expectedAt: plain.expectedAt ?? null,
    releasedAt: plain.releasedAt ?? null,
    riskNote: plain.riskNote ?? null,
    metadata: plain.metadata ?? null,
export const GigUpsell = sequelize.define(
  'GigUpsell',
  {
    freelancerId: { type: DataTypes.INTEGER, allowNull: false },
    name: { type: DataTypes.STRING(255), allowNull: false },
    triggerEvent: { type: DataTypes.STRING(255), allowNull: true },
    deliveryAction: { type: DataTypes.STRING(255), allowNull: true },
    status: {
      type: DataTypes.STRING(40),
      allowNull: false,
      defaultValue: 'draft',
      validate: { isIn: [GIG_UPSELL_STATUSES] },
    },
    automationChannel: { type: DataTypes.STRING(80), allowNull: true },
    estimatedValueCents: { type: DataTypes.BIGINT, allowNull: false, defaultValue: 0 },
    currency: { type: DataTypes.STRING(12), allowNull: false, defaultValue: 'USD' },
    conversionRate: { type: DataTypes.DECIMAL(5, 2), allowNull: true },
    conversionChange: { type: DataTypes.DECIMAL(5, 2), allowNull: true },
  },
  { tableName: 'gig_upsells' },
);

GigUpsell.prototype.toPublicObject = function toPublicObject() {
  const plain = this.get({ plain: true });
  return {
    id: plain.id,
    freelancerId: plain.freelancerId,
    name: plain.name,
    triggerEvent: plain.triggerEvent ?? null,
    deliveryAction: plain.deliveryAction ?? null,
    status: plain.status,
    automationChannel: plain.automationChannel ?? null,
    estimatedValueCents: plain.estimatedValueCents == null ? 0 : Number(plain.estimatedValueCents),
    currency: plain.currency ?? 'USD',
    conversionRate: plain.conversionRate == null ? null : Number(plain.conversionRate),
    conversionChange: plain.conversionChange == null ? null : Number(plain.conversionChange),
    createdAt: plain.createdAt,
    updatedAt: plain.updatedAt,
  };
};

export const GigOrderActivity = sequelize.define(
  'GigOrderActivity',
  {
    orderId: { type: DataTypes.INTEGER, allowNull: false },
    freelancerId: { type: DataTypes.INTEGER, allowNull: false },
    actorId: { type: DataTypes.INTEGER, allowNull: true },
    activityType: {
      type: DataTypes.ENUM(...GIG_ORDER_ACTIVITY_TYPES),
      allowNull: false,
      defaultValue: 'system',
      validate: { isIn: [GIG_ORDER_ACTIVITY_TYPES] },
    },
    title: { type: DataTypes.STRING(255), allowNull: false },
    description: { type: DataTypes.TEXT, allowNull: true },
    occurredAt: { type: DataTypes.DATE, allowNull: false },
    metadata: { type: jsonType, allowNull: true },
  },
  { tableName: 'gig_order_activities' },
);

GigOrderActivity.prototype.toPublicObject = function toPublicObject() {
  const plain = this.get({ plain: true });
  return {
    id: plain.id,
    orderId: plain.orderId,
    freelancerId: plain.freelancerId,
    actorId: plain.actorId ?? null,
    activityType: plain.activityType,
    title: plain.title,
    description: plain.description ?? null,
    occurredAt: plain.occurredAt ?? null,
    metadata: plain.metadata ?? null,
export const GigCatalogItem = sequelize.define(
  'GigCatalogItem',
  {
    freelancerId: { type: DataTypes.INTEGER, allowNull: false },
    code: { type: DataTypes.STRING(40), allowNull: false },
    title: { type: DataTypes.STRING(255), allowNull: false },
    tier: { type: DataTypes.STRING(80), allowNull: true },
    durationDays: { type: DataTypes.INTEGER, allowNull: true },
    rating: { type: DataTypes.DECIMAL(3, 2), allowNull: true },
    ratingCount: { type: DataTypes.INTEGER, allowNull: false, defaultValue: 0 },
    priceCents: { type: DataTypes.BIGINT, allowNull: false, defaultValue: 0 },
    currency: { type: DataTypes.STRING(12), allowNull: false, defaultValue: 'USD' },
    status: {
      type: DataTypes.STRING(40),
      allowNull: false,
      defaultValue: 'draft',
      validate: { isIn: [GIG_CATALOG_STATUSES] },
    },
    shortDescription: { type: DataTypes.TEXT, allowNull: true },
  },
  { tableName: 'gig_catalog_items' },
);

GigCatalogItem.prototype.toPublicObject = function toPublicObject() {
  const plain = this.get({ plain: true });
  return {
    id: plain.id,
    freelancerId: plain.freelancerId,
    code: plain.code,
    title: plain.title,
    tier: plain.tier ?? null,
    durationDays: plain.durationDays == null ? null : Number(plain.durationDays),
    rating: plain.rating == null ? null : Number(plain.rating),
    ratingCount: Number(plain.ratingCount ?? 0),
    priceCents: plain.priceCents == null ? 0 : Number(plain.priceCents),
    currency: plain.currency ?? 'USD',
    status: plain.status,
    shortDescription: plain.shortDescription ?? null,
    createdAt: plain.createdAt,
    updatedAt: plain.updatedAt,
  };
};
export const WORKSPACE_STATUSES = ['briefing', 'active', 'blocked', 'completed'];
export const WORKSPACE_RISK_LEVELS = ['low', 'moderate', 'high', 'critical'];
export const WORKSPACE_WHITEBOARD_STATUSES = ['active', 'pending_review', 'archived'];
export const WORKSPACE_CONVERSATION_PRIORITIES = ['low', 'normal', 'high', 'urgent'];
export const WORKSPACE_APPROVAL_STATUSES = ['pending', 'in_review', 'approved', 'changes_requested', 'rejected'];

export const Project = sequelize.define(
  'Project',
  {
    title: { type: DataTypes.STRING(255), allowNull: false },
    description: { type: DataTypes.TEXT, allowNull: false },
    status: { type: DataTypes.STRING(120), allowNull: true },
    location: { type: DataTypes.STRING(255), allowNull: true },
    geoLocation: { type: jsonType, allowNull: true },
    budgetAmount: { type: DataTypes.DECIMAL(12, 2), allowNull: true },
    budgetCurrency: { type: DataTypes.STRING(6), allowNull: true },
    autoAssignEnabled: { type: DataTypes.BOOLEAN, allowNull: false, defaultValue: false },
    autoAssignStatus: { type: DataTypes.STRING(40), allowNull: false, defaultValue: 'inactive' },
    autoAssignSettings: { type: jsonType, allowNull: true },
    autoAssignLastRunAt: { type: DataTypes.DATE, allowNull: true },
    autoAssignLastQueueSize: { type: DataTypes.INTEGER, allowNull: true },
  },
  { tableName: 'projects' },
);

Project.searchByTerm = async function searchByTerm(term) {
  if (!term) return [];
  const sanitizedTerm = term.trim();
  if (!sanitizedTerm) return [];

  return Project.findAll({
    where: { title: { [Op.iLike ?? Op.like]: `%${sanitizedTerm}%` } },
    limit: 20,
    order: [['title', 'ASC']],
  });
};

Project.prototype.toPublicObject = function toPublicObject() {
  const plain = this.get({ plain: true });
  return {
    id: plain.id,
    title: plain.title,
    description: plain.description,
    status: plain.status,
    location: plain.location,
    geoLocation: plain.geoLocation,
    budgetAmount: plain.budgetAmount == null ? null : Number(plain.budgetAmount),
    budgetCurrency: plain.budgetCurrency ?? null,
    autoAssignEnabled: Boolean(plain.autoAssignEnabled),
    autoAssignStatus: plain.autoAssignStatus,
    autoAssignSettings: plain.autoAssignSettings ?? null,
    autoAssignLastRunAt: plain.autoAssignLastRunAt ?? null,
    autoAssignLastQueueSize: plain.autoAssignLastQueueSize ?? null,
    createdAt: plain.createdAt,
    updatedAt: plain.updatedAt,
  };
};

export const ProjectBlueprint = sequelize.define(
  'ProjectBlueprint',
  {
    projectId: { type: DataTypes.INTEGER, allowNull: false, unique: true },
    summary: { type: DataTypes.TEXT, allowNull: true },
    methodology: { type: DataTypes.STRING(120), allowNull: true },
    governanceModel: { type: DataTypes.STRING(120), allowNull: true },
    sprintCadence: { type: DataTypes.STRING(80), allowNull: true },
    programManager: { type: DataTypes.STRING(120), allowNull: true },
    healthStatus: {
      type: DataTypes.ENUM(...PROJECT_BLUEPRINT_HEALTH_STATUSES),
      allowNull: false,
      defaultValue: 'on_track',
      validate: { isIn: [PROJECT_BLUEPRINT_HEALTH_STATUSES] },
    },
    startDate: { type: DataTypes.DATE, allowNull: true },
    endDate: { type: DataTypes.DATE, allowNull: true },
    lastReviewedAt: { type: DataTypes.DATE, allowNull: true },
    metadata: { type: jsonType, allowNull: true },
  },
  { tableName: 'project_blueprints' },
);

ProjectBlueprint.prototype.toPublicObject = function toPublicObject() {
  const plain = this.get({ plain: true });
  const serializeCollection = (items) =>
    Array.isArray(items) ? items.map((item) => item.toPublicObject?.() ?? item) : [];
  return {
    id: plain.id,
    projectId: plain.projectId,
    summary: plain.summary,
    methodology: plain.methodology,
    governanceModel: plain.governanceModel,
    sprintCadence: plain.sprintCadence,
    programManager: plain.programManager,
    healthStatus: plain.healthStatus,
    startDate: plain.startDate,
    endDate: plain.endDate,
    lastReviewedAt: plain.lastReviewedAt,
    metadata: plain.metadata ?? null,
    createdAt: plain.createdAt,
    updatedAt: plain.updatedAt,
    sprints: serializeCollection(this.sprints),
    dependencies: serializeCollection(this.dependencies),
    risks: serializeCollection(this.risks),
    billingCheckpoints: serializeCollection(this.billingCheckpoints),
  };
};

export const ProjectBlueprintSprint = sequelize.define(
  'ProjectBlueprintSprint',
  {
    blueprintId: { type: DataTypes.INTEGER, allowNull: false },
    sequence: { type: DataTypes.INTEGER, allowNull: false, defaultValue: 1 },
    name: { type: DataTypes.STRING(120), allowNull: false },
    objective: { type: DataTypes.TEXT, allowNull: true },
    startDate: { type: DataTypes.DATE, allowNull: true },
    endDate: { type: DataTypes.DATE, allowNull: true },
    status: {
      type: DataTypes.ENUM(...PROJECT_SPRINT_STATUSES),
      allowNull: false,
      defaultValue: 'planned',
      validate: { isIn: [PROJECT_SPRINT_STATUSES] },
    },
    owner: { type: DataTypes.STRING(120), allowNull: true },
    velocityCommitment: { type: DataTypes.INTEGER, allowNull: true },
    progress: { type: DataTypes.DECIMAL(5, 2), allowNull: false, defaultValue: 0 },
    deliverables: { type: jsonType, allowNull: true },
    acceptanceCriteria: { type: DataTypes.TEXT, allowNull: true },
  },
  { tableName: 'project_blueprint_sprints' },
);

ProjectBlueprintSprint.prototype.toPublicObject = function toPublicObject() {
  const plain = this.get({ plain: true });
  return {
    id: plain.id,
    blueprintId: plain.blueprintId,
    sequence: plain.sequence,
    name: plain.name,
    objective: plain.objective,
    startDate: plain.startDate,
    endDate: plain.endDate,
    status: plain.status,
    owner: plain.owner,
    velocityCommitment: plain.velocityCommitment == null ? null : Number(plain.velocityCommitment),
    progress: plain.progress == null ? null : Number(plain.progress),
    deliverables: Array.isArray(plain.deliverables) ? plain.deliverables : [],
    acceptanceCriteria: plain.acceptanceCriteria,
export const ProjectWorkspace = sequelize.define(
  'ProjectWorkspace',
  {
    projectId: { type: DataTypes.INTEGER, allowNull: false, unique: true },
    status: {
      type: DataTypes.ENUM(...WORKSPACE_STATUSES),
      allowNull: false,
      defaultValue: 'briefing',
      validate: { isIn: [WORKSPACE_STATUSES] },
    },
    healthScore: { type: DataTypes.DECIMAL(5, 2), allowNull: true },
    velocityScore: { type: DataTypes.DECIMAL(5, 2), allowNull: true },
    riskLevel: {
      type: DataTypes.ENUM(...WORKSPACE_RISK_LEVELS),
      allowNull: false,
      defaultValue: 'low',
      validate: { isIn: [WORKSPACE_RISK_LEVELS] },
    },
    progressPercent: { type: DataTypes.DECIMAL(5, 2), allowNull: false, defaultValue: 0 },
    clientSatisfaction: { type: DataTypes.DECIMAL(5, 2), allowNull: true },
    automationCoverage: { type: DataTypes.DECIMAL(5, 2), allowNull: true },
    billingStatus: { type: DataTypes.STRING(80), allowNull: true },
    nextMilestone: { type: DataTypes.STRING(255), allowNull: true },
    nextMilestoneDueAt: { type: DataTypes.DATE, allowNull: true },
    metricsSnapshot: { type: jsonType, allowNull: true },
    lastActivityAt: { type: DataTypes.DATE, allowNull: true },
    updatedById: { type: DataTypes.INTEGER, allowNull: true },
  },
  { tableName: 'project_workspaces' },
);

ProjectWorkspace.prototype.toPublicObject = function toPublicObject() {
  const plain = this.get({ plain: true });
  return {
    id: plain.id,
    projectId: plain.projectId,
    status: plain.status,
    healthScore: plain.healthScore == null ? null : Number(plain.healthScore),
    velocityScore: plain.velocityScore == null ? null : Number(plain.velocityScore),
    riskLevel: plain.riskLevel,
    progressPercent: plain.progressPercent == null ? null : Number(plain.progressPercent),
    clientSatisfaction: plain.clientSatisfaction == null ? null : Number(plain.clientSatisfaction),
    automationCoverage: plain.automationCoverage == null ? null : Number(plain.automationCoverage),
    billingStatus: plain.billingStatus,
    nextMilestone: plain.nextMilestone,
    nextMilestoneDueAt: plain.nextMilestoneDueAt,
    metricsSnapshot: plain.metricsSnapshot ?? null,
    lastActivityAt: plain.lastActivityAt,
    updatedById: plain.updatedById,
    createdAt: plain.createdAt,
    updatedAt: plain.updatedAt,
  };
};

export const ProjectWorkspaceBrief = sequelize.define(
  'ProjectWorkspaceBrief',
  {
    workspaceId: { type: DataTypes.INTEGER, allowNull: false, unique: true },
    title: { type: DataTypes.STRING(255), allowNull: false },
    summary: { type: DataTypes.TEXT, allowNull: true },
    objectives: { type: jsonType, allowNull: true },
    deliverables: { type: jsonType, allowNull: true },
    successMetrics: { type: jsonType, allowNull: true },
    clientStakeholders: { type: jsonType, allowNull: true },
    lastUpdatedById: { type: DataTypes.INTEGER, allowNull: true },
  },
  { tableName: 'project_workspace_briefs' },
);

ProjectWorkspaceBrief.prototype.toPublicObject = function toPublicObject() {
  const plain = this.get({ plain: true });
  return {
    id: plain.id,
    workspaceId: plain.workspaceId,
    title: plain.title,
    summary: plain.summary,
    objectives: Array.isArray(plain.objectives) ? plain.objectives : [],
    deliverables: Array.isArray(plain.deliverables) ? plain.deliverables : [],
    successMetrics: Array.isArray(plain.successMetrics) ? plain.successMetrics : [],
    clientStakeholders: Array.isArray(plain.clientStakeholders) ? plain.clientStakeholders : [],
    lastUpdatedById: plain.lastUpdatedById,
    createdAt: plain.createdAt,
    updatedAt: plain.updatedAt,
  };
};

export const ProjectBlueprintDependency = sequelize.define(
  'ProjectBlueprintDependency',
  {
    blueprintId: { type: DataTypes.INTEGER, allowNull: false },
    impactedSprintId: { type: DataTypes.INTEGER, allowNull: true },
    name: { type: DataTypes.STRING(160), allowNull: false },
    description: { type: DataTypes.TEXT, allowNull: true },
    dependencyType: {
      type: DataTypes.ENUM(...PROJECT_DEPENDENCY_TYPES),
      allowNull: false,
      defaultValue: 'internal',
      validate: { isIn: [PROJECT_DEPENDENCY_TYPES] },
    },
    owner: { type: DataTypes.STRING(120), allowNull: true },
    status: {
      type: DataTypes.ENUM(...PROJECT_DEPENDENCY_STATUSES),
      allowNull: false,
      defaultValue: 'pending',
      validate: { isIn: [PROJECT_DEPENDENCY_STATUSES] },
    },
    dueDate: { type: DataTypes.DATE, allowNull: true },
    riskLevel: {
      type: DataTypes.ENUM(...PROJECT_DEPENDENCY_RISK_LEVELS),
      allowNull: false,
      defaultValue: 'medium',
      validate: { isIn: [PROJECT_DEPENDENCY_RISK_LEVELS] },
    },
    impact: { type: DataTypes.STRING(255), allowNull: true },
    notes: { type: DataTypes.TEXT, allowNull: true },
  },
  { tableName: 'project_blueprint_dependencies' },
);

ProjectBlueprintDependency.prototype.toPublicObject = function toPublicObject() {
  const plain = this.get({ plain: true });
  return {
    id: plain.id,
    blueprintId: plain.blueprintId,
    impactedSprintId: plain.impactedSprintId,
    name: plain.name,
    description: plain.description,
    dependencyType: plain.dependencyType,
    owner: plain.owner,
    status: plain.status,
    dueDate: plain.dueDate,
    riskLevel: plain.riskLevel,
    impact: plain.impact,
    notes: plain.notes,
export const ProjectWorkspaceWhiteboard = sequelize.define(
  'ProjectWorkspaceWhiteboard',
  {
    workspaceId: { type: DataTypes.INTEGER, allowNull: false },
    title: { type: DataTypes.STRING(255), allowNull: false },
    status: {
      type: DataTypes.ENUM(...WORKSPACE_WHITEBOARD_STATUSES),
      allowNull: false,
      defaultValue: 'active',
      validate: { isIn: [WORKSPACE_WHITEBOARD_STATUSES] },
    },
    ownerName: { type: DataTypes.STRING(255), allowNull: true },
    thumbnailUrl: { type: DataTypes.STRING(500), allowNull: true },
    lastEditedAt: { type: DataTypes.DATE, allowNull: true },
    lastEditedById: { type: DataTypes.INTEGER, allowNull: true },
    activeCollaborators: { type: jsonType, allowNull: true },
    tags: { type: jsonType, allowNull: true },
  },
  { tableName: 'project_workspace_whiteboards' },
);

ProjectWorkspaceWhiteboard.prototype.toPublicObject = function toPublicObject() {
  const plain = this.get({ plain: true });
  return {
    id: plain.id,
    workspaceId: plain.workspaceId,
    title: plain.title,
    status: plain.status,
    ownerName: plain.ownerName,
    thumbnailUrl: plain.thumbnailUrl,
    lastEditedAt: plain.lastEditedAt,
    lastEditedById: plain.lastEditedById,
    activeCollaborators: Array.isArray(plain.activeCollaborators) ? plain.activeCollaborators : [],
    tags: Array.isArray(plain.tags) ? plain.tags : [],
    createdAt: plain.createdAt,
    updatedAt: plain.updatedAt,
  };
};

export const ProjectBlueprintRisk = sequelize.define(
  'ProjectBlueprintRisk',
  {
    blueprintId: { type: DataTypes.INTEGER, allowNull: false },
    title: { type: DataTypes.STRING(160), allowNull: false },
    description: { type: DataTypes.TEXT, allowNull: true },
    probability: { type: DataTypes.INTEGER, allowNull: false, defaultValue: 30 },
    impact: { type: DataTypes.INTEGER, allowNull: false, defaultValue: 30 },
    severityScore: { type: DataTypes.DECIMAL(5, 2), allowNull: false, defaultValue: 9 },
    status: {
      type: DataTypes.ENUM(...PROJECT_RISK_STATUSES),
      allowNull: false,
      defaultValue: 'open',
      validate: { isIn: [PROJECT_RISK_STATUSES] },
    },
    owner: { type: DataTypes.STRING(120), allowNull: true },
    mitigationPlan: { type: DataTypes.TEXT, allowNull: true },
    contingencyPlan: { type: DataTypes.TEXT, allowNull: true },
    nextReviewAt: { type: DataTypes.DATE, allowNull: true },
    tags: { type: jsonType, allowNull: true },
  },
  { tableName: 'project_blueprint_risks' },
);

ProjectBlueprintRisk.prototype.toPublicObject = function toPublicObject() {
  const plain = this.get({ plain: true });
  return {
    id: plain.id,
    blueprintId: plain.blueprintId,
    title: plain.title,
    description: plain.description,
    probability: plain.probability,
    impact: plain.impact,
    severityScore: plain.severityScore == null ? null : Number(plain.severityScore),
    status: plain.status,
    owner: plain.owner,
    mitigationPlan: plain.mitigationPlan,
    contingencyPlan: plain.contingencyPlan,
    nextReviewAt: plain.nextReviewAt,
    tags: Array.isArray(plain.tags) ? plain.tags : [],
export const ProjectWorkspaceFile = sequelize.define(
  'ProjectWorkspaceFile',
  {
    workspaceId: { type: DataTypes.INTEGER, allowNull: false },
    name: { type: DataTypes.STRING(255), allowNull: false },
    category: { type: DataTypes.STRING(80), allowNull: true },
    fileType: { type: DataTypes.STRING(60), allowNull: true },
    storageProvider: { type: DataTypes.STRING(80), allowNull: true },
    storagePath: { type: DataTypes.STRING(500), allowNull: true },
    version: { type: DataTypes.STRING(40), allowNull: true },
    sizeBytes: { type: DataTypes.BIGINT, allowNull: true },
    checksum: { type: DataTypes.STRING(120), allowNull: true },
    tags: { type: jsonType, allowNull: true },
    metadata: { type: jsonType, allowNull: true },
    uploadedById: { type: DataTypes.INTEGER, allowNull: true },
    uploadedAt: { type: DataTypes.DATE, allowNull: true },
  },
  { tableName: 'project_workspace_files' },
);

ProjectWorkspaceFile.prototype.toPublicObject = function toPublicObject() {
  const plain = this.get({ plain: true });
  return {
    id: plain.id,
    workspaceId: plain.workspaceId,
    name: plain.name,
    category: plain.category,
    fileType: plain.fileType,
    storageProvider: plain.storageProvider,
    storagePath: plain.storagePath,
    version: plain.version,
    sizeBytes: plain.sizeBytes == null ? null : Number(plain.sizeBytes),
    checksum: plain.checksum,
    tags: Array.isArray(plain.tags) ? plain.tags : [],
    metadata: plain.metadata ?? null,
    uploadedById: plain.uploadedById,
    uploadedAt: plain.uploadedAt,
    createdAt: plain.createdAt,
    updatedAt: plain.updatedAt,
  };
};

export const ProjectBillingCheckpoint = sequelize.define(
  'ProjectBillingCheckpoint',
  {
    blueprintId: { type: DataTypes.INTEGER, allowNull: false },
    relatedSprintId: { type: DataTypes.INTEGER, allowNull: true },
    name: { type: DataTypes.STRING(160), allowNull: false },
    description: { type: DataTypes.TEXT, allowNull: true },
    billingType: {
      type: DataTypes.ENUM(...PROJECT_BILLING_TYPES),
      allowNull: false,
      defaultValue: 'milestone',
      validate: { isIn: [PROJECT_BILLING_TYPES] },
    },
    amount: { type: DataTypes.DECIMAL(12, 2), allowNull: true },
    currency: { type: DataTypes.STRING(6), allowNull: true },
    dueDate: { type: DataTypes.DATE, allowNull: true },
    status: {
      type: DataTypes.ENUM(...PROJECT_BILLING_STATUSES),
      allowNull: false,
      defaultValue: 'upcoming',
      validate: { isIn: [PROJECT_BILLING_STATUSES] },
    },
    approvalRequired: { type: DataTypes.BOOLEAN, allowNull: false, defaultValue: true },
    invoiceUrl: { type: DataTypes.STRING(255), allowNull: true },
    notes: { type: DataTypes.TEXT, allowNull: true },
  },
  { tableName: 'project_billing_checkpoints' },
);

ProjectBillingCheckpoint.prototype.toPublicObject = function toPublicObject() {
  const plain = this.get({ plain: true });
  return {
    id: plain.id,
    blueprintId: plain.blueprintId,
    relatedSprintId: plain.relatedSprintId,
    name: plain.name,
    description: plain.description,
    billingType: plain.billingType,
    amount: plain.amount == null ? null : Number(plain.amount),
    currency: plain.currency,
    dueDate: plain.dueDate,
    status: plain.status,
    approvalRequired: Boolean(plain.approvalRequired),
    invoiceUrl: plain.invoiceUrl,
    notes: plain.notes,
export const ProjectWorkspaceConversation = sequelize.define(
  'ProjectWorkspaceConversation',
  {
    workspaceId: { type: DataTypes.INTEGER, allowNull: false },
    channelType: { type: DataTypes.STRING(40), allowNull: false, defaultValue: 'project' },
    topic: { type: DataTypes.STRING(255), allowNull: false },
    priority: {
      type: DataTypes.ENUM(...WORKSPACE_CONVERSATION_PRIORITIES),
      allowNull: false,
      defaultValue: 'normal',
      validate: { isIn: [WORKSPACE_CONVERSATION_PRIORITIES] },
    },
    unreadCount: { type: DataTypes.INTEGER, allowNull: false, defaultValue: 0 },
    lastMessagePreview: { type: DataTypes.STRING(500), allowNull: true },
    lastMessageAt: { type: DataTypes.DATE, allowNull: true },
    lastReadAt: { type: DataTypes.DATE, allowNull: true },
    externalLink: { type: DataTypes.STRING(500), allowNull: true },
    participants: { type: jsonType, allowNull: true },
  },
  { tableName: 'project_workspace_conversations' },
);

ProjectWorkspaceConversation.prototype.toPublicObject = function toPublicObject() {
  const plain = this.get({ plain: true });
  return {
    id: plain.id,
    workspaceId: plain.workspaceId,
    channelType: plain.channelType,
    topic: plain.topic,
    priority: plain.priority,
    unreadCount: plain.unreadCount,
    lastMessagePreview: plain.lastMessagePreview,
    lastMessageAt: plain.lastMessageAt,
    lastReadAt: plain.lastReadAt,
    externalLink: plain.externalLink,
    participants: Array.isArray(plain.participants) ? plain.participants : [],
    createdAt: plain.createdAt,
    updatedAt: plain.updatedAt,
  };
};

export const ProjectWorkspaceApproval = sequelize.define(
  'ProjectWorkspaceApproval',
  {
    workspaceId: { type: DataTypes.INTEGER, allowNull: false },
    title: { type: DataTypes.STRING(255), allowNull: false },
    stage: { type: DataTypes.STRING(60), allowNull: false, defaultValue: 'discovery' },
    status: {
      type: DataTypes.ENUM(...WORKSPACE_APPROVAL_STATUSES),
      allowNull: false,
      defaultValue: 'pending',
      validate: { isIn: [WORKSPACE_APPROVAL_STATUSES] },
    },
    ownerName: { type: DataTypes.STRING(255), allowNull: true },
    approverEmail: { type: DataTypes.STRING(255), allowNull: true },
    dueAt: { type: DataTypes.DATE, allowNull: true },
    submittedAt: { type: DataTypes.DATE, allowNull: true },
    decidedAt: { type: DataTypes.DATE, allowNull: true },
    decisionNotes: { type: DataTypes.TEXT, allowNull: true },
    attachments: { type: jsonType, allowNull: true },
    metadata: { type: jsonType, allowNull: true },
  },
  { tableName: 'project_workspace_approvals' },
);

ProjectWorkspaceApproval.prototype.toPublicObject = function toPublicObject() {
  const plain = this.get({ plain: true });
  return {
    id: plain.id,
    workspaceId: plain.workspaceId,
    title: plain.title,
    stage: plain.stage,
    status: plain.status,
    ownerName: plain.ownerName,
    approverEmail: plain.approverEmail,
    dueAt: plain.dueAt,
    submittedAt: plain.submittedAt,
    decidedAt: plain.decidedAt,
    decisionNotes: plain.decisionNotes,
    attachments: Array.isArray(plain.attachments) ? plain.attachments : [],
    metadata: plain.metadata ?? null,
    createdAt: plain.createdAt,
    updatedAt: plain.updatedAt,
  };
};

export const ClientPortal = sequelize.define(
  'ClientPortal',
  {
    projectId: { type: DataTypes.INTEGER, allowNull: false },
    ownerId: { type: DataTypes.INTEGER, allowNull: true },
    slug: { type: DataTypes.STRING(160), allowNull: false, unique: true },
    title: { type: DataTypes.STRING(255), allowNull: false },
    summary: { type: DataTypes.TEXT, allowNull: true },
    status: {
      type: DataTypes.ENUM(...CLIENT_PORTAL_STATUSES),
      allowNull: false,
      defaultValue: 'draft',
      validate: { isIn: [CLIENT_PORTAL_STATUSES] },
    },
    brandColor: { type: DataTypes.STRING(12), allowNull: true },
    accentColor: { type: DataTypes.STRING(12), allowNull: true },
    preferences: { type: jsonType, allowNull: true },
    stakeholders: { type: jsonType, allowNull: true },
  },
  { tableName: 'client_portals' },
);

ClientPortal.prototype.toPublicObject = function toPublicObject() {
  const plain = this.get({ plain: true });
  const ownerInstance = this.owner ?? this.get?.('owner');
  const projectInstance = this.project ?? this.get?.('project');
  const owner = ownerInstance
    ? {
        id: ownerInstance.id,
        firstName: ownerInstance.firstName,
        lastName: ownerInstance.lastName,
        name: [ownerInstance.firstName, ownerInstance.lastName].filter(Boolean).join(' ').trim(),
        email: ownerInstance.email,
      }
    : null;
  const project = projectInstance
    ? {
        id: projectInstance.id,
        title: projectInstance.title,
        status: projectInstance.status ?? null,
      }
    : null;

  const rawStakeholders = plain.stakeholders;
  const stakeholders = Array.isArray(rawStakeholders)
    ? rawStakeholders
    : rawStakeholders && typeof rawStakeholders === 'object'
    ? Object.values(rawStakeholders)
    : [];

  const preferences = plain.preferences && typeof plain.preferences === 'object' ? plain.preferences : {};

  return {
    id: plain.id,
    projectId: plain.projectId,
    ownerId: plain.ownerId,
    slug: plain.slug,
    title: plain.title,
    summary: plain.summary,
    status: plain.status,
    brandColor: plain.brandColor ?? null,
    accentColor: plain.accentColor ?? null,
    preferences,
    stakeholders,
    owner,
    project,
    createdAt: plain.createdAt,
    updatedAt: plain.updatedAt,
  };
};

export const ClientPortalTimelineEvent = sequelize.define(
  'ClientPortalTimelineEvent',
  {
    portalId: { type: DataTypes.INTEGER, allowNull: false },
    ownerId: { type: DataTypes.INTEGER, allowNull: true },
    title: { type: DataTypes.STRING(255), allowNull: false },
    description: { type: DataTypes.TEXT, allowNull: true },
    eventType: { type: DataTypes.STRING(80), allowNull: false, defaultValue: 'milestone' },
    status: {
      type: DataTypes.ENUM(...CLIENT_PORTAL_TIMELINE_STATUSES),
      allowNull: false,
      defaultValue: 'planned',
      validate: { isIn: [CLIENT_PORTAL_TIMELINE_STATUSES] },
    },
    startDate: { type: DataTypes.DATE, allowNull: true },
    dueDate: { type: DataTypes.DATE, allowNull: true },
    metadata: { type: jsonType, allowNull: true },
  },
  { tableName: 'client_portal_timeline_events' },
);

ClientPortalTimelineEvent.prototype.toPublicObject = function toPublicObject() {
  const plain = this.get({ plain: true });
  const ownerInstance = this.owner ?? this.get?.('owner');
  const owner = ownerInstance
    ? {
        id: ownerInstance.id,
        firstName: ownerInstance.firstName,
        lastName: ownerInstance.lastName,
        name: [ownerInstance.firstName, ownerInstance.lastName].filter(Boolean).join(' ').trim(),
        email: ownerInstance.email,
      }
    : null;

  const metadata = plain.metadata && typeof plain.metadata === 'object' ? plain.metadata : {};

  return {
    id: plain.id,
    portalId: plain.portalId,
    ownerId: plain.ownerId,
    title: plain.title,
    description: plain.description,
    eventType: plain.eventType,
    status: plain.status,
    startDate: plain.startDate,
    dueDate: plain.dueDate,
    metadata,
    owner,
    createdAt: plain.createdAt,
    updatedAt: plain.updatedAt,
  };
};

export const ClientPortalScopeItem = sequelize.define(
  'ClientPortalScopeItem',
  {
    portalId: { type: DataTypes.INTEGER, allowNull: false },
    title: { type: DataTypes.STRING(255), allowNull: false },
    description: { type: DataTypes.TEXT, allowNull: true },
    category: { type: DataTypes.STRING(120), allowNull: true },
    status: {
      type: DataTypes.ENUM(...CLIENT_PORTAL_SCOPE_STATUSES),
      allowNull: false,
      defaultValue: 'committed',
      validate: { isIn: [CLIENT_PORTAL_SCOPE_STATUSES] },
    },
    effortHours: { type: DataTypes.DECIMAL(6, 2), allowNull: true },
    valueCurrency: { type: DataTypes.STRING(6), allowNull: true },
    valueAmount: { type: DataTypes.DECIMAL(12, 2), allowNull: true },
    lastDecisionAt: { type: DataTypes.DATE, allowNull: true },
    metadata: { type: jsonType, allowNull: true },
  },
  { tableName: 'client_portal_scope_items' },
);

ClientPortalScopeItem.prototype.toPublicObject = function toPublicObject() {
  const plain = this.get({ plain: true });
  const metadata = plain.metadata && typeof plain.metadata === 'object' ? plain.metadata : {};

  return {
    id: plain.id,
    portalId: plain.portalId,
    title: plain.title,
    description: plain.description,
    category: plain.category,
    status: plain.status,
    effortHours: plain.effortHours == null ? null : Number(plain.effortHours),
    valueCurrency: plain.valueCurrency ?? null,
    valueAmount: plain.valueAmount == null ? null : Number(plain.valueAmount),
    lastDecisionAt: plain.lastDecisionAt,
    metadata,
    createdAt: plain.createdAt,
    updatedAt: plain.updatedAt,
  };
};

export const GIG_STATUSES = ['draft', 'published', 'archived'];
export const GIG_VISIBILITY_OPTIONS = ['private', 'public', 'unlisted'];

export const Gig = sequelize.define(
  'Gig',
  {
    ownerId: { type: DataTypes.INTEGER, allowNull: true },
    slug: { type: DataTypes.STRING(200), allowNull: true, unique: true },
    title: { type: DataTypes.STRING(255), allowNull: false },
    tagline: { type: DataTypes.STRING(255), allowNull: true },
    description: { type: DataTypes.TEXT, allowNull: false },
    category: { type: DataTypes.STRING(120), allowNull: true },
    niche: { type: DataTypes.STRING(180), allowNull: true },
    deliveryModel: { type: DataTypes.STRING(160), allowNull: true },
    outcomePromise: { type: DataTypes.TEXT, allowNull: true },
    budget: { type: DataTypes.STRING(120), allowNull: true },
    duration: { type: DataTypes.STRING(120), allowNull: true },
    location: { type: DataTypes.STRING(255), allowNull: true },
    geoLocation: { type: jsonType, allowNull: true },
    heroAccent: { type: DataTypes.STRING(20), allowNull: true },
    targetMetric: { type: DataTypes.INTEGER, allowNull: true },
    status: {
      type: DataTypes.ENUM(...GIG_STATUSES),
      allowNull: false,
      defaultValue: 'draft',
      validate: { isIn: [GIG_STATUSES] },
    },
    visibility: {
      type: DataTypes.ENUM(...GIG_VISIBILITY_OPTIONS),
      allowNull: false,
      defaultValue: 'private',
      validate: { isIn: [GIG_VISIBILITY_OPTIONS] },
    },
    bannerSettings: { type: jsonType, allowNull: true },
    availabilityTimezone: { type: DataTypes.STRING(120), allowNull: true },
    availabilityLeadTimeDays: { type: DataTypes.INTEGER, allowNull: false, defaultValue: 2 },
    publishedAt: { type: DataTypes.DATE, allowNull: true },
    archivedAt: { type: DataTypes.DATE, allowNull: true },
export const ClientPortalDecisionLog = sequelize.define(
  'ClientPortalDecisionLog',
  {
    portalId: { type: DataTypes.INTEGER, allowNull: false },
    decidedById: { type: DataTypes.INTEGER, allowNull: true },
    summary: { type: DataTypes.STRING(255), allowNull: false },
    decision: { type: DataTypes.TEXT, allowNull: false },
    decidedAt: { type: DataTypes.DATE, allowNull: false },
    category: { type: DataTypes.STRING(120), allowNull: true },
    impactSummary: { type: DataTypes.TEXT, allowNull: true },
    followUpDate: { type: DataTypes.DATE, allowNull: true },
    visibility: {
      type: DataTypes.ENUM(...CLIENT_PORTAL_DECISION_VISIBILITIES),
      allowNull: false,
      defaultValue: 'client',
      validate: { isIn: [CLIENT_PORTAL_DECISION_VISIBILITIES] },
    },
    attachments: { type: jsonType, allowNull: true },
  },
  { tableName: 'client_portal_decision_logs' },
);

ClientPortalDecisionLog.prototype.toPublicObject = function toPublicObject() {
  const plain = this.get({ plain: true });
  const decidedByInstance = this.decidedBy ?? this.get?.('decidedBy');
  const decidedBy = decidedByInstance
    ? {
        id: decidedByInstance.id,
        firstName: decidedByInstance.firstName,
        lastName: decidedByInstance.lastName,
        name: [decidedByInstance.firstName, decidedByInstance.lastName].filter(Boolean).join(' ').trim(),
        email: decidedByInstance.email,
      }
    : null;

  const attachments = Array.isArray(plain.attachments)
    ? plain.attachments
    : plain.attachments && typeof plain.attachments === 'object'
    ? Object.values(plain.attachments)
    : [];

  return {
    id: plain.id,
    portalId: plain.portalId,
    decidedById: plain.decidedById,
    summary: plain.summary,
    decision: plain.decision,
    decidedAt: plain.decidedAt,
    category: plain.category,
    impactSummary: plain.impactSummary,
    followUpDate: plain.followUpDate,
    visibility: plain.visibility,
    attachments,
    decidedBy,
    createdAt: plain.createdAt,
    updatedAt: plain.updatedAt,
  };
};

Gig.prototype.toPublicObject = function toPublicObject() {
  const plain = this.get({ plain: true });
  const packages = Array.isArray(this.packages)
    ? this.packages.map((pkg) => pkg.toPublicObject?.() ?? pkg)
    : [];
  const addOns = Array.isArray(this.addOns)
    ? this.addOns.map((addon) => addon.toPublicObject?.() ?? addon)
    : [];
  const availabilitySlots = Array.isArray(this.availabilitySlots)
    ? this.availabilitySlots.map((slot) => slot.toPublicObject?.() ?? slot)
    : [];
  const owner = this.owner?.get?.({ plain: true }) ?? this.owner ?? null;

  return {
    id: plain.id,
    ownerId: plain.ownerId,
    owner: owner
      ? {
          id: owner.id,
          firstName: owner.firstName,
          lastName: owner.lastName,
          email: owner.email,
        }
      : null,
    slug: plain.slug,
    title: plain.title,
    tagline: plain.tagline,
    description: plain.description,
    category: plain.category,
    niche: plain.niche,
    deliveryModel: plain.deliveryModel,
    outcomePromise: plain.outcomePromise,
    budget: plain.budget,
    duration: plain.duration,
    location: plain.location,
    geoLocation: plain.geoLocation,
    heroAccent: plain.heroAccent,
    targetMetric: plain.targetMetric == null ? null : Number(plain.targetMetric),
    status: plain.status,
    visibility: plain.visibility,
    bannerSettings: plain.bannerSettings ?? null,
    availabilityTimezone: plain.availabilityTimezone,
    availabilityLeadTimeDays:
      plain.availabilityLeadTimeDays == null ? null : Number(plain.availabilityLeadTimeDays),
    publishedAt: plain.publishedAt,
    archivedAt: plain.archivedAt,
    createdAt: plain.createdAt,
    updatedAt: plain.updatedAt,
    packages,
    addOns,
    availabilitySlots,
  };
};

export const GigPackage = sequelize.define(
  'GigPackage',
  {
    gigId: { type: DataTypes.INTEGER, allowNull: false },
    packageKey: { type: DataTypes.STRING(80), allowNull: false },
    name: { type: DataTypes.STRING(160), allowNull: false },
    description: { type: DataTypes.TEXT, allowNull: true },
    priceAmount: { type: DataTypes.DECIMAL(10, 2), allowNull: false, defaultValue: 0 },
    priceCurrency: { type: DataTypes.STRING(3), allowNull: false, defaultValue: 'USD' },
    deliveryDays: { type: DataTypes.INTEGER, allowNull: true },
    revisionLimit: { type: DataTypes.INTEGER, allowNull: true },
    highlights: { type: jsonType, allowNull: true },
    recommendedFor: { type: DataTypes.STRING(255), allowNull: true },
    isPopular: { type: DataTypes.BOOLEAN, allowNull: false, defaultValue: false },
    position: { type: DataTypes.INTEGER, allowNull: false, defaultValue: 0 },
  },
  {
    tableName: 'gig_packages',
    indexes: [
      {
        unique: true,
        fields: ['gigId', 'packageKey'],
      },
    ],
  },
);

GigPackage.prototype.toPublicObject = function toPublicObject() {
  const plain = this.get({ plain: true });
  const highlights = Array.isArray(plain.highlights)
    ? plain.highlights.filter((item) => typeof item === 'string' && item.trim().length > 0)
    : [];
  return {
    id: plain.id,
    gigId: plain.gigId,
    key: plain.packageKey,
    name: plain.name,
    description: plain.description,
    priceAmount: Number(plain.priceAmount ?? 0),
    priceCurrency: plain.priceCurrency ?? 'USD',
    deliveryDays: plain.deliveryDays == null ? null : Number(plain.deliveryDays),
    revisionLimit: plain.revisionLimit == null ? null : Number(plain.revisionLimit),
    highlights,
    recommendedFor: plain.recommendedFor,
    isPopular: Boolean(plain.isPopular),
    position: plain.position ?? 0,
    createdAt: plain.createdAt,
    updatedAt: plain.updatedAt,
  };
};

export const GigAddOn = sequelize.define(
  'GigAddOn',
  {
    gigId: { type: DataTypes.INTEGER, allowNull: false },
    addOnKey: { type: DataTypes.STRING(80), allowNull: false },
    name: { type: DataTypes.STRING(160), allowNull: false },
    description: { type: DataTypes.TEXT, allowNull: true },
    priceAmount: { type: DataTypes.DECIMAL(10, 2), allowNull: false, defaultValue: 0 },
    priceCurrency: { type: DataTypes.STRING(3), allowNull: false, defaultValue: 'USD' },
    isActive: { type: DataTypes.BOOLEAN, allowNull: false, defaultValue: true },
    position: { type: DataTypes.INTEGER, allowNull: false, defaultValue: 0 },
  },
  {
    tableName: 'gig_add_ons',
    indexes: [
      {
        unique: true,
        fields: ['gigId', 'addOnKey'],
      },
    ],
  },
);

GigAddOn.prototype.toPublicObject = function toPublicObject() {
  const plain = this.get({ plain: true });
  return {
    id: plain.id,
    gigId: plain.gigId,
    key: plain.addOnKey,
    name: plain.name,
    description: plain.description,
    priceAmount: Number(plain.priceAmount ?? 0),
    priceCurrency: plain.priceCurrency ?? 'USD',
    isActive: Boolean(plain.isActive),
    position: plain.position ?? 0,
    createdAt: plain.createdAt,
    updatedAt: plain.updatedAt,
  };
};

export const GigAvailabilitySlot = sequelize.define(
  'GigAvailabilitySlot',
  {
    gigId: { type: DataTypes.INTEGER, allowNull: false },
    slotDate: { type: DataTypes.DATEONLY, allowNull: false },
    startTime: { type: DataTypes.TIME, allowNull: false },
    endTime: { type: DataTypes.TIME, allowNull: false },
    capacity: { type: DataTypes.INTEGER, allowNull: false, defaultValue: 1 },
    reservedCount: { type: DataTypes.INTEGER, allowNull: false, defaultValue: 0 },
    isBookable: { type: DataTypes.BOOLEAN, allowNull: false, defaultValue: true },
    notes: { type: DataTypes.STRING(255), allowNull: true },
  },
  {
    tableName: 'gig_availability_slots',
    indexes: [
      {
        unique: true,
        fields: ['gigId', 'slotDate', 'startTime'],
      },
    ],
  },
);

GigAvailabilitySlot.prototype.toPublicObject = function toPublicObject() {
  const plain = this.get({ plain: true });
  return {
    id: plain.id,
    gigId: plain.gigId,
    date: plain.slotDate,
    startTime: plain.startTime,
    endTime: plain.endTime,
    capacity: plain.capacity == null ? 1 : Number(plain.capacity),
    reservedCount: plain.reservedCount == null ? 0 : Number(plain.reservedCount),
    isBookable: Boolean(plain.isBookable),
    notes: plain.notes ?? null,
    createdAt: plain.createdAt,
    updatedAt: plain.updatedAt,
  };
};

export const Project = sequelize.define(
  'Project',
export const ClientPortalInsightWidget = sequelize.define(
  'ClientPortalInsightWidget',
  {
    portalId: { type: DataTypes.INTEGER, allowNull: false },
    widgetType: {
      type: DataTypes.ENUM(...CLIENT_PORTAL_INSIGHT_TYPES),
      allowNull: false,
      defaultValue: 'custom',
      validate: { isIn: [CLIENT_PORTAL_INSIGHT_TYPES] },
    },
    title: { type: DataTypes.STRING(255), allowNull: false },
    description: { type: DataTypes.TEXT, allowNull: true },
    data: { type: jsonType, allowNull: true },
    visibility: {
      type: DataTypes.ENUM(...CLIENT_PORTAL_INSIGHT_VISIBILITIES),
      allowNull: false,
      defaultValue: 'shared',
      validate: { isIn: [CLIENT_PORTAL_INSIGHT_VISIBILITIES] },
    },
    orderIndex: { type: DataTypes.INTEGER, allowNull: false, defaultValue: 0 },
  },
  { tableName: 'client_portal_insight_widgets' },
);

ClientPortalInsightWidget.prototype.toPublicObject = function toPublicObject() {
  const plain = this.get({ plain: true });
  const data = plain.data && typeof plain.data === 'object' ? plain.data : {};

  return {
    id: plain.id,
    portalId: plain.portalId,
    widgetType: plain.widgetType,
    title: plain.title,
    description: plain.description,
    data,
    visibility: plain.visibility,
    orderIndex: plain.orderIndex,
    createdAt: plain.createdAt,
    updatedAt: plain.updatedAt,
  };
};

export const ExperienceLaunchpad = sequelize.define(
  'ExperienceLaunchpad',
  {
    title: { type: DataTypes.STRING(255), allowNull: false },
    description: { type: DataTypes.TEXT, allowNull: false },
    track: { type: DataTypes.STRING(120), allowNull: false },
    location: { type: DataTypes.STRING(255), allowNull: true },
    geoLocation: { type: jsonType, allowNull: true },
    programType: { type: DataTypes.STRING(60), allowNull: false, defaultValue: 'cohort' },
    status: {
      type: DataTypes.ENUM(...LAUNCHPAD_STATUSES),
      allowNull: false,
      defaultValue: 'recruiting',
      validate: { isIn: [LAUNCHPAD_STATUSES] },
    },
    applicationUrl: { type: DataTypes.STRING(500), allowNull: true },
    mentorLead: { type: DataTypes.STRING(255), allowNull: true },
    startDate: { type: DataTypes.DATE, allowNull: true },
    endDate: { type: DataTypes.DATE, allowNull: true },
    capacity: { type: DataTypes.INTEGER, allowNull: true },
    eligibilityCriteria: { type: jsonType, allowNull: true },
    employerSponsorship: { type: jsonType, allowNull: true },
    publishedAt: { type: DataTypes.DATE, allowNull: true },
  },
  { tableName: 'experience_launchpads' },
);

ExperienceLaunchpad.searchByTerm = async function searchByTerm(term) {
  if (!term) return [];
  const sanitizedTerm = term.trim();
  if (!sanitizedTerm) return [];

  return ExperienceLaunchpad.findAll({
    where: { title: { [Op.iLike ?? Op.like]: `%${sanitizedTerm}%` } },
    limit: 20,
    order: [['title', 'ASC']],
  });
};

ExperienceLaunchpad.prototype.toPublicObject = function toPublicObject() {
  const plain = this.get({ plain: true });
  return {
    id: plain.id,
    title: plain.title,
    description: plain.description,
    track: plain.track,
    location: plain.location,
    geoLocation: plain.geoLocation,
    programType: plain.programType,
    status: plain.status,
    applicationUrl: plain.applicationUrl,
    mentorLead: plain.mentorLead,
    startDate: plain.startDate,
    endDate: plain.endDate,
    capacity: plain.capacity,
    eligibilityCriteria: plain.eligibilityCriteria,
    employerSponsorship: plain.employerSponsorship,
    publishedAt: plain.publishedAt,
    createdAt: plain.createdAt,
    updatedAt: plain.updatedAt,
  };
};

export const ExperienceLaunchpadApplication = sequelize.define(
  'ExperienceLaunchpadApplication',
  {
    launchpadId: { type: DataTypes.INTEGER, allowNull: false },
    applicantId: { type: DataTypes.INTEGER, allowNull: false },
    applicationId: { type: DataTypes.INTEGER, allowNull: true },
    status: {
      type: DataTypes.ENUM(...LAUNCHPAD_APPLICATION_STATUSES),
      allowNull: false,
      defaultValue: 'screening',
      validate: { isIn: [LAUNCHPAD_APPLICATION_STATUSES] },
    },
    qualificationScore: { type: DataTypes.DECIMAL(5, 2), allowNull: true },
    yearsExperience: { type: DataTypes.DECIMAL(4, 1), allowNull: true },
    skills: { type: jsonType, allowNull: true },
    motivations: { type: DataTypes.TEXT, allowNull: true },
    portfolioUrl: { type: DataTypes.STRING(500), allowNull: true },
    availabilityDate: { type: DataTypes.DATE, allowNull: true },
    eligibilitySnapshot: { type: jsonType, allowNull: true },
    assignedMentor: { type: DataTypes.STRING(255), allowNull: true },
    interviewScheduledAt: { type: DataTypes.DATE, allowNull: true },
    decisionNotes: { type: DataTypes.TEXT, allowNull: true },
  },
  { tableName: 'experience_launchpad_applications' },
);

ExperienceLaunchpadApplication.prototype.toPublicObject = function toPublicObject() {
  const plain = this.get({ plain: true });
  return {
    id: plain.id,
    launchpadId: plain.launchpadId,
    applicantId: plain.applicantId,
    applicationId: plain.applicationId,
    status: plain.status,
    qualificationScore: plain.qualificationScore == null ? null : Number(plain.qualificationScore),
    yearsExperience: plain.yearsExperience == null ? null : Number(plain.yearsExperience),
    skills: Array.isArray(plain.skills) ? plain.skills : [],
    motivations: plain.motivations,
    portfolioUrl: plain.portfolioUrl,
    availabilityDate: plain.availabilityDate,
    eligibilitySnapshot: plain.eligibilitySnapshot,
    assignedMentor: plain.assignedMentor,
    interviewScheduledAt: plain.interviewScheduledAt,
    decisionNotes: plain.decisionNotes,
    createdAt: plain.createdAt,
    updatedAt: plain.updatedAt,
  };
};

export const ExperienceLaunchpadEmployerRequest = sequelize.define(
  'ExperienceLaunchpadEmployerRequest',
  {
    launchpadId: { type: DataTypes.INTEGER, allowNull: false },
    organizationName: { type: DataTypes.STRING(255), allowNull: false },
    contactName: { type: DataTypes.STRING(255), allowNull: false },
    contactEmail: { type: DataTypes.STRING(255), allowNull: false, validate: { isEmail: true } },
    headcount: { type: DataTypes.INTEGER, allowNull: true },
    engagementTypes: { type: jsonType, allowNull: true },
    targetStartDate: { type: DataTypes.DATE, allowNull: true },
    idealCandidateProfile: { type: DataTypes.TEXT, allowNull: true },
    hiringNotes: { type: DataTypes.TEXT, allowNull: true },
    status: {
      type: DataTypes.ENUM(...LAUNCHPAD_EMPLOYER_REQUEST_STATUSES),
      allowNull: false,
      defaultValue: 'new',
      validate: { isIn: [LAUNCHPAD_EMPLOYER_REQUEST_STATUSES] },
    },
    slaCommitmentDays: { type: DataTypes.INTEGER, allowNull: true },
    createdById: { type: DataTypes.INTEGER, allowNull: true },
    metadata: { type: jsonType, allowNull: true },
  },
  { tableName: 'experience_launchpad_employer_requests' },
);

ExperienceLaunchpadEmployerRequest.prototype.toPublicObject = function toPublicObject() {
  const plain = this.get({ plain: true });
  return {
    id: plain.id,
    launchpadId: plain.launchpadId,
    organizationName: plain.organizationName,
    contactName: plain.contactName,
    contactEmail: plain.contactEmail,
    headcount: plain.headcount == null ? null : Number(plain.headcount),
    engagementTypes: Array.isArray(plain.engagementTypes)
      ? plain.engagementTypes
      : plain.engagementTypes ?? [],
    targetStartDate: plain.targetStartDate,
    idealCandidateProfile: plain.idealCandidateProfile,
    hiringNotes: plain.hiringNotes,
    status: plain.status,
    slaCommitmentDays: plain.slaCommitmentDays,
    createdById: plain.createdById,
    metadata: plain.metadata,
    createdAt: plain.createdAt,
    updatedAt: plain.updatedAt,
  };
};

export const ExperienceLaunchpadPlacement = sequelize.define(
  'ExperienceLaunchpadPlacement',
  {
    launchpadId: { type: DataTypes.INTEGER, allowNull: false },
    candidateId: { type: DataTypes.INTEGER, allowNull: false },
    employerRequestId: { type: DataTypes.INTEGER, allowNull: true },
    targetType: {
      type: DataTypes.ENUM(...LAUNCHPAD_TARGET_TYPES),
      allowNull: true,
      validate: { isIn: [LAUNCHPAD_TARGET_TYPES] },
    },
    targetId: { type: DataTypes.INTEGER, allowNull: true },
    status: {
      type: DataTypes.ENUM(...LAUNCHPAD_PLACEMENT_STATUSES),
      allowNull: false,
      defaultValue: 'scheduled',
      validate: { isIn: [LAUNCHPAD_PLACEMENT_STATUSES] },
    },
    placementDate: { type: DataTypes.DATE, allowNull: true },
    endDate: { type: DataTypes.DATE, allowNull: true },
    compensation: { type: jsonType, allowNull: true },
    feedbackScore: { type: DataTypes.DECIMAL(4, 2), allowNull: true },
  },
  { tableName: 'experience_launchpad_placements' },
);

ExperienceLaunchpadPlacement.prototype.toPublicObject = function toPublicObject() {
  const plain = this.get({ plain: true });
  return {
    id: plain.id,
    launchpadId: plain.launchpadId,
    candidateId: plain.candidateId,
    employerRequestId: plain.employerRequestId,
    targetType: plain.targetType,
    targetId: plain.targetId,
    status: plain.status,
    placementDate: plain.placementDate,
    endDate: plain.endDate,
    compensation: plain.compensation,
    feedbackScore: plain.feedbackScore == null ? null : Number(plain.feedbackScore),
    createdAt: plain.createdAt,
    updatedAt: plain.updatedAt,
  };
};

export const ExperienceLaunchpadOpportunityLink = sequelize.define(
  'ExperienceLaunchpadOpportunityLink',
  {
    launchpadId: { type: DataTypes.INTEGER, allowNull: false },
    targetType: {
      type: DataTypes.ENUM(...LAUNCHPAD_TARGET_TYPES),
      allowNull: false,
      validate: { isIn: [LAUNCHPAD_TARGET_TYPES] },
    },
    targetId: { type: DataTypes.INTEGER, allowNull: false },
    source: {
      type: DataTypes.ENUM(...LAUNCHPAD_OPPORTUNITY_SOURCES),
      allowNull: false,
      defaultValue: 'manual',
      validate: { isIn: [LAUNCHPAD_OPPORTUNITY_SOURCES] },
    },
    createdById: { type: DataTypes.INTEGER, allowNull: true },
    notes: { type: DataTypes.TEXT, allowNull: true },
  },
  { tableName: 'experience_launchpad_opportunity_links' },
);

ExperienceLaunchpadOpportunityLink.prototype.toPublicObject = function toPublicObject() {
  const plain = this.get({ plain: true });
  return {
    id: plain.id,
    launchpadId: plain.launchpadId,
    targetType: plain.targetType,
    targetId: plain.targetId,
    source: plain.source,
    createdById: plain.createdById,
    notes: plain.notes,
    createdAt: plain.createdAt,
    updatedAt: plain.updatedAt,
  };
};

export const Volunteering = sequelize.define(
  'Volunteering',
  {
    title: { type: DataTypes.STRING(255), allowNull: false },
    organization: { type: DataTypes.STRING(255), allowNull: false },
    description: { type: DataTypes.TEXT, allowNull: false },
    location: { type: DataTypes.STRING(255), allowNull: true },
    geoLocation: { type: jsonType, allowNull: true },
  },
  { tableName: 'volunteering_roles' },
);

Volunteering.searchByTerm = async function searchByTerm(term) {
  if (!term) return [];
  const sanitizedTerm = term.trim();
  if (!sanitizedTerm) return [];

  return Volunteering.findAll({
    where: { title: { [Op.iLike ?? Op.like]: `%${sanitizedTerm}%` } },
    limit: 20,
    order: [['title', 'ASC']],
  });
};

export const Group = sequelize.define(
  'Group',
  {
    name: { type: DataTypes.STRING(255), allowNull: false },
    description: { type: DataTypes.TEXT, allowNull: true },
  },
  { tableName: 'groups' },
);

export const GroupMembership = sequelize.define(
  'GroupMembership',
  {
    userId: { type: DataTypes.INTEGER, allowNull: false },
    groupId: { type: DataTypes.INTEGER, allowNull: false },
    role: { type: DataTypes.STRING(120), allowNull: false, defaultValue: 'member' },
  },
  { tableName: 'group_memberships' },
);

export const Connection = sequelize.define(
  'Connection',
  {
    requesterId: { type: DataTypes.INTEGER, allowNull: false },
    addresseeId: { type: DataTypes.INTEGER, allowNull: false },
    status: {
      type: DataTypes.ENUM('pending', 'accepted', 'rejected'),
      defaultValue: 'pending',
      allowNull: false,
    },
  },
  { tableName: 'connections' },
);

export const TwoFactorToken = sequelize.define(
  'TwoFactorToken',
  {
    email: { type: DataTypes.STRING(255), primaryKey: true },
    code: { type: DataTypes.STRING(6), allowNull: false },
    expiresAt: { type: DataTypes.DATE, allowNull: false },
  },
  { tableName: 'two_factor_tokens', timestamps: false },
);

export const Application = sequelize.define(
  'Application',
  {
    applicantId: { type: DataTypes.INTEGER, allowNull: false },
    targetType: {
      type: DataTypes.ENUM(...APPLICATION_TARGET_TYPES),
      allowNull: false,
      validate: { isIn: [APPLICATION_TARGET_TYPES] },
    },
    targetId: { type: DataTypes.INTEGER, allowNull: false },
    status: {
      type: DataTypes.ENUM(...APPLICATION_STATUSES),
      allowNull: false,
      defaultValue: 'submitted',
      validate: { isIn: [APPLICATION_STATUSES] },
    },
    sourceChannel: {
      type: DataTypes.ENUM('web', 'mobile', 'referral', 'agency', 'import'),
      allowNull: false,
      defaultValue: 'web',
    },
    coverLetter: { type: DataTypes.TEXT, allowNull: true },
    attachments: { type: jsonType, allowNull: true },
    rateExpectation: {
      type: DataTypes.DECIMAL(12, 2),
      allowNull: true,
      validate: {
        min: 0,
      },
    },
    currencyCode: { type: DataTypes.STRING(3), allowNull: true },
    availabilityDate: { type: DataTypes.DATEONLY, allowNull: true },
    isArchived: { type: DataTypes.BOOLEAN, allowNull: false, defaultValue: false },
    submittedAt: { type: DataTypes.DATE, allowNull: true },
    decisionAt: { type: DataTypes.DATE, allowNull: true },
    metadata: { type: jsonType, allowNull: true },
  },
  {
    tableName: 'applications',
    defaultScope: { where: { isArchived: false } },
    scopes: {
      archived: { where: { isArchived: true } },
      byStatus(status) {
        return { where: { status } };
      },
    },
    indexes: [
      { fields: ['applicantId'] },
      { fields: ['targetType', 'targetId'] },
      { fields: ['status'] },
    ],
  },
);

Application.prototype.toPublicObject = function toPublicObject() {
  const plain = this.get({ plain: true });
  let sanitizedMetadata = null;
  if (plain.metadata && typeof plain.metadata === 'object') {
    sanitizedMetadata = Object.fromEntries(
      Object.entries(plain.metadata).filter(([key]) => !/^(_|internal|private)/i.test(key)),
    );
  }

  return {
    id: plain.id,
    applicantId: plain.applicantId,
    targetType: plain.targetType,
    targetId: plain.targetId,
    status: plain.status,
    sourceChannel: plain.sourceChannel,
    coverLetter: plain.coverLetter,
    attachments: plain.attachments,
    rateExpectation: plain.rateExpectation,
    currencyCode: plain.currencyCode,
    availabilityDate: plain.availabilityDate,
    isArchived: plain.isArchived,
    submittedAt: plain.submittedAt,
    decisionAt: plain.decisionAt,
    createdAt: plain.createdAt,
    updatedAt: plain.updatedAt,
    metadata: sanitizedMetadata,
  };
};

Application.paginate = async function paginate({
  where = {},
  include = [],
  order = [['updatedAt', 'DESC']],
  page = 1,
  pageSize = 25,
}) {
  const limit = Math.min(Math.max(pageSize, 1), 100);
  const offset = (Math.max(page, 1) - 1) * limit;
  const { rows, count } = await Application.findAndCountAll({ where, include, order, limit, offset });
  return {
    results: rows,
    total: count,
    page: Math.max(page, 1),
    pageSize: limit,
    totalPages: Math.ceil(count / limit) || 1,
  };
};

export const ApplicationReview = sequelize.define(
  'ApplicationReview',
  {
    applicationId: { type: DataTypes.INTEGER, allowNull: false },
    reviewerId: { type: DataTypes.INTEGER, allowNull: true },
    stage: {
      type: DataTypes.ENUM(...APPLICATION_REVIEW_STAGES),
      allowNull: false,
      validate: { isIn: [APPLICATION_REVIEW_STAGES] },
    },
    decision: {
      type: DataTypes.ENUM(...APPLICATION_REVIEW_DECISIONS),
      allowNull: false,
      defaultValue: 'pending',
      validate: { isIn: [APPLICATION_REVIEW_DECISIONS] },
    },
    score: { type: DataTypes.INTEGER, allowNull: true, validate: { min: 0, max: 100 } },
    notes: { type: DataTypes.TEXT, allowNull: true },
    decidedAt: { type: DataTypes.DATE, allowNull: true },
  },
  {
    tableName: 'application_reviews',
    indexes: [
      { fields: ['applicationId'] },
      { fields: ['reviewerId'] },
      { fields: ['stage'] },
    ],
  },
);

ApplicationReview.prototype.toPublicObject = function toPublicObject() {
  return this.get({ plain: true });
};

export const HiringAlert = sequelize.define(
  'HiringAlert',
  {
    workspaceId: { type: DataTypes.INTEGER, allowNull: false },
    category: { type: DataTypes.STRING(80), allowNull: false },
    severity: {
      type: DataTypes.ENUM('low', 'medium', 'high', 'critical'),
      allowNull: false,
      defaultValue: 'medium',
    },
    status: {
      type: DataTypes.ENUM('open', 'acknowledged', 'resolved'),
      allowNull: false,
      defaultValue: 'open',
    },
    message: { type: DataTypes.TEXT, allowNull: false },
    detectedAt: { type: DataTypes.DATE, allowNull: false, defaultValue: DataTypes.NOW },
    resolvedAt: { type: DataTypes.DATE, allowNull: true },
    metadata: { type: jsonType, allowNull: true },
  },
  {
    tableName: 'hiring_alerts',
    indexes: [
      { fields: ['workspaceId'] },
      { fields: ['severity'] },
      { fields: ['status'] },
    ],
  },
);

export const CandidateDemographicSnapshot = sequelize.define(
  'CandidateDemographicSnapshot',
  {
    workspaceId: { type: DataTypes.INTEGER, allowNull: false },
    applicationId: { type: DataTypes.INTEGER, allowNull: false },
    genderIdentity: { type: DataTypes.STRING(120), allowNull: true },
    ethnicity: { type: DataTypes.STRING(180), allowNull: true },
    veteranStatus: { type: DataTypes.STRING(120), allowNull: true },
    disabilityStatus: { type: DataTypes.STRING(120), allowNull: true },
    seniorityLevel: { type: DataTypes.STRING(120), allowNull: true },
    locationRegion: { type: DataTypes.STRING(180), allowNull: true },
    capturedAt: { type: DataTypes.DATE, allowNull: false, defaultValue: DataTypes.NOW },
    metadata: { type: jsonType, allowNull: true },
  },
  {
    tableName: 'candidate_demographic_snapshots',
    indexes: [
      { fields: ['workspaceId'] },
      { fields: ['applicationId'] },
      { fields: ['capturedAt'] },
    ],
  },
);

export const CandidateSatisfactionSurvey = sequelize.define(
  'CandidateSatisfactionSurvey',
  {
    workspaceId: { type: DataTypes.INTEGER, allowNull: false },
    applicationId: { type: DataTypes.INTEGER, allowNull: true },
    stage: { type: DataTypes.STRING(80), allowNull: true },
    score: { type: DataTypes.INTEGER, allowNull: true, validate: { min: 0, max: 10 } },
    npsRating: { type: DataTypes.INTEGER, allowNull: true, validate: { min: 0, max: 10 } },
    sentiment: { type: DataTypes.STRING(40), allowNull: true },
    followUpScheduledAt: { type: DataTypes.DATE, allowNull: true },
    responseAt: { type: DataTypes.DATE, allowNull: false, defaultValue: DataTypes.NOW },
    notes: { type: DataTypes.TEXT, allowNull: true },
    metadata: { type: jsonType, allowNull: true },
  },
  {
    tableName: 'candidate_satisfaction_surveys',
    indexes: [
      { fields: ['workspaceId'] },
      { fields: ['applicationId'] },
      { fields: ['responseAt'] },
    ],
  },
);

export const InterviewSchedule = sequelize.define(
  'InterviewSchedule',
  {
    workspaceId: { type: DataTypes.INTEGER, allowNull: false },
    applicationId: { type: DataTypes.INTEGER, allowNull: false },
    interviewStage: { type: DataTypes.STRING(120), allowNull: false },
    scheduledAt: { type: DataTypes.DATE, allowNull: false },
    completedAt: { type: DataTypes.DATE, allowNull: true },
    durationMinutes: { type: DataTypes.INTEGER, allowNull: true },
    rescheduleCount: { type: DataTypes.INTEGER, allowNull: false, defaultValue: 0 },
    interviewerRoster: { type: jsonType, allowNull: true },
    metadata: { type: jsonType, allowNull: true },
  },
  {
    tableName: 'interview_schedules',
    indexes: [
      { fields: ['workspaceId'] },
      { fields: ['applicationId'] },
      { fields: ['scheduledAt'] },
    ],
  },
);

export const JobStage = sequelize.define(
  'JobStage',
  {
    workspaceId: { type: DataTypes.INTEGER, allowNull: false },
    jobId: { type: DataTypes.INTEGER, allowNull: false },
    name: { type: DataTypes.STRING(120), allowNull: false },
    orderIndex: { type: DataTypes.INTEGER, allowNull: false, defaultValue: 0 },
    slaHours: { type: DataTypes.INTEGER, allowNull: true },
    averageDurationHours: { type: DataTypes.DECIMAL(10, 2), allowNull: true },
    guideUrl: { type: DataTypes.STRING(500), allowNull: true },
    metadata: { type: jsonType, allowNull: true },
  },
  {
    tableName: 'job_stages',
    indexes: [
      { fields: ['workspaceId'] },
      { fields: ['jobId'] },
      { fields: ['orderIndex'] },
    ],
  },
);

export const JobApprovalWorkflow = sequelize.define(
  'JobApprovalWorkflow',
  {
    workspaceId: { type: DataTypes.INTEGER, allowNull: false },
    jobId: { type: DataTypes.INTEGER, allowNull: true },
    approverRole: { type: DataTypes.STRING(120), allowNull: false },
    status: {
      type: DataTypes.ENUM('pending', 'in_review', 'approved', 'rejected'),
      allowNull: false,
      defaultValue: 'pending',
    },
    dueAt: { type: DataTypes.DATE, allowNull: true },
    completedAt: { type: DataTypes.DATE, allowNull: true },
    metadata: { type: jsonType, allowNull: true },
  },
  {
    tableName: 'job_approval_workflows',
    indexes: [
      { fields: ['workspaceId'] },
      { fields: ['jobId'] },
      { fields: ['status'] },
    ],
  },
);

export const JobCampaignPerformance = sequelize.define(
  'JobCampaignPerformance',
  {
    workspaceId: { type: DataTypes.INTEGER, allowNull: false },
    jobId: { type: DataTypes.INTEGER, allowNull: true },
    channel: { type: DataTypes.STRING(120), allowNull: false },
    impressions: { type: DataTypes.INTEGER, allowNull: false, defaultValue: 0 },
    clicks: { type: DataTypes.INTEGER, allowNull: false, defaultValue: 0 },
    applications: { type: DataTypes.INTEGER, allowNull: false, defaultValue: 0 },
    hires: { type: DataTypes.INTEGER, allowNull: false, defaultValue: 0 },
    spendAmount: { type: DataTypes.DECIMAL(12, 2), allowNull: false, defaultValue: 0 },
    currencyCode: { type: DataTypes.STRING(3), allowNull: false, defaultValue: 'USD' },
    reportingDate: { type: DataTypes.DATEONLY, allowNull: false },
    metadata: { type: jsonType, allowNull: true },
  },
  {
    tableName: 'job_campaign_performances',
    indexes: [
      { fields: ['workspaceId'] },
      { fields: ['jobId'] },
      { fields: ['channel'] },
      { fields: ['reportingDate'] },
    ],
  },
);

export const PartnerEngagement = sequelize.define(
  'PartnerEngagement',
  {
    workspaceId: { type: DataTypes.INTEGER, allowNull: false },
    partnerType: { type: DataTypes.STRING(120), allowNull: false },
    partnerName: { type: DataTypes.STRING(255), allowNull: false },
    touchpoints: { type: DataTypes.INTEGER, allowNull: false, defaultValue: 0 },
    lastInteractionAt: { type: DataTypes.DATE, allowNull: true },
    activeBriefs: { type: DataTypes.INTEGER, allowNull: false, defaultValue: 0 },
    conversionRate: { type: DataTypes.DECIMAL(5, 2), allowNull: true },
    metadata: { type: jsonType, allowNull: true },
  },
  {
    tableName: 'partner_engagements',
    indexes: [
      { fields: ['workspaceId'] },
      { fields: ['partnerType'] },
      { fields: ['partnerName'] },
    ],
  },
);

export const RecruitingCalendarEvent = sequelize.define(
  'RecruitingCalendarEvent',
  {
    workspaceId: { type: DataTypes.INTEGER, allowNull: false },
    title: { type: DataTypes.STRING(255), allowNull: false },
    eventType: { type: DataTypes.STRING(120), allowNull: false },
    startsAt: { type: DataTypes.DATE, allowNull: false },
    endsAt: { type: DataTypes.DATE, allowNull: true },
    location: { type: DataTypes.STRING(255), allowNull: true },
    metadata: { type: jsonType, allowNull: true },
  },
  {
    tableName: 'recruiting_calendar_events',
    indexes: [
      { fields: ['workspaceId'] },
      { fields: ['eventType'] },
      { fields: ['startsAt'] },
    ],
  },
);

export const EmployerBrandAsset = sequelize.define(
  'EmployerBrandAsset',
  {
    workspaceId: { type: DataTypes.INTEGER, allowNull: false },
    assetType: { type: DataTypes.STRING(120), allowNull: false },
    title: { type: DataTypes.STRING(255), allowNull: false },
    status: {
      type: DataTypes.ENUM('draft', 'review', 'published', 'archived'),
      allowNull: false,
      defaultValue: 'draft',
    },
    url: { type: DataTypes.STRING(500), allowNull: true },
    publishedAt: { type: DataTypes.DATE, allowNull: true },
    engagementScore: { type: DataTypes.DECIMAL(8, 2), allowNull: true },
    metadata: { type: jsonType, allowNull: true },
  },
  {
    tableName: 'employer_brand_assets',
    indexes: [
      { fields: ['workspaceId'] },
      { fields: ['assetType'] },
      { fields: ['status'] },
    ],
  },
);

export const MessageThread = sequelize.define(
  'MessageThread',
  {
    subject: { type: DataTypes.STRING(255), allowNull: true },
    channelType: {
      type: DataTypes.ENUM(...MESSAGE_CHANNEL_TYPES),
      allowNull: false,
      defaultValue: 'direct',
    },
    state: {
      type: DataTypes.ENUM(...MESSAGE_THREAD_STATES),
      allowNull: false,
      defaultValue: 'active',
    },
    createdBy: { type: DataTypes.INTEGER, allowNull: false },
    lastMessageAt: { type: DataTypes.DATE, allowNull: true },
    metadata: { type: jsonType, allowNull: true },
  },
  {
    tableName: 'message_threads',
    scopes: {
      active: { where: { state: 'active' } },
    },
  },
);

export const MessageParticipant = sequelize.define(
  'MessageParticipant',
  {
    threadId: { type: DataTypes.INTEGER, allowNull: false },
    userId: { type: DataTypes.INTEGER, allowNull: false },
    role: {
      type: DataTypes.ENUM('owner', 'participant', 'support', 'system'),
      allowNull: false,
      defaultValue: 'participant',
    },
    notificationsEnabled: { type: DataTypes.BOOLEAN, allowNull: false, defaultValue: true },
    mutedUntil: { type: DataTypes.DATE, allowNull: true },
    lastReadAt: { type: DataTypes.DATE, allowNull: true },
  },
  {
    tableName: 'message_participants',
    indexes: [
      { unique: true, fields: ['threadId', 'userId'] },
      { fields: ['userId'] },
    ],
  },
);

export const Message = sequelize.define(
  'Message',
  {
    threadId: { type: DataTypes.INTEGER, allowNull: false },
    senderId: { type: DataTypes.INTEGER, allowNull: true },
    messageType: {
      type: DataTypes.ENUM(...MESSAGE_TYPES),
      allowNull: false,
      defaultValue: 'text',
    },
    body: { type: DataTypes.TEXT, allowNull: true },
    metadata: { type: jsonType, allowNull: true },
    isEdited: { type: DataTypes.BOOLEAN, allowNull: false, defaultValue: false },
    editedAt: { type: DataTypes.DATE, allowNull: true },
    deletedAt: { type: DataTypes.DATE, allowNull: true },
    deliveredAt: { type: DataTypes.DATE, allowNull: true },
  },
  {
    tableName: 'messages',
    paranoid: true,
    deletedAt: 'deletedAt',
    indexes: [
      { fields: ['threadId'] },
      { fields: ['senderId'] },
      { fields: ['createdAt'] },
    ],
  },
);

export const MessageAttachment = sequelize.define(
  'MessageAttachment',
  {
    messageId: { type: DataTypes.INTEGER, allowNull: false },
    storageKey: { type: DataTypes.STRING(512), allowNull: false },
    fileName: { type: DataTypes.STRING(255), allowNull: false },
    mimeType: { type: DataTypes.STRING(128), allowNull: false },
    fileSize: { type: DataTypes.BIGINT, allowNull: false },
    checksum: { type: DataTypes.STRING(128), allowNull: true },
  },
  {
    tableName: 'message_attachments',
    indexes: [{ fields: ['messageId'] }],
  },
);

Message.prototype.toPublicObject = function toPublicObject() {
  const plain = this.get({ plain: true });
  let sanitizedMetadata = null;
  if (plain.metadata && typeof plain.metadata === 'object') {
    sanitizedMetadata = Object.fromEntries(
      Object.entries(plain.metadata).filter(([key]) => !/^(_|internal|private)/i.test(key)),
    );
  }
  return {
    id: plain.id,
    threadId: plain.threadId,
    senderId: plain.senderId,
    messageType: plain.messageType,
    body: plain.body,
    isEdited: plain.isEdited,
    editedAt: plain.editedAt,
    deliveredAt: plain.deliveredAt,
    createdAt: plain.createdAt,
    updatedAt: plain.updatedAt,
    metadata: sanitizedMetadata,
  };
};

export const SupportCase = sequelize.define(
  'SupportCase',
  {
    threadId: { type: DataTypes.INTEGER, allowNull: false },
    status: {
      type: DataTypes.ENUM(...SUPPORT_CASE_STATUSES),
      allowNull: false,
      defaultValue: 'triage',
    },
    priority: {
      type: DataTypes.ENUM(...SUPPORT_CASE_PRIORITIES),
      allowNull: false,
      defaultValue: 'medium',
    },
    reason: { type: DataTypes.TEXT, allowNull: false },
    metadata: { type: jsonType, allowNull: true },
    escalatedBy: { type: DataTypes.INTEGER, allowNull: false },
    escalatedAt: { type: DataTypes.DATE, allowNull: false, defaultValue: DataTypes.NOW },
    assignedTo: { type: DataTypes.INTEGER, allowNull: true },
    assignedBy: { type: DataTypes.INTEGER, allowNull: true },
    assignedAt: { type: DataTypes.DATE, allowNull: true },
    firstResponseAt: { type: DataTypes.DATE, allowNull: true },
    resolvedAt: { type: DataTypes.DATE, allowNull: true },
    resolvedBy: { type: DataTypes.INTEGER, allowNull: true },
    resolutionSummary: { type: DataTypes.TEXT, allowNull: true },
  },
  {
    tableName: 'support_cases',
    indexes: [
      { fields: ['status'] },
      { fields: ['priority'] },
      { fields: ['assignedTo'] },
    ],
  },
);

export const Notification = sequelize.define(
  'Notification',
  {
    userId: { type: DataTypes.INTEGER, allowNull: false },
    category: {
      type: DataTypes.ENUM(...NOTIFICATION_CATEGORIES),
      allowNull: false,
      defaultValue: 'system',
    },
    type: { type: DataTypes.STRING(128), allowNull: false },
    title: { type: DataTypes.STRING(255), allowNull: false },
    body: { type: DataTypes.TEXT, allowNull: true },
    payload: { type: jsonType, allowNull: true },
    priority: {
      type: DataTypes.ENUM(...NOTIFICATION_PRIORITIES),
      allowNull: false,
      defaultValue: 'normal',
    },
    status: {
      type: DataTypes.ENUM(...NOTIFICATION_STATUSES),
      allowNull: false,
      defaultValue: 'pending',
    },
    deliveredAt: { type: DataTypes.DATE, allowNull: true },
    readAt: { type: DataTypes.DATE, allowNull: true },
    expiresAt: { type: DataTypes.DATE, allowNull: true },
  },
  {
    tableName: 'notifications',
    indexes: [
      { fields: ['userId'] },
      { fields: ['status'] },
      { fields: ['category'] },
    ],
  },
);

Notification.prototype.toPublicObject = function toPublicObject() {
  const plain = this.get({ plain: true });
  let sanitizedPayload = null;
  if (plain.payload && typeof plain.payload === 'object') {
    sanitizedPayload = Object.fromEntries(
      Object.entries(plain.payload).filter(([key]) => !/^(_|internal|private)/i.test(key)),
    );
  }
  return {
    id: plain.id,
    userId: plain.userId,
    category: plain.category,
    type: plain.type,
    title: plain.title,
    body: plain.body,
    priority: plain.priority,
    status: plain.status,
    deliveredAt: plain.deliveredAt,
    readAt: plain.readAt,
    expiresAt: plain.expiresAt,
    createdAt: plain.createdAt,
    updatedAt: plain.updatedAt,
    payload: sanitizedPayload,
  };
};

export const NotificationPreference = sequelize.define(
  'NotificationPreference',
  {
    userId: { type: DataTypes.INTEGER, allowNull: false, unique: true },
    emailEnabled: { type: DataTypes.BOOLEAN, allowNull: false, defaultValue: true },
    pushEnabled: { type: DataTypes.BOOLEAN, allowNull: false, defaultValue: true },
    smsEnabled: { type: DataTypes.BOOLEAN, allowNull: false, defaultValue: false },
    inAppEnabled: { type: DataTypes.BOOLEAN, allowNull: false, defaultValue: true },
    digestFrequency: {
      type: DataTypes.ENUM(...DIGEST_FREQUENCIES),
      allowNull: false,
      defaultValue: 'immediate',
    },
    quietHoursStart: { type: DataTypes.TIME, allowNull: true },
    quietHoursEnd: { type: DataTypes.TIME, allowNull: true },
    metadata: { type: jsonType, allowNull: true },
  },
  { tableName: 'notification_preferences' },
);

export const AnalyticsEvent = sequelize.define(
  'AnalyticsEvent',
  {
    eventName: { type: DataTypes.STRING(128), allowNull: false },
    userId: { type: DataTypes.INTEGER, allowNull: true },
    actorType: {
      type: DataTypes.ENUM(...ANALYTICS_ACTOR_TYPES),
      allowNull: false,
      defaultValue: 'user',
    },
    entityType: { type: DataTypes.STRING(64), allowNull: true },
    entityId: { type: DataTypes.INTEGER, allowNull: true },
    source: { type: DataTypes.STRING(64), allowNull: true },
    context: { type: jsonType, allowNull: true },
    occurredAt: { type: DataTypes.DATE, allowNull: false, defaultValue: DataTypes.NOW },
    ingestedAt: { type: DataTypes.DATE, allowNull: false, defaultValue: DataTypes.NOW },
  },
  {
    tableName: 'analytics_events',
    timestamps: false,
    indexes: [
      { fields: ['eventName'] },
      { fields: ['occurredAt'] },
      { fields: ['entityType', 'entityId'] },
    ],
  },
);

export const AnalyticsDailyRollup = sequelize.define(
  'AnalyticsDailyRollup',
  {
    metricKey: { type: DataTypes.STRING(128), allowNull: false },
    dimensionHash: { type: DataTypes.STRING(64), allowNull: false },
    dimensions: { type: jsonType, allowNull: true },
    date: { type: DataTypes.DATEONLY, allowNull: false },
    value: { type: DataTypes.DECIMAL(18, 4), allowNull: false },
  },
  {
    tableName: 'analytics_daily_rollups',
    indexes: [{ unique: true, fields: ['metricKey', 'date', 'dimensionHash'] }],
  },
);

export const ProviderWorkspace = sequelize.define(
  'ProviderWorkspace',
  {
    ownerId: { type: DataTypes.INTEGER, allowNull: false },
    name: { type: DataTypes.STRING(150), allowNull: false },
    slug: { type: DataTypes.STRING(180), allowNull: false, unique: true },
    type: {
      type: DataTypes.ENUM(...PROVIDER_WORKSPACE_TYPES),
      allowNull: false,
      defaultValue: 'agency',
    },
    timezone: { type: DataTypes.STRING(64), allowNull: false, defaultValue: 'UTC' },
    defaultCurrency: { type: DataTypes.STRING(3), allowNull: false, defaultValue: 'USD' },
    intakeEmail: { type: DataTypes.STRING(255), allowNull: true, validate: { isEmail: true } },
    isActive: { type: DataTypes.BOOLEAN, allowNull: false, defaultValue: true },
    settings: { type: jsonType, allowNull: true },
  },
  {
    tableName: 'provider_workspaces',
    indexes: [
      { fields: ['type'] },
      { fields: ['ownerId'] },
    ],
  },
);

export const ProviderWorkspaceMember = sequelize.define(
  'ProviderWorkspaceMember',
  {
    workspaceId: { type: DataTypes.INTEGER, allowNull: false },
    userId: { type: DataTypes.INTEGER, allowNull: false },
    role: {
      type: DataTypes.ENUM(...PROVIDER_WORKSPACE_MEMBER_ROLES),
      allowNull: false,
      defaultValue: 'staff',
    },
    status: {
      type: DataTypes.ENUM(...PROVIDER_WORKSPACE_MEMBER_STATUSES),
      allowNull: false,
      defaultValue: 'pending',
    },
    invitedById: { type: DataTypes.INTEGER, allowNull: true },
    joinedAt: { type: DataTypes.DATE, allowNull: true },
    lastActiveAt: { type: DataTypes.DATE, allowNull: true },
    removedAt: { type: DataTypes.DATE, allowNull: true },
  },
  {
    tableName: 'provider_workspace_members',
    indexes: [
      { unique: true, fields: ['workspaceId', 'userId'] },
      { fields: ['workspaceId'] },
      { fields: ['status'] },
    ],
  },
);

export const ProviderWorkspaceInvite = sequelize.define(
  'ProviderWorkspaceInvite',
  {
    workspaceId: { type: DataTypes.INTEGER, allowNull: false },
    email: { type: DataTypes.STRING(255), allowNull: false, validate: { isEmail: true } },
    role: {
      type: DataTypes.ENUM(...PROVIDER_WORKSPACE_MEMBER_ROLES),
      allowNull: false,
      defaultValue: 'staff',
    },
    status: {
      type: DataTypes.ENUM(...PROVIDER_WORKSPACE_INVITE_STATUSES),
      allowNull: false,
      defaultValue: 'pending',
    },
    inviteToken: { type: DataTypes.STRING(64), allowNull: false, unique: true },
    expiresAt: { type: DataTypes.DATE, allowNull: false },
    invitedById: { type: DataTypes.INTEGER, allowNull: false },
    acceptedAt: { type: DataTypes.DATE, allowNull: true },
  },
  {
    tableName: 'provider_workspace_invites',
    indexes: [
      { fields: ['workspaceId'] },
      { fields: ['status'] },
    ],
  },
);

export const ProviderContactNote = sequelize.define(
  'ProviderContactNote',
  {
    workspaceId: { type: DataTypes.INTEGER, allowNull: false },
    subjectUserId: { type: DataTypes.INTEGER, allowNull: false },
    authorId: { type: DataTypes.INTEGER, allowNull: false },
    note: { type: DataTypes.TEXT, allowNull: false },
    visibility: {
      type: DataTypes.ENUM(...PROVIDER_CONTACT_NOTE_VISIBILITIES),
      allowNull: false,
      defaultValue: 'internal',
    },
  },
  {
    tableName: 'provider_contact_notes',
    indexes: [
      { fields: ['workspaceId'] },
      { fields: ['subjectUserId'] },
    ],
  },
);

ProviderContactNote.prototype.toPublicObject = function toPublicObject() {
  return this.get({ plain: true });
};

export const AgencyCollaboration = sequelize.define(
  'AgencyCollaboration',
  {
    freelancerId: { type: DataTypes.INTEGER, allowNull: false },
    agencyWorkspaceId: { type: DataTypes.INTEGER, allowNull: false },
    status: {
      type: DataTypes.ENUM(...AGENCY_COLLABORATION_STATUSES),
      allowNull: false,
      defaultValue: 'invited',
    },
    collaborationType: {
      type: DataTypes.ENUM(...AGENCY_COLLABORATION_TYPES),
      allowNull: false,
      defaultValue: 'retainer',
    },
    retainerAmountMonthly: { type: DataTypes.DECIMAL(12, 2), allowNull: true },
    currency: { type: DataTypes.STRING(3), allowNull: false, defaultValue: 'USD' },
    renewalDate: { type: DataTypes.DATE, allowNull: true },
    healthScore: { type: DataTypes.DECIMAL(5, 2), allowNull: true },
    satisfactionScore: { type: DataTypes.DECIMAL(5, 2), allowNull: true },
    sharedDeliverySnapshot: { type: jsonType, allowNull: true },
    sharedResourcePlan: { type: jsonType, allowNull: true },
    sharedDeliverablesDue: { type: jsonType, allowNull: true },
    activeBriefsCount: { type: DataTypes.INTEGER, allowNull: false, defaultValue: 0 },
    atRiskDeliverablesCount: { type: DataTypes.INTEGER, allowNull: false, defaultValue: 0 },
    forecastedUpsellValue: { type: DataTypes.DECIMAL(12, 2), allowNull: true },
    forecastedUpsellCurrency: { type: DataTypes.STRING(3), allowNull: false, defaultValue: 'USD' },
    lastActivityAt: { type: DataTypes.DATE, allowNull: true },
  },
  {
    tableName: 'agency_collaborations',
    indexes: [
      { fields: ['freelancerId'] },
      { fields: ['agencyWorkspaceId'] },
      { fields: ['status'] },
    ],
  },
);

AgencyCollaboration.prototype.toPublicObject = function toPublicObject() {
  const plain = this.get({ plain: true });
  return {
    ...plain,
    retainerAmountMonthly: plain.retainerAmountMonthly != null ? Number.parseFloat(plain.retainerAmountMonthly) : null,
    healthScore: plain.healthScore != null ? Number.parseFloat(plain.healthScore) : null,
    satisfactionScore: plain.satisfactionScore != null ? Number.parseFloat(plain.satisfactionScore) : null,
    forecastedUpsellValue: plain.forecastedUpsellValue != null ? Number.parseFloat(plain.forecastedUpsellValue) : null,
  };
};

export const AgencyCollaborationInvitation = sequelize.define(
  'AgencyCollaborationInvitation',
  {
    collaborationId: { type: DataTypes.INTEGER, allowNull: true },
    freelancerId: { type: DataTypes.INTEGER, allowNull: false },
    agencyWorkspaceId: { type: DataTypes.INTEGER, allowNull: false },
    sentById: { type: DataTypes.INTEGER, allowNull: true },
    status: {
      type: DataTypes.ENUM(...AGENCY_INVITATION_STATUSES),
      allowNull: false,
      defaultValue: 'pending',
    },
    roleTitle: { type: DataTypes.STRING(255), allowNull: true },
    engagementType: {
      type: DataTypes.ENUM(...AGENCY_COLLABORATION_TYPES),
      allowNull: false,
      defaultValue: 'retainer',
    },
    proposedRetainer: { type: DataTypes.DECIMAL(12, 2), allowNull: true },
    currency: { type: DataTypes.STRING(3), allowNull: false, defaultValue: 'USD' },
    responseDueAt: { type: DataTypes.DATE, allowNull: true },
    message: { type: DataTypes.TEXT, allowNull: true },
    attachments: { type: jsonType, allowNull: true },
  },
  {
    tableName: 'agency_collaboration_invitations',
    indexes: [
      { fields: ['freelancerId'] },
      { fields: ['agencyWorkspaceId'] },
      { fields: ['status'] },
    ],
  },
);

AgencyCollaborationInvitation.prototype.toPublicObject = function toPublicObject() {
  const plain = this.get({ plain: true });
  return {
    ...plain,
    proposedRetainer: plain.proposedRetainer != null ? Number.parseFloat(plain.proposedRetainer) : null,
  };
};

export const AgencyRateCard = sequelize.define(
  'AgencyRateCard',
  {
    freelancerId: { type: DataTypes.INTEGER, allowNull: false },
    agencyWorkspaceId: { type: DataTypes.INTEGER, allowNull: true },
    title: { type: DataTypes.STRING(255), allowNull: false },
    status: {
      type: DataTypes.ENUM(...AGENCY_RATE_CARD_STATUSES),
      allowNull: false,
      defaultValue: 'draft',
    },
    effectiveFrom: { type: DataTypes.DATE, allowNull: true },
    effectiveTo: { type: DataTypes.DATE, allowNull: true },
    currency: { type: DataTypes.STRING(3), allowNull: false, defaultValue: 'USD' },
    defaultTerms: { type: jsonType, allowNull: true },
    shareHistory: { type: jsonType, allowNull: true },
  },
  {
    tableName: 'agency_rate_cards',
    indexes: [
      { fields: ['freelancerId'] },
      { fields: ['status'] },
    ],
  },
);

AgencyRateCard.prototype.toPublicObject = function toPublicObject() {
  return this.get({ plain: true });
};

export const AgencyRateCardItem = sequelize.define(
  'AgencyRateCardItem',
  {
    rateCardId: { type: DataTypes.INTEGER, allowNull: false },
    name: { type: DataTypes.STRING(255), allowNull: false },
    description: { type: DataTypes.TEXT, allowNull: true },
    unitType: {
      type: DataTypes.ENUM(...AGENCY_RATE_CARD_ITEM_UNIT_TYPES),
      allowNull: false,
      defaultValue: 'hour',
    },
    unitAmount: { type: DataTypes.INTEGER, allowNull: true },
    unitPrice: { type: DataTypes.DECIMAL(12, 2), allowNull: false },
    currency: { type: DataTypes.STRING(3), allowNull: false, defaultValue: 'USD' },
    leadTimeDays: { type: DataTypes.INTEGER, allowNull: true },
    minCommitment: { type: DataTypes.INTEGER, allowNull: true },
export const WorkspaceTemplateCategory = sequelize.define(
  'WorkspaceTemplateCategory',
  {
    slug: { type: DataTypes.STRING(120), allowNull: false, unique: true },
    name: { type: DataTypes.STRING(180), allowNull: false },
    description: { type: DataTypes.TEXT, allowNull: true },
    icon: { type: DataTypes.STRING(120), allowNull: true },
    sortOrder: { type: DataTypes.INTEGER, allowNull: false, defaultValue: 0 },
  },
  {
    tableName: 'workspace_template_categories',
    indexes: [{ fields: ['sortOrder'] }],
  },
);

export const WorkspaceTemplate = sequelize.define(
  'WorkspaceTemplate',
  {
    categoryId: { type: DataTypes.INTEGER, allowNull: false },
    slug: { type: DataTypes.STRING(150), allowNull: false, unique: true },
    name: { type: DataTypes.STRING(200), allowNull: false },
    tagline: { type: DataTypes.STRING(255), allowNull: true },
    description: { type: DataTypes.TEXT, allowNull: true },
    industry: { type: DataTypes.STRING(120), allowNull: true },
    workflowType: { type: DataTypes.STRING(120), allowNull: true },
    recommendedTeamSize: { type: DataTypes.STRING(60), allowNull: true },
    estimatedDurationDays: { type: DataTypes.INTEGER, allowNull: true },
    automationLevel: { type: DataTypes.INTEGER, allowNull: false, defaultValue: 0 },
    qualityScore: { type: DataTypes.DECIMAL(5, 2), allowNull: true },
    status: {
      type: DataTypes.ENUM(...WORKSPACE_TEMPLATE_STATUSES),
      allowNull: false,
      defaultValue: 'active',
      validate: { isIn: [WORKSPACE_TEMPLATE_STATUSES] },
    },
    visibility: {
      type: DataTypes.ENUM(...WORKSPACE_TEMPLATE_VISIBILITIES),
      allowNull: false,
      defaultValue: 'public',
      validate: { isIn: [WORKSPACE_TEMPLATE_VISIBILITIES] },
    },
    clientExperience: { type: DataTypes.TEXT, allowNull: true },
    requirementChecklist: { type: jsonType, allowNull: true },
    onboardingSequence: { type: jsonType, allowNull: true },
    deliverables: { type: jsonType, allowNull: true },
    metrics: { type: jsonType, allowNull: true },
    metadata: { type: jsonType, allowNull: true },
    lastPublishedAt: { type: DataTypes.DATE, allowNull: true },
    archivedAt: { type: DataTypes.DATE, allowNull: true },
  },
  {
    tableName: 'workspace_templates',
    indexes: [
      { fields: ['categoryId', 'status'] },
      { fields: ['slug'], unique: true },
      { fields: ['industry'] },
    ],
  },
);

export const WorkspaceTemplateStage = sequelize.define(
  'WorkspaceTemplateStage',
  {
    templateId: { type: DataTypes.INTEGER, allowNull: false },
    slug: { type: DataTypes.STRING(150), allowNull: false },
    title: { type: DataTypes.STRING(200), allowNull: false },
    stageType: {
      type: DataTypes.ENUM(...WORKSPACE_TEMPLATE_STAGE_TYPES),
      allowNull: false,
      defaultValue: 'production',
      validate: { isIn: [WORKSPACE_TEMPLATE_STAGE_TYPES] },
    },
    sortOrder: { type: DataTypes.INTEGER, allowNull: false, defaultValue: 0 },
    description: { type: DataTypes.TEXT, allowNull: true },
    checklists: { type: jsonType, allowNull: true },
    questionnaires: { type: jsonType, allowNull: true },
    automations: { type: jsonType, allowNull: true },
    deliverables: { type: jsonType, allowNull: true },
  },
  {
    tableName: 'workspace_template_stages',
    indexes: [{ fields: ['templateId', 'sortOrder'] }],
  },
);

export const WorkspaceTemplateResource = sequelize.define(
  'WorkspaceTemplateResource',
  {
    templateId: { type: DataTypes.INTEGER, allowNull: false },
    title: { type: DataTypes.STRING(200), allowNull: false },
    resourceType: {
      type: DataTypes.ENUM(...WORKSPACE_TEMPLATE_RESOURCE_TYPES),
      allowNull: false,
      defaultValue: 'asset',
      validate: { isIn: [WORKSPACE_TEMPLATE_RESOURCE_TYPES] },
    },
    url: { type: DataTypes.STRING(500), allowNull: true },
    description: { type: DataTypes.TEXT, allowNull: true },
    metadata: { type: jsonType, allowNull: true },
    sortOrder: { type: DataTypes.INTEGER, allowNull: false, defaultValue: 0 },
  },
  {
    tableName: 'agency_rate_card_items',
    indexes: [
      { fields: ['rateCardId'] },
    ],
  },
);

AgencyRateCardItem.prototype.toPublicObject = function toPublicObject() {
  const plain = this.get({ plain: true });
  return {
    ...plain,
    unitPrice: Number.parseFloat(plain.unitPrice ?? 0),
  };
};

export const AgencyRetainerNegotiation = sequelize.define(
  'AgencyRetainerNegotiation',
  {
    collaborationId: { type: DataTypes.INTEGER, allowNull: true },
    freelancerId: { type: DataTypes.INTEGER, allowNull: false },
    agencyWorkspaceId: { type: DataTypes.INTEGER, allowNull: false },
    name: { type: DataTypes.STRING(255), allowNull: false },
    status: {
      type: DataTypes.ENUM(...AGENCY_RETAINER_NEGOTIATION_STATUSES),
      allowNull: false,
      defaultValue: 'draft',
    },
    stage: {
      type: DataTypes.ENUM(...AGENCY_RETAINER_NEGOTIATION_STAGES),
      allowNull: false,
      defaultValue: 'qualification',
    },
    confidence: { type: DataTypes.DECIMAL(5, 2), allowNull: true },
    proposedAmount: { type: DataTypes.DECIMAL(12, 2), allowNull: true },
    currency: { type: DataTypes.STRING(3), allowNull: false, defaultValue: 'USD' },
    targetStartDate: { type: DataTypes.DATE, allowNull: true },
    nextStep: { type: DataTypes.STRING(255), allowNull: true },
    nextStepDueAt: { type: DataTypes.DATE, allowNull: true },
    lastAgencyMessageAt: { type: DataTypes.DATE, allowNull: true },
    lastFreelancerMessageAt: { type: DataTypes.DATE, allowNull: true },
    notes: { type: DataTypes.TEXT, allowNull: true },
  },
  {
    tableName: 'agency_retainer_negotiations',
    indexes: [
      { fields: ['freelancerId'] },
      { fields: ['agencyWorkspaceId'] },
      { fields: ['status'] },
    ],
  },
);

AgencyRetainerNegotiation.prototype.toPublicObject = function toPublicObject() {
  const plain = this.get({ plain: true });
  return {
    ...plain,
    confidence: plain.confidence != null ? Number.parseFloat(plain.confidence) : null,
    proposedAmount: plain.proposedAmount != null ? Number.parseFloat(plain.proposedAmount) : null,
  };
};

export const AgencyRetainerEvent = sequelize.define(
  'AgencyRetainerEvent',
  {
    negotiationId: { type: DataTypes.INTEGER, allowNull: false },
    actorType: {
      type: DataTypes.ENUM(...AGENCY_RETAINER_EVENT_ACTOR_TYPES),
      allowNull: false,
      defaultValue: 'freelancer',
    },
    actorId: { type: DataTypes.INTEGER, allowNull: true },
    eventType: {
      type: DataTypes.ENUM(...AGENCY_RETAINER_EVENT_TYPES),
      allowNull: false,
      defaultValue: 'note',
    },
    summary: { type: DataTypes.STRING(255), allowNull: false },
    payload: { type: jsonType, allowNull: true },
    occurredAt: { type: DataTypes.DATE, allowNull: false },
  },
  {
    tableName: 'agency_retainer_events',
    indexes: [
      { fields: ['negotiationId'] },
      { fields: ['occurredAt'] },
    ],
  },
);

AgencyRetainerEvent.prototype.toPublicObject = function toPublicObject() {
  return this.get({ plain: true });
    tableName: 'workspace_template_resources',
    indexes: [{ fields: ['templateId', 'resourceType'] }],
  },
);

WorkspaceTemplate.prototype.toPublicObject = function toPublicObject() {
  const plain = this.get({ plain: true });
  return {
    id: plain.id,
    slug: plain.slug,
    name: plain.name,
    tagline: plain.tagline ?? null,
    description: plain.description ?? null,
    industry: plain.industry ?? null,
    workflowType: plain.workflowType ?? null,
    recommendedTeamSize: plain.recommendedTeamSize ?? null,
    estimatedDurationDays: plain.estimatedDurationDays ?? null,
    automationLevel: Number.isFinite(Number(plain.automationLevel)) ? Number(plain.automationLevel) : 0,
    qualityScore: plain.qualityScore != null ? Number(plain.qualityScore) : null,
    status: plain.status,
    visibility: plain.visibility,
    clientExperience: plain.clientExperience ?? null,
    requirementChecklist: Array.isArray(plain.requirementChecklist) ? plain.requirementChecklist : [],
    onboardingSequence: Array.isArray(plain.onboardingSequence) ? plain.onboardingSequence : [],
    deliverables: Array.isArray(plain.deliverables) ? plain.deliverables : [],
    metrics: Array.isArray(plain.metrics) ? plain.metrics : [],
    metadata: plain.metadata ?? {},
    lastPublishedAt: plain.lastPublishedAt ?? null,
    archivedAt: plain.archivedAt ?? null,
    createdAt: plain.createdAt,
    updatedAt: plain.updatedAt,
  };
};

WorkspaceTemplateStage.prototype.toPublicObject = function toPublicObject() {
  const plain = this.get({ plain: true });
  return {
    id: plain.id,
    slug: plain.slug,
    title: plain.title,
    stageType: plain.stageType,
    sortOrder: plain.sortOrder,
    description: plain.description ?? null,
    checklists: Array.isArray(plain.checklists) ? plain.checklists : [],
    questionnaires: Array.isArray(plain.questionnaires) ? plain.questionnaires : [],
    automations: Array.isArray(plain.automations) ? plain.automations : [],
    deliverables: Array.isArray(plain.deliverables) ? plain.deliverables : [],
  };
};

WorkspaceTemplateResource.prototype.toPublicObject = function toPublicObject() {
  const plain = this.get({ plain: true });
  return {
    id: plain.id,
    title: plain.title,
    resourceType: plain.resourceType,
    url: plain.url ?? null,
    description: plain.description ?? null,
    metadata: plain.metadata ?? {},
    sortOrder: plain.sortOrder ?? 0,
  };
};

export const EscrowAccount = sequelize.define(
  'EscrowAccount',
  {
    userId: { type: DataTypes.INTEGER, allowNull: false },
    provider: { type: DataTypes.STRING(80), allowNull: false },
    externalId: { type: DataTypes.STRING(120), allowNull: true },
    status: {
      type: DataTypes.ENUM(...ESCROW_ACCOUNT_STATUSES),
      allowNull: false,
      defaultValue: 'pending',
    },
    currencyCode: { type: DataTypes.STRING(3), allowNull: false, defaultValue: 'USD' },
    currentBalance: { type: DataTypes.DECIMAL(18, 4), allowNull: false, defaultValue: 0 },
    pendingReleaseTotal: { type: DataTypes.DECIMAL(18, 4), allowNull: false, defaultValue: 0 },
    metadata: { type: jsonType, allowNull: true },
    lastReconciledAt: { type: DataTypes.DATE, allowNull: true },
  },
  {
    tableName: 'escrow_accounts',
    indexes: [
      { fields: ['userId'] },
      { fields: ['provider'] },
      { fields: ['status'] },
    ],
  },
);

EscrowAccount.prototype.toPublicObject = function toPublicObject() {
  const plain = this.get({ plain: true });
  return {
    id: plain.id,
    userId: plain.userId,
    provider: plain.provider,
    externalId: plain.externalId,
    status: plain.status,
    currencyCode: plain.currencyCode,
    currentBalance: Number.parseFloat(plain.currentBalance ?? 0),
    pendingReleaseTotal: Number.parseFloat(plain.pendingReleaseTotal ?? 0),
    lastReconciledAt: plain.lastReconciledAt,
    metadata: plain.metadata,
    createdAt: plain.createdAt,
    updatedAt: plain.updatedAt,
  };
};

export const EscrowTransaction = sequelize.define(
  'EscrowTransaction',
  {
    accountId: { type: DataTypes.INTEGER, allowNull: false },
    reference: { type: DataTypes.STRING(120), allowNull: false },
    externalId: { type: DataTypes.STRING(120), allowNull: true },
    type: {
      type: DataTypes.ENUM(...ESCROW_TRANSACTION_TYPES),
      allowNull: false,
      defaultValue: 'project',
    },
    status: {
      type: DataTypes.ENUM(...ESCROW_TRANSACTION_STATUSES),
      allowNull: false,
      defaultValue: 'initiated',
    },
    amount: {
      type: DataTypes.DECIMAL(18, 4),
      allowNull: false,
      validate: { min: 0 },
    },
    currencyCode: { type: DataTypes.STRING(3), allowNull: false, defaultValue: 'USD' },
    feeAmount: { type: DataTypes.DECIMAL(18, 4), allowNull: false, defaultValue: 0 },
    netAmount: { type: DataTypes.DECIMAL(18, 4), allowNull: false, defaultValue: 0 },
    initiatedById: { type: DataTypes.INTEGER, allowNull: false },
    counterpartyId: { type: DataTypes.INTEGER, allowNull: true },
    projectId: { type: DataTypes.INTEGER, allowNull: true },
    gigId: { type: DataTypes.INTEGER, allowNull: true },
    milestoneLabel: { type: DataTypes.STRING(180), allowNull: true },
    scheduledReleaseAt: { type: DataTypes.DATE, allowNull: true },
    releasedAt: { type: DataTypes.DATE, allowNull: true },
    refundedAt: { type: DataTypes.DATE, allowNull: true },
    cancelledAt: { type: DataTypes.DATE, allowNull: true },
    metadata: { type: jsonType, allowNull: true },
    auditTrail: { type: jsonType, allowNull: true },
  },
  {
    tableName: 'escrow_transactions',
    indexes: [
      { fields: ['accountId'] },
      { fields: ['reference'], unique: true },
      { fields: ['status'] },
      { fields: ['projectId'] },
      { fields: ['gigId'] },
      { fields: ['scheduledReleaseAt'] },
    ],
  },
);

EscrowTransaction.prototype.toPublicObject = function toPublicObject() {
  const plain = this.get({ plain: true });
  return {
    id: plain.id,
    accountId: plain.accountId,
    reference: plain.reference,
    externalId: plain.externalId,
    type: plain.type,
    status: plain.status,
    amount: Number.parseFloat(plain.amount ?? 0),
    currencyCode: plain.currencyCode,
    feeAmount: Number.parseFloat(plain.feeAmount ?? 0),
    netAmount: Number.parseFloat(plain.netAmount ?? 0),
    initiatedById: plain.initiatedById,
    counterpartyId: plain.counterpartyId,
    projectId: plain.projectId,
    gigId: plain.gigId,
    milestoneLabel: plain.milestoneLabel,
    scheduledReleaseAt: plain.scheduledReleaseAt,
    releasedAt: plain.releasedAt,
    refundedAt: plain.refundedAt,
    cancelledAt: plain.cancelledAt,
    metadata: plain.metadata,
    auditTrail: plain.auditTrail,
    createdAt: plain.createdAt,
    updatedAt: plain.updatedAt,
  };
};

export const DisputeCase = sequelize.define(
  'DisputeCase',
  {
    escrowTransactionId: { type: DataTypes.INTEGER, allowNull: false },
    openedById: { type: DataTypes.INTEGER, allowNull: false },
    assignedToId: { type: DataTypes.INTEGER, allowNull: true },
    stage: {
      type: DataTypes.ENUM(...DISPUTE_STAGES),
      allowNull: false,
      defaultValue: 'intake',
    },
    status: {
      type: DataTypes.ENUM(...DISPUTE_STATUSES),
      allowNull: false,
      defaultValue: 'open',
    },
    priority: {
      type: DataTypes.ENUM(...DISPUTE_PRIORITIES),
      allowNull: false,
      defaultValue: 'medium',
    },
    reasonCode: { type: DataTypes.STRING(80), allowNull: false },
    summary: { type: DataTypes.TEXT, allowNull: false },
    customerDeadlineAt: { type: DataTypes.DATE, allowNull: true },
    providerDeadlineAt: { type: DataTypes.DATE, allowNull: true },
    resolutionNotes: { type: DataTypes.TEXT, allowNull: true },
    openedAt: { type: DataTypes.DATE, allowNull: false, defaultValue: DataTypes.NOW },
    resolvedAt: { type: DataTypes.DATE, allowNull: true },
    metadata: { type: jsonType, allowNull: true },
  },
  {
    tableName: 'dispute_cases',
    indexes: [
      { fields: ['escrowTransactionId'] },
      { fields: ['stage'] },
      { fields: ['status'] },
      { fields: ['priority'] },
      { fields: ['openedById'] },
    ],
  },
);

DisputeCase.prototype.toPublicObject = function toPublicObject() {
  const plain = this.get({ plain: true });
  return {
    id: plain.id,
    escrowTransactionId: plain.escrowTransactionId,
    openedById: plain.openedById,
    assignedToId: plain.assignedToId,
    stage: plain.stage,
    status: plain.status,
    priority: plain.priority,
    reasonCode: plain.reasonCode,
    summary: plain.summary,
    customerDeadlineAt: plain.customerDeadlineAt,
    providerDeadlineAt: plain.providerDeadlineAt,
    resolutionNotes: plain.resolutionNotes,
    openedAt: plain.openedAt,
    resolvedAt: plain.resolvedAt,
    metadata: plain.metadata,
    createdAt: plain.createdAt,
    updatedAt: plain.updatedAt,
  };
};

export const DisputeEvent = sequelize.define(
  'DisputeEvent',
  {
    disputeCaseId: { type: DataTypes.INTEGER, allowNull: false },
    actorId: { type: DataTypes.INTEGER, allowNull: true },
    actorType: {
      type: DataTypes.ENUM(...DISPUTE_ACTOR_TYPES),
      allowNull: false,
      defaultValue: 'system',
    },
    actionType: {
      type: DataTypes.ENUM(...DISPUTE_ACTION_TYPES),
      allowNull: false,
      defaultValue: 'comment',
    },
    notes: { type: DataTypes.TEXT, allowNull: true },
    evidenceKey: { type: DataTypes.STRING(255), allowNull: true },
    evidenceUrl: { type: DataTypes.TEXT, allowNull: true },
    evidenceFileName: { type: DataTypes.STRING(180), allowNull: true },
    evidenceContentType: { type: DataTypes.STRING(80), allowNull: true },
    eventAt: { type: DataTypes.DATE, allowNull: false, defaultValue: DataTypes.NOW },
    metadata: { type: jsonType, allowNull: true },
  },
  {
    tableName: 'dispute_events',
    indexes: [
      { fields: ['disputeCaseId'] },
      { fields: ['actorType'] },
      { fields: ['actionType'] },
    ],
  },
);

DisputeEvent.prototype.toPublicObject = function toPublicObject() {
  const plain = this.get({ plain: true });
  return {
    id: plain.id,
    disputeCaseId: plain.disputeCaseId,
    actorId: plain.actorId,
    actorType: plain.actorType,
    actionType: plain.actionType,
    notes: plain.notes,
    evidenceKey: plain.evidenceKey,
    evidenceUrl: plain.evidenceUrl,
    evidenceFileName: plain.evidenceFileName,
    evidenceContentType: plain.evidenceContentType,
    eventAt: plain.eventAt,
    metadata: plain.metadata,
    createdAt: plain.createdAt,
    updatedAt: plain.updatedAt,
  };
};

export const SearchSubscription = sequelize.define(
  'SearchSubscription',
  {
    userId: { type: DataTypes.INTEGER, allowNull: false },
    name: { type: DataTypes.STRING(160), allowNull: false },
    category: {
      type: DataTypes.ENUM('job', 'gig', 'project', 'launchpad', 'volunteering', 'people', 'mixed'),
      allowNull: false,
      defaultValue: 'job',
    },
    query: { type: DataTypes.STRING(500), allowNull: true },
    filters: { type: jsonType, allowNull: true },
    sort: { type: DataTypes.STRING(120), allowNull: true },
    frequency: {
      type: DataTypes.ENUM(...DIGEST_FREQUENCIES),
      allowNull: false,
      defaultValue: 'daily',
    },
    notifyByEmail: { type: DataTypes.BOOLEAN, allowNull: false, defaultValue: true },
    notifyInApp: { type: DataTypes.BOOLEAN, allowNull: false, defaultValue: true },
    lastTriggeredAt: { type: DataTypes.DATE, allowNull: true },
    nextRunAt: { type: DataTypes.DATE, allowNull: true },
    mapViewport: { type: jsonType, allowNull: true },
  },
  {
    tableName: 'search_subscriptions',
    indexes: [
      { fields: ['userId', 'category'] },
      { fields: ['frequency'] },
    ],
  },
);

export const FreelancerAssignmentMetric = sequelize.define(
  'FreelancerAssignmentMetric',
  {
    freelancerId: { type: DataTypes.INTEGER, allowNull: false, unique: true },
    rating: { type: DataTypes.DECIMAL(3, 2), allowNull: true },
    completionRate: { type: DataTypes.DECIMAL(5, 4), allowNull: true },
    avgAssignedValue: { type: DataTypes.DECIMAL(12, 2), allowNull: true },
    lifetimeAssignedValue: { type: DataTypes.DECIMAL(14, 2), allowNull: false, defaultValue: 0 },
    lifetimeCompletedValue: { type: DataTypes.DECIMAL(14, 2), allowNull: false, defaultValue: 0 },
    lastAssignedAt: { type: DataTypes.DATE, allowNull: true },
    lastCompletedAt: { type: DataTypes.DATE, allowNull: true },
    totalAssigned: { type: DataTypes.INTEGER, allowNull: false, defaultValue: 0 },
    totalCompleted: { type: DataTypes.INTEGER, allowNull: false, defaultValue: 0 },
  },
  { tableName: 'freelancer_assignment_metrics' },
);

FreelancerAssignmentMetric.prototype.toPublicObject = function toPublicObject() {
  const plain = this.get({ plain: true });
  return {
    freelancerId: plain.freelancerId,
    rating: plain.rating == null ? null : Number(plain.rating),
    completionRate: plain.completionRate == null ? null : Number(plain.completionRate),
    avgAssignedValue: plain.avgAssignedValue == null ? null : Number(plain.avgAssignedValue),
    lifetimeAssignedValue: Number(plain.lifetimeAssignedValue ?? 0),
    lifetimeCompletedValue: Number(plain.lifetimeCompletedValue ?? 0),
    lastAssignedAt: plain.lastAssignedAt,
    lastCompletedAt: plain.lastCompletedAt,
    totalAssigned: plain.totalAssigned,
    totalCompleted: plain.totalCompleted,
    createdAt: plain.createdAt,
    updatedAt: plain.updatedAt,
  };
};

function decimalToNumber(value) {
  if (value == null) {
    return null;
  }
  if (typeof value === 'number') {
    return value;
  }
  const parsed = Number.parseFloat(value);
  return Number.isFinite(parsed) ? parsed : null;
}

export const FreelancerFinanceMetric = sequelize.define(
  'FreelancerFinanceMetric',
  {
    freelancerId: { type: DataTypes.INTEGER, allowNull: false },
    metricKey: { type: DataTypes.STRING(64), allowNull: false },
    label: { type: DataTypes.STRING(160), allowNull: false },
    value: { type: DataTypes.DECIMAL(18, 4), allowNull: false, defaultValue: 0 },
    valueUnit: {
      type: DataTypes.ENUM(...FINANCE_VALUE_UNITS),
      allowNull: false,
      defaultValue: 'currency',
      validate: { isIn: [FINANCE_VALUE_UNITS] },
    },
    currencyCode: { type: DataTypes.STRING(3), allowNull: true },
    changeValue: { type: DataTypes.DECIMAL(18, 4), allowNull: true },
    changeUnit: {
      type: DataTypes.ENUM(...FINANCE_CHANGE_UNITS),
      allowNull: true,
      validate: { isIn: [FINANCE_CHANGE_UNITS] },
    },
    trend: {
      type: DataTypes.ENUM(...FINANCE_TRENDS),
      allowNull: false,
      defaultValue: 'neutral',
      validate: { isIn: [FINANCE_TRENDS] },
    },
    caption: { type: DataTypes.TEXT, allowNull: true },
    effectiveAt: { type: DataTypes.DATE, allowNull: false, defaultValue: DataTypes.NOW },
    metadata: { type: jsonType, allowNull: true },
  },
  {
    tableName: 'freelancer_finance_metrics',
    indexes: [
      { fields: ['freelancerId', 'metricKey'] },
      { fields: ['freelancerId', 'effectiveAt'] },
    ],
  },
);

FreelancerFinanceMetric.prototype.toPublicObject = function toPublicObject() {
  const plain = this.get({ plain: true });
  return {
    id: plain.id,
    freelancerId: plain.freelancerId,
    metricKey: plain.metricKey,
    label: plain.label,
    value: decimalToNumber(plain.value),
    valueUnit: plain.valueUnit,
    currencyCode: plain.currencyCode,
    changeValue: decimalToNumber(plain.changeValue),
    changeUnit: plain.changeUnit,
    trend: plain.trend,
    caption: plain.caption,
    effectiveAt: plain.effectiveAt,
    metadata: plain.metadata,
    createdAt: plain.createdAt,
    updatedAt: plain.updatedAt,
  };
};

export const FreelancerRevenueMonthly = sequelize.define(
  'FreelancerRevenueMonthly',
  {
    freelancerId: { type: DataTypes.INTEGER, allowNull: false },
    month: { type: DataTypes.DATEONLY, allowNull: false },
    bookedAmount: { type: DataTypes.DECIMAL(18, 2), allowNull: false, defaultValue: 0 },
    realizedAmount: { type: DataTypes.DECIMAL(18, 2), allowNull: false, defaultValue: 0 },
    currencyCode: { type: DataTypes.STRING(3), allowNull: true },
  },
  {
    tableName: 'freelancer_revenue_monthlies',
    indexes: [
      { unique: true, fields: ['freelancerId', 'month'] },
      { fields: ['freelancerId', 'createdAt'] },
    ],
  },
);

FreelancerRevenueMonthly.prototype.toPublicObject = function toPublicObject() {
  const plain = this.get({ plain: true });
  return {
    id: plain.id,
    freelancerId: plain.freelancerId,
    month: plain.month,
    bookedAmount: decimalToNumber(plain.bookedAmount),
    realizedAmount: decimalToNumber(plain.realizedAmount),
    currencyCode: plain.currencyCode,
    createdAt: plain.createdAt,
    updatedAt: plain.updatedAt,
  };
};

export const FreelancerRevenueStream = sequelize.define(
  'FreelancerRevenueStream',
  {
    freelancerId: { type: DataTypes.INTEGER, allowNull: false },
    name: { type: DataTypes.STRING(160), allowNull: false },
    sharePercent: { type: DataTypes.DECIMAL(6, 2), allowNull: false, defaultValue: 0 },
    monthlyRecurringRevenue: { type: DataTypes.DECIMAL(18, 2), allowNull: false, defaultValue: 0 },
    currencyCode: { type: DataTypes.STRING(3), allowNull: true },
    yoyChangePercent: { type: DataTypes.DECIMAL(6, 2), allowNull: true },
    notes: { type: DataTypes.TEXT, allowNull: true },
    metadata: { type: jsonType, allowNull: true },
  },
  {
    tableName: 'freelancer_revenue_streams',
    indexes: [{ fields: ['freelancerId'] }],
  },
);

FreelancerRevenueStream.prototype.toPublicObject = function toPublicObject() {
  const plain = this.get({ plain: true });
  return {
    id: plain.id,
    freelancerId: plain.freelancerId,
    name: plain.name,
    sharePercent: decimalToNumber(plain.sharePercent),
    monthlyRecurringRevenue: decimalToNumber(plain.monthlyRecurringRevenue),
    currencyCode: plain.currencyCode,
    yoyChangePercent: decimalToNumber(plain.yoyChangePercent),
    notes: plain.notes,
    metadata: plain.metadata,
    createdAt: plain.createdAt,
    updatedAt: plain.updatedAt,
  };
};

export const FreelancerPayout = sequelize.define(
  'FreelancerPayout',
  {
    freelancerId: { type: DataTypes.INTEGER, allowNull: false },
    payoutDate: { type: DataTypes.DATEONLY, allowNull: false },
    clientName: { type: DataTypes.STRING(160), allowNull: false },
    gigTitle: { type: DataTypes.STRING(160), allowNull: false },
    amount: { type: DataTypes.DECIMAL(18, 2), allowNull: false, defaultValue: 0 },
    currencyCode: { type: DataTypes.STRING(3), allowNull: false, defaultValue: 'USD' },
    status: {
      type: DataTypes.ENUM(...FREELANCER_PAYOUT_STATUSES),
      allowNull: false,
      defaultValue: 'scheduled',
      validate: { isIn: [FREELANCER_PAYOUT_STATUSES] },
    },
    reference: { type: DataTypes.STRING(120), allowNull: true },
    metadata: { type: jsonType, allowNull: true },
  },
  {
    tableName: 'freelancer_payouts',
    indexes: [
      { fields: ['freelancerId', 'payoutDate'] },
      { fields: ['status'] },
    ],
  },
);

FreelancerPayout.prototype.toPublicObject = function toPublicObject() {
  const plain = this.get({ plain: true });
  return {
    id: plain.id,
    freelancerId: plain.freelancerId,
    payoutDate: plain.payoutDate,
    clientName: plain.clientName,
    gigTitle: plain.gigTitle,
    amount: decimalToNumber(plain.amount),
    currencyCode: plain.currencyCode,
    status: plain.status,
    reference: plain.reference,
    metadata: plain.metadata,
    createdAt: plain.createdAt,
    updatedAt: plain.updatedAt,
  };
};

export const FreelancerTaxEstimate = sequelize.define(
  'FreelancerTaxEstimate',
  {
    freelancerId: { type: DataTypes.INTEGER, allowNull: false },
    dueDate: { type: DataTypes.DATEONLY, allowNull: false },
    amount: { type: DataTypes.DECIMAL(18, 2), allowNull: false, defaultValue: 0 },
    currencyCode: { type: DataTypes.STRING(3), allowNull: false, defaultValue: 'USD' },
    status: {
      type: DataTypes.ENUM(...FREELANCER_TAX_ESTIMATE_STATUSES),
      allowNull: false,
      defaultValue: 'on_track',
      validate: { isIn: [FREELANCER_TAX_ESTIMATE_STATUSES] },
    },
    notes: { type: DataTypes.TEXT, allowNull: true },
    metadata: { type: jsonType, allowNull: true },
  },
  {
    tableName: 'freelancer_tax_estimates',
    indexes: [{ fields: ['freelancerId', 'dueDate'] }],
  },
);

FreelancerTaxEstimate.prototype.toPublicObject = function toPublicObject() {
  const plain = this.get({ plain: true });
  return {
    id: plain.id,
    freelancerId: plain.freelancerId,
    dueDate: plain.dueDate,
    amount: decimalToNumber(plain.amount),
    currencyCode: plain.currencyCode,
    status: plain.status,
    notes: plain.notes,
    metadata: plain.metadata,
    createdAt: plain.createdAt,
    updatedAt: plain.updatedAt,
  };
};

export const FreelancerTaxFiling = sequelize.define(
  'FreelancerTaxFiling',
  {
    freelancerId: { type: DataTypes.INTEGER, allowNull: false },
    name: { type: DataTypes.STRING(180), allowNull: false },
    jurisdiction: { type: DataTypes.STRING(120), allowNull: true },
    dueDate: { type: DataTypes.DATEONLY, allowNull: false },
    status: {
      type: DataTypes.ENUM(...FREELANCER_FILING_STATUSES),
      allowNull: false,
      defaultValue: 'not_started',
      validate: { isIn: [FREELANCER_FILING_STATUSES] },
    },
    submittedAt: { type: DataTypes.DATE, allowNull: true },
    metadata: { type: jsonType, allowNull: true },
  },
  {
    tableName: 'freelancer_tax_filings',
    indexes: [
      { fields: ['freelancerId'] },
      { fields: ['dueDate'] },
    ],
  },
);

FreelancerTaxFiling.prototype.toPublicObject = function toPublicObject() {
  const plain = this.get({ plain: true });
  return {
    id: plain.id,
    freelancerId: plain.freelancerId,
    name: plain.name,
    jurisdiction: plain.jurisdiction,
    dueDate: plain.dueDate,
    status: plain.status,
    submittedAt: plain.submittedAt,
    metadata: plain.metadata,
    createdAt: plain.createdAt,
    updatedAt: plain.updatedAt,
  };
};

export const FreelancerDeductionSummary = sequelize.define(
  'FreelancerDeductionSummary',
  {
    freelancerId: { type: DataTypes.INTEGER, allowNull: false },
    taxYear: { type: DataTypes.INTEGER, allowNull: false },
    amount: { type: DataTypes.DECIMAL(18, 2), allowNull: false, defaultValue: 0 },
    currencyCode: { type: DataTypes.STRING(3), allowNull: false, defaultValue: 'USD' },
    changePercentage: { type: DataTypes.DECIMAL(6, 2), allowNull: true },
    notes: { type: DataTypes.TEXT, allowNull: true },
  },
  {
    tableName: 'freelancer_deduction_summaries',
    indexes: [{ unique: true, fields: ['freelancerId', 'taxYear'] }],
  },
);

FreelancerDeductionSummary.prototype.toPublicObject = function toPublicObject() {
  const plain = this.get({ plain: true });
  return {
    id: plain.id,
    freelancerId: plain.freelancerId,
    taxYear: plain.taxYear,
    amount: decimalToNumber(plain.amount),
    currencyCode: plain.currencyCode,
    changePercentage: decimalToNumber(plain.changePercentage),
    notes: plain.notes,
    createdAt: plain.createdAt,
    updatedAt: plain.updatedAt,
  };
};

export const FreelancerProfitabilityMetric = sequelize.define(
  'FreelancerProfitabilityMetric',
  {
    freelancerId: { type: DataTypes.INTEGER, allowNull: false },
    metricKey: { type: DataTypes.STRING(64), allowNull: false },
    label: { type: DataTypes.STRING(160), allowNull: false },
    value: { type: DataTypes.DECIMAL(10, 4), allowNull: false, defaultValue: 0 },
    valueUnit: {
      type: DataTypes.ENUM(...FINANCE_VALUE_UNITS),
      allowNull: false,
      defaultValue: 'percentage',
      validate: { isIn: [FINANCE_VALUE_UNITS] },
    },
    changeValue: { type: DataTypes.DECIMAL(10, 4), allowNull: true },
    changeUnit: {
      type: DataTypes.ENUM(...FINANCE_CHANGE_UNITS),
      allowNull: true,
      validate: { isIn: [FINANCE_CHANGE_UNITS] },
    },
    currencyCode: { type: DataTypes.STRING(3), allowNull: true },
  },
  {
    tableName: 'freelancer_profitability_metrics',
    indexes: [{ fields: ['freelancerId', 'metricKey'] }],
  },
);

FreelancerProfitabilityMetric.prototype.toPublicObject = function toPublicObject() {
  const plain = this.get({ plain: true });
  return {
    id: plain.id,
    freelancerId: plain.freelancerId,
    metricKey: plain.metricKey,
    label: plain.label,
    value: decimalToNumber(plain.value),
    valueUnit: plain.valueUnit,
    changeValue: decimalToNumber(plain.changeValue),
    changeUnit: plain.changeUnit,
    currencyCode: plain.currencyCode,
    createdAt: plain.createdAt,
    updatedAt: plain.updatedAt,
  };
};

export const FreelancerCostBreakdown = sequelize.define(
  'FreelancerCostBreakdown',
  {
    freelancerId: { type: DataTypes.INTEGER, allowNull: false },
    label: { type: DataTypes.STRING(160), allowNull: false },
    percentage: { type: DataTypes.DECIMAL(6, 2), allowNull: false, defaultValue: 0 },
    caption: { type: DataTypes.TEXT, allowNull: true },
  },
  {
    tableName: 'freelancer_cost_breakdowns',
    indexes: [{ fields: ['freelancerId'] }],
  },
);

FreelancerCostBreakdown.prototype.toPublicObject = function toPublicObject() {
  const plain = this.get({ plain: true });
  return {
    id: plain.id,
    freelancerId: plain.freelancerId,
    label: plain.label,
    percentage: decimalToNumber(plain.percentage),
    caption: plain.caption,
    createdAt: plain.createdAt,
    updatedAt: plain.updatedAt,
  };
};

export const FreelancerSavingsGoal = sequelize.define(
  'FreelancerSavingsGoal',
  {
    freelancerId: { type: DataTypes.INTEGER, allowNull: false },
    name: { type: DataTypes.STRING(160), allowNull: false },
    targetAmount: { type: DataTypes.DECIMAL(18, 2), allowNull: false, defaultValue: 0 },
    currencyCode: { type: DataTypes.STRING(3), allowNull: false, defaultValue: 'USD' },
    progress: { type: DataTypes.DECIMAL(6, 4), allowNull: false, defaultValue: 0 },
    cadence: { type: DataTypes.STRING(160), allowNull: true },
    metadata: { type: jsonType, allowNull: true },
  },
  {
    tableName: 'freelancer_savings_goals',
    indexes: [{ fields: ['freelancerId'] }],
  },
);

FreelancerSavingsGoal.prototype.toPublicObject = function toPublicObject() {
  const plain = this.get({ plain: true });
  return {
    id: plain.id,
    freelancerId: plain.freelancerId,
    name: plain.name,
    targetAmount: decimalToNumber(plain.targetAmount),
    currencyCode: plain.currencyCode,
    progress: decimalToNumber(plain.progress),
    cadence: plain.cadence,
    metadata: plain.metadata,
    createdAt: plain.createdAt,
    updatedAt: plain.updatedAt,
  };
};

export const FreelancerFinanceControl = sequelize.define(
  'FreelancerFinanceControl',
  {
    freelancerId: { type: DataTypes.INTEGER, allowNull: false },
    name: { type: DataTypes.STRING(160), allowNull: false },
    description: { type: DataTypes.TEXT, allowNull: true },
    bullets: { type: jsonType, allowNull: true },
    metadata: { type: jsonType, allowNull: true },
  },
  {
    tableName: 'freelancer_finance_controls',
    indexes: [{ fields: ['freelancerId'] }],
  },
);

FreelancerFinanceControl.prototype.toPublicObject = function toPublicObject() {
  const plain = this.get({ plain: true });
  return {
    id: plain.id,
    freelancerId: plain.freelancerId,
    name: plain.name,
    description: plain.description,
    bullets: Array.isArray(plain.bullets) ? plain.bullets : [],
    metadata: plain.metadata,
    createdAt: plain.createdAt,
    updatedAt: plain.updatedAt,
  };
};

export const ProjectAssignmentEvent = sequelize.define(
  'ProjectAssignmentEvent',
  {
    projectId: { type: DataTypes.INTEGER, allowNull: false },
    actorId: { type: DataTypes.INTEGER, allowNull: true },
    eventType: {
      type: DataTypes.ENUM(
        'created',
        'auto_assign_enabled',
        'auto_assign_disabled',
        'auto_assign_queue_generated',
        'auto_assign_queue_exhausted',
      ),
      allowNull: false,
      defaultValue: 'created',
    },
    payload: { type: jsonType, allowNull: true },
  },
  {
    tableName: 'project_assignment_events',
    indexes: [{ fields: ['projectId', 'eventType'] }],
  },
);

ProjectAssignmentEvent.prototype.toPublicObject = function toPublicObject() {
  const plain = this.get({ plain: true });
  return {
    id: plain.id,
    projectId: plain.projectId,
    actorId: plain.actorId,
    eventType: plain.eventType,
    payload: plain.payload,
    createdAt: plain.createdAt,
    updatedAt: plain.updatedAt,
  };
};

export const AutoAssignQueueEntry = sequelize.define(
  'AutoAssignQueueEntry',
  {
    targetType: {
      type: DataTypes.ENUM(...APPLICATION_TARGET_TYPES),
      allowNull: false,
      validate: { isIn: [APPLICATION_TARGET_TYPES] },
    },
    targetId: { type: DataTypes.INTEGER, allowNull: false },
    freelancerId: { type: DataTypes.INTEGER, allowNull: false },
    score: { type: DataTypes.DECIMAL(10, 4), allowNull: false },
    priorityBucket: { type: DataTypes.INTEGER, allowNull: false, defaultValue: 2 },
    status: {
      type: DataTypes.ENUM(...AUTO_ASSIGN_STATUSES),
      allowNull: false,
      defaultValue: 'pending',
      validate: { isIn: [AUTO_ASSIGN_STATUSES] },
    },
    expiresAt: { type: DataTypes.DATE, allowNull: true },
    notifiedAt: { type: DataTypes.DATE, allowNull: true },
    resolvedAt: { type: DataTypes.DATE, allowNull: true },
    projectValue: { type: DataTypes.DECIMAL(12, 2), allowNull: true },
    metadata: { type: jsonType, allowNull: true },
  },
  {
    tableName: 'auto_assign_queue_entries',
    indexes: [
      { fields: ['targetType', 'targetId'] },
      { fields: ['freelancerId', 'status'] },
    ],
  },
);

AutoAssignQueueEntry.prototype.toPublicObject = function toPublicObject() {
  const plain = this.get({ plain: true });
  return {
    id: plain.id,
    targetType: plain.targetType,
    targetId: plain.targetId,
    freelancerId: plain.freelancerId,
    score: Number(plain.score),
    priorityBucket: plain.priorityBucket,
    status: plain.status,
    expiresAt: plain.expiresAt,
    notifiedAt: plain.notifiedAt,
    resolvedAt: plain.resolvedAt,
    projectValue: plain.projectValue == null ? null : Number(plain.projectValue),
    metadata: plain.metadata,
    createdAt: plain.createdAt,
    updatedAt: plain.updatedAt,
  };
};

SearchSubscription.prototype.toPublicObject = function toPublicObject() {
  const plain = this.get({ plain: true });
  return {
    id: plain.id,
    userId: plain.userId,
    name: plain.name,
    category: plain.category,
    query: plain.query,
    filters: plain.filters,
    sort: plain.sort,
    frequency: plain.frequency,
    notifyByEmail: plain.notifyByEmail,
    notifyInApp: plain.notifyInApp,
    lastTriggeredAt: plain.lastTriggeredAt,
    nextRunAt: plain.nextRunAt,
    mapViewport: plain.mapViewport,
    createdAt: plain.createdAt,
    updatedAt: plain.updatedAt,
  };
};

<<<<<<< HEAD
export const CollaborationSpace = sequelize.define(
  'CollaborationSpace',
  {
    ownerId: { type: DataTypes.INTEGER, allowNull: false },
    profileId: { type: DataTypes.INTEGER, allowNull: true },
    name: { type: DataTypes.STRING(180), allowNull: false },
    clientName: { type: DataTypes.STRING(180), allowNull: true },
    summary: { type: DataTypes.TEXT, allowNull: true },
    status: {
      type: DataTypes.ENUM(...COLLABORATION_SPACE_STATUSES),
      allowNull: false,
      defaultValue: 'active',
    },
    defaultPermission: {
      type: DataTypes.ENUM(...COLLABORATION_PERMISSION_LEVELS),
      allowNull: false,
      defaultValue: 'comment',
    },
    meetingCadence: { type: DataTypes.STRING(120), allowNull: true },
    metadata: { type: jsonType, allowNull: true },
  },
  {
    tableName: 'collaboration_spaces',
    indexes: [
      { fields: ['ownerId'] },
      { fields: ['profileId'] },
      { fields: ['status'] },
    ],
  },
);

CollaborationSpace.prototype.toPublicObject = function toPublicObject() {
  const plain = this.get({ plain: true });
  return {
    id: plain.id,
    ownerId: plain.ownerId,
    profileId: plain.profileId,
    name: plain.name,
    clientName: plain.clientName,
    summary: plain.summary,
    status: plain.status,
    defaultPermission: plain.defaultPermission,
    meetingCadence: plain.meetingCadence,
    metadata: plain.metadata,
    createdAt: plain.createdAt,
    updatedAt: plain.updatedAt,
  };
};

export const CollaborationParticipant = sequelize.define(
  'CollaborationParticipant',
  {
    spaceId: { type: DataTypes.INTEGER, allowNull: false },
    userId: { type: DataTypes.INTEGER, allowNull: false },
    role: {
      type: DataTypes.ENUM(...COLLABORATION_PARTICIPANT_ROLES),
      allowNull: false,
      defaultValue: 'contributor',
    },
    permissionLevel: {
      type: DataTypes.ENUM(...COLLABORATION_PERMISSION_LEVELS),
      allowNull: false,
      defaultValue: 'comment',
    },
    status: {
      type: DataTypes.ENUM(...COLLABORATION_PARTICIPANT_STATUSES),
      allowNull: false,
      defaultValue: 'invited',
    },
    invitedAt: { type: DataTypes.DATE, allowNull: true },
    joinedAt: { type: DataTypes.DATE, allowNull: true },
    metadata: { type: jsonType, allowNull: true },
  },
  {
    tableName: 'collaboration_participants',
    indexes: [
      { unique: true, fields: ['spaceId', 'userId'] },
      { fields: ['role'] },
      { fields: ['status'] },
    ],
  },
);

CollaborationParticipant.prototype.toPublicObject = function toPublicObject() {
  const plain = this.get({ plain: true });
  return {
    id: plain.id,
    spaceId: plain.spaceId,
    userId: plain.userId,
    role: plain.role,
    permissionLevel: plain.permissionLevel,
    status: plain.status,
    invitedAt: plain.invitedAt,
    joinedAt: plain.joinedAt,
    metadata: plain.metadata,
    createdAt: plain.createdAt,
    updatedAt: plain.updatedAt,
  };
};

export const CollaborationRoom = sequelize.define(
  'CollaborationRoom',
  {
    spaceId: { type: DataTypes.INTEGER, allowNull: false },
    roomType: {
      type: DataTypes.ENUM(...COLLABORATION_ROOM_TYPES),
      allowNull: false,
      defaultValue: 'video',
    },
    title: { type: DataTypes.STRING(180), allowNull: false },
    provider: { type: DataTypes.STRING(120), allowNull: false },
    joinUrl: { type: DataTypes.TEXT, allowNull: false },
    recordingUrl: { type: DataTypes.TEXT, allowNull: true },
    lastStartedAt: { type: DataTypes.DATE, allowNull: true },
    settings: { type: jsonType, allowNull: true },
  },
  {
    tableName: 'collaboration_rooms',
    indexes: [
      { fields: ['spaceId'] },
      { fields: ['roomType'] },
      { fields: ['provider'] },
    ],
  },
);

CollaborationRoom.prototype.toPublicObject = function toPublicObject() {
  const plain = this.get({ plain: true });
  return {
    id: plain.id,
    spaceId: plain.spaceId,
    roomType: plain.roomType,
    title: plain.title,
    provider: plain.provider,
    joinUrl: plain.joinUrl,
    recordingUrl: plain.recordingUrl,
    lastStartedAt: plain.lastStartedAt,
    settings: plain.settings,
    createdAt: plain.createdAt,
    updatedAt: plain.updatedAt,
  };
};

export const CollaborationAsset = sequelize.define(
  'CollaborationAsset',
  {
    spaceId: { type: DataTypes.INTEGER, allowNull: false },
    uploadedById: { type: DataTypes.INTEGER, allowNull: true },
    assetType: {
      type: DataTypes.ENUM(...COLLABORATION_ASSET_TYPES),
      allowNull: false,
      defaultValue: 'file',
    },
    status: {
      type: DataTypes.ENUM(...COLLABORATION_ASSET_STATUSES),
      allowNull: false,
      defaultValue: 'in_review',
    },
    title: { type: DataTypes.STRING(200), allowNull: false },
    sourceUrl: { type: DataTypes.TEXT, allowNull: false },
    version: { type: DataTypes.STRING(60), allowNull: true },
    checksum: { type: DataTypes.STRING(120), allowNull: true },
    metadata: { type: jsonType, allowNull: true },
  },
  {
    tableName: 'collaboration_assets',
    indexes: [
      { fields: ['spaceId'] },
      { fields: ['assetType'] },
      { fields: ['status'] },
    ],
  },
);

CollaborationAsset.prototype.toPublicObject = function toPublicObject() {
  const plain = this.get({ plain: true });
  return {
    id: plain.id,
    spaceId: plain.spaceId,
    uploadedById: plain.uploadedById,
    assetType: plain.assetType,
    status: plain.status,
    title: plain.title,
    sourceUrl: plain.sourceUrl,
    version: plain.version,
    checksum: plain.checksum,
    metadata: plain.metadata,
    createdAt: plain.createdAt,
    updatedAt: plain.updatedAt,
  };
};

export const CollaborationAnnotation = sequelize.define(
  'CollaborationAnnotation',
  {
    assetId: { type: DataTypes.INTEGER, allowNull: false },
    authorId: { type: DataTypes.INTEGER, allowNull: false },
    annotationType: {
      type: DataTypes.ENUM(...COLLABORATION_ANNOTATION_TYPES),
      allowNull: false,
      defaultValue: 'comment',
    },
    status: {
      type: DataTypes.ENUM(...COLLABORATION_ANNOTATION_STATUSES),
      allowNull: false,
      defaultValue: 'open',
    },
    body: { type: DataTypes.TEXT, allowNull: false },
    context: { type: jsonType, allowNull: true },
    occurredAt: { type: DataTypes.DATE, allowNull: true },
  },
  {
    tableName: 'collaboration_annotations',
    indexes: [
      { fields: ['assetId'] },
      { fields: ['authorId'] },
      { fields: ['status'] },
    ],
  },
);

CollaborationAnnotation.prototype.toPublicObject = function toPublicObject() {
  const plain = this.get({ plain: true });
  return {
    id: plain.id,
    assetId: plain.assetId,
    authorId: plain.authorId,
    annotationType: plain.annotationType,
    status: plain.status,
    body: plain.body,
    context: plain.context,
    occurredAt: plain.occurredAt,
    createdAt: plain.createdAt,
    updatedAt: plain.updatedAt,
  };
};

export const CollaborationRepository = sequelize.define(
  'CollaborationRepository',
  {
    spaceId: { type: DataTypes.INTEGER, allowNull: false },
    provider: { type: DataTypes.STRING(120), allowNull: false },
    repositoryName: { type: DataTypes.STRING(200), allowNull: false },
    branch: { type: DataTypes.STRING(120), allowNull: true },
    integrationStatus: {
      type: DataTypes.ENUM(...COLLABORATION_REPOSITORY_STATUSES),
      allowNull: false,
      defaultValue: 'connected',
    },
    settings: { type: jsonType, allowNull: true },
    syncMetadata: { type: jsonType, allowNull: true },
    lastSyncedAt: { type: DataTypes.DATE, allowNull: true },
  },
  {
    tableName: 'collaboration_repositories',
    indexes: [
      { fields: ['spaceId'] },
      { fields: ['provider'] },
      { fields: ['integrationStatus'] },
      { unique: true, fields: ['spaceId', 'provider', 'repositoryName'] },
    ],
  },
);

CollaborationRepository.prototype.toPublicObject = function toPublicObject() {
  const plain = this.get({ plain: true });
  return {
    id: plain.id,
    spaceId: plain.spaceId,
    provider: plain.provider,
    repositoryName: plain.repositoryName,
    branch: plain.branch,
    integrationStatus: plain.integrationStatus,
    settings: plain.settings,
    syncMetadata: plain.syncMetadata,
    lastSyncedAt: plain.lastSyncedAt,
    createdAt: plain.createdAt,
    updatedAt: plain.updatedAt,
  };
};

export const CollaborationAiSession = sequelize.define(
  'CollaborationAiSession',
  {
    spaceId: { type: DataTypes.INTEGER, allowNull: false },
    createdById: { type: DataTypes.INTEGER, allowNull: true },
    sessionType: {
      type: DataTypes.ENUM(...COLLABORATION_AI_SESSION_TYPES),
      allowNull: false,
      defaultValue: 'summary',
    },
    status: {
      type: DataTypes.ENUM(...COLLABORATION_AI_SESSION_STATUSES),
      allowNull: false,
      defaultValue: 'pending',
    },
    prompt: { type: DataTypes.TEXT, allowNull: false },
    response: { type: DataTypes.TEXT, allowNull: true },
    metrics: { type: jsonType, allowNull: true },
    ranAt: { type: DataTypes.DATE, allowNull: true },
  },
  {
    tableName: 'collaboration_ai_sessions',
    indexes: [
      { fields: ['spaceId'] },
      { fields: ['sessionType'] },
      { fields: ['status'] },
    ],
  },
);

CollaborationAiSession.prototype.toPublicObject = function toPublicObject() {
  const plain = this.get({ plain: true });
  return {
    id: plain.id,
    spaceId: plain.spaceId,
    createdById: plain.createdById,
    sessionType: plain.sessionType,
    status: plain.status,
    prompt: plain.prompt,
    response: plain.response,
    metrics: plain.metrics,
    ranAt: plain.ranAt,
    createdAt: plain.createdAt,
    updatedAt: plain.updatedAt,
  };
};

CollaborationSpace.belongsTo(User, { foreignKey: 'ownerId', as: 'owner' });
CollaborationSpace.belongsTo(Profile, { foreignKey: 'profileId', as: 'profile' });
CollaborationSpace.hasMany(CollaborationParticipant, {
  foreignKey: 'spaceId',
  as: 'participants',
  onDelete: 'CASCADE',
});
CollaborationSpace.hasMany(CollaborationRoom, { foreignKey: 'spaceId', as: 'rooms', onDelete: 'CASCADE' });
CollaborationSpace.hasMany(CollaborationAsset, { foreignKey: 'spaceId', as: 'assets', onDelete: 'CASCADE' });
CollaborationSpace.hasMany(CollaborationRepository, {
  foreignKey: 'spaceId',
  as: 'repositories',
  onDelete: 'CASCADE',
});
CollaborationSpace.hasMany(CollaborationAiSession, {
  foreignKey: 'spaceId',
  as: 'aiSessions',
  onDelete: 'CASCADE',
});

CollaborationParticipant.belongsTo(CollaborationSpace, { foreignKey: 'spaceId', as: 'space' });
CollaborationParticipant.belongsTo(User, { foreignKey: 'userId', as: 'user' });

CollaborationRoom.belongsTo(CollaborationSpace, { foreignKey: 'spaceId', as: 'space' });

CollaborationAsset.belongsTo(CollaborationSpace, { foreignKey: 'spaceId', as: 'space' });
CollaborationAsset.belongsTo(User, { foreignKey: 'uploadedById', as: 'uploader' });
CollaborationAsset.hasMany(CollaborationAnnotation, {
  foreignKey: 'assetId',
  as: 'annotations',
  onDelete: 'CASCADE',
});

CollaborationAnnotation.belongsTo(CollaborationAsset, { foreignKey: 'assetId', as: 'asset' });
CollaborationAnnotation.belongsTo(User, { foreignKey: 'authorId', as: 'author' });

CollaborationRepository.belongsTo(CollaborationSpace, { foreignKey: 'spaceId', as: 'space' });

CollaborationAiSession.belongsTo(CollaborationSpace, { foreignKey: 'spaceId', as: 'space' });
CollaborationAiSession.belongsTo(User, { foreignKey: 'createdById', as: 'createdBy' });
=======
User.hasMany(Gig, { foreignKey: 'ownerId', as: 'gigs' });
Gig.belongsTo(User, { foreignKey: 'ownerId', as: 'owner' });

Gig.hasMany(GigPackage, { foreignKey: 'gigId', as: 'packages', onDelete: 'CASCADE', hooks: true });
GigPackage.belongsTo(Gig, { foreignKey: 'gigId', as: 'gig' });

Gig.hasMany(GigAddOn, { foreignKey: 'gigId', as: 'addOns', onDelete: 'CASCADE', hooks: true });
GigAddOn.belongsTo(Gig, { foreignKey: 'gigId', as: 'gig' });

Gig.hasMany(GigAvailabilitySlot, { foreignKey: 'gigId', as: 'availabilitySlots', onDelete: 'CASCADE', hooks: true });
GigAvailabilitySlot.belongsTo(Gig, { foreignKey: 'gigId', as: 'gig' });
>>>>>>> 6526d12b

User.hasOne(Profile, { foreignKey: 'userId' });
Profile.belongsTo(User, { foreignKey: 'userId' });
Profile.hasMany(ProfileReference, { as: 'references', foreignKey: 'profileId', onDelete: 'CASCADE' });
ProfileReference.belongsTo(Profile, { as: 'profile', foreignKey: 'profileId' });
Profile.hasMany(ProfileAppreciation, { as: 'appreciations', foreignKey: 'profileId', onDelete: 'CASCADE' });
ProfileAppreciation.belongsTo(Profile, { as: 'profile', foreignKey: 'profileId' });
ProfileAppreciation.belongsTo(User, { as: 'actor', foreignKey: 'actorId' });
Profile.hasMany(ProfileFollower, { as: 'followers', foreignKey: 'profileId', onDelete: 'CASCADE' });
ProfileFollower.belongsTo(Profile, { as: 'profile', foreignKey: 'profileId' });
ProfileFollower.belongsTo(User, { as: 'follower', foreignKey: 'followerId' });
Profile.hasMany(ProfileEngagementJob, { as: 'engagementJobs', foreignKey: 'profileId', onDelete: 'CASCADE' });
ProfileEngagementJob.belongsTo(Profile, { as: 'profile', foreignKey: 'profileId' });

Profile.hasMany(FreelancerExpertiseArea, { as: 'expertiseAreas', foreignKey: 'profileId', onDelete: 'CASCADE' });
FreelancerExpertiseArea.belongsTo(Profile, { as: 'profile', foreignKey: 'profileId' });

Profile.hasMany(FreelancerSuccessMetric, { as: 'successMetrics', foreignKey: 'profileId', onDelete: 'CASCADE' });
FreelancerSuccessMetric.belongsTo(Profile, { as: 'profile', foreignKey: 'profileId' });

Profile.hasMany(FreelancerTestimonial, { as: 'testimonials', foreignKey: 'profileId', onDelete: 'CASCADE' });
FreelancerTestimonial.belongsTo(Profile, { as: 'profile', foreignKey: 'profileId' });

Profile.hasMany(FreelancerHeroBanner, { as: 'heroBanners', foreignKey: 'profileId', onDelete: 'CASCADE' });
FreelancerHeroBanner.belongsTo(Profile, { as: 'profile', foreignKey: 'profileId' });

User.hasOne(CompanyProfile, { foreignKey: 'userId' });
CompanyProfile.belongsTo(User, { foreignKey: 'userId' });

User.hasOne(AgencyProfile, { foreignKey: 'userId' });
AgencyProfile.belongsTo(User, { foreignKey: 'userId' });

User.hasOne(FreelancerProfile, { foreignKey: 'userId' });
FreelancerProfile.belongsTo(User, { foreignKey: 'userId' });

User.hasOne(FreelancerAssignmentMetric, { foreignKey: 'freelancerId', as: 'assignmentMetric' });
FreelancerAssignmentMetric.belongsTo(User, { foreignKey: 'freelancerId', as: 'freelancer' });

User.hasMany(FreelancerFinanceMetric, { foreignKey: 'freelancerId', as: 'financeMetrics' });
FreelancerFinanceMetric.belongsTo(User, { foreignKey: 'freelancerId', as: 'freelancer' });

User.hasMany(FreelancerRevenueMonthly, { foreignKey: 'freelancerId', as: 'revenueMonths' });
FreelancerRevenueMonthly.belongsTo(User, { foreignKey: 'freelancerId', as: 'freelancer' });

User.hasMany(FreelancerRevenueStream, { foreignKey: 'freelancerId', as: 'revenueStreams' });
FreelancerRevenueStream.belongsTo(User, { foreignKey: 'freelancerId', as: 'freelancer' });

User.hasMany(FreelancerPayout, { foreignKey: 'freelancerId', as: 'payouts' });
FreelancerPayout.belongsTo(User, { foreignKey: 'freelancerId', as: 'freelancer' });

User.hasMany(FreelancerTaxEstimate, { foreignKey: 'freelancerId', as: 'taxEstimates' });
FreelancerTaxEstimate.belongsTo(User, { foreignKey: 'freelancerId', as: 'freelancer' });

User.hasMany(FreelancerTaxFiling, { foreignKey: 'freelancerId', as: 'taxFilings' });
FreelancerTaxFiling.belongsTo(User, { foreignKey: 'freelancerId', as: 'freelancer' });

User.hasMany(FreelancerDeductionSummary, { foreignKey: 'freelancerId', as: 'deductionSummaries' });
FreelancerDeductionSummary.belongsTo(User, { foreignKey: 'freelancerId', as: 'freelancer' });

User.hasMany(FreelancerProfitabilityMetric, { foreignKey: 'freelancerId', as: 'profitabilityMetrics' });
FreelancerProfitabilityMetric.belongsTo(User, { foreignKey: 'freelancerId', as: 'freelancer' });

User.hasMany(FreelancerCostBreakdown, { foreignKey: 'freelancerId', as: 'costBreakdowns' });
FreelancerCostBreakdown.belongsTo(User, { foreignKey: 'freelancerId', as: 'freelancer' });

User.hasMany(FreelancerSavingsGoal, { foreignKey: 'freelancerId', as: 'savingsGoals' });
FreelancerSavingsGoal.belongsTo(User, { foreignKey: 'freelancerId', as: 'freelancer' });

User.hasMany(FreelancerFinanceControl, { foreignKey: 'freelancerId', as: 'financeControls' });
FreelancerFinanceControl.belongsTo(User, { foreignKey: 'freelancerId', as: 'freelancer' });
Gig.hasMany(GigOrder, { foreignKey: 'gigId', as: 'orders' });
GigOrder.belongsTo(Gig, { foreignKey: 'gigId', as: 'gig' });

User.hasMany(GigOrder, { foreignKey: 'clientId', as: 'purchasedGigOrders' });
User.hasMany(GigOrder, { foreignKey: 'freelancerId', as: 'fulfilledGigOrders' });
GigOrder.belongsTo(User, { foreignKey: 'clientId', as: 'client' });
GigOrder.belongsTo(User, { foreignKey: 'freelancerId', as: 'freelancer' });

GigOrder.hasMany(GigOrderRequirement, { foreignKey: 'orderId', as: 'requirements' });
GigOrderRequirement.belongsTo(GigOrder, { foreignKey: 'orderId', as: 'order' });

GigOrder.hasMany(GigOrderRevision, { foreignKey: 'orderId', as: 'revisions' });
GigOrderRevision.belongsTo(GigOrder, { foreignKey: 'orderId', as: 'order' });

GigOrder.hasMany(GigOrderPayout, { foreignKey: 'orderId', as: 'payouts' });
GigOrderPayout.belongsTo(GigOrder, { foreignKey: 'orderId', as: 'order' });

GigOrder.hasMany(GigOrderActivity, { foreignKey: 'orderId', as: 'activities' });
GigOrderActivity.belongsTo(GigOrder, { foreignKey: 'orderId', as: 'order' });
GigOrderActivity.belongsTo(User, { foreignKey: 'actorId', as: 'actor' });
User.hasMany(GigOrderActivity, { foreignKey: 'freelancerId', as: 'gigOrderActivities' });
Project.hasOne(ProjectWorkspace, {
  foreignKey: { name: 'projectId', allowNull: false },
  as: 'workspace',
  onDelete: 'CASCADE',
});
ProjectWorkspace.belongsTo(Project, {
  foreignKey: { name: 'projectId', allowNull: false },
  as: 'project',
});
ProjectWorkspace.belongsTo(User, { foreignKey: 'updatedById', as: 'updatedBy' });

ProjectWorkspace.hasOne(ProjectWorkspaceBrief, {
  foreignKey: { name: 'workspaceId', allowNull: false },
  as: 'brief',
  onDelete: 'CASCADE',
});
ProjectWorkspaceBrief.belongsTo(ProjectWorkspace, {
  foreignKey: { name: 'workspaceId', allowNull: false },
  as: 'workspace',
});
ProjectWorkspaceBrief.belongsTo(User, { foreignKey: 'lastUpdatedById', as: 'lastUpdatedBy' });

ProjectWorkspace.hasMany(ProjectWorkspaceWhiteboard, {
  foreignKey: { name: 'workspaceId', allowNull: false },
  as: 'whiteboards',
  onDelete: 'CASCADE',
});
ProjectWorkspaceWhiteboard.belongsTo(ProjectWorkspace, {
  foreignKey: { name: 'workspaceId', allowNull: false },
  as: 'workspace',
});
ProjectWorkspaceWhiteboard.belongsTo(User, { foreignKey: 'lastEditedById', as: 'lastEditedBy' });

ProjectWorkspace.hasMany(ProjectWorkspaceFile, {
  foreignKey: { name: 'workspaceId', allowNull: false },
  as: 'files',
  onDelete: 'CASCADE',
});
ProjectWorkspaceFile.belongsTo(ProjectWorkspace, {
  foreignKey: { name: 'workspaceId', allowNull: false },
  as: 'workspace',
});
ProjectWorkspaceFile.belongsTo(User, { foreignKey: 'uploadedById', as: 'uploadedBy' });

ProjectWorkspace.hasMany(ProjectWorkspaceConversation, {
  foreignKey: { name: 'workspaceId', allowNull: false },
  as: 'conversations',
  onDelete: 'CASCADE',
});
ProjectWorkspaceConversation.belongsTo(ProjectWorkspace, {
  foreignKey: { name: 'workspaceId', allowNull: false },
  as: 'workspace',
});

ProjectWorkspace.hasMany(ProjectWorkspaceApproval, {
  foreignKey: { name: 'workspaceId', allowNull: false },
  as: 'approvals',
  onDelete: 'CASCADE',
});
ProjectWorkspaceApproval.belongsTo(ProjectWorkspace, {
  foreignKey: { name: 'workspaceId', allowNull: false },
  as: 'workspace',
});

Project.hasMany(ProjectAssignmentEvent, {
  foreignKey: { name: 'projectId', allowNull: false },
  as: 'assignmentEvents',
  constraints: false,
});
ProjectAssignmentEvent.belongsTo(Project, {
  foreignKey: { name: 'projectId', allowNull: false },
  as: 'project',
  constraints: false,
});
ProjectAssignmentEvent.belongsTo(User, { foreignKey: 'actorId', as: 'actor' });

Project.hasMany(SprintCycle, { foreignKey: 'projectId', as: 'sprints' });
SprintCycle.belongsTo(Project, { foreignKey: 'projectId', as: 'project' });
SprintCycle.belongsTo(User, { foreignKey: 'createdById', as: 'createdBy' });
SprintCycle.belongsTo(User, { foreignKey: 'updatedById', as: 'updatedBy' });
SprintCycle.hasMany(SprintTask, { foreignKey: 'sprintId', as: 'tasks' });
SprintCycle.hasMany(SprintRisk, { foreignKey: 'sprintId', as: 'risks' });
SprintCycle.hasMany(ChangeRequest, { foreignKey: 'sprintId', as: 'changeRequests' });

Project.hasMany(SprintTask, { foreignKey: 'projectId', as: 'sprintTasks' });
SprintTask.belongsTo(Project, { foreignKey: 'projectId', as: 'project' });
SprintTask.belongsTo(SprintCycle, { foreignKey: 'sprintId', as: 'sprint' });
SprintTask.belongsTo(User, { foreignKey: 'assigneeId', as: 'assignee' });
SprintTask.belongsTo(User, { foreignKey: 'reporterId', as: 'reporter' });
SprintTask.hasMany(SprintTaskDependency, { foreignKey: 'taskId', as: 'dependencies' });
SprintTask.hasMany(SprintTaskDependency, { foreignKey: 'dependsOnTaskId', as: 'dependents' });
SprintTask.hasMany(SprintTaskTimeEntry, { foreignKey: 'taskId', as: 'timeEntries' });

SprintTaskDependency.belongsTo(SprintTask, { foreignKey: 'taskId', as: 'task' });
SprintTaskDependency.belongsTo(SprintTask, { foreignKey: 'dependsOnTaskId', as: 'dependsOn' });

SprintTaskTimeEntry.belongsTo(SprintTask, { foreignKey: 'taskId', as: 'task' });
SprintTaskTimeEntry.belongsTo(User, { foreignKey: 'userId', as: 'user' });

Project.hasMany(SprintRisk, { foreignKey: 'projectId', as: 'risks' });
SprintRisk.belongsTo(Project, { foreignKey: 'projectId', as: 'project' });
SprintRisk.belongsTo(SprintCycle, { foreignKey: 'sprintId', as: 'sprint' });
SprintRisk.belongsTo(SprintTask, { foreignKey: 'taskId', as: 'task' });
SprintRisk.belongsTo(User, { foreignKey: 'ownerId', as: 'owner' });

Project.hasMany(ChangeRequest, { foreignKey: 'projectId', as: 'changeRequests' });
ChangeRequest.belongsTo(Project, { foreignKey: 'projectId', as: 'project' });
ChangeRequest.belongsTo(SprintCycle, { foreignKey: 'sprintId', as: 'sprint' });
ChangeRequest.belongsTo(User, { foreignKey: 'requestedById', as: 'requestedBy' });
ChangeRequest.belongsTo(User, { foreignKey: 'approvedById', as: 'approvedBy' });
ClientPortal.belongsTo(Project, { foreignKey: 'projectId', as: 'project' });
ClientPortal.belongsTo(User, { foreignKey: 'ownerId', as: 'owner' });
ClientPortal.hasMany(ClientPortalTimelineEvent, {
  foreignKey: 'portalId',
  as: 'timelineEvents',
  onDelete: 'CASCADE',
});
ClientPortalTimelineEvent.belongsTo(ClientPortal, { foreignKey: 'portalId', as: 'portal' });
ClientPortalTimelineEvent.belongsTo(User, { foreignKey: 'ownerId', as: 'owner' });

ClientPortal.hasMany(ClientPortalScopeItem, {
  foreignKey: 'portalId',
  as: 'scopeItems',
  onDelete: 'CASCADE',
});
ClientPortalScopeItem.belongsTo(ClientPortal, { foreignKey: 'portalId', as: 'portal' });

ClientPortal.hasMany(ClientPortalDecisionLog, {
  foreignKey: 'portalId',
  as: 'decisions',
  onDelete: 'CASCADE',
});
ClientPortalDecisionLog.belongsTo(ClientPortal, { foreignKey: 'portalId', as: 'portal' });
ClientPortalDecisionLog.belongsTo(User, { foreignKey: 'decidedById', as: 'decidedBy' });

ClientPortal.hasMany(ClientPortalInsightWidget, {
  foreignKey: 'portalId',
  as: 'insightWidgets',
  onDelete: 'CASCADE',
});
ClientPortalInsightWidget.belongsTo(ClientPortal, { foreignKey: 'portalId', as: 'portal' });
Project.hasOne(ProjectBlueprint, {
  foreignKey: { name: 'projectId', allowNull: false },
  as: 'blueprint',
  onDelete: 'CASCADE',
});
ProjectBlueprint.belongsTo(Project, { foreignKey: 'projectId', as: 'project' });

ProjectBlueprint.hasMany(ProjectBlueprintSprint, {
  foreignKey: { name: 'blueprintId', allowNull: false },
  as: 'sprints',
  onDelete: 'CASCADE',
});
ProjectBlueprintSprint.belongsTo(ProjectBlueprint, { foreignKey: 'blueprintId', as: 'blueprint' });

ProjectBlueprint.hasMany(ProjectBlueprintDependency, {
  foreignKey: { name: 'blueprintId', allowNull: false },
  as: 'dependencies',
  onDelete: 'CASCADE',
});
ProjectBlueprintDependency.belongsTo(ProjectBlueprint, { foreignKey: 'blueprintId', as: 'blueprint' });
ProjectBlueprintDependency.belongsTo(ProjectBlueprintSprint, {
  foreignKey: 'impactedSprintId',
  as: 'impactedSprint',
});
ProjectBlueprintSprint.hasMany(ProjectBlueprintDependency, {
  foreignKey: 'impactedSprintId',
  as: 'linkedDependencies',
});

ProjectBlueprint.hasMany(ProjectBlueprintRisk, {
  foreignKey: { name: 'blueprintId', allowNull: false },
  as: 'risks',
  onDelete: 'CASCADE',
});
ProjectBlueprintRisk.belongsTo(ProjectBlueprint, { foreignKey: 'blueprintId', as: 'blueprint' });

ProjectBlueprint.hasMany(ProjectBillingCheckpoint, {
  foreignKey: { name: 'blueprintId', allowNull: false },
  as: 'billingCheckpoints',
  onDelete: 'CASCADE',
});
ProjectBillingCheckpoint.belongsTo(ProjectBlueprint, { foreignKey: 'blueprintId', as: 'blueprint' });
ProjectBillingCheckpoint.belongsTo(ProjectBlueprintSprint, {
  foreignKey: 'relatedSprintId',
  as: 'relatedSprint',
});
ProjectBlueprintSprint.hasMany(ProjectBillingCheckpoint, {
  foreignKey: 'relatedSprintId',
  as: 'billingCheckpoints',
});

User.hasMany(AutoAssignQueueEntry, { foreignKey: 'freelancerId', as: 'autoAssignQueue' });
AutoAssignQueueEntry.belongsTo(User, { foreignKey: 'freelancerId', as: 'freelancer' });

User.hasMany(Gig, { foreignKey: 'freelancerId', as: 'gigs' });
Gig.belongsTo(User, { foreignKey: 'freelancerId', as: 'freelancer' });

Gig.hasMany(GigMilestone, { foreignKey: 'gigId', as: 'milestones' });
GigMilestone.belongsTo(Gig, { foreignKey: 'gigId', as: 'gig' });

User.hasMany(GigBundle, { foreignKey: 'freelancerId', as: 'gigBundles' });
GigBundle.belongsTo(User, { foreignKey: 'freelancerId', as: 'freelancer' });
GigBundle.hasMany(GigBundleItem, { foreignKey: 'bundleId', as: 'items' });
GigBundleItem.belongsTo(GigBundle, { foreignKey: 'bundleId', as: 'bundle' });

User.hasMany(GigUpsell, { foreignKey: 'freelancerId', as: 'gigUpsells' });
GigUpsell.belongsTo(User, { foreignKey: 'freelancerId', as: 'freelancer' });

User.hasMany(GigCatalogItem, { foreignKey: 'freelancerId', as: 'gigCatalogItems' });
GigCatalogItem.belongsTo(User, { foreignKey: 'freelancerId', as: 'freelancer' });

User.hasMany(FeedPost, { foreignKey: 'userId' });
FeedPost.belongsTo(User, { foreignKey: 'userId' });

User.belongsToMany(Group, { through: GroupMembership, foreignKey: 'userId' });
Group.belongsToMany(User, { through: GroupMembership, foreignKey: 'groupId' });

User.belongsToMany(User, {
  through: Connection,
  as: 'connections',
  foreignKey: 'requesterId',
  otherKey: 'addresseeId',
});

User.hasMany(Application, { foreignKey: 'applicantId', as: 'applications' });
Application.belongsTo(User, { foreignKey: 'applicantId', as: 'applicant' });

Application.hasMany(ApplicationReview, { foreignKey: 'applicationId', as: 'reviews' });
ApplicationReview.belongsTo(Application, { foreignKey: 'applicationId', as: 'application' });
ApplicationReview.belongsTo(User, { foreignKey: 'reviewerId', as: 'reviewer' });

Application.hasMany(InterviewSchedule, { foreignKey: 'applicationId', as: 'interviews' });
InterviewSchedule.belongsTo(Application, { foreignKey: 'applicationId', as: 'application' });

Application.hasMany(CandidateDemographicSnapshot, { foreignKey: 'applicationId', as: 'demographics' });
CandidateDemographicSnapshot.belongsTo(Application, { foreignKey: 'applicationId', as: 'application' });

Application.hasMany(CandidateSatisfactionSurvey, { foreignKey: 'applicationId', as: 'surveys' });
CandidateSatisfactionSurvey.belongsTo(Application, { foreignKey: 'applicationId', as: 'application' });

Job.hasMany(JobStage, { foreignKey: 'jobId', as: 'stages' });
JobStage.belongsTo(Job, { foreignKey: 'jobId', as: 'job' });

Job.hasMany(JobApprovalWorkflow, { foreignKey: 'jobId', as: 'approvalWorkflow' });
JobApprovalWorkflow.belongsTo(Job, { foreignKey: 'jobId', as: 'job' });

Job.hasMany(JobCampaignPerformance, { foreignKey: 'jobId', as: 'campaignPerformance' });
JobCampaignPerformance.belongsTo(Job, { foreignKey: 'jobId', as: 'job' });

ExperienceLaunchpad.hasMany(ExperienceLaunchpadApplication, { foreignKey: 'launchpadId', as: 'applications' });
ExperienceLaunchpadApplication.belongsTo(ExperienceLaunchpad, { foreignKey: 'launchpadId', as: 'launchpad' });
ExperienceLaunchpadApplication.belongsTo(User, { foreignKey: 'applicantId', as: 'applicant' });
ExperienceLaunchpadApplication.belongsTo(Application, { foreignKey: 'applicationId', as: 'application' });

ExperienceLaunchpad.hasMany(ExperienceLaunchpadEmployerRequest, {
  foreignKey: 'launchpadId',
  as: 'employerRequests',
});
ExperienceLaunchpadEmployerRequest.belongsTo(ExperienceLaunchpad, {
  foreignKey: 'launchpadId',
  as: 'launchpad',
});
ExperienceLaunchpadEmployerRequest.belongsTo(User, { foreignKey: 'createdById', as: 'createdBy' });

ExperienceLaunchpad.hasMany(ExperienceLaunchpadPlacement, { foreignKey: 'launchpadId', as: 'placements' });
ExperienceLaunchpadPlacement.belongsTo(ExperienceLaunchpad, { foreignKey: 'launchpadId', as: 'launchpad' });
ExperienceLaunchpadPlacement.belongsTo(ExperienceLaunchpadApplication, {
  foreignKey: 'candidateId',
  as: 'candidate',
});
ExperienceLaunchpadPlacement.belongsTo(ExperienceLaunchpadEmployerRequest, {
  foreignKey: 'employerRequestId',
  as: 'employerRequest',
});

ExperienceLaunchpad.hasMany(ExperienceLaunchpadOpportunityLink, {
  foreignKey: 'launchpadId',
  as: 'opportunityLinks',
});
ExperienceLaunchpadOpportunityLink.belongsTo(ExperienceLaunchpad, {
  foreignKey: 'launchpadId',
  as: 'launchpad',
});
ExperienceLaunchpadOpportunityLink.belongsTo(User, { foreignKey: 'createdById', as: 'createdBy' });

export const ServiceLine = sequelize.define(
  'ServiceLine',
  {
    name: { type: DataTypes.STRING(160), allowNull: false },
    slug: { type: DataTypes.STRING(160), allowNull: false, unique: true },
    description: { type: DataTypes.TEXT, allowNull: true },
  },
  { tableName: 'service_lines' },
);

export const LearningCourse = sequelize.define(
  'LearningCourse',
  {
    serviceLineId: { type: DataTypes.INTEGER, allowNull: false },
    title: { type: DataTypes.STRING(200), allowNull: false },
    summary: { type: DataTypes.TEXT, allowNull: true },
    difficulty: {
      type: DataTypes.ENUM(...LEARNING_COURSE_DIFFICULTIES),
      allowNull: false,
      defaultValue: 'intermediate',
    },
    format: { type: DataTypes.STRING(120), allowNull: true },
    durationHours: { type: DataTypes.DECIMAL(6, 2), allowNull: true },
    tags: { type: jsonType, allowNull: true },
    metadata: { type: jsonType, allowNull: true },
  },
  { tableName: 'learning_courses' },
);

export const LearningCourseModule = sequelize.define(
  'LearningCourseModule',
  {
    courseId: { type: DataTypes.INTEGER, allowNull: false },
    title: { type: DataTypes.STRING(200), allowNull: false },
    moduleType: { type: DataTypes.STRING(120), allowNull: true },
    durationMinutes: { type: DataTypes.INTEGER, allowNull: true },
    sequence: { type: DataTypes.INTEGER, allowNull: false, defaultValue: 1 },
    resources: { type: jsonType, allowNull: true },
  },
  { tableName: 'learning_course_modules' },
);

export const LearningCourseEnrollment = sequelize.define(
  'LearningCourseEnrollment',
  {
    userId: { type: DataTypes.INTEGER, allowNull: false },
    courseId: { type: DataTypes.INTEGER, allowNull: false },
    status: {
      type: DataTypes.ENUM(...LEARNING_ENROLLMENT_STATUSES),
      allowNull: false,
      defaultValue: 'not_started',
    },
    progress: { type: DataTypes.DECIMAL(5, 2), allowNull: false, defaultValue: 0 },
    lastAccessedAt: { type: DataTypes.DATE, allowNull: true },
    startedAt: { type: DataTypes.DATE, allowNull: true },
    completedAt: { type: DataTypes.DATE, allowNull: true },
    notes: { type: DataTypes.TEXT, allowNull: true },
  },
  { tableName: 'learning_course_enrollments' },
);

export const PeerMentoringSession = sequelize.define(
  'PeerMentoringSession',
  {
    serviceLineId: { type: DataTypes.INTEGER, allowNull: true },
    mentorId: { type: DataTypes.INTEGER, allowNull: false },
    menteeId: { type: DataTypes.INTEGER, allowNull: false },
    topic: { type: DataTypes.STRING(255), allowNull: false },
    agenda: { type: DataTypes.TEXT, allowNull: true },
    scheduledAt: { type: DataTypes.DATE, allowNull: false },
    durationMinutes: { type: DataTypes.INTEGER, allowNull: true },
    status: {
      type: DataTypes.ENUM(...PEER_MENTORING_STATUSES),
      allowNull: false,
      defaultValue: 'requested',
    },
    meetingUrl: { type: DataTypes.STRING(255), allowNull: true },
    recordingUrl: { type: DataTypes.STRING(255), allowNull: true },
    notes: { type: DataTypes.TEXT, allowNull: true },
  },
  { tableName: 'peer_mentoring_sessions' },
);

export const SkillGapDiagnostic = sequelize.define(
  'SkillGapDiagnostic',
  {
    userId: { type: DataTypes.INTEGER, allowNull: false },
    serviceLineId: { type: DataTypes.INTEGER, allowNull: true },
    summary: { type: DataTypes.TEXT, allowNull: true },
    strengths: { type: jsonType, allowNull: true },
    gaps: { type: jsonType, allowNull: true },
    recommendedActions: { type: jsonType, allowNull: true },
    completedAt: { type: DataTypes.DATE, allowNull: false, defaultValue: DataTypes.NOW },
  },
  { tableName: 'skill_gap_diagnostics' },
);

export const FreelancerCertification = sequelize.define(
  'FreelancerCertification',
  {
    userId: { type: DataTypes.INTEGER, allowNull: false },
    serviceLineId: { type: DataTypes.INTEGER, allowNull: true },
    name: { type: DataTypes.STRING(200), allowNull: false },
    issuingOrganization: { type: DataTypes.STRING(200), allowNull: true },
    credentialId: { type: DataTypes.STRING(120), allowNull: true },
    credentialUrl: { type: DataTypes.STRING(255), allowNull: true },
    issueDate: { type: DataTypes.DATEONLY, allowNull: true },
    expirationDate: { type: DataTypes.DATEONLY, allowNull: true },
    status: {
      type: DataTypes.ENUM(...CERTIFICATION_STATUSES),
      allowNull: false,
      defaultValue: 'active',
    },
    reminderSentAt: { type: DataTypes.DATE, allowNull: true },
    attachments: { type: jsonType, allowNull: true },
  },
  { tableName: 'freelancer_certifications' },
);

export const AiServiceRecommendation = sequelize.define(
  'AiServiceRecommendation',
  {
    userId: { type: DataTypes.INTEGER, allowNull: false },
    serviceLineId: { type: DataTypes.INTEGER, allowNull: true },
    title: { type: DataTypes.STRING(200), allowNull: false },
    description: { type: DataTypes.TEXT, allowNull: true },
    confidenceScore: { type: DataTypes.DECIMAL(5, 2), allowNull: true },
    sourceSignals: { type: jsonType, allowNull: true },
    generatedAt: { type: DataTypes.DATE, allowNull: false, defaultValue: DataTypes.NOW },
  },
  { tableName: 'ai_service_recommendations' },
);

ServiceLine.hasMany(LearningCourse, { foreignKey: 'serviceLineId', as: 'courses' });
ServiceLine.hasMany(PeerMentoringSession, { foreignKey: 'serviceLineId', as: 'mentoringSessions' });
ServiceLine.hasMany(SkillGapDiagnostic, { foreignKey: 'serviceLineId', as: 'skillDiagnostics' });
ServiceLine.hasMany(FreelancerCertification, { foreignKey: 'serviceLineId', as: 'certifications' });
ServiceLine.hasMany(AiServiceRecommendation, { foreignKey: 'serviceLineId', as: 'recommendations' });

LearningCourse.belongsTo(ServiceLine, { foreignKey: 'serviceLineId', as: 'serviceLine' });
LearningCourse.hasMany(LearningCourseModule, { foreignKey: 'courseId', as: 'modules' });
LearningCourse.hasMany(LearningCourseEnrollment, { foreignKey: 'courseId', as: 'enrollments' });

LearningCourseModule.belongsTo(LearningCourse, { foreignKey: 'courseId', as: 'course' });

LearningCourseEnrollment.belongsTo(LearningCourse, { foreignKey: 'courseId', as: 'course' });
LearningCourseEnrollment.belongsTo(User, { foreignKey: 'userId', as: 'learner' });
User.hasMany(LearningCourseEnrollment, { foreignKey: 'userId', as: 'learningEnrollments' });

PeerMentoringSession.belongsTo(ServiceLine, { foreignKey: 'serviceLineId', as: 'serviceLine' });
PeerMentoringSession.belongsTo(User, { foreignKey: 'mentorId', as: 'mentor' });
PeerMentoringSession.belongsTo(User, { foreignKey: 'menteeId', as: 'mentee' });
User.hasMany(PeerMentoringSession, { foreignKey: 'mentorId', as: 'mentoringSessionsLed' });
User.hasMany(PeerMentoringSession, { foreignKey: 'menteeId', as: 'mentoringSessions' });

SkillGapDiagnostic.belongsTo(ServiceLine, { foreignKey: 'serviceLineId', as: 'serviceLine' });
SkillGapDiagnostic.belongsTo(User, { foreignKey: 'userId', as: 'user' });
User.hasMany(SkillGapDiagnostic, { foreignKey: 'userId', as: 'skillDiagnostics' });

FreelancerCertification.belongsTo(ServiceLine, { foreignKey: 'serviceLineId', as: 'serviceLine' });
FreelancerCertification.belongsTo(User, { foreignKey: 'userId', as: 'user' });
User.hasMany(FreelancerCertification, { foreignKey: 'userId', as: 'certifications' });

AiServiceRecommendation.belongsTo(ServiceLine, { foreignKey: 'serviceLineId', as: 'serviceLine' });
AiServiceRecommendation.belongsTo(User, { foreignKey: 'userId', as: 'user' });
User.hasMany(AiServiceRecommendation, { foreignKey: 'userId', as: 'aiRecommendations' });

MessageThread.belongsTo(User, { foreignKey: 'createdBy', as: 'creator' });
MessageThread.hasMany(MessageParticipant, { foreignKey: 'threadId', as: 'participants' });
MessageThread.hasMany(MessageParticipant, { foreignKey: 'threadId', as: 'viewerParticipants' });
MessageThread.hasMany(Message, { foreignKey: 'threadId', as: 'messages' });
MessageThread.hasOne(SupportCase, { foreignKey: 'threadId', as: 'supportCase' });

MessageParticipant.belongsTo(MessageThread, { foreignKey: 'threadId', as: 'thread' });
MessageParticipant.belongsTo(User, { foreignKey: 'userId', as: 'user' });

Message.belongsTo(MessageThread, { foreignKey: 'threadId', as: 'thread' });
Message.belongsTo(User, { foreignKey: 'senderId', as: 'sender' });
Message.hasMany(MessageAttachment, { foreignKey: 'messageId', as: 'attachments' });

MessageAttachment.belongsTo(Message, { foreignKey: 'messageId', as: 'message' });

SupportCase.belongsTo(MessageThread, { foreignKey: 'threadId', as: 'thread' });
SupportCase.belongsTo(User, { foreignKey: 'escalatedBy', as: 'escalatedByUser' });
SupportCase.belongsTo(User, { foreignKey: 'assignedTo', as: 'assignedAgent' });
SupportCase.belongsTo(User, { foreignKey: 'assignedBy', as: 'assignedByUser' });
SupportCase.belongsTo(User, { foreignKey: 'resolvedBy', as: 'resolvedByUser' });

Notification.belongsTo(User, { foreignKey: 'userId', as: 'recipient' });
NotificationPreference.belongsTo(User, { foreignKey: 'userId', as: 'user' });
User.hasOne(NotificationPreference, { foreignKey: 'userId', as: 'notificationPreference' });
User.hasMany(Notification, { foreignKey: 'userId', as: 'notifications' });

User.hasMany(SearchSubscription, { foreignKey: 'userId', as: 'searchSubscriptions' });
SearchSubscription.belongsTo(User, { foreignKey: 'userId', as: 'user' });

AnalyticsEvent.belongsTo(User, { foreignKey: 'userId', as: 'user' });

ProviderWorkspace.belongsTo(User, { foreignKey: 'ownerId', as: 'owner' });
ProviderWorkspace.hasMany(ProviderWorkspaceMember, { foreignKey: 'workspaceId', as: 'members' });
ProviderWorkspace.hasMany(ProviderWorkspaceInvite, { foreignKey: 'workspaceId', as: 'invites' });
ProviderWorkspace.hasMany(ProviderContactNote, { foreignKey: 'workspaceId', as: 'contactNotes' });
ProviderWorkspace.hasMany(HiringAlert, { foreignKey: 'workspaceId', as: 'hiringAlerts' });
ProviderWorkspace.hasMany(CandidateDemographicSnapshot, {
  foreignKey: 'workspaceId',
  as: 'candidateDemographics',
});
ProviderWorkspace.hasMany(CandidateSatisfactionSurvey, {
  foreignKey: 'workspaceId',
  as: 'candidateSurveys',
});
ProviderWorkspace.hasMany(InterviewSchedule, { foreignKey: 'workspaceId', as: 'interviewSchedules' });
ProviderWorkspace.hasMany(JobStage, { foreignKey: 'workspaceId', as: 'jobStages' });
ProviderWorkspace.hasMany(JobApprovalWorkflow, { foreignKey: 'workspaceId', as: 'jobApprovals' });
ProviderWorkspace.hasMany(JobCampaignPerformance, { foreignKey: 'workspaceId', as: 'jobCampaignPerformance' });
ProviderWorkspace.hasMany(PartnerEngagement, { foreignKey: 'workspaceId', as: 'partnerEngagements' });
ProviderWorkspace.hasMany(RecruitingCalendarEvent, { foreignKey: 'workspaceId', as: 'recruitingEvents' });
ProviderWorkspace.hasMany(EmployerBrandAsset, { foreignKey: 'workspaceId', as: 'employerBrandAssets' });

ProviderWorkspaceMember.belongsTo(ProviderWorkspace, { foreignKey: 'workspaceId', as: 'workspace' });
ProviderWorkspaceMember.belongsTo(User, { foreignKey: 'userId', as: 'member' });
ProviderWorkspaceMember.belongsTo(User, { foreignKey: 'invitedById', as: 'inviter' });

ProviderWorkspaceInvite.belongsTo(ProviderWorkspace, { foreignKey: 'workspaceId', as: 'workspace' });
ProviderWorkspaceInvite.belongsTo(User, { foreignKey: 'invitedById', as: 'inviter' });

ProviderContactNote.belongsTo(ProviderWorkspace, { foreignKey: 'workspaceId', as: 'workspace' });
ProviderContactNote.belongsTo(User, { foreignKey: 'authorId', as: 'author' });
ProviderContactNote.belongsTo(User, { foreignKey: 'subjectUserId', as: 'subject' });
HiringAlert.belongsTo(ProviderWorkspace, { foreignKey: 'workspaceId', as: 'workspace' });
CandidateDemographicSnapshot.belongsTo(ProviderWorkspace, { foreignKey: 'workspaceId', as: 'workspace' });
CandidateSatisfactionSurvey.belongsTo(ProviderWorkspace, { foreignKey: 'workspaceId', as: 'workspace' });
InterviewSchedule.belongsTo(ProviderWorkspace, { foreignKey: 'workspaceId', as: 'workspace' });
JobStage.belongsTo(ProviderWorkspace, { foreignKey: 'workspaceId', as: 'workspace' });
JobApprovalWorkflow.belongsTo(ProviderWorkspace, { foreignKey: 'workspaceId', as: 'workspace' });
JobCampaignPerformance.belongsTo(ProviderWorkspace, { foreignKey: 'workspaceId', as: 'workspace' });
PartnerEngagement.belongsTo(ProviderWorkspace, { foreignKey: 'workspaceId', as: 'workspace' });
RecruitingCalendarEvent.belongsTo(ProviderWorkspace, { foreignKey: 'workspaceId', as: 'workspace' });
EmployerBrandAsset.belongsTo(ProviderWorkspace, { foreignKey: 'workspaceId', as: 'workspace' });

WorkspaceTemplateCategory.hasMany(WorkspaceTemplate, { foreignKey: 'categoryId', as: 'templates' });
WorkspaceTemplate.belongsTo(WorkspaceTemplateCategory, { foreignKey: 'categoryId', as: 'category' });
WorkspaceTemplate.hasMany(WorkspaceTemplateStage, { foreignKey: 'templateId', as: 'stages' });
WorkspaceTemplate.hasMany(WorkspaceTemplateResource, { foreignKey: 'templateId', as: 'resources' });
WorkspaceTemplateStage.belongsTo(WorkspaceTemplate, { foreignKey: 'templateId', as: 'template' });
WorkspaceTemplateResource.belongsTo(WorkspaceTemplate, { foreignKey: 'templateId', as: 'template' });

User.hasMany(AgencyCollaboration, { foreignKey: 'freelancerId', as: 'agencyCollaborations' });
AgencyCollaboration.belongsTo(User, { foreignKey: 'freelancerId', as: 'freelancer' });
AgencyCollaboration.belongsTo(ProviderWorkspace, { foreignKey: 'agencyWorkspaceId', as: 'agencyWorkspace' });
ProviderWorkspace.hasMany(AgencyCollaboration, { foreignKey: 'agencyWorkspaceId', as: 'freelancerCollaborations' });

AgencyCollaboration.hasMany(AgencyCollaborationInvitation, {
  foreignKey: 'collaborationId',
  as: 'invitations',
});
AgencyCollaborationInvitation.belongsTo(AgencyCollaboration, {
  foreignKey: 'collaborationId',
  as: 'collaboration',
});
AgencyCollaborationInvitation.belongsTo(User, { foreignKey: 'freelancerId', as: 'freelancer' });
AgencyCollaborationInvitation.belongsTo(User, { foreignKey: 'sentById', as: 'sentBy' });
AgencyCollaborationInvitation.belongsTo(ProviderWorkspace, {
  foreignKey: 'agencyWorkspaceId',
  as: 'agencyWorkspace',
});

AgencyRateCard.belongsTo(User, { foreignKey: 'freelancerId', as: 'freelancer' });
AgencyRateCard.belongsTo(ProviderWorkspace, { foreignKey: 'agencyWorkspaceId', as: 'agencyWorkspace' });
AgencyRateCard.hasMany(AgencyRateCardItem, {
  foreignKey: 'rateCardId',
  as: 'items',
  onDelete: 'CASCADE',
  hooks: true,
});
AgencyRateCardItem.belongsTo(AgencyRateCard, { foreignKey: 'rateCardId', as: 'rateCard' });

AgencyCollaboration.hasMany(AgencyRetainerNegotiation, {
  foreignKey: 'collaborationId',
  as: 'negotiations',
});
AgencyRetainerNegotiation.belongsTo(AgencyCollaboration, {
  foreignKey: 'collaborationId',
  as: 'collaboration',
});
AgencyRetainerNegotiation.belongsTo(User, { foreignKey: 'freelancerId', as: 'freelancer' });
AgencyRetainerNegotiation.belongsTo(ProviderWorkspace, {
  foreignKey: 'agencyWorkspaceId',
  as: 'agencyWorkspace',
});
AgencyRetainerNegotiation.hasMany(AgencyRetainerEvent, {
  foreignKey: 'negotiationId',
  as: 'events',
  onDelete: 'CASCADE',
  hooks: true,
});
AgencyRetainerEvent.belongsTo(AgencyRetainerNegotiation, {
  foreignKey: 'negotiationId',
  as: 'negotiation',
});
AgencyRetainerEvent.belongsTo(User, { foreignKey: 'actorId', as: 'actor' });

User.hasMany(EscrowAccount, { foreignKey: 'userId', as: 'escrowAccounts' });
EscrowAccount.belongsTo(User, { foreignKey: 'userId', as: 'owner' });
EscrowAccount.hasMany(EscrowTransaction, { foreignKey: 'accountId', as: 'transactions' });

EscrowTransaction.belongsTo(EscrowAccount, { foreignKey: 'accountId', as: 'account' });
EscrowTransaction.belongsTo(User, { foreignKey: 'initiatedById', as: 'initiator' });
EscrowTransaction.belongsTo(User, { foreignKey: 'counterpartyId', as: 'counterparty' });
EscrowTransaction.hasMany(DisputeCase, { foreignKey: 'escrowTransactionId', as: 'disputes' });

DisputeCase.belongsTo(EscrowTransaction, { foreignKey: 'escrowTransactionId', as: 'transaction' });
DisputeCase.belongsTo(User, { foreignKey: 'openedById', as: 'openedBy' });
DisputeCase.belongsTo(User, { foreignKey: 'assignedToId', as: 'assignedTo' });
DisputeCase.hasMany(DisputeEvent, { foreignKey: 'disputeCaseId', as: 'events' });

DisputeEvent.belongsTo(DisputeCase, { foreignKey: 'disputeCaseId', as: 'disputeCase' });
DisputeEvent.belongsTo(User, { foreignKey: 'actorId', as: 'actor' });

export default {
  sequelize,
  User,
  Profile,
  ProfileReference,
  ProfileAppreciation,
  ProfileFollower,
  ProfileEngagementJob,
  CompanyProfile,
  AgencyProfile,
  FreelancerProfile,
  FreelancerExpertiseArea,
  FreelancerSuccessMetric,
  FreelancerTestimonial,
  FreelancerHeroBanner,
  FeedPost,
  Job,
  Gig,
  GigPackage,
  GigAddOn,
  GigAvailabilitySlot,
  GigOrder,
  GigOrderRequirement,
  GigOrderRevision,
  GigOrderPayout,
  GigOrderActivity,
  GigMilestone,
  GigBundle,
  GigBundleItem,
  GigUpsell,
  GigCatalogItem,
  Project,
  SprintCycle,
  SprintTask,
  SprintTaskDependency,
  SprintTaskTimeEntry,
  SprintRisk,
  ChangeRequest,
  ProjectBlueprint,
  ProjectBlueprintSprint,
  ProjectBlueprintDependency,
  ProjectBlueprintRisk,
  ProjectBillingCheckpoint,
  ProjectWorkspace,
  ProjectWorkspaceBrief,
  ProjectWorkspaceWhiteboard,
  ProjectWorkspaceFile,
  ProjectWorkspaceConversation,
  ProjectWorkspaceApproval,
  ExperienceLaunchpad,
  ExperienceLaunchpadApplication,
  ExperienceLaunchpadEmployerRequest,
  ExperienceLaunchpadPlacement,
  ExperienceLaunchpadOpportunityLink,
  ServiceLine,
  LearningCourse,
  LearningCourseModule,
  LearningCourseEnrollment,
  PeerMentoringSession,
  SkillGapDiagnostic,
  FreelancerCertification,
  AiServiceRecommendation,
  Volunteering,
  Group,
  GroupMembership,
  Connection,
  TwoFactorToken,
  Application,
  ApplicationReview,
  MessageThread,
  MessageParticipant,
  Message,
  MessageAttachment,
  SupportCase,
  Notification,
  NotificationPreference,
  AnalyticsEvent,
  AnalyticsDailyRollup,
  ProviderWorkspace,
  ProviderWorkspaceMember,
  ProviderWorkspaceInvite,
  ProviderContactNote,
  AgencyCollaboration,
  AgencyCollaborationInvitation,
  AgencyRateCard,
  AgencyRateCardItem,
  AgencyRetainerNegotiation,
  AgencyRetainerEvent,
  WorkspaceTemplateCategory,
  WorkspaceTemplate,
  WorkspaceTemplateStage,
  WorkspaceTemplateResource,
  HiringAlert,
  CandidateDemographicSnapshot,
  CandidateSatisfactionSurvey,
  InterviewSchedule,
  JobStage,
  JobApprovalWorkflow,
  JobCampaignPerformance,
  PartnerEngagement,
  RecruitingCalendarEvent,
  EmployerBrandAsset,
  EscrowAccount,
  EscrowTransaction,
  DisputeCase,
  DisputeEvent,
  SearchSubscription,
  FreelancerAssignmentMetric,
  FreelancerFinanceMetric,
  FreelancerRevenueMonthly,
  FreelancerRevenueStream,
  FreelancerPayout,
  FreelancerTaxEstimate,
  FreelancerTaxFiling,
  FreelancerDeductionSummary,
  FreelancerProfitabilityMetric,
  FreelancerCostBreakdown,
  FreelancerSavingsGoal,
  FreelancerFinanceControl,
  ProjectAssignmentEvent,
  AutoAssignQueueEntry,
  CollaborationSpace,
  CollaborationParticipant,
  CollaborationRoom,
  CollaborationAsset,
  CollaborationAnnotation,
  CollaborationRepository,
  CollaborationAiSession,
};<|MERGE_RESOLUTION|>--- conflicted
+++ resolved
@@ -4622,7 +4622,6 @@
   };
 };
 
-<<<<<<< HEAD
 export const CollaborationSpace = sequelize.define(
   'CollaborationSpace',
   {
@@ -4991,7 +4990,6 @@
 
 CollaborationAiSession.belongsTo(CollaborationSpace, { foreignKey: 'spaceId', as: 'space' });
 CollaborationAiSession.belongsTo(User, { foreignKey: 'createdById', as: 'createdBy' });
-=======
 User.hasMany(Gig, { foreignKey: 'ownerId', as: 'gigs' });
 Gig.belongsTo(User, { foreignKey: 'ownerId', as: 'owner' });
 
@@ -5003,7 +5001,6 @@
 
 Gig.hasMany(GigAvailabilitySlot, { foreignKey: 'gigId', as: 'availabilitySlots', onDelete: 'CASCADE', hooks: true });
 GigAvailabilitySlot.belongsTo(Gig, { foreignKey: 'gigId', as: 'gig' });
->>>>>>> 6526d12b
 
 User.hasOne(Profile, { foreignKey: 'userId' });
 Profile.belongsTo(User, { foreignKey: 'userId' });
