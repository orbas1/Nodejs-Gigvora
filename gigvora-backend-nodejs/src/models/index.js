import { Sequelize, DataTypes, Op } from 'sequelize';
import databaseConfig from '../config/database.js';

const { url: databaseUrl, ...sequelizeOptions } = databaseConfig;

export const sequelize = databaseUrl
  ? new Sequelize(databaseUrl, sequelizeOptions)
  : new Sequelize(sequelizeOptions);

const dialect = sequelize.getDialect();
const jsonType = ['postgres', 'postgresql'].includes(dialect) ? DataTypes.JSONB : DataTypes.JSON;

export const PROFILE_AVAILABILITY_STATUSES = ['available', 'limited', 'unavailable', 'on_leave'];
export const PROFILE_APPRECIATION_TYPES = ['like', 'celebrate', 'support', 'endorse', 'applause'];
export const PROFILE_FOLLOWER_STATUSES = ['active', 'muted', 'blocked'];
export const PROFILE_ENGAGEMENT_JOB_STATUSES = ['pending', 'completed', 'failed'];


export const APPLICATION_TARGET_TYPES = ['job', 'gig', 'project', 'launchpad', 'volunteer'];
export const APPLICATION_STATUSES = [
  'draft',
  'submitted',
  'under_review',
  'shortlisted',
  'interview',
  'offered',
  'hired',
  'rejected',
  'withdrawn',
];
export const APPLICATION_REVIEW_STAGES = ['screen', 'interview', 'assessment', 'final', 'offer'];
export const APPLICATION_REVIEW_DECISIONS = ['pending', 'advance', 'reject', 'hold', 'withdrawn'];
export const AUTO_ASSIGN_STATUSES = [
  'pending',
  'notified',
  'accepted',
  'declined',
  'expired',
  'reassigned',
  'completed',
];
export const GIG_STATUSES = ['draft', 'active', 'in_delivery', 'paused', 'completed', 'cancelled'];
export const GIG_PIPELINE_STAGES = ['discovery', 'kickoff', 'production', 'review', 'ready_to_close', 'completed'];
export const GIG_MILESTONE_STATUSES = ['planned', 'in_progress', 'waiting_on_client', 'at_risk', 'completed'];
export const GIG_BUNDLE_STATUSES = ['draft', 'testing', 'live', 'retired'];
export const GIG_UPSELL_STATUSES = ['draft', 'pilot', 'running', 'paused', 'retired'];
export const GIG_CATALOG_STATUSES = ['draft', 'published', 'archived'];
export const MESSAGE_CHANNEL_TYPES = ['support', 'project', 'contract', 'group', 'direct'];
export const MESSAGE_THREAD_STATES = ['active', 'archived', 'locked'];
export const MESSAGE_TYPES = ['text', 'file', 'system', 'event'];
export const SUPPORT_CASE_STATUSES = ['triage', 'in_progress', 'waiting_on_customer', 'resolved', 'closed'];
export const SUPPORT_CASE_PRIORITIES = ['low', 'medium', 'high', 'urgent'];
export const NOTIFICATION_CATEGORIES = ['system', 'message', 'project', 'financial', 'compliance', 'marketing'];
export const NOTIFICATION_PRIORITIES = ['low', 'normal', 'high', 'critical'];
export const NOTIFICATION_STATUSES = ['pending', 'delivered', 'read', 'dismissed'];
export const DIGEST_FREQUENCIES = ['immediate', 'daily', 'weekly'];
export const ANALYTICS_ACTOR_TYPES = ['user', 'system', 'anonymous'];
export const PROVIDER_WORKSPACE_TYPES = ['agency', 'company', 'recruiter', 'partner'];
export const PROVIDER_WORKSPACE_MEMBER_ROLES = ['owner', 'admin', 'manager', 'staff', 'viewer'];
export const PROVIDER_WORKSPACE_MEMBER_STATUSES = ['pending', 'active', 'suspended', 'revoked'];
export const PROVIDER_WORKSPACE_INVITE_STATUSES = ['pending', 'accepted', 'expired', 'revoked'];
export const PROVIDER_CONTACT_NOTE_VISIBILITIES = ['internal', 'shared', 'compliance'];
export const AGENCY_COLLABORATION_STATUSES = ['invited', 'active', 'paused', 'ended'];
export const AGENCY_COLLABORATION_TYPES = ['project', 'retainer', 'on_call', 'embedded'];
export const AGENCY_INVITATION_STATUSES = ['pending', 'accepted', 'declined', 'expired', 'withdrawn'];
export const AGENCY_RATE_CARD_STATUSES = ['draft', 'shared', 'archived'];
export const AGENCY_RATE_CARD_ITEM_UNIT_TYPES = ['hour', 'day', 'sprint', 'project', 'retainer', 'deliverable'];
export const AGENCY_RETAINER_NEGOTIATION_STATUSES = ['draft', 'in_discussion', 'awaiting_signature', 'signed', 'lost'];
export const AGENCY_RETAINER_NEGOTIATION_STAGES = ['qualification', 'scoping', 'commercials', 'legal', 'kickoff'];
export const AGENCY_RETAINER_EVENT_ACTOR_TYPES = ['freelancer', 'agency', 'system'];
export const AGENCY_RETAINER_EVENT_TYPES = ['note', 'term_update', 'document_shared', 'meeting', 'status_change'];
export const ESCROW_ACCOUNT_STATUSES = ['pending', 'active', 'suspended', 'closed'];
export const ESCROW_TRANSACTION_TYPES = ['project', 'gig', 'milestone', 'retainer'];
export const ESCROW_TRANSACTION_STATUSES = [
  'initiated',
  'funded',
  'in_escrow',
  'released',
  'refunded',
  'cancelled',
  'disputed',
];
export const DISPUTE_STAGES = ['intake', 'mediation', 'arbitration', 'resolved'];
export const DISPUTE_STATUSES = ['open', 'awaiting_customer', 'under_review', 'settled', 'closed'];
export const DISPUTE_PRIORITIES = ['low', 'medium', 'high', 'urgent'];
export const DISPUTE_ACTION_TYPES = [
  'comment',
  'evidence_upload',
  'deadline_adjusted',
  'stage_advanced',
  'status_change',
  'system_notice',
];
export const DISPUTE_ACTOR_TYPES = ['customer', 'provider', 'mediator', 'admin', 'system'];
export const LEARNING_COURSE_DIFFICULTIES = ['beginner', 'intermediate', 'advanced', 'expert'];
export const LEARNING_ENROLLMENT_STATUSES = ['not_started', 'in_progress', 'completed', 'archived'];
export const PEER_MENTORING_STATUSES = ['requested', 'scheduled', 'completed', 'cancelled'];
export const CERTIFICATION_STATUSES = ['active', 'expiring_soon', 'expired', 'revoked'];
export const LAUNCHPAD_STATUSES = ['draft', 'recruiting', 'active', 'archived'];
export const LAUNCHPAD_APPLICATION_STATUSES = [
  'screening',
  'interview',
  'accepted',
  'waitlisted',
  'rejected',
  'withdrawn',
  'completed',
];
export const LAUNCHPAD_EMPLOYER_REQUEST_STATUSES = ['new', 'needs_review', 'approved', 'declined', 'paused'];
export const LAUNCHPAD_PLACEMENT_STATUSES = ['scheduled', 'in_progress', 'completed', 'cancelled'];
export const LAUNCHPAD_TARGET_TYPES = ['job', 'gig', 'project'];
export const LAUNCHPAD_OPPORTUNITY_SOURCES = ['employer_request', 'placement', 'manual'];
export const WORKSPACE_TEMPLATE_STATUSES = ['draft', 'active', 'deprecated'];
export const WORKSPACE_TEMPLATE_VISIBILITIES = ['public', 'private'];
export const WORKSPACE_TEMPLATE_STAGE_TYPES = ['intake', 'strategy', 'production', 'delivery', 'retainer', 'quality', 'retro'];
export const WORKSPACE_TEMPLATE_RESOURCE_TYPES = [
  'sop',
  'checklist',
  'questionnaire',
  'automation',
  'asset',
  'video',
  'integration',
];

export const GIG_ORDER_STATUSES = [
  'awaiting_requirements',
  'in_progress',
  'revision_requested',
  'ready_for_payout',
  'completed',
  'paused',
  'cancelled',
];

export const GIG_ORDER_REQUIREMENT_STATUSES = ['pending', 'received', 'waived'];
export const GIG_ORDER_REQUIREMENT_PRIORITIES = ['low', 'medium', 'high'];
export const GIG_ORDER_REVISION_STATUSES = ['requested', 'in_progress', 'submitted', 'approved', 'rejected'];
export const GIG_ORDER_REVISION_SEVERITIES = ['low', 'medium', 'high'];
export const GIG_ORDER_PAYOUT_STATUSES = ['pending', 'scheduled', 'released', 'at_risk', 'on_hold'];
export const GIG_ORDER_ACTIVITY_TYPES = [
  'order',
  'requirement',
  'revision',
  'payout',
  'communication',
  'note',
  'system',
];

export const PROJECT_BLUEPRINT_HEALTH_STATUSES = ['on_track', 'at_risk', 'critical'];
export const PROJECT_SPRINT_STATUSES = ['planned', 'in_progress', 'blocked', 'completed'];
export const PROJECT_DEPENDENCY_TYPES = ['client', 'internal', 'external', 'third_party'];
export const PROJECT_DEPENDENCY_STATUSES = ['pending', 'in_progress', 'blocked', 'done'];
export const PROJECT_DEPENDENCY_RISK_LEVELS = ['low', 'medium', 'high', 'critical'];
export const PROJECT_RISK_STATUSES = ['open', 'monitoring', 'mitigated', 'closed'];
export const PROJECT_BILLING_TYPES = ['milestone', 'retainer', 'expense'];
export const PROJECT_BILLING_STATUSES = ['upcoming', 'invoiced', 'paid', 'overdue'];

export const CLIENT_PORTAL_STATUSES = ['draft', 'active', 'paused', 'archived'];
export const CLIENT_PORTAL_TIMELINE_STATUSES = ['planned', 'in_progress', 'at_risk', 'completed', 'blocked'];
export const CLIENT_PORTAL_SCOPE_STATUSES = ['committed', 'in_delivery', 'delivered', 'proposed', 'out_of_scope'];
export const CLIENT_PORTAL_DECISION_VISIBILITIES = ['internal', 'client', 'public'];
export const CLIENT_PORTAL_INSIGHT_TYPES = ['health', 'finance', 'engagement', 'risk', 'custom'];
export const CLIENT_PORTAL_INSIGHT_VISIBILITIES = ['internal', 'shared'];

export const FREELANCER_EXPERTISE_STATUSES = ['live', 'in_progress', 'needs_decision', 'archived'];
export const FREELANCER_SUCCESS_TRENDS = ['up', 'down', 'steady'];
export const FREELANCER_TESTIMONIAL_STATUSES = ['draft', 'scheduled', 'published', 'archived'];
export const FREELANCER_HERO_BANNER_STATUSES = ['planned', 'testing', 'live', 'paused', 'archived'];

export const FINANCE_VALUE_UNITS = ['currency', 'percentage', 'ratio', 'count'];
export const FINANCE_CHANGE_UNITS = ['currency', 'percentage', 'percentage_points', 'count', 'ratio'];
export const FINANCE_TRENDS = ['up', 'down', 'neutral'];
export const FREELANCER_PAYOUT_STATUSES = ['released', 'scheduled', 'in_escrow', 'pending', 'failed'];
export const FREELANCER_TAX_ESTIMATE_STATUSES = ['on_track', 'due_soon', 'past_due', 'paid', 'processing'];
export const FREELANCER_FILING_STATUSES = ['not_started', 'in_progress', 'submitted', 'overdue'];

export const SPRINT_STATUSES = ['planning', 'active', 'completed', 'archived'];
export const SPRINT_TASK_STATUSES = ['backlog', 'ready', 'in_progress', 'review', 'blocked', 'done'];
export const SPRINT_TASK_PRIORITIES = ['low', 'medium', 'high', 'critical'];
export const SPRINT_RISK_IMPACTS = ['low', 'medium', 'high', 'critical'];
export const SPRINT_RISK_STATUSES = ['open', 'mitigating', 'resolved', 'closed'];
export const CHANGE_REQUEST_STATUSES = ['draft', 'pending_approval', 'approved', 'rejected'];

export const COLLABORATION_SPACE_STATUSES = ['active', 'archived'];
export const COLLABORATION_PERMISSION_LEVELS = ['view', 'comment', 'edit', 'manage'];
export const COLLABORATION_PARTICIPANT_ROLES = ['owner', 'contributor', 'reviewer', 'client', 'guest'];
export const COLLABORATION_PARTICIPANT_STATUSES = ['invited', 'active', 'inactive', 'removed'];
export const COLLABORATION_ROOM_TYPES = ['video', 'whiteboard', 'huddle'];
export const COLLABORATION_ASSET_TYPES = ['file', 'prototype', 'demo', 'document'];
export const COLLABORATION_ASSET_STATUSES = ['in_review', 'approved', 'needs_changes'];
export const COLLABORATION_ANNOTATION_TYPES = ['comment', 'issue', 'decision'];
export const COLLABORATION_ANNOTATION_STATUSES = ['open', 'resolved', 'dismissed'];
export const COLLABORATION_REPOSITORY_STATUSES = ['connected', 'syncing', 'error'];
export const COLLABORATION_AI_SESSION_TYPES = ['documentation', 'qa', 'summary', 'retro'];
export const COLLABORATION_AI_SESSION_STATUSES = ['pending', 'processing', 'completed', 'failed'];

export const DELIVERABLE_VAULT_WATERMARK_MODES = ['none', 'basic', 'dynamic'];
export const DELIVERABLE_ITEM_STATUSES = ['draft', 'in_review', 'approved', 'delivered', 'archived'];
export const DELIVERABLE_ITEM_WATERMARK_MODES = ['inherit', 'none', 'basic', 'dynamic'];
export const DELIVERABLE_ITEM_NDA_STATUSES = ['not_required', 'pending', 'signed', 'waived'];
export const DELIVERABLE_RETENTION_POLICIES = [
  'standard_7_year',
  'client_defined',
  'indefinite',
  'short_term',
];

export const GIG_STATUSES = ['draft', 'preview', 'published', 'archived'];
export const GIG_MEDIA_TYPES = ['image', 'video', 'document'];
export const GIG_PREVIEW_DEVICE_TYPES = ['desktop', 'tablet', 'mobile'];

export const User = sequelize.define(
  'User',
  {
    firstName: { type: DataTypes.STRING(120), allowNull: false },
    lastName: { type: DataTypes.STRING(120), allowNull: false },
    email: { type: DataTypes.STRING(255), unique: true, allowNull: false, validate: { isEmail: true } },
    password: { type: DataTypes.STRING(255), allowNull: false },
    address: { type: DataTypes.STRING(255), allowNull: true },
    age: { type: DataTypes.INTEGER, allowNull: true, validate: { min: 13 } },
    userType: {
      type: DataTypes.ENUM('user', 'company', 'freelancer', 'agency', 'admin'),
      allowNull: false,
      defaultValue: 'user',
    },
  },
  {
    tableName: 'users',
    indexes: [{ fields: ['email'] }],
  },
);

User.searchByTerm = async function searchByTerm(term) {
  if (!term) return [];
  const sanitizedTerm = term.trim();
  if (!sanitizedTerm) return [];

  return User.findAll({
    where: {
      [Op.or]: [
        { firstName: { [Op.iLike ?? Op.like]: `%${sanitizedTerm}%` } },
        { lastName: { [Op.iLike ?? Op.like]: `%${sanitizedTerm}%` } },
        { email: { [Op.iLike ?? Op.like]: `%${sanitizedTerm}%` } },
      ],
    },
    limit: 20,
    order: [['lastName', 'ASC']],
  });
};

export const Profile = sequelize.define(
  'Profile',
  {
    userId: { type: DataTypes.INTEGER, allowNull: false },
    headline: { type: DataTypes.STRING(255), allowNull: true },
    bio: { type: DataTypes.TEXT, allowNull: true },
    skills: { type: DataTypes.TEXT, allowNull: true },
    experience: { type: DataTypes.TEXT, allowNull: true },
    education: { type: DataTypes.TEXT, allowNull: true },
    location: { type: DataTypes.STRING(255), allowNull: true },
    timezone: { type: DataTypes.STRING(120), allowNull: true },
    missionStatement: { type: DataTypes.TEXT, allowNull: true },
    areasOfFocus: { type: jsonType, allowNull: true },
    availabilityStatus: {
      type: DataTypes.ENUM(...PROFILE_AVAILABILITY_STATUSES),
      allowNull: false,
      defaultValue: 'limited',
      validate: { isIn: [PROFILE_AVAILABILITY_STATUSES] },
    },
    availableHoursPerWeek: { type: DataTypes.INTEGER, allowNull: true },
    openToRemote: { type: DataTypes.BOOLEAN, allowNull: false, defaultValue: true },
    availabilityNotes: { type: DataTypes.TEXT, allowNull: true },
    availabilityUpdatedAt: { type: DataTypes.DATE, allowNull: true },
    trustScore: { type: DataTypes.DECIMAL(5, 2), allowNull: true },
    likesCount: { type: DataTypes.INTEGER, allowNull: false, defaultValue: 0 },
    followersCount: { type: DataTypes.INTEGER, allowNull: false, defaultValue: 0 },
    qualifications: { type: jsonType, allowNull: true },
    experienceEntries: { type: jsonType, allowNull: true },
    statusFlags: { type: jsonType, allowNull: true },
    launchpadEligibility: { type: jsonType, allowNull: true },
    volunteerBadges: { type: jsonType, allowNull: true },
    portfolioLinks: { type: jsonType, allowNull: true },
    preferredEngagements: { type: jsonType, allowNull: true },
    collaborationRoster: { type: jsonType, allowNull: true },
    impactHighlights: { type: jsonType, allowNull: true },
    pipelineInsights: { type: jsonType, allowNull: true },
    profileCompletion: { type: DataTypes.DECIMAL(5, 2), allowNull: true },
    avatarSeed: { type: DataTypes.STRING(255), allowNull: true },
    engagementRefreshedAt: { type: DataTypes.DATE, allowNull: true },
  },
  { tableName: 'profiles' },
);

export const ProfileReference = sequelize.define(
  'ProfileReference',
  {
    profileId: { type: DataTypes.INTEGER, allowNull: false },
    referenceName: { type: DataTypes.STRING(255), allowNull: false },
    relationship: { type: DataTypes.STRING(255), allowNull: true },
    company: { type: DataTypes.STRING(255), allowNull: true },
    email: { type: DataTypes.STRING(255), allowNull: true },
    phone: { type: DataTypes.STRING(60), allowNull: true },
    endorsement: { type: DataTypes.TEXT, allowNull: true },
    isVerified: { type: DataTypes.BOOLEAN, allowNull: false, defaultValue: false },
    weight: { type: DataTypes.DECIMAL(5, 2), allowNull: true },
    lastInteractedAt: { type: DataTypes.DATE, allowNull: true },
  },
  { tableName: 'profile_references' },
);

export const ProfileAppreciation = sequelize.define(
  'ProfileAppreciation',
  {
    profileId: { type: DataTypes.INTEGER, allowNull: false },
    actorId: { type: DataTypes.INTEGER, allowNull: false },
    appreciationType: {
      type: DataTypes.ENUM(...PROFILE_APPRECIATION_TYPES),
      allowNull: false,
      defaultValue: 'like',
      validate: { isIn: [PROFILE_APPRECIATION_TYPES] },
    },
    source: { type: DataTypes.STRING(120), allowNull: true },
    metadata: { type: jsonType, allowNull: true },
  },
  {
    tableName: 'profile_appreciations',
    indexes: [
      { unique: true, fields: ['profileId', 'actorId', 'appreciationType'] },
      { fields: ['profileId'] },
      { fields: ['actorId'] },
    ],
  },
);

export const ProfileFollower = sequelize.define(
  'ProfileFollower',
  {
    profileId: { type: DataTypes.INTEGER, allowNull: false },
    followerId: { type: DataTypes.INTEGER, allowNull: false },
    status: {
      type: DataTypes.ENUM(...PROFILE_FOLLOWER_STATUSES),
      allowNull: false,
      defaultValue: 'active',
      validate: { isIn: [PROFILE_FOLLOWER_STATUSES] },
    },
    notificationsEnabled: { type: DataTypes.BOOLEAN, allowNull: false, defaultValue: true },
    metadata: { type: jsonType, allowNull: true },
    followedAt: { type: DataTypes.DATE, allowNull: false, defaultValue: DataTypes.NOW },
  },
  {
    tableName: 'profile_followers',
    indexes: [
      { unique: true, fields: ['profileId', 'followerId'] },
      { fields: ['profileId'] },
      { fields: ['followerId'] },
    ],
  },
);

export const ProfileEngagementJob = sequelize.define(
  'ProfileEngagementJob',
  {
    profileId: { type: DataTypes.INTEGER, allowNull: false },
    scheduledAt: { type: DataTypes.DATE, allowNull: false, defaultValue: DataTypes.NOW },
    priority: { type: DataTypes.INTEGER, allowNull: false, defaultValue: 0 },
    attempts: { type: DataTypes.INTEGER, allowNull: false, defaultValue: 0 },
    status: {
      type: DataTypes.ENUM(...PROFILE_ENGAGEMENT_JOB_STATUSES),
      allowNull: false,
      defaultValue: 'pending',
      validate: { isIn: [PROFILE_ENGAGEMENT_JOB_STATUSES] },
    },
    lockedAt: { type: DataTypes.DATE, allowNull: true },
    lockedBy: { type: DataTypes.STRING(120), allowNull: true },
    lastError: { type: DataTypes.TEXT, allowNull: true },
    reason: { type: DataTypes.STRING(255), allowNull: true },
    metadata: { type: jsonType, allowNull: true },
    completedAt: { type: DataTypes.DATE, allowNull: true },
  },
  {
    tableName: 'profile_engagement_jobs',
    indexes: [
      { fields: ['status', 'scheduledAt'] },
      { fields: ['profileId'] },
    ],
  },
);

export const CompanyProfile = sequelize.define(
  'CompanyProfile',
  {
    userId: { type: DataTypes.INTEGER, allowNull: false },
    companyName: { type: DataTypes.STRING(255), allowNull: false },
    description: { type: DataTypes.TEXT, allowNull: true },
    website: { type: DataTypes.STRING(255), allowNull: true },
  },
  { tableName: 'company_profiles' },
);

export const AgencyProfile = sequelize.define(
  'AgencyProfile',
  {
    userId: { type: DataTypes.INTEGER, allowNull: false },
    agencyName: { type: DataTypes.STRING(255), allowNull: false },
    focusArea: { type: DataTypes.STRING(255), allowNull: true },
    website: { type: DataTypes.STRING(255), allowNull: true },
  },
  { tableName: 'agency_profiles' },
);

export const FreelancerProfile = sequelize.define(
  'FreelancerProfile',
  {
    userId: { type: DataTypes.INTEGER, allowNull: false },
    title: { type: DataTypes.STRING(255), allowNull: true },
    hourlyRate: { type: DataTypes.DECIMAL(12, 2), allowNull: true },
    availability: { type: DataTypes.STRING(120), allowNull: true },
  },
  { tableName: 'freelancer_profiles' },
);

export const FreelancerExpertiseArea = sequelize.define(
  'FreelancerExpertiseArea',
  {
    profileId: { type: DataTypes.INTEGER, allowNull: false },
    slug: { type: DataTypes.STRING(120), allowNull: false },
    title: { type: DataTypes.STRING(255), allowNull: false },
    description: { type: DataTypes.TEXT, allowNull: true },
    status: {
      type: DataTypes.ENUM(...FREELANCER_EXPERTISE_STATUSES),
      allowNull: false,
      defaultValue: 'live',
    },
    tags: { type: jsonType, allowNull: false, defaultValue: [] },
    tractionSnapshot: { type: jsonType, allowNull: false, defaultValue: [] },
    recommendations: { type: jsonType, allowNull: false, defaultValue: [] },
    healthScore: { type: DataTypes.DECIMAL(5, 2), allowNull: true },
    displayOrder: { type: DataTypes.INTEGER, allowNull: false, defaultValue: 0 },
  },
  {
    tableName: 'freelancer_expertise_areas',
    indexes: [
      { unique: true, fields: ['profileId', 'slug'] },
      { fields: ['profileId', 'status'] },
    ],
  },
);

export const FreelancerSuccessMetric = sequelize.define(
  'FreelancerSuccessMetric',
  {
    profileId: { type: DataTypes.INTEGER, allowNull: false },
    metricKey: { type: DataTypes.STRING(120), allowNull: false },
    label: { type: DataTypes.STRING(255), allowNull: false },
    value: { type: DataTypes.STRING(255), allowNull: false },
    numericValue: { type: DataTypes.DECIMAL(15, 2), allowNull: true },
    deltaLabel: { type: DataTypes.STRING(255), allowNull: true },
    targetLabel: { type: DataTypes.STRING(255), allowNull: true },
    trendDirection: {
      type: DataTypes.ENUM(...FREELANCER_SUCCESS_TRENDS),
      allowNull: false,
      defaultValue: 'steady',
    },
    breakdown: { type: jsonType, allowNull: false, defaultValue: [] },
    periodStart: { type: DataTypes.DATE, allowNull: true },
    periodEnd: { type: DataTypes.DATE, allowNull: true },
    displayOrder: { type: DataTypes.INTEGER, allowNull: false, defaultValue: 0 },
  },
  {
    tableName: 'freelancer_success_metrics',
    indexes: [
      { unique: true, fields: ['profileId', 'metricKey'] },
      { fields: ['profileId'] },
    ],
  },
);

export const FreelancerTestimonial = sequelize.define(
  'FreelancerTestimonial',
  {
    profileId: { type: DataTypes.INTEGER, allowNull: false },
    testimonialKey: { type: DataTypes.STRING(120), allowNull: false },
    clientName: { type: DataTypes.STRING(255), allowNull: false },
    clientRole: { type: DataTypes.STRING(255), allowNull: true },
    clientCompany: { type: DataTypes.STRING(255), allowNull: true },
    projectName: { type: DataTypes.STRING(255), allowNull: true },
    quote: { type: DataTypes.TEXT, allowNull: false },
    status: {
      type: DataTypes.ENUM(...FREELANCER_TESTIMONIAL_STATUSES),
      allowNull: false,
      defaultValue: 'draft',
    },
    isFeatured: { type: DataTypes.BOOLEAN, allowNull: false, defaultValue: false },
    weight: { type: DataTypes.DECIMAL(6, 2), allowNull: true },
    nextAction: { type: DataTypes.STRING(255), allowNull: true },
    curationNotes: { type: DataTypes.TEXT, allowNull: true },
    metrics: { type: jsonType, allowNull: false, defaultValue: [] },
    requestedAt: { type: DataTypes.DATE, allowNull: true },
    recordedAt: { type: DataTypes.DATE, allowNull: true },
    publishedAt: { type: DataTypes.DATE, allowNull: true },
    displayOrder: { type: DataTypes.INTEGER, allowNull: false, defaultValue: 0 },
  },
  {
    tableName: 'freelancer_testimonials',
    indexes: [
      { unique: true, fields: ['profileId', 'testimonialKey'] },
      { fields: ['profileId', 'status'] },
    ],
  },
);

export const FreelancerHeroBanner = sequelize.define(
  'FreelancerHeroBanner',
  {
    profileId: { type: DataTypes.INTEGER, allowNull: false },
    bannerKey: { type: DataTypes.STRING(120), allowNull: false },
    title: { type: DataTypes.STRING(255), allowNull: false },
    headline: { type: DataTypes.STRING(255), allowNull: false },
    audience: { type: DataTypes.STRING(255), allowNull: true },
    callToActionLabel: { type: DataTypes.STRING(255), allowNull: true },
    callToActionUrl: { type: DataTypes.STRING(255), allowNull: true },
    status: {
      type: DataTypes.ENUM(...FREELANCER_HERO_BANNER_STATUSES),
      allowNull: false,
      defaultValue: 'planned',
    },
    gradient: { type: DataTypes.STRING(255), allowNull: true },
    metrics: { type: jsonType, allowNull: false, defaultValue: [] },
    experimentId: { type: DataTypes.STRING(120), allowNull: true },
    backgroundImageUrl: { type: DataTypes.STRING(255), allowNull: true },
    conversionTarget: { type: DataTypes.STRING(255), allowNull: true },
    lastLaunchedAt: { type: DataTypes.DATE, allowNull: true },
    displayOrder: { type: DataTypes.INTEGER, allowNull: false, defaultValue: 0 },
  },
  {
    tableName: 'freelancer_hero_banners',
    indexes: [
      { unique: true, fields: ['profileId', 'bannerKey'] },
      { fields: ['profileId', 'status'] },
    ],
  },
);

export const FeedPost = sequelize.define(
  'FeedPost',
  {
    userId: { type: DataTypes.INTEGER, allowNull: false },
    content: { type: DataTypes.TEXT, allowNull: false },
    visibility: { type: DataTypes.ENUM('public', 'connections'), defaultValue: 'public', allowNull: false },
  },
  { tableName: 'feed_posts' },
);

export const Job = sequelize.define(
  'Job',
  {
    title: { type: DataTypes.STRING(255), allowNull: false },
    description: { type: DataTypes.TEXT, allowNull: false },
    location: { type: DataTypes.STRING(255), allowNull: true },
    employmentType: { type: DataTypes.STRING(120), allowNull: true },
    geoLocation: { type: jsonType, allowNull: true },
  },
  { tableName: 'jobs' },
);

Job.searchByTerm = async function searchByTerm(term) {
  if (!term) return [];
  const sanitizedTerm = term.trim();
  if (!sanitizedTerm) return [];

  return Job.findAll({
    where: { title: { [Op.iLike ?? Op.like]: `%${sanitizedTerm}%` } },
    limit: 20,
    order: [['title', 'ASC']],
  });
};

export const Gig = sequelize.define(
  'Gig',
  {
    ownerId: { type: DataTypes.INTEGER, allowNull: true },
    slug: { type: DataTypes.STRING(180), allowNull: true, unique: true },
    title: { type: DataTypes.STRING(255), allowNull: false },
    description: { type: DataTypes.TEXT, allowNull: false },
    budget: { type: DataTypes.STRING(120), allowNull: true },
    duration: { type: DataTypes.STRING(120), allowNull: true },
    location: { type: DataTypes.STRING(255), allowNull: true },
    geoLocation: { type: jsonType, allowNull: true },
<<<<<<< HEAD
    summary: { type: DataTypes.TEXT, allowNull: true },
    status: {
      type: DataTypes.ENUM(...GIG_STATUSES),
=======
    freelancerId: { type: DataTypes.INTEGER, allowNull: true },
    status: {
      type: DataTypes.STRING(40),
>>>>>>> b76d0460
      allowNull: false,
      defaultValue: 'draft',
      validate: { isIn: [GIG_STATUSES] },
    },
<<<<<<< HEAD
    heroTitle: { type: DataTypes.STRING(255), allowNull: true },
    heroSubtitle: { type: DataTypes.STRING(500), allowNull: true },
    heroMediaUrl: { type: DataTypes.STRING(500), allowNull: true },
    heroTheme: { type: DataTypes.STRING(120), allowNull: true },
    heroBadge: { type: DataTypes.STRING(120), allowNull: true },
    sellingPoints: { type: jsonType, allowNull: true },
    requirements: { type: jsonType, allowNull: true },
    faqs: { type: jsonType, allowNull: true },
    conversionCopy: { type: jsonType, allowNull: true },
    analyticsSettings: { type: jsonType, allowNull: true },
=======
    pipelineStage: {
      type: DataTypes.STRING(40),
      allowNull: false,
      defaultValue: 'discovery',
      validate: { isIn: [GIG_PIPELINE_STAGES] },
    },
    contractValueCents: { type: DataTypes.BIGINT, allowNull: false, defaultValue: 0 },
    previousPipelineValueCents: { type: DataTypes.BIGINT, allowNull: false, defaultValue: 0 },
    currency: { type: DataTypes.STRING(12), allowNull: false, defaultValue: 'USD' },
    upsellEligibleValueCents: { type: DataTypes.BIGINT, allowNull: false, defaultValue: 0 },
    expectedDeliveryDate: { type: DataTypes.DATE, allowNull: true },
    clientName: { type: DataTypes.STRING(255), allowNull: true },
    csatScore: { type: DataTypes.DECIMAL(3, 2), allowNull: true },
    csatPreviousScore: { type: DataTypes.DECIMAL(3, 2), allowNull: true },
    csatResponseCount: { type: DataTypes.INTEGER, allowNull: false, defaultValue: 0 },
>>>>>>> b76d0460
  },
  { tableName: 'gigs' },
);

Gig.searchByTerm = async function searchByTerm(term) {
  if (!term) return [];
  const sanitizedTerm = term.trim();
  if (!sanitizedTerm) return [];

  return Gig.findAll({
    where: {
      [Op.or]: [
        { title: { [Op.iLike ?? Op.like]: `%${sanitizedTerm}%` } },
        { slug: { [Op.iLike ?? Op.like]: `%${sanitizedTerm}%` } },
      ],
    },
    limit: 20,
    order: [['title', 'ASC']],
  });
};

<<<<<<< HEAD
Gig.prototype.toBuilderObject = function toBuilderObject() {
  const plain = this.get({ plain: true });
  const normalizeList = (value) => {
    if (Array.isArray(value)) {
      return value;
    }
    if (value && typeof value === 'object') {
      if (Array.isArray(value.items)) {
        return value.items;
      }
      return Object.values(value);
    }
    if (value == null) {
      return [];
    }
    return [value];
  };

  return {
    id: plain.id,
    ownerId: plain.ownerId ?? null,
    slug: plain.slug ?? null,
    title: plain.title,
    description: plain.description,
    summary: plain.summary,
    status: plain.status,
    budget: plain.budget,
    duration: plain.duration,
    location: plain.location,
    geoLocation: plain.geoLocation ?? null,
    sellingPoints: normalizeList(plain.sellingPoints),
    requirements: normalizeList(plain.requirements),
    faqs: normalizeList(plain.faqs),
    conversionCopy: plain.conversionCopy ?? {},
    analyticsSettings: plain.analyticsSettings ?? {},
    hero: {
      title: plain.heroTitle ?? plain.title,
      subtitle: plain.heroSubtitle ?? null,
      mediaUrl: plain.heroMediaUrl ?? null,
      theme: plain.heroTheme ?? null,
      badge: plain.heroBadge ?? null,
    },
    createdAt: plain.createdAt,
    updatedAt: plain.updatedAt,
  };
};

export const GigPackage = sequelize.define(
  'GigPackage',
  {
    gigId: { type: DataTypes.INTEGER, allowNull: false },
    tierName: { type: DataTypes.STRING(120), allowNull: false },
    tagline: { type: DataTypes.STRING(255), allowNull: true },
    description: { type: DataTypes.TEXT, allowNull: true },
    priceAmount: { type: DataTypes.DECIMAL(10, 2), allowNull: false },
    priceCurrency: { type: DataTypes.STRING(6), allowNull: false, defaultValue: 'USD' },
    deliveryDays: { type: DataTypes.INTEGER, allowNull: true },
    revisionCount: { type: DataTypes.INTEGER, allowNull: true },
    features: { type: jsonType, allowNull: true },
    isBestValue: { type: DataTypes.BOOLEAN, allowNull: false, defaultValue: false },
  },
  { tableName: 'gig_packages' },
);

GigPackage.prototype.toBuilderObject = function toBuilderObject() {
  const plain = this.get({ plain: true });
  const features = Array.isArray(plain.features)
    ? plain.features
    : plain.features && typeof plain.features === 'object'
    ? Object.values(plain.features)
    : [];
  return {
    id: plain.id,
    gigId: plain.gigId,
    name: plain.tierName,
    tagline: plain.tagline,
    description: plain.description,
    priceAmount: plain.priceAmount == null ? null : Number(plain.priceAmount),
    priceCurrency: plain.priceCurrency,
    deliveryDays: plain.deliveryDays,
    revisionCount: plain.revisionCount,
    features,
    isBestValue: Boolean(plain.isBestValue),
    createdAt: plain.createdAt,
    updatedAt: plain.updatedAt,
  };
};

export const GigAddon = sequelize.define(
  'GigAddon',
  {
    gigId: { type: DataTypes.INTEGER, allowNull: false },
    name: { type: DataTypes.STRING(160), allowNull: false },
    description: { type: DataTypes.TEXT, allowNull: true },
    priceAmount: { type: DataTypes.DECIMAL(10, 2), allowNull: false },
    priceCurrency: { type: DataTypes.STRING(6), allowNull: false, defaultValue: 'USD' },
    deliveryDays: { type: DataTypes.INTEGER, allowNull: true },
    isPopular: { type: DataTypes.BOOLEAN, allowNull: false, defaultValue: false },
  },
  { tableName: 'gig_addons' },
);

GigAddon.prototype.toBuilderObject = function toBuilderObject() {
  const plain = this.get({ plain: true });
  return {
    id: plain.id,
    gigId: plain.gigId,
    name: plain.name,
    description: plain.description,
    priceAmount: plain.priceAmount == null ? null : Number(plain.priceAmount),
    priceCurrency: plain.priceCurrency,
    deliveryDays: plain.deliveryDays,
    isPopular: Boolean(plain.isPopular),
    createdAt: plain.createdAt,
    updatedAt: plain.updatedAt,
  };
};

export const GigMediaAsset = sequelize.define(
  'GigMediaAsset',
  {
    gigId: { type: DataTypes.INTEGER, allowNull: false },
    assetType: {
      type: DataTypes.ENUM(...GIG_MEDIA_TYPES),
      allowNull: false,
      defaultValue: 'image',
      validate: { isIn: [GIG_MEDIA_TYPES] },
    },
    url: { type: DataTypes.STRING(500), allowNull: false },
    thumbnailUrl: { type: DataTypes.STRING(500), allowNull: true },
    caption: { type: DataTypes.STRING(255), allowNull: true },
    displayOrder: { type: DataTypes.INTEGER, allowNull: false, defaultValue: 0 },
    processingStatus: { type: DataTypes.STRING(60), allowNull: false, defaultValue: 'ready' },
    metadata: { type: jsonType, allowNull: true },
  },
  { tableName: 'gig_media_assets' },
);

GigMediaAsset.prototype.toBuilderObject = function toBuilderObject() {
  const plain = this.get({ plain: true });
  return {
    id: plain.id,
    gigId: plain.gigId,
    type: plain.assetType,
    url: plain.url,
    thumbnailUrl: plain.thumbnailUrl,
    caption: plain.caption,
    displayOrder: plain.displayOrder,
    processingStatus: plain.processingStatus,
    metadata: plain.metadata ?? {},
    createdAt: plain.createdAt,
    updatedAt: plain.updatedAt,
  };
};

export const GigCallToAction = sequelize.define(
  'GigCallToAction',
  {
    gigId: { type: DataTypes.INTEGER, allowNull: false },
    headline: { type: DataTypes.STRING(255), allowNull: false },
    subheadline: { type: DataTypes.STRING(500), allowNull: true },
    buttonLabel: { type: DataTypes.STRING(120), allowNull: false },
    buttonUrl: { type: DataTypes.STRING(500), allowNull: true },
    stylePreset: { type: DataTypes.STRING(80), allowNull: true },
    audienceSegment: { type: DataTypes.STRING(120), allowNull: true },
    badge: { type: DataTypes.STRING(80), allowNull: true },
    expectedLift: { type: DataTypes.DECIMAL(5, 2), allowNull: true },
    metadata: { type: jsonType, allowNull: true },
  },
  { tableName: 'gig_call_to_actions' },
);

GigCallToAction.prototype.toBuilderObject = function toBuilderObject() {
  const plain = this.get({ plain: true });
  return {
    id: plain.id,
    gigId: plain.gigId,
    headline: plain.headline,
    subheadline: plain.subheadline,
    buttonLabel: plain.buttonLabel,
    buttonUrl: plain.buttonUrl,
    stylePreset: plain.stylePreset,
    audienceSegment: plain.audienceSegment,
    badge: plain.badge,
    expectedLift: plain.expectedLift == null ? null : Number(plain.expectedLift),
    metadata: plain.metadata ?? {},
    createdAt: plain.createdAt,
    updatedAt: plain.updatedAt,
  };
};

export const GigPreviewLayout = sequelize.define(
  'GigPreviewLayout',
  {
    gigId: { type: DataTypes.INTEGER, allowNull: false },
    deviceType: {
      type: DataTypes.ENUM(...GIG_PREVIEW_DEVICE_TYPES),
      allowNull: false,
      validate: { isIn: [GIG_PREVIEW_DEVICE_TYPES] },
    },
    headline: { type: DataTypes.STRING(255), allowNull: true },
    supportingCopy: { type: DataTypes.STRING(500), allowNull: true },
    previewUrl: { type: DataTypes.STRING(500), allowNull: true },
    layoutSettings: { type: jsonType, allowNull: true },
    conversionRate: { type: DataTypes.DECIMAL(5, 2), allowNull: true },
  },
  { tableName: 'gig_preview_layouts' },
);

GigPreviewLayout.prototype.toBuilderObject = function toBuilderObject() {
  const plain = this.get({ plain: true });
  return {
    id: plain.id,
    gigId: plain.gigId,
    deviceType: plain.deviceType,
    headline: plain.headline,
    supportingCopy: plain.supportingCopy,
    previewUrl: plain.previewUrl,
    layoutSettings: plain.layoutSettings ?? {},
    conversionRate: plain.conversionRate == null ? null : Number(plain.conversionRate),
    createdAt: plain.createdAt,
    updatedAt: plain.updatedAt,
  };
};

export const GigPerformanceSnapshot = sequelize.define(
  'GigPerformanceSnapshot',
  {
    gigId: { type: DataTypes.INTEGER, allowNull: false },
    snapshotDate: { type: DataTypes.DATE, allowNull: false, defaultValue: DataTypes.NOW },
    periodLabel: { type: DataTypes.STRING(120), allowNull: true },
    conversionRate: { type: DataTypes.DECIMAL(5, 2), allowNull: true },
    averageOrderValue: { type: DataTypes.DECIMAL(10, 2), allowNull: true },
    completionRate: { type: DataTypes.DECIMAL(5, 2), allowNull: true },
    upsellTakeRate: { type: DataTypes.DECIMAL(5, 2), allowNull: true },
    reviewScore: { type: DataTypes.DECIMAL(3, 2), allowNull: true },
    bookingsLast30Days: { type: DataTypes.INTEGER, allowNull: true },
    experimentNotes: { type: jsonType, allowNull: true },
  },
  { tableName: 'gig_performance_snapshots' },
);

GigPerformanceSnapshot.prototype.toBuilderObject = function toBuilderObject() {
  const plain = this.get({ plain: true });
  return {
    id: plain.id,
    gigId: plain.gigId,
    snapshotDate: plain.snapshotDate,
    periodLabel: plain.periodLabel,
    conversionRate: plain.conversionRate == null ? null : Number(plain.conversionRate),
    averageOrderValue: plain.averageOrderValue == null ? null : Number(plain.averageOrderValue),
    completionRate: plain.completionRate == null ? null : Number(plain.completionRate),
    upsellTakeRate: plain.upsellTakeRate == null ? null : Number(plain.upsellTakeRate),
    reviewScore: plain.reviewScore == null ? null : Number(plain.reviewScore),
    bookingsLast30Days: plain.bookingsLast30Days ?? null,
    experimentNotes: plain.experimentNotes ?? {},
    createdAt: plain.createdAt,
    updatedAt: plain.updatedAt,
  };
};

export const Project = sequelize.define(
  'Project',
=======
export const GigOrder = sequelize.define(
  'GigOrder',
>>>>>>> b76d0460
  {
    orderNumber: { type: DataTypes.STRING(24), allowNull: false, unique: true },
    gigId: { type: DataTypes.INTEGER, allowNull: false },
    clientId: { type: DataTypes.INTEGER, allowNull: false },
    freelancerId: { type: DataTypes.INTEGER, allowNull: false },
    clientCompanyName: { type: DataTypes.STRING(180), allowNull: false },
    clientContactName: { type: DataTypes.STRING(180), allowNull: true },
    clientContactEmail: { type: DataTypes.STRING(180), allowNull: true, validate: { isEmail: true } },
    clientContactPhone: { type: DataTypes.STRING(60), allowNull: true },
    status: {
      type: DataTypes.ENUM(...GIG_ORDER_STATUSES),
      allowNull: false,
      defaultValue: 'awaiting_requirements',
      validate: { isIn: [GIG_ORDER_STATUSES] },
    },
    currencyCode: { type: DataTypes.STRING(3), allowNull: false, defaultValue: 'USD' },
    amount: { type: DataTypes.DECIMAL(12, 2), allowNull: false, defaultValue: 0 },
    progressPercent: {
      type: DataTypes.INTEGER,
      allowNull: false,
      defaultValue: 0,
      validate: { min: 0, max: 100 },
    },
    submittedAt: { type: DataTypes.DATE, allowNull: false },
    kickoffDueAt: { type: DataTypes.DATE, allowNull: true },
    dueAt: { type: DataTypes.DATE, allowNull: true },
    completedAt: { type: DataTypes.DATE, allowNull: true },
    metadata: { type: jsonType, allowNull: true },
  },
  { tableName: 'gig_orders' },
);

GigOrder.prototype.toPublicObject = function toPublicObject() {
  const plain = this.get({ plain: true });
  return {
    id: plain.id,
    orderNumber: plain.orderNumber,
    gigId: plain.gigId,
    clientId: plain.clientId,
    freelancerId: plain.freelancerId,
    clientCompanyName: plain.clientCompanyName,
    clientContactName: plain.clientContactName ?? null,
    clientContactEmail: plain.clientContactEmail ?? null,
    clientContactPhone: plain.clientContactPhone ?? null,
    status: plain.status,
    currencyCode: plain.currencyCode ?? 'USD',
    amount: plain.amount == null ? 0 : Number(plain.amount),
    progressPercent: plain.progressPercent ?? 0,
    submittedAt: plain.submittedAt ?? null,
    kickoffDueAt: plain.kickoffDueAt ?? null,
    dueAt: plain.dueAt ?? null,
    completedAt: plain.completedAt ?? null,
    metadata: plain.metadata ?? null,
Gig.prototype.toPublicObject = function toPublicObject() {
  const plain = this.get({ plain: true });
  return {
    id: plain.id,
    title: plain.title,
    description: plain.description,
    budget: plain.budget ?? null,
    duration: plain.duration ?? null,
    location: plain.location ?? null,
    geoLocation: plain.geoLocation ?? null,
    freelancerId: plain.freelancerId ?? null,
    status: plain.status,
    pipelineStage: plain.pipelineStage,
    contractValueCents: plain.contractValueCents == null ? 0 : Number(plain.contractValueCents),
    previousPipelineValueCents:
      plain.previousPipelineValueCents == null ? 0 : Number(plain.previousPipelineValueCents),
    currency: plain.currency ?? 'USD',
    upsellEligibleValueCents:
      plain.upsellEligibleValueCents == null ? 0 : Number(plain.upsellEligibleValueCents),
    expectedDeliveryDate: plain.expectedDeliveryDate ?? null,
    clientName: plain.clientName ?? null,
    csatScore: plain.csatScore == null ? null : Number(plain.csatScore),
    csatPreviousScore: plain.csatPreviousScore == null ? null : Number(plain.csatPreviousScore),
    csatResponseCount: Number(plain.csatResponseCount ?? 0),
    createdAt: plain.createdAt,
    updatedAt: plain.updatedAt,
  };
};

export const SprintCycle = sequelize.define(
  'SprintCycle',
  {
    projectId: { type: DataTypes.INTEGER, allowNull: false },
    name: { type: DataTypes.STRING(180), allowNull: false },
    goal: { type: DataTypes.TEXT, allowNull: true },
    status: {
      type: DataTypes.ENUM(...SPRINT_STATUSES),
      allowNull: false,
      defaultValue: 'planning',
    },
    startDate: { type: DataTypes.DATE, allowNull: true },
    endDate: { type: DataTypes.DATE, allowNull: true },
    velocityTarget: { type: DataTypes.DECIMAL(6, 2), allowNull: true },
    createdById: { type: DataTypes.INTEGER, allowNull: true },
    updatedById: { type: DataTypes.INTEGER, allowNull: true },
  },
  { tableName: 'sprint_cycles' },
);

SprintCycle.prototype.toPublicObject = function toPublicObject() {
  const plain = this.get({ plain: true });
  return {
    id: plain.id,
    projectId: plain.projectId,
    name: plain.name,
    goal: plain.goal,
    status: plain.status,
    startDate: plain.startDate,
    endDate: plain.endDate,
    velocityTarget: plain.velocityTarget == null ? null : Number(plain.velocityTarget),
    createdById: plain.createdById,
    updatedById: plain.updatedById,
    createdAt: plain.createdAt,
    updatedAt: plain.updatedAt,
  };
};

export const SprintTask = sequelize.define(
  'SprintTask',
  {
    projectId: { type: DataTypes.INTEGER, allowNull: false },
    sprintId: { type: DataTypes.INTEGER, allowNull: true },
    title: { type: DataTypes.STRING(255), allowNull: false },
    description: { type: DataTypes.TEXT, allowNull: true },
    status: {
      type: DataTypes.ENUM(...SPRINT_TASK_STATUSES),
      allowNull: false,
      defaultValue: 'backlog',
    },
    type: { type: DataTypes.STRING(60), allowNull: true },
    priority: {
      type: DataTypes.ENUM(...SPRINT_TASK_PRIORITIES),
      allowNull: false,
      defaultValue: 'medium',
    },
    storyPoints: { type: DataTypes.DECIMAL(5, 2), allowNull: true },
    sequence: { type: DataTypes.INTEGER, allowNull: true },
    assigneeId: { type: DataTypes.INTEGER, allowNull: true },
    reporterId: { type: DataTypes.INTEGER, allowNull: true },
    dueDate: { type: DataTypes.DATE, allowNull: true },
    startedAt: { type: DataTypes.DATE, allowNull: true },
    completedAt: { type: DataTypes.DATE, allowNull: true },
    blockedReason: { type: DataTypes.TEXT, allowNull: true },
    metadata: { type: jsonType, allowNull: true },
  },
  { tableName: 'sprint_tasks' },
);

SprintTask.prototype.toPublicObject = function toPublicObject() {
  const plain = this.get({ plain: true });
  return {
    id: plain.id,
    projectId: plain.projectId,
    sprintId: plain.sprintId,
    title: plain.title,
    description: plain.description,
    status: plain.status,
    type: plain.type,
    priority: plain.priority,
    storyPoints: plain.storyPoints == null ? null : Number(plain.storyPoints),
    sequence: plain.sequence,
    assigneeId: plain.assigneeId,
    reporterId: plain.reporterId,
    dueDate: plain.dueDate,
    startedAt: plain.startedAt,
    completedAt: plain.completedAt,
    blockedReason: plain.blockedReason,
    metadata: plain.metadata,
    createdAt: plain.createdAt,
    updatedAt: plain.updatedAt,
  };
};

export const SprintTaskDependency = sequelize.define(
  'SprintTaskDependency',
  {
    taskId: { type: DataTypes.INTEGER, allowNull: false },
    dependsOnTaskId: { type: DataTypes.INTEGER, allowNull: false },
    dependencyType: { type: DataTypes.STRING(60), allowNull: true },
  },
  { tableName: 'sprint_task_dependencies' },
);

SprintTaskDependency.prototype.toPublicObject = function toPublicObject() {
  const plain = this.get({ plain: true });
  return {
    id: plain.id,
    taskId: plain.taskId,
    dependsOnTaskId: plain.dependsOnTaskId,
    dependencyType: plain.dependencyType,
    createdAt: plain.createdAt,
    updatedAt: plain.updatedAt,
  };
};

export const SprintTaskTimeEntry = sequelize.define(
  'SprintTaskTimeEntry',
  {
    taskId: { type: DataTypes.INTEGER, allowNull: false },
    userId: { type: DataTypes.INTEGER, allowNull: false },
    startedAt: { type: DataTypes.DATE, allowNull: true },
    endedAt: { type: DataTypes.DATE, allowNull: true },
    minutesSpent: { type: DataTypes.INTEGER, allowNull: false },
    billable: { type: DataTypes.BOOLEAN, allowNull: false, defaultValue: false },
    hourlyRate: { type: DataTypes.DECIMAL(10, 2), allowNull: true },
    notes: { type: DataTypes.TEXT, allowNull: true },
    approvedAt: { type: DataTypes.DATE, allowNull: true },
  },
  { tableName: 'sprint_task_time_entries' },
);

SprintTaskTimeEntry.prototype.toPublicObject = function toPublicObject() {
  const plain = this.get({ plain: true });
  return {
    id: plain.id,
    taskId: plain.taskId,
    userId: plain.userId,
    startedAt: plain.startedAt,
    endedAt: plain.endedAt,
    minutesSpent: plain.minutesSpent,
    billable: Boolean(plain.billable),
    hourlyRate: plain.hourlyRate == null ? null : Number(plain.hourlyRate),
    notes: plain.notes,
    approvedAt: plain.approvedAt,
    createdAt: plain.createdAt,
    updatedAt: plain.updatedAt,
  };
};

export const SprintRisk = sequelize.define(
  'SprintRisk',
  {
    projectId: { type: DataTypes.INTEGER, allowNull: false },
    sprintId: { type: DataTypes.INTEGER, allowNull: true },
    taskId: { type: DataTypes.INTEGER, allowNull: true },
    title: { type: DataTypes.STRING(255), allowNull: false },
    description: { type: DataTypes.TEXT, allowNull: true },
    probability: { type: DataTypes.DECIMAL(4, 2), allowNull: true },
    impact: {
      type: DataTypes.ENUM(...SPRINT_RISK_IMPACTS),
      allowNull: false,
      defaultValue: 'medium',
    },
    severityScore: { type: DataTypes.DECIMAL(5, 2), allowNull: true },
    mitigationPlan: { type: DataTypes.TEXT, allowNull: true },
    ownerId: { type: DataTypes.INTEGER, allowNull: true },
    status: {
      type: DataTypes.ENUM(...SPRINT_RISK_STATUSES),
      allowNull: false,
      defaultValue: 'open',
    },
    loggedAt: { type: DataTypes.DATE, allowNull: true },
    reviewAt: { type: DataTypes.DATE, allowNull: true },
    metadata: { type: jsonType, allowNull: true },
  },
  { tableName: 'sprint_risks' },
);

SprintRisk.prototype.toPublicObject = function toPublicObject() {
  const plain = this.get({ plain: true });
  return {
    id: plain.id,
    projectId: plain.projectId,
    sprintId: plain.sprintId,
    taskId: plain.taskId,
    title: plain.title,
    description: plain.description,
    probability: plain.probability == null ? null : Number(plain.probability),
    impact: plain.impact,
    severityScore: plain.severityScore == null ? null : Number(plain.severityScore),
    mitigationPlan: plain.mitigationPlan,
    ownerId: plain.ownerId,
    status: plain.status,
    loggedAt: plain.loggedAt,
    reviewAt: plain.reviewAt,
    metadata: plain.metadata,
    createdAt: plain.createdAt,
    updatedAt: plain.updatedAt,
  };
};

export const ChangeRequest = sequelize.define(
  'ChangeRequest',
  {
    projectId: { type: DataTypes.INTEGER, allowNull: false },
    sprintId: { type: DataTypes.INTEGER, allowNull: true },
    title: { type: DataTypes.STRING(255), allowNull: false },
    description: { type: DataTypes.TEXT, allowNull: true },
    status: {
      type: DataTypes.ENUM(...CHANGE_REQUEST_STATUSES),
      allowNull: false,
      defaultValue: 'pending_approval',
    },
    requestedById: { type: DataTypes.INTEGER, allowNull: true },
    approvedById: { type: DataTypes.INTEGER, allowNull: true },
    approvedAt: { type: DataTypes.DATE, allowNull: true },
    approvalMetadata: { type: jsonType, allowNull: true },
    eSignDocumentUrl: { type: DataTypes.STRING(500), allowNull: true },
    eSignAuditTrail: { type: jsonType, allowNull: true },
    changeImpact: { type: jsonType, allowNull: true },
    decisionNotes: { type: DataTypes.TEXT, allowNull: true },
  },
  { tableName: 'change_requests' },
);

ChangeRequest.prototype.toPublicObject = function toPublicObject() {
  const plain = this.get({ plain: true });
  return {
    id: plain.id,
    projectId: plain.projectId,
    sprintId: plain.sprintId,
    title: plain.title,
    description: plain.description,
    status: plain.status,
    requestedById: plain.requestedById,
    approvedById: plain.approvedById,
    approvedAt: plain.approvedAt,
    approvalMetadata: plain.approvalMetadata,
    eSignDocumentUrl: plain.eSignDocumentUrl,
    eSignAuditTrail: plain.eSignAuditTrail,
    changeImpact: plain.changeImpact,
    decisionNotes: plain.decisionNotes,
    createdAt: plain.createdAt,
    updatedAt: plain.updatedAt,
  };
};

export const ExperienceLaunchpad = sequelize.define(
  'ExperienceLaunchpad',
export const GigMilestone = sequelize.define(
  'GigMilestone',
  {
    gigId: { type: DataTypes.INTEGER, allowNull: false },
    title: { type: DataTypes.STRING(255), allowNull: false },
    description: { type: DataTypes.TEXT, allowNull: true },
    dueDate: { type: DataTypes.DATE, allowNull: true },
    status: {
      type: DataTypes.STRING(40),
      allowNull: false,
      defaultValue: 'planned',
      validate: { isIn: [GIG_MILESTONE_STATUSES] },
    },
    ownerName: { type: DataTypes.STRING(120), allowNull: true },
    sequenceIndex: { type: DataTypes.INTEGER, allowNull: false, defaultValue: 0 },
    progressPercent: { type: DataTypes.INTEGER, allowNull: true },
  },
  { tableName: 'gig_milestones' },
);

GigMilestone.prototype.toPublicObject = function toPublicObject() {
  const plain = this.get({ plain: true });
  return {
    id: plain.id,
    gigId: plain.gigId,
    title: plain.title,
    description: plain.description ?? null,
    dueDate: plain.dueDate ?? null,
    status: plain.status,
    ownerName: plain.ownerName ?? null,
    sequenceIndex: plain.sequenceIndex ?? 0,
    progressPercent: plain.progressPercent == null ? null : Number(plain.progressPercent),
    createdAt: plain.createdAt,
    updatedAt: plain.updatedAt,
  };
};

export const GigOrderRequirement = sequelize.define(
  'GigOrderRequirement',
  {
    orderId: { type: DataTypes.INTEGER, allowNull: false },
    title: { type: DataTypes.STRING(255), allowNull: false },
    status: {
      type: DataTypes.ENUM(...GIG_ORDER_REQUIREMENT_STATUSES),
      allowNull: false,
      defaultValue: 'pending',
      validate: { isIn: [GIG_ORDER_REQUIREMENT_STATUSES] },
    },
    priority: {
      type: DataTypes.ENUM(...GIG_ORDER_REQUIREMENT_PRIORITIES),
      allowNull: false,
      defaultValue: 'medium',
      validate: { isIn: [GIG_ORDER_REQUIREMENT_PRIORITIES] },
    },
    requestedAt: { type: DataTypes.DATE, allowNull: true },
    dueAt: { type: DataTypes.DATE, allowNull: true },
    receivedAt: { type: DataTypes.DATE, allowNull: true },
    notes: { type: DataTypes.TEXT, allowNull: true },
    items: { type: jsonType, allowNull: true },
    metadata: { type: jsonType, allowNull: true },
  },
  { tableName: 'gig_order_requirements' },
);

GigOrderRequirement.prototype.toPublicObject = function toPublicObject() {
  const plain = this.get({ plain: true });
  return {
    id: plain.id,
    orderId: plain.orderId,
    title: plain.title,
    status: plain.status,
    priority: plain.priority,
    requestedAt: plain.requestedAt ?? null,
    dueAt: plain.dueAt ?? null,
    receivedAt: plain.receivedAt ?? null,
    notes: plain.notes ?? null,
    items: Array.isArray(plain.items) ? plain.items : plain.items ?? [],
    metadata: plain.metadata ?? null,
export const GigBundle = sequelize.define(
  'GigBundle',
  {
    freelancerId: { type: DataTypes.INTEGER, allowNull: false },
    name: { type: DataTypes.STRING(255), allowNull: false },
    description: { type: DataTypes.TEXT, allowNull: true },
    priceCents: { type: DataTypes.BIGINT, allowNull: false, defaultValue: 0 },
    currency: { type: DataTypes.STRING(12), allowNull: false, defaultValue: 'USD' },
    status: {
      type: DataTypes.STRING(40),
      allowNull: false,
      defaultValue: 'draft',
      validate: { isIn: [GIG_BUNDLE_STATUSES] },
    },
    attachRate: { type: DataTypes.DECIMAL(5, 2), allowNull: true },
    attachRateChange: { type: DataTypes.DECIMAL(5, 2), allowNull: true },
    isFeatured: { type: DataTypes.BOOLEAN, allowNull: false, defaultValue: false },
    conversionWindowDays: { type: DataTypes.INTEGER, allowNull: true },
  },
  { tableName: 'gig_bundles' },
);

GigBundle.prototype.toPublicObject = function toPublicObject() {
  const plain = this.get({ plain: true });
  return {
    id: plain.id,
    freelancerId: plain.freelancerId,
    name: plain.name,
    description: plain.description ?? null,
    priceCents: plain.priceCents == null ? 0 : Number(plain.priceCents),
    currency: plain.currency ?? 'USD',
    status: plain.status,
    attachRate: plain.attachRate == null ? null : Number(plain.attachRate),
    attachRateChange: plain.attachRateChange == null ? null : Number(plain.attachRateChange),
    isFeatured: Boolean(plain.isFeatured),
    conversionWindowDays: plain.conversionWindowDays == null ? null : Number(plain.conversionWindowDays),
    createdAt: plain.createdAt,
    updatedAt: plain.updatedAt,
  };
};

export const GigOrderRevision = sequelize.define(
  'GigOrderRevision',
  {
    orderId: { type: DataTypes.INTEGER, allowNull: false },
    roundNumber: { type: DataTypes.INTEGER, allowNull: false, defaultValue: 1 },
    status: {
      type: DataTypes.ENUM(...GIG_ORDER_REVISION_STATUSES),
      allowNull: false,
      defaultValue: 'requested',
      validate: { isIn: [GIG_ORDER_REVISION_STATUSES] },
    },
    severity: {
      type: DataTypes.ENUM(...GIG_ORDER_REVISION_SEVERITIES),
      allowNull: false,
      defaultValue: 'medium',
      validate: { isIn: [GIG_ORDER_REVISION_SEVERITIES] },
    },
    focusAreas: { type: jsonType, allowNull: true },
    summary: { type: DataTypes.TEXT, allowNull: true },
    requestedAt: { type: DataTypes.DATE, allowNull: false },
    dueAt: { type: DataTypes.DATE, allowNull: true },
    submittedAt: { type: DataTypes.DATE, allowNull: true },
    approvedAt: { type: DataTypes.DATE, allowNull: true },
    metadata: { type: jsonType, allowNull: true },
  },
  { tableName: 'gig_order_revisions' },
);

GigOrderRevision.prototype.toPublicObject = function toPublicObject() {
  const plain = this.get({ plain: true });
  return {
    id: plain.id,
    orderId: plain.orderId,
    roundNumber: plain.roundNumber ?? 1,
    status: plain.status,
    severity: plain.severity,
    focusAreas: Array.isArray(plain.focusAreas) ? plain.focusAreas : plain.focusAreas ?? [],
    summary: plain.summary ?? null,
    requestedAt: plain.requestedAt ?? null,
    dueAt: plain.dueAt ?? null,
    submittedAt: plain.submittedAt ?? null,
    approvedAt: plain.approvedAt ?? null,
    metadata: plain.metadata ?? null,
export const GigBundleItem = sequelize.define(
  'GigBundleItem',
  {
    bundleId: { type: DataTypes.INTEGER, allowNull: false },
    label: { type: DataTypes.STRING(255), allowNull: false },
    orderIndex: { type: DataTypes.INTEGER, allowNull: false, defaultValue: 0 },
  },
  { tableName: 'gig_bundle_items' },
);

GigBundleItem.prototype.toPublicObject = function toPublicObject() {
  const plain = this.get({ plain: true });
  return {
    id: plain.id,
    bundleId: plain.bundleId,
    label: plain.label,
    orderIndex: plain.orderIndex ?? 0,
    createdAt: plain.createdAt,
    updatedAt: plain.updatedAt,
  };
};

export const GigOrderPayout = sequelize.define(
  'GigOrderPayout',
  {
    orderId: { type: DataTypes.INTEGER, allowNull: false },
    milestoneLabel: { type: DataTypes.STRING(255), allowNull: false },
    amount: { type: DataTypes.DECIMAL(12, 2), allowNull: false, defaultValue: 0 },
    currencyCode: { type: DataTypes.STRING(3), allowNull: false, defaultValue: 'USD' },
    status: {
      type: DataTypes.ENUM(...GIG_ORDER_PAYOUT_STATUSES),
      allowNull: false,
      defaultValue: 'pending',
      validate: { isIn: [GIG_ORDER_PAYOUT_STATUSES] },
    },
    expectedAt: { type: DataTypes.DATE, allowNull: true },
    releasedAt: { type: DataTypes.DATE, allowNull: true },
    riskNote: { type: DataTypes.TEXT, allowNull: true },
    metadata: { type: jsonType, allowNull: true },
  },
  { tableName: 'gig_order_payouts' },
);

GigOrderPayout.prototype.toPublicObject = function toPublicObject() {
  const plain = this.get({ plain: true });
  return {
    id: plain.id,
    orderId: plain.orderId,
    milestoneLabel: plain.milestoneLabel,
    amount: plain.amount == null ? 0 : Number(plain.amount),
    currencyCode: plain.currencyCode ?? 'USD',
    status: plain.status,
    expectedAt: plain.expectedAt ?? null,
    releasedAt: plain.releasedAt ?? null,
    riskNote: plain.riskNote ?? null,
    metadata: plain.metadata ?? null,
export const GigUpsell = sequelize.define(
  'GigUpsell',
  {
    freelancerId: { type: DataTypes.INTEGER, allowNull: false },
    name: { type: DataTypes.STRING(255), allowNull: false },
    triggerEvent: { type: DataTypes.STRING(255), allowNull: true },
    deliveryAction: { type: DataTypes.STRING(255), allowNull: true },
    status: {
      type: DataTypes.STRING(40),
      allowNull: false,
      defaultValue: 'draft',
      validate: { isIn: [GIG_UPSELL_STATUSES] },
    },
    automationChannel: { type: DataTypes.STRING(80), allowNull: true },
    estimatedValueCents: { type: DataTypes.BIGINT, allowNull: false, defaultValue: 0 },
    currency: { type: DataTypes.STRING(12), allowNull: false, defaultValue: 'USD' },
    conversionRate: { type: DataTypes.DECIMAL(5, 2), allowNull: true },
    conversionChange: { type: DataTypes.DECIMAL(5, 2), allowNull: true },
  },
  { tableName: 'gig_upsells' },
);

GigUpsell.prototype.toPublicObject = function toPublicObject() {
  const plain = this.get({ plain: true });
  return {
    id: plain.id,
    freelancerId: plain.freelancerId,
    name: plain.name,
    triggerEvent: plain.triggerEvent ?? null,
    deliveryAction: plain.deliveryAction ?? null,
    status: plain.status,
    automationChannel: plain.automationChannel ?? null,
    estimatedValueCents: plain.estimatedValueCents == null ? 0 : Number(plain.estimatedValueCents),
    currency: plain.currency ?? 'USD',
    conversionRate: plain.conversionRate == null ? null : Number(plain.conversionRate),
    conversionChange: plain.conversionChange == null ? null : Number(plain.conversionChange),
    createdAt: plain.createdAt,
    updatedAt: plain.updatedAt,
  };
};

export const GigOrderActivity = sequelize.define(
  'GigOrderActivity',
  {
    orderId: { type: DataTypes.INTEGER, allowNull: false },
    freelancerId: { type: DataTypes.INTEGER, allowNull: false },
    actorId: { type: DataTypes.INTEGER, allowNull: true },
    activityType: {
      type: DataTypes.ENUM(...GIG_ORDER_ACTIVITY_TYPES),
      allowNull: false,
      defaultValue: 'system',
      validate: { isIn: [GIG_ORDER_ACTIVITY_TYPES] },
    },
    title: { type: DataTypes.STRING(255), allowNull: false },
    description: { type: DataTypes.TEXT, allowNull: true },
    occurredAt: { type: DataTypes.DATE, allowNull: false },
    metadata: { type: jsonType, allowNull: true },
  },
  { tableName: 'gig_order_activities' },
);

GigOrderActivity.prototype.toPublicObject = function toPublicObject() {
  const plain = this.get({ plain: true });
  return {
    id: plain.id,
    orderId: plain.orderId,
    freelancerId: plain.freelancerId,
    actorId: plain.actorId ?? null,
    activityType: plain.activityType,
    title: plain.title,
    description: plain.description ?? null,
    occurredAt: plain.occurredAt ?? null,
    metadata: plain.metadata ?? null,
export const GigCatalogItem = sequelize.define(
  'GigCatalogItem',
  {
    freelancerId: { type: DataTypes.INTEGER, allowNull: false },
    code: { type: DataTypes.STRING(40), allowNull: false },
    title: { type: DataTypes.STRING(255), allowNull: false },
    tier: { type: DataTypes.STRING(80), allowNull: true },
    durationDays: { type: DataTypes.INTEGER, allowNull: true },
    rating: { type: DataTypes.DECIMAL(3, 2), allowNull: true },
    ratingCount: { type: DataTypes.INTEGER, allowNull: false, defaultValue: 0 },
    priceCents: { type: DataTypes.BIGINT, allowNull: false, defaultValue: 0 },
    currency: { type: DataTypes.STRING(12), allowNull: false, defaultValue: 'USD' },
    status: {
      type: DataTypes.STRING(40),
      allowNull: false,
      defaultValue: 'draft',
      validate: { isIn: [GIG_CATALOG_STATUSES] },
    },
    shortDescription: { type: DataTypes.TEXT, allowNull: true },
  },
  { tableName: 'gig_catalog_items' },
);

GigCatalogItem.prototype.toPublicObject = function toPublicObject() {
  const plain = this.get({ plain: true });
  return {
    id: plain.id,
    freelancerId: plain.freelancerId,
    code: plain.code,
    title: plain.title,
    tier: plain.tier ?? null,
    durationDays: plain.durationDays == null ? null : Number(plain.durationDays),
    rating: plain.rating == null ? null : Number(plain.rating),
    ratingCount: Number(plain.ratingCount ?? 0),
    priceCents: plain.priceCents == null ? 0 : Number(plain.priceCents),
    currency: plain.currency ?? 'USD',
    status: plain.status,
    shortDescription: plain.shortDescription ?? null,
    createdAt: plain.createdAt,
    updatedAt: plain.updatedAt,
  };
};
export const WORKSPACE_STATUSES = ['briefing', 'active', 'blocked', 'completed'];
export const WORKSPACE_RISK_LEVELS = ['low', 'moderate', 'high', 'critical'];
export const WORKSPACE_WHITEBOARD_STATUSES = ['active', 'pending_review', 'archived'];
export const WORKSPACE_CONVERSATION_PRIORITIES = ['low', 'normal', 'high', 'urgent'];
export const WORKSPACE_APPROVAL_STATUSES = ['pending', 'in_review', 'approved', 'changes_requested', 'rejected'];

export const Project = sequelize.define(
  'Project',
  {
    title: { type: DataTypes.STRING(255), allowNull: false },
    description: { type: DataTypes.TEXT, allowNull: false },
    status: { type: DataTypes.STRING(120), allowNull: true },
    location: { type: DataTypes.STRING(255), allowNull: true },
    geoLocation: { type: jsonType, allowNull: true },
    budgetAmount: { type: DataTypes.DECIMAL(12, 2), allowNull: true },
    budgetCurrency: { type: DataTypes.STRING(6), allowNull: true },
    autoAssignEnabled: { type: DataTypes.BOOLEAN, allowNull: false, defaultValue: false },
    autoAssignStatus: { type: DataTypes.STRING(40), allowNull: false, defaultValue: 'inactive' },
    autoAssignSettings: { type: jsonType, allowNull: true },
    autoAssignLastRunAt: { type: DataTypes.DATE, allowNull: true },
    autoAssignLastQueueSize: { type: DataTypes.INTEGER, allowNull: true },
  },
  { tableName: 'projects' },
);

Project.searchByTerm = async function searchByTerm(term) {
  if (!term) return [];
  const sanitizedTerm = term.trim();
  if (!sanitizedTerm) return [];

  return Project.findAll({
    where: { title: { [Op.iLike ?? Op.like]: `%${sanitizedTerm}%` } },
    limit: 20,
    order: [['title', 'ASC']],
  });
};

Project.prototype.toPublicObject = function toPublicObject() {
  const plain = this.get({ plain: true });
  return {
    id: plain.id,
    title: plain.title,
    description: plain.description,
    status: plain.status,
    location: plain.location,
    geoLocation: plain.geoLocation,
    budgetAmount: plain.budgetAmount == null ? null : Number(plain.budgetAmount),
    budgetCurrency: plain.budgetCurrency ?? null,
    autoAssignEnabled: Boolean(plain.autoAssignEnabled),
    autoAssignStatus: plain.autoAssignStatus,
    autoAssignSettings: plain.autoAssignSettings ?? null,
    autoAssignLastRunAt: plain.autoAssignLastRunAt ?? null,
    autoAssignLastQueueSize: plain.autoAssignLastQueueSize ?? null,
    createdAt: plain.createdAt,
    updatedAt: plain.updatedAt,
  };
};

export const ProjectBlueprint = sequelize.define(
  'ProjectBlueprint',
  {
    projectId: { type: DataTypes.INTEGER, allowNull: false, unique: true },
    summary: { type: DataTypes.TEXT, allowNull: true },
    methodology: { type: DataTypes.STRING(120), allowNull: true },
    governanceModel: { type: DataTypes.STRING(120), allowNull: true },
    sprintCadence: { type: DataTypes.STRING(80), allowNull: true },
    programManager: { type: DataTypes.STRING(120), allowNull: true },
    healthStatus: {
      type: DataTypes.ENUM(...PROJECT_BLUEPRINT_HEALTH_STATUSES),
      allowNull: false,
      defaultValue: 'on_track',
      validate: { isIn: [PROJECT_BLUEPRINT_HEALTH_STATUSES] },
    },
    startDate: { type: DataTypes.DATE, allowNull: true },
    endDate: { type: DataTypes.DATE, allowNull: true },
    lastReviewedAt: { type: DataTypes.DATE, allowNull: true },
    metadata: { type: jsonType, allowNull: true },
  },
  { tableName: 'project_blueprints' },
);

ProjectBlueprint.prototype.toPublicObject = function toPublicObject() {
  const plain = this.get({ plain: true });
  const serializeCollection = (items) =>
    Array.isArray(items) ? items.map((item) => item.toPublicObject?.() ?? item) : [];
  return {
    id: plain.id,
    projectId: plain.projectId,
    summary: plain.summary,
    methodology: plain.methodology,
    governanceModel: plain.governanceModel,
    sprintCadence: plain.sprintCadence,
    programManager: plain.programManager,
    healthStatus: plain.healthStatus,
    startDate: plain.startDate,
    endDate: plain.endDate,
    lastReviewedAt: plain.lastReviewedAt,
    metadata: plain.metadata ?? null,
    createdAt: plain.createdAt,
    updatedAt: plain.updatedAt,
    sprints: serializeCollection(this.sprints),
    dependencies: serializeCollection(this.dependencies),
    risks: serializeCollection(this.risks),
    billingCheckpoints: serializeCollection(this.billingCheckpoints),
  };
};

export const ProjectBlueprintSprint = sequelize.define(
  'ProjectBlueprintSprint',
  {
    blueprintId: { type: DataTypes.INTEGER, allowNull: false },
    sequence: { type: DataTypes.INTEGER, allowNull: false, defaultValue: 1 },
    name: { type: DataTypes.STRING(120), allowNull: false },
    objective: { type: DataTypes.TEXT, allowNull: true },
    startDate: { type: DataTypes.DATE, allowNull: true },
    endDate: { type: DataTypes.DATE, allowNull: true },
    status: {
      type: DataTypes.ENUM(...PROJECT_SPRINT_STATUSES),
      allowNull: false,
      defaultValue: 'planned',
      validate: { isIn: [PROJECT_SPRINT_STATUSES] },
    },
    owner: { type: DataTypes.STRING(120), allowNull: true },
    velocityCommitment: { type: DataTypes.INTEGER, allowNull: true },
    progress: { type: DataTypes.DECIMAL(5, 2), allowNull: false, defaultValue: 0 },
    deliverables: { type: jsonType, allowNull: true },
    acceptanceCriteria: { type: DataTypes.TEXT, allowNull: true },
  },
  { tableName: 'project_blueprint_sprints' },
);

ProjectBlueprintSprint.prototype.toPublicObject = function toPublicObject() {
  const plain = this.get({ plain: true });
  return {
    id: plain.id,
    blueprintId: plain.blueprintId,
    sequence: plain.sequence,
    name: plain.name,
    objective: plain.objective,
    startDate: plain.startDate,
    endDate: plain.endDate,
    status: plain.status,
    owner: plain.owner,
    velocityCommitment: plain.velocityCommitment == null ? null : Number(plain.velocityCommitment),
    progress: plain.progress == null ? null : Number(plain.progress),
    deliverables: Array.isArray(plain.deliverables) ? plain.deliverables : [],
    acceptanceCriteria: plain.acceptanceCriteria,
export const ProjectWorkspace = sequelize.define(
  'ProjectWorkspace',
  {
    projectId: { type: DataTypes.INTEGER, allowNull: false, unique: true },
    status: {
      type: DataTypes.ENUM(...WORKSPACE_STATUSES),
      allowNull: false,
      defaultValue: 'briefing',
      validate: { isIn: [WORKSPACE_STATUSES] },
    },
    healthScore: { type: DataTypes.DECIMAL(5, 2), allowNull: true },
    velocityScore: { type: DataTypes.DECIMAL(5, 2), allowNull: true },
    riskLevel: {
      type: DataTypes.ENUM(...WORKSPACE_RISK_LEVELS),
      allowNull: false,
      defaultValue: 'low',
      validate: { isIn: [WORKSPACE_RISK_LEVELS] },
    },
    progressPercent: { type: DataTypes.DECIMAL(5, 2), allowNull: false, defaultValue: 0 },
    clientSatisfaction: { type: DataTypes.DECIMAL(5, 2), allowNull: true },
    automationCoverage: { type: DataTypes.DECIMAL(5, 2), allowNull: true },
    billingStatus: { type: DataTypes.STRING(80), allowNull: true },
    nextMilestone: { type: DataTypes.STRING(255), allowNull: true },
    nextMilestoneDueAt: { type: DataTypes.DATE, allowNull: true },
    metricsSnapshot: { type: jsonType, allowNull: true },
    lastActivityAt: { type: DataTypes.DATE, allowNull: true },
    updatedById: { type: DataTypes.INTEGER, allowNull: true },
  },
  { tableName: 'project_workspaces' },
);

ProjectWorkspace.prototype.toPublicObject = function toPublicObject() {
  const plain = this.get({ plain: true });
  return {
    id: plain.id,
    projectId: plain.projectId,
    status: plain.status,
    healthScore: plain.healthScore == null ? null : Number(plain.healthScore),
    velocityScore: plain.velocityScore == null ? null : Number(plain.velocityScore),
    riskLevel: plain.riskLevel,
    progressPercent: plain.progressPercent == null ? null : Number(plain.progressPercent),
    clientSatisfaction: plain.clientSatisfaction == null ? null : Number(plain.clientSatisfaction),
    automationCoverage: plain.automationCoverage == null ? null : Number(plain.automationCoverage),
    billingStatus: plain.billingStatus,
    nextMilestone: plain.nextMilestone,
    nextMilestoneDueAt: plain.nextMilestoneDueAt,
    metricsSnapshot: plain.metricsSnapshot ?? null,
    lastActivityAt: plain.lastActivityAt,
    updatedById: plain.updatedById,
    createdAt: plain.createdAt,
    updatedAt: plain.updatedAt,
  };
};

export const ProjectWorkspaceBrief = sequelize.define(
  'ProjectWorkspaceBrief',
  {
    workspaceId: { type: DataTypes.INTEGER, allowNull: false, unique: true },
    title: { type: DataTypes.STRING(255), allowNull: false },
    summary: { type: DataTypes.TEXT, allowNull: true },
    objectives: { type: jsonType, allowNull: true },
    deliverables: { type: jsonType, allowNull: true },
    successMetrics: { type: jsonType, allowNull: true },
    clientStakeholders: { type: jsonType, allowNull: true },
    lastUpdatedById: { type: DataTypes.INTEGER, allowNull: true },
  },
  { tableName: 'project_workspace_briefs' },
);

ProjectWorkspaceBrief.prototype.toPublicObject = function toPublicObject() {
  const plain = this.get({ plain: true });
  return {
    id: plain.id,
    workspaceId: plain.workspaceId,
    title: plain.title,
    summary: plain.summary,
    objectives: Array.isArray(plain.objectives) ? plain.objectives : [],
    deliverables: Array.isArray(plain.deliverables) ? plain.deliverables : [],
    successMetrics: Array.isArray(plain.successMetrics) ? plain.successMetrics : [],
    clientStakeholders: Array.isArray(plain.clientStakeholders) ? plain.clientStakeholders : [],
    lastUpdatedById: plain.lastUpdatedById,
    createdAt: plain.createdAt,
    updatedAt: plain.updatedAt,
  };
};

export const ProjectBlueprintDependency = sequelize.define(
  'ProjectBlueprintDependency',
  {
    blueprintId: { type: DataTypes.INTEGER, allowNull: false },
    impactedSprintId: { type: DataTypes.INTEGER, allowNull: true },
    name: { type: DataTypes.STRING(160), allowNull: false },
    description: { type: DataTypes.TEXT, allowNull: true },
    dependencyType: {
      type: DataTypes.ENUM(...PROJECT_DEPENDENCY_TYPES),
      allowNull: false,
      defaultValue: 'internal',
      validate: { isIn: [PROJECT_DEPENDENCY_TYPES] },
    },
    owner: { type: DataTypes.STRING(120), allowNull: true },
    status: {
      type: DataTypes.ENUM(...PROJECT_DEPENDENCY_STATUSES),
      allowNull: false,
      defaultValue: 'pending',
      validate: { isIn: [PROJECT_DEPENDENCY_STATUSES] },
    },
    dueDate: { type: DataTypes.DATE, allowNull: true },
    riskLevel: {
      type: DataTypes.ENUM(...PROJECT_DEPENDENCY_RISK_LEVELS),
      allowNull: false,
      defaultValue: 'medium',
      validate: { isIn: [PROJECT_DEPENDENCY_RISK_LEVELS] },
    },
    impact: { type: DataTypes.STRING(255), allowNull: true },
    notes: { type: DataTypes.TEXT, allowNull: true },
  },
  { tableName: 'project_blueprint_dependencies' },
);

ProjectBlueprintDependency.prototype.toPublicObject = function toPublicObject() {
  const plain = this.get({ plain: true });
  return {
    id: plain.id,
    blueprintId: plain.blueprintId,
    impactedSprintId: plain.impactedSprintId,
    name: plain.name,
    description: plain.description,
    dependencyType: plain.dependencyType,
    owner: plain.owner,
    status: plain.status,
    dueDate: plain.dueDate,
    riskLevel: plain.riskLevel,
    impact: plain.impact,
    notes: plain.notes,
export const ProjectWorkspaceWhiteboard = sequelize.define(
  'ProjectWorkspaceWhiteboard',
  {
    workspaceId: { type: DataTypes.INTEGER, allowNull: false },
    title: { type: DataTypes.STRING(255), allowNull: false },
    status: {
      type: DataTypes.ENUM(...WORKSPACE_WHITEBOARD_STATUSES),
      allowNull: false,
      defaultValue: 'active',
      validate: { isIn: [WORKSPACE_WHITEBOARD_STATUSES] },
    },
    ownerName: { type: DataTypes.STRING(255), allowNull: true },
    thumbnailUrl: { type: DataTypes.STRING(500), allowNull: true },
    lastEditedAt: { type: DataTypes.DATE, allowNull: true },
    lastEditedById: { type: DataTypes.INTEGER, allowNull: true },
    activeCollaborators: { type: jsonType, allowNull: true },
    tags: { type: jsonType, allowNull: true },
  },
  { tableName: 'project_workspace_whiteboards' },
);

ProjectWorkspaceWhiteboard.prototype.toPublicObject = function toPublicObject() {
  const plain = this.get({ plain: true });
  return {
    id: plain.id,
    workspaceId: plain.workspaceId,
    title: plain.title,
    status: plain.status,
    ownerName: plain.ownerName,
    thumbnailUrl: plain.thumbnailUrl,
    lastEditedAt: plain.lastEditedAt,
    lastEditedById: plain.lastEditedById,
    activeCollaborators: Array.isArray(plain.activeCollaborators) ? plain.activeCollaborators : [],
    tags: Array.isArray(plain.tags) ? plain.tags : [],
    createdAt: plain.createdAt,
    updatedAt: plain.updatedAt,
  };
};

export const ProjectBlueprintRisk = sequelize.define(
  'ProjectBlueprintRisk',
  {
    blueprintId: { type: DataTypes.INTEGER, allowNull: false },
    title: { type: DataTypes.STRING(160), allowNull: false },
    description: { type: DataTypes.TEXT, allowNull: true },
    probability: { type: DataTypes.INTEGER, allowNull: false, defaultValue: 30 },
    impact: { type: DataTypes.INTEGER, allowNull: false, defaultValue: 30 },
    severityScore: { type: DataTypes.DECIMAL(5, 2), allowNull: false, defaultValue: 9 },
    status: {
      type: DataTypes.ENUM(...PROJECT_RISK_STATUSES),
      allowNull: false,
      defaultValue: 'open',
      validate: { isIn: [PROJECT_RISK_STATUSES] },
    },
    owner: { type: DataTypes.STRING(120), allowNull: true },
    mitigationPlan: { type: DataTypes.TEXT, allowNull: true },
    contingencyPlan: { type: DataTypes.TEXT, allowNull: true },
    nextReviewAt: { type: DataTypes.DATE, allowNull: true },
    tags: { type: jsonType, allowNull: true },
  },
  { tableName: 'project_blueprint_risks' },
);

ProjectBlueprintRisk.prototype.toPublicObject = function toPublicObject() {
  const plain = this.get({ plain: true });
  return {
    id: plain.id,
    blueprintId: plain.blueprintId,
    title: plain.title,
    description: plain.description,
    probability: plain.probability,
    impact: plain.impact,
    severityScore: plain.severityScore == null ? null : Number(plain.severityScore),
    status: plain.status,
    owner: plain.owner,
    mitigationPlan: plain.mitigationPlan,
    contingencyPlan: plain.contingencyPlan,
    nextReviewAt: plain.nextReviewAt,
    tags: Array.isArray(plain.tags) ? plain.tags : [],
export const ProjectWorkspaceFile = sequelize.define(
  'ProjectWorkspaceFile',
  {
    workspaceId: { type: DataTypes.INTEGER, allowNull: false },
    name: { type: DataTypes.STRING(255), allowNull: false },
    category: { type: DataTypes.STRING(80), allowNull: true },
    fileType: { type: DataTypes.STRING(60), allowNull: true },
    storageProvider: { type: DataTypes.STRING(80), allowNull: true },
    storagePath: { type: DataTypes.STRING(500), allowNull: true },
    version: { type: DataTypes.STRING(40), allowNull: true },
    sizeBytes: { type: DataTypes.BIGINT, allowNull: true },
    checksum: { type: DataTypes.STRING(120), allowNull: true },
    tags: { type: jsonType, allowNull: true },
    metadata: { type: jsonType, allowNull: true },
    uploadedById: { type: DataTypes.INTEGER, allowNull: true },
    uploadedAt: { type: DataTypes.DATE, allowNull: true },
  },
  { tableName: 'project_workspace_files' },
);

ProjectWorkspaceFile.prototype.toPublicObject = function toPublicObject() {
  const plain = this.get({ plain: true });
  return {
    id: plain.id,
    workspaceId: plain.workspaceId,
    name: plain.name,
    category: plain.category,
    fileType: plain.fileType,
    storageProvider: plain.storageProvider,
    storagePath: plain.storagePath,
    version: plain.version,
    sizeBytes: plain.sizeBytes == null ? null : Number(plain.sizeBytes),
    checksum: plain.checksum,
    tags: Array.isArray(plain.tags) ? plain.tags : [],
    metadata: plain.metadata ?? null,
    uploadedById: plain.uploadedById,
    uploadedAt: plain.uploadedAt,
    createdAt: plain.createdAt,
    updatedAt: plain.updatedAt,
  };
};

export const ProjectBillingCheckpoint = sequelize.define(
  'ProjectBillingCheckpoint',
  {
    blueprintId: { type: DataTypes.INTEGER, allowNull: false },
    relatedSprintId: { type: DataTypes.INTEGER, allowNull: true },
    name: { type: DataTypes.STRING(160), allowNull: false },
    description: { type: DataTypes.TEXT, allowNull: true },
    billingType: {
      type: DataTypes.ENUM(...PROJECT_BILLING_TYPES),
      allowNull: false,
      defaultValue: 'milestone',
      validate: { isIn: [PROJECT_BILLING_TYPES] },
    },
    amount: { type: DataTypes.DECIMAL(12, 2), allowNull: true },
    currency: { type: DataTypes.STRING(6), allowNull: true },
    dueDate: { type: DataTypes.DATE, allowNull: true },
    status: {
      type: DataTypes.ENUM(...PROJECT_BILLING_STATUSES),
      allowNull: false,
      defaultValue: 'upcoming',
      validate: { isIn: [PROJECT_BILLING_STATUSES] },
    },
    approvalRequired: { type: DataTypes.BOOLEAN, allowNull: false, defaultValue: true },
    invoiceUrl: { type: DataTypes.STRING(255), allowNull: true },
    notes: { type: DataTypes.TEXT, allowNull: true },
  },
  { tableName: 'project_billing_checkpoints' },
);

ProjectBillingCheckpoint.prototype.toPublicObject = function toPublicObject() {
  const plain = this.get({ plain: true });
  return {
    id: plain.id,
    blueprintId: plain.blueprintId,
    relatedSprintId: plain.relatedSprintId,
    name: plain.name,
    description: plain.description,
    billingType: plain.billingType,
    amount: plain.amount == null ? null : Number(plain.amount),
    currency: plain.currency,
    dueDate: plain.dueDate,
    status: plain.status,
    approvalRequired: Boolean(plain.approvalRequired),
    invoiceUrl: plain.invoiceUrl,
    notes: plain.notes,
export const ProjectWorkspaceConversation = sequelize.define(
  'ProjectWorkspaceConversation',
  {
    workspaceId: { type: DataTypes.INTEGER, allowNull: false },
    channelType: { type: DataTypes.STRING(40), allowNull: false, defaultValue: 'project' },
    topic: { type: DataTypes.STRING(255), allowNull: false },
    priority: {
      type: DataTypes.ENUM(...WORKSPACE_CONVERSATION_PRIORITIES),
      allowNull: false,
      defaultValue: 'normal',
      validate: { isIn: [WORKSPACE_CONVERSATION_PRIORITIES] },
    },
    unreadCount: { type: DataTypes.INTEGER, allowNull: false, defaultValue: 0 },
    lastMessagePreview: { type: DataTypes.STRING(500), allowNull: true },
    lastMessageAt: { type: DataTypes.DATE, allowNull: true },
    lastReadAt: { type: DataTypes.DATE, allowNull: true },
    externalLink: { type: DataTypes.STRING(500), allowNull: true },
    participants: { type: jsonType, allowNull: true },
  },
  { tableName: 'project_workspace_conversations' },
);

ProjectWorkspaceConversation.prototype.toPublicObject = function toPublicObject() {
  const plain = this.get({ plain: true });
  return {
    id: plain.id,
    workspaceId: plain.workspaceId,
    channelType: plain.channelType,
    topic: plain.topic,
    priority: plain.priority,
    unreadCount: plain.unreadCount,
    lastMessagePreview: plain.lastMessagePreview,
    lastMessageAt: plain.lastMessageAt,
    lastReadAt: plain.lastReadAt,
    externalLink: plain.externalLink,
    participants: Array.isArray(plain.participants) ? plain.participants : [],
    createdAt: plain.createdAt,
    updatedAt: plain.updatedAt,
  };
};

export const ProjectWorkspaceApproval = sequelize.define(
  'ProjectWorkspaceApproval',
  {
    workspaceId: { type: DataTypes.INTEGER, allowNull: false },
    title: { type: DataTypes.STRING(255), allowNull: false },
    stage: { type: DataTypes.STRING(60), allowNull: false, defaultValue: 'discovery' },
    status: {
      type: DataTypes.ENUM(...WORKSPACE_APPROVAL_STATUSES),
      allowNull: false,
      defaultValue: 'pending',
      validate: { isIn: [WORKSPACE_APPROVAL_STATUSES] },
    },
    ownerName: { type: DataTypes.STRING(255), allowNull: true },
    approverEmail: { type: DataTypes.STRING(255), allowNull: true },
    dueAt: { type: DataTypes.DATE, allowNull: true },
    submittedAt: { type: DataTypes.DATE, allowNull: true },
    decidedAt: { type: DataTypes.DATE, allowNull: true },
    decisionNotes: { type: DataTypes.TEXT, allowNull: true },
    attachments: { type: jsonType, allowNull: true },
    metadata: { type: jsonType, allowNull: true },
  },
  { tableName: 'project_workspace_approvals' },
);

ProjectWorkspaceApproval.prototype.toPublicObject = function toPublicObject() {
  const plain = this.get({ plain: true });
  return {
    id: plain.id,
    workspaceId: plain.workspaceId,
    title: plain.title,
    stage: plain.stage,
    status: plain.status,
    ownerName: plain.ownerName,
    approverEmail: plain.approverEmail,
    dueAt: plain.dueAt,
    submittedAt: plain.submittedAt,
    decidedAt: plain.decidedAt,
    decisionNotes: plain.decisionNotes,
    attachments: Array.isArray(plain.attachments) ? plain.attachments : [],
    metadata: plain.metadata ?? null,
    createdAt: plain.createdAt,
    updatedAt: plain.updatedAt,
  };
};

export const ClientPortal = sequelize.define(
  'ClientPortal',
  {
    projectId: { type: DataTypes.INTEGER, allowNull: false },
    ownerId: { type: DataTypes.INTEGER, allowNull: true },
    slug: { type: DataTypes.STRING(160), allowNull: false, unique: true },
    title: { type: DataTypes.STRING(255), allowNull: false },
    summary: { type: DataTypes.TEXT, allowNull: true },
    status: {
      type: DataTypes.ENUM(...CLIENT_PORTAL_STATUSES),
      allowNull: false,
      defaultValue: 'draft',
      validate: { isIn: [CLIENT_PORTAL_STATUSES] },
    },
    brandColor: { type: DataTypes.STRING(12), allowNull: true },
    accentColor: { type: DataTypes.STRING(12), allowNull: true },
    preferences: { type: jsonType, allowNull: true },
    stakeholders: { type: jsonType, allowNull: true },
  },
  { tableName: 'client_portals' },
);

ClientPortal.prototype.toPublicObject = function toPublicObject() {
  const plain = this.get({ plain: true });
  const ownerInstance = this.owner ?? this.get?.('owner');
  const projectInstance = this.project ?? this.get?.('project');
  const owner = ownerInstance
    ? {
        id: ownerInstance.id,
        firstName: ownerInstance.firstName,
        lastName: ownerInstance.lastName,
        name: [ownerInstance.firstName, ownerInstance.lastName].filter(Boolean).join(' ').trim(),
        email: ownerInstance.email,
      }
    : null;
  const project = projectInstance
    ? {
        id: projectInstance.id,
        title: projectInstance.title,
        status: projectInstance.status ?? null,
      }
    : null;

  const rawStakeholders = plain.stakeholders;
  const stakeholders = Array.isArray(rawStakeholders)
    ? rawStakeholders
    : rawStakeholders && typeof rawStakeholders === 'object'
    ? Object.values(rawStakeholders)
    : [];

  const preferences = plain.preferences && typeof plain.preferences === 'object' ? plain.preferences : {};

  return {
    id: plain.id,
    projectId: plain.projectId,
    ownerId: plain.ownerId,
    slug: plain.slug,
    title: plain.title,
    summary: plain.summary,
    status: plain.status,
    brandColor: plain.brandColor ?? null,
    accentColor: plain.accentColor ?? null,
    preferences,
    stakeholders,
    owner,
    project,
    createdAt: plain.createdAt,
    updatedAt: plain.updatedAt,
  };
};

export const ClientPortalTimelineEvent = sequelize.define(
  'ClientPortalTimelineEvent',
  {
    portalId: { type: DataTypes.INTEGER, allowNull: false },
    ownerId: { type: DataTypes.INTEGER, allowNull: true },
    title: { type: DataTypes.STRING(255), allowNull: false },
    description: { type: DataTypes.TEXT, allowNull: true },
    eventType: { type: DataTypes.STRING(80), allowNull: false, defaultValue: 'milestone' },
    status: {
      type: DataTypes.ENUM(...CLIENT_PORTAL_TIMELINE_STATUSES),
      allowNull: false,
      defaultValue: 'planned',
      validate: { isIn: [CLIENT_PORTAL_TIMELINE_STATUSES] },
    },
    startDate: { type: DataTypes.DATE, allowNull: true },
    dueDate: { type: DataTypes.DATE, allowNull: true },
    metadata: { type: jsonType, allowNull: true },
  },
  { tableName: 'client_portal_timeline_events' },
);

ClientPortalTimelineEvent.prototype.toPublicObject = function toPublicObject() {
  const plain = this.get({ plain: true });
  const ownerInstance = this.owner ?? this.get?.('owner');
  const owner = ownerInstance
    ? {
        id: ownerInstance.id,
        firstName: ownerInstance.firstName,
        lastName: ownerInstance.lastName,
        name: [ownerInstance.firstName, ownerInstance.lastName].filter(Boolean).join(' ').trim(),
        email: ownerInstance.email,
      }
    : null;

  const metadata = plain.metadata && typeof plain.metadata === 'object' ? plain.metadata : {};

  return {
    id: plain.id,
    portalId: plain.portalId,
    ownerId: plain.ownerId,
    title: plain.title,
    description: plain.description,
    eventType: plain.eventType,
    status: plain.status,
    startDate: plain.startDate,
    dueDate: plain.dueDate,
    metadata,
    owner,
    createdAt: plain.createdAt,
    updatedAt: plain.updatedAt,
  };
};

export const ClientPortalScopeItem = sequelize.define(
  'ClientPortalScopeItem',
  {
    portalId: { type: DataTypes.INTEGER, allowNull: false },
    title: { type: DataTypes.STRING(255), allowNull: false },
    description: { type: DataTypes.TEXT, allowNull: true },
    category: { type: DataTypes.STRING(120), allowNull: true },
    status: {
      type: DataTypes.ENUM(...CLIENT_PORTAL_SCOPE_STATUSES),
      allowNull: false,
      defaultValue: 'committed',
      validate: { isIn: [CLIENT_PORTAL_SCOPE_STATUSES] },
    },
    effortHours: { type: DataTypes.DECIMAL(6, 2), allowNull: true },
    valueCurrency: { type: DataTypes.STRING(6), allowNull: true },
    valueAmount: { type: DataTypes.DECIMAL(12, 2), allowNull: true },
    lastDecisionAt: { type: DataTypes.DATE, allowNull: true },
    metadata: { type: jsonType, allowNull: true },
  },
  { tableName: 'client_portal_scope_items' },
);

ClientPortalScopeItem.prototype.toPublicObject = function toPublicObject() {
  const plain = this.get({ plain: true });
  const metadata = plain.metadata && typeof plain.metadata === 'object' ? plain.metadata : {};

  return {
    id: plain.id,
    portalId: plain.portalId,
    title: plain.title,
    description: plain.description,
    category: plain.category,
    status: plain.status,
    effortHours: plain.effortHours == null ? null : Number(plain.effortHours),
    valueCurrency: plain.valueCurrency ?? null,
    valueAmount: plain.valueAmount == null ? null : Number(plain.valueAmount),
    lastDecisionAt: plain.lastDecisionAt,
    metadata,
    createdAt: plain.createdAt,
    updatedAt: plain.updatedAt,
  };
};

export const GIG_STATUSES = ['draft', 'published', 'archived'];
export const GIG_VISIBILITY_OPTIONS = ['private', 'public', 'unlisted'];

export const Gig = sequelize.define(
  'Gig',
  {
    ownerId: { type: DataTypes.INTEGER, allowNull: true },
    slug: { type: DataTypes.STRING(200), allowNull: true, unique: true },
    title: { type: DataTypes.STRING(255), allowNull: false },
    tagline: { type: DataTypes.STRING(255), allowNull: true },
    description: { type: DataTypes.TEXT, allowNull: false },
    category: { type: DataTypes.STRING(120), allowNull: true },
    niche: { type: DataTypes.STRING(180), allowNull: true },
    deliveryModel: { type: DataTypes.STRING(160), allowNull: true },
    outcomePromise: { type: DataTypes.TEXT, allowNull: true },
    budget: { type: DataTypes.STRING(120), allowNull: true },
    duration: { type: DataTypes.STRING(120), allowNull: true },
    location: { type: DataTypes.STRING(255), allowNull: true },
    geoLocation: { type: jsonType, allowNull: true },
    heroAccent: { type: DataTypes.STRING(20), allowNull: true },
    targetMetric: { type: DataTypes.INTEGER, allowNull: true },
    status: {
      type: DataTypes.ENUM(...GIG_STATUSES),
      allowNull: false,
      defaultValue: 'draft',
      validate: { isIn: [GIG_STATUSES] },
    },
    visibility: {
      type: DataTypes.ENUM(...GIG_VISIBILITY_OPTIONS),
      allowNull: false,
      defaultValue: 'private',
      validate: { isIn: [GIG_VISIBILITY_OPTIONS] },
    },
    bannerSettings: { type: jsonType, allowNull: true },
    availabilityTimezone: { type: DataTypes.STRING(120), allowNull: true },
    availabilityLeadTimeDays: { type: DataTypes.INTEGER, allowNull: false, defaultValue: 2 },
    publishedAt: { type: DataTypes.DATE, allowNull: true },
    archivedAt: { type: DataTypes.DATE, allowNull: true },
export const ClientPortalDecisionLog = sequelize.define(
  'ClientPortalDecisionLog',
  {
    portalId: { type: DataTypes.INTEGER, allowNull: false },
    decidedById: { type: DataTypes.INTEGER, allowNull: true },
    summary: { type: DataTypes.STRING(255), allowNull: false },
    decision: { type: DataTypes.TEXT, allowNull: false },
    decidedAt: { type: DataTypes.DATE, allowNull: false },
    category: { type: DataTypes.STRING(120), allowNull: true },
    impactSummary: { type: DataTypes.TEXT, allowNull: true },
    followUpDate: { type: DataTypes.DATE, allowNull: true },
    visibility: {
      type: DataTypes.ENUM(...CLIENT_PORTAL_DECISION_VISIBILITIES),
      allowNull: false,
      defaultValue: 'client',
      validate: { isIn: [CLIENT_PORTAL_DECISION_VISIBILITIES] },
    },
    attachments: { type: jsonType, allowNull: true },
  },
  { tableName: 'client_portal_decision_logs' },
);

ClientPortalDecisionLog.prototype.toPublicObject = function toPublicObject() {
  const plain = this.get({ plain: true });
  const decidedByInstance = this.decidedBy ?? this.get?.('decidedBy');
  const decidedBy = decidedByInstance
    ? {
        id: decidedByInstance.id,
        firstName: decidedByInstance.firstName,
        lastName: decidedByInstance.lastName,
        name: [decidedByInstance.firstName, decidedByInstance.lastName].filter(Boolean).join(' ').trim(),
        email: decidedByInstance.email,
      }
    : null;

  const attachments = Array.isArray(plain.attachments)
    ? plain.attachments
    : plain.attachments && typeof plain.attachments === 'object'
    ? Object.values(plain.attachments)
    : [];

  return {
    id: plain.id,
    portalId: plain.portalId,
    decidedById: plain.decidedById,
    summary: plain.summary,
    decision: plain.decision,
    decidedAt: plain.decidedAt,
    category: plain.category,
    impactSummary: plain.impactSummary,
    followUpDate: plain.followUpDate,
    visibility: plain.visibility,
    attachments,
    decidedBy,
    createdAt: plain.createdAt,
    updatedAt: plain.updatedAt,
  };
};

Gig.prototype.toPublicObject = function toPublicObject() {
  const plain = this.get({ plain: true });
  const packages = Array.isArray(this.packages)
    ? this.packages.map((pkg) => pkg.toPublicObject?.() ?? pkg)
    : [];
  const addOns = Array.isArray(this.addOns)
    ? this.addOns.map((addon) => addon.toPublicObject?.() ?? addon)
    : [];
  const availabilitySlots = Array.isArray(this.availabilitySlots)
    ? this.availabilitySlots.map((slot) => slot.toPublicObject?.() ?? slot)
    : [];
  const owner = this.owner?.get?.({ plain: true }) ?? this.owner ?? null;

  return {
    id: plain.id,
    ownerId: plain.ownerId,
    owner: owner
      ? {
          id: owner.id,
          firstName: owner.firstName,
          lastName: owner.lastName,
          email: owner.email,
        }
      : null,
    slug: plain.slug,
    title: plain.title,
    tagline: plain.tagline,
    description: plain.description,
    category: plain.category,
    niche: plain.niche,
    deliveryModel: plain.deliveryModel,
    outcomePromise: plain.outcomePromise,
    budget: plain.budget,
    duration: plain.duration,
    location: plain.location,
    geoLocation: plain.geoLocation,
    heroAccent: plain.heroAccent,
    targetMetric: plain.targetMetric == null ? null : Number(plain.targetMetric),
    status: plain.status,
    visibility: plain.visibility,
    bannerSettings: plain.bannerSettings ?? null,
    availabilityTimezone: plain.availabilityTimezone,
    availabilityLeadTimeDays:
      plain.availabilityLeadTimeDays == null ? null : Number(plain.availabilityLeadTimeDays),
    publishedAt: plain.publishedAt,
    archivedAt: plain.archivedAt,
    createdAt: plain.createdAt,
    updatedAt: plain.updatedAt,
    packages,
    addOns,
    availabilitySlots,
  };
};

export const GigPackage = sequelize.define(
  'GigPackage',
  {
    gigId: { type: DataTypes.INTEGER, allowNull: false },
    packageKey: { type: DataTypes.STRING(80), allowNull: false },
    name: { type: DataTypes.STRING(160), allowNull: false },
    description: { type: DataTypes.TEXT, allowNull: true },
    priceAmount: { type: DataTypes.DECIMAL(10, 2), allowNull: false, defaultValue: 0 },
    priceCurrency: { type: DataTypes.STRING(3), allowNull: false, defaultValue: 'USD' },
    deliveryDays: { type: DataTypes.INTEGER, allowNull: true },
    revisionLimit: { type: DataTypes.INTEGER, allowNull: true },
    highlights: { type: jsonType, allowNull: true },
    recommendedFor: { type: DataTypes.STRING(255), allowNull: true },
    isPopular: { type: DataTypes.BOOLEAN, allowNull: false, defaultValue: false },
    position: { type: DataTypes.INTEGER, allowNull: false, defaultValue: 0 },
  },
  {
    tableName: 'gig_packages',
    indexes: [
      {
        unique: true,
        fields: ['gigId', 'packageKey'],
      },
    ],
  },
);

GigPackage.prototype.toPublicObject = function toPublicObject() {
  const plain = this.get({ plain: true });
  const highlights = Array.isArray(plain.highlights)
    ? plain.highlights.filter((item) => typeof item === 'string' && item.trim().length > 0)
    : [];
  return {
    id: plain.id,
    gigId: plain.gigId,
    key: plain.packageKey,
    name: plain.name,
    description: plain.description,
    priceAmount: Number(plain.priceAmount ?? 0),
    priceCurrency: plain.priceCurrency ?? 'USD',
    deliveryDays: plain.deliveryDays == null ? null : Number(plain.deliveryDays),
    revisionLimit: plain.revisionLimit == null ? null : Number(plain.revisionLimit),
    highlights,
    recommendedFor: plain.recommendedFor,
    isPopular: Boolean(plain.isPopular),
    position: plain.position ?? 0,
    createdAt: plain.createdAt,
    updatedAt: plain.updatedAt,
  };
};

export const GigAddOn = sequelize.define(
  'GigAddOn',
  {
    gigId: { type: DataTypes.INTEGER, allowNull: false },
    addOnKey: { type: DataTypes.STRING(80), allowNull: false },
    name: { type: DataTypes.STRING(160), allowNull: false },
    description: { type: DataTypes.TEXT, allowNull: true },
    priceAmount: { type: DataTypes.DECIMAL(10, 2), allowNull: false, defaultValue: 0 },
    priceCurrency: { type: DataTypes.STRING(3), allowNull: false, defaultValue: 'USD' },
    isActive: { type: DataTypes.BOOLEAN, allowNull: false, defaultValue: true },
    position: { type: DataTypes.INTEGER, allowNull: false, defaultValue: 0 },
  },
  {
    tableName: 'gig_add_ons',
    indexes: [
      {
        unique: true,
        fields: ['gigId', 'addOnKey'],
      },
    ],
  },
);

GigAddOn.prototype.toPublicObject = function toPublicObject() {
  const plain = this.get({ plain: true });
  return {
    id: plain.id,
    gigId: plain.gigId,
    key: plain.addOnKey,
    name: plain.name,
    description: plain.description,
    priceAmount: Number(plain.priceAmount ?? 0),
    priceCurrency: plain.priceCurrency ?? 'USD',
    isActive: Boolean(plain.isActive),
    position: plain.position ?? 0,
    createdAt: plain.createdAt,
    updatedAt: plain.updatedAt,
  };
};

export const GigAvailabilitySlot = sequelize.define(
  'GigAvailabilitySlot',
  {
    gigId: { type: DataTypes.INTEGER, allowNull: false },
    slotDate: { type: DataTypes.DATEONLY, allowNull: false },
    startTime: { type: DataTypes.TIME, allowNull: false },
    endTime: { type: DataTypes.TIME, allowNull: false },
    capacity: { type: DataTypes.INTEGER, allowNull: false, defaultValue: 1 },
    reservedCount: { type: DataTypes.INTEGER, allowNull: false, defaultValue: 0 },
    isBookable: { type: DataTypes.BOOLEAN, allowNull: false, defaultValue: true },
    notes: { type: DataTypes.STRING(255), allowNull: true },
  },
  {
    tableName: 'gig_availability_slots',
    indexes: [
      {
        unique: true,
        fields: ['gigId', 'slotDate', 'startTime'],
      },
    ],
  },
);

GigAvailabilitySlot.prototype.toPublicObject = function toPublicObject() {
  const plain = this.get({ plain: true });
  return {
    id: plain.id,
    gigId: plain.gigId,
    date: plain.slotDate,
    startTime: plain.startTime,
    endTime: plain.endTime,
    capacity: plain.capacity == null ? 1 : Number(plain.capacity),
    reservedCount: plain.reservedCount == null ? 0 : Number(plain.reservedCount),
    isBookable: Boolean(plain.isBookable),
    notes: plain.notes ?? null,
    createdAt: plain.createdAt,
    updatedAt: plain.updatedAt,
  };
};

export const Project = sequelize.define(
  'Project',
export const ClientPortalInsightWidget = sequelize.define(
  'ClientPortalInsightWidget',
  {
    portalId: { type: DataTypes.INTEGER, allowNull: false },
    widgetType: {
      type: DataTypes.ENUM(...CLIENT_PORTAL_INSIGHT_TYPES),
      allowNull: false,
      defaultValue: 'custom',
      validate: { isIn: [CLIENT_PORTAL_INSIGHT_TYPES] },
    },
    title: { type: DataTypes.STRING(255), allowNull: false },
    description: { type: DataTypes.TEXT, allowNull: true },
    data: { type: jsonType, allowNull: true },
    visibility: {
      type: DataTypes.ENUM(...CLIENT_PORTAL_INSIGHT_VISIBILITIES),
      allowNull: false,
      defaultValue: 'shared',
      validate: { isIn: [CLIENT_PORTAL_INSIGHT_VISIBILITIES] },
    },
    orderIndex: { type: DataTypes.INTEGER, allowNull: false, defaultValue: 0 },
  },
  { tableName: 'client_portal_insight_widgets' },
);

ClientPortalInsightWidget.prototype.toPublicObject = function toPublicObject() {
  const plain = this.get({ plain: true });
  const data = plain.data && typeof plain.data === 'object' ? plain.data : {};

  return {
    id: plain.id,
    portalId: plain.portalId,
    widgetType: plain.widgetType,
    title: plain.title,
    description: plain.description,
    data,
    visibility: plain.visibility,
    orderIndex: plain.orderIndex,
    createdAt: plain.createdAt,
    updatedAt: plain.updatedAt,
  };
};

export const ExperienceLaunchpad = sequelize.define(
  'ExperienceLaunchpad',
  {
    title: { type: DataTypes.STRING(255), allowNull: false },
    description: { type: DataTypes.TEXT, allowNull: false },
    track: { type: DataTypes.STRING(120), allowNull: false },
    location: { type: DataTypes.STRING(255), allowNull: true },
    geoLocation: { type: jsonType, allowNull: true },
    programType: { type: DataTypes.STRING(60), allowNull: false, defaultValue: 'cohort' },
    status: {
      type: DataTypes.ENUM(...LAUNCHPAD_STATUSES),
      allowNull: false,
      defaultValue: 'recruiting',
      validate: { isIn: [LAUNCHPAD_STATUSES] },
    },
    applicationUrl: { type: DataTypes.STRING(500), allowNull: true },
    mentorLead: { type: DataTypes.STRING(255), allowNull: true },
    startDate: { type: DataTypes.DATE, allowNull: true },
    endDate: { type: DataTypes.DATE, allowNull: true },
    capacity: { type: DataTypes.INTEGER, allowNull: true },
    eligibilityCriteria: { type: jsonType, allowNull: true },
    employerSponsorship: { type: jsonType, allowNull: true },
    publishedAt: { type: DataTypes.DATE, allowNull: true },
  },
  { tableName: 'experience_launchpads' },
);

ExperienceLaunchpad.searchByTerm = async function searchByTerm(term) {
  if (!term) return [];
  const sanitizedTerm = term.trim();
  if (!sanitizedTerm) return [];

  return ExperienceLaunchpad.findAll({
    where: { title: { [Op.iLike ?? Op.like]: `%${sanitizedTerm}%` } },
    limit: 20,
    order: [['title', 'ASC']],
  });
};

ExperienceLaunchpad.prototype.toPublicObject = function toPublicObject() {
  const plain = this.get({ plain: true });
  return {
    id: plain.id,
    title: plain.title,
    description: plain.description,
    track: plain.track,
    location: plain.location,
    geoLocation: plain.geoLocation,
    programType: plain.programType,
    status: plain.status,
    applicationUrl: plain.applicationUrl,
    mentorLead: plain.mentorLead,
    startDate: plain.startDate,
    endDate: plain.endDate,
    capacity: plain.capacity,
    eligibilityCriteria: plain.eligibilityCriteria,
    employerSponsorship: plain.employerSponsorship,
    publishedAt: plain.publishedAt,
    createdAt: plain.createdAt,
    updatedAt: plain.updatedAt,
  };
};

export const ExperienceLaunchpadApplication = sequelize.define(
  'ExperienceLaunchpadApplication',
  {
    launchpadId: { type: DataTypes.INTEGER, allowNull: false },
    applicantId: { type: DataTypes.INTEGER, allowNull: false },
    applicationId: { type: DataTypes.INTEGER, allowNull: true },
    status: {
      type: DataTypes.ENUM(...LAUNCHPAD_APPLICATION_STATUSES),
      allowNull: false,
      defaultValue: 'screening',
      validate: { isIn: [LAUNCHPAD_APPLICATION_STATUSES] },
    },
    qualificationScore: { type: DataTypes.DECIMAL(5, 2), allowNull: true },
    yearsExperience: { type: DataTypes.DECIMAL(4, 1), allowNull: true },
    skills: { type: jsonType, allowNull: true },
    motivations: { type: DataTypes.TEXT, allowNull: true },
    portfolioUrl: { type: DataTypes.STRING(500), allowNull: true },
    availabilityDate: { type: DataTypes.DATE, allowNull: true },
    eligibilitySnapshot: { type: jsonType, allowNull: true },
    assignedMentor: { type: DataTypes.STRING(255), allowNull: true },
    interviewScheduledAt: { type: DataTypes.DATE, allowNull: true },
    decisionNotes: { type: DataTypes.TEXT, allowNull: true },
  },
  { tableName: 'experience_launchpad_applications' },
);

ExperienceLaunchpadApplication.prototype.toPublicObject = function toPublicObject() {
  const plain = this.get({ plain: true });
  return {
    id: plain.id,
    launchpadId: plain.launchpadId,
    applicantId: plain.applicantId,
    applicationId: plain.applicationId,
    status: plain.status,
    qualificationScore: plain.qualificationScore == null ? null : Number(plain.qualificationScore),
    yearsExperience: plain.yearsExperience == null ? null : Number(plain.yearsExperience),
    skills: Array.isArray(plain.skills) ? plain.skills : [],
    motivations: plain.motivations,
    portfolioUrl: plain.portfolioUrl,
    availabilityDate: plain.availabilityDate,
    eligibilitySnapshot: plain.eligibilitySnapshot,
    assignedMentor: plain.assignedMentor,
    interviewScheduledAt: plain.interviewScheduledAt,
    decisionNotes: plain.decisionNotes,
    createdAt: plain.createdAt,
    updatedAt: plain.updatedAt,
  };
};

export const ExperienceLaunchpadEmployerRequest = sequelize.define(
  'ExperienceLaunchpadEmployerRequest',
  {
    launchpadId: { type: DataTypes.INTEGER, allowNull: false },
    organizationName: { type: DataTypes.STRING(255), allowNull: false },
    contactName: { type: DataTypes.STRING(255), allowNull: false },
    contactEmail: { type: DataTypes.STRING(255), allowNull: false, validate: { isEmail: true } },
    headcount: { type: DataTypes.INTEGER, allowNull: true },
    engagementTypes: { type: jsonType, allowNull: true },
    targetStartDate: { type: DataTypes.DATE, allowNull: true },
    idealCandidateProfile: { type: DataTypes.TEXT, allowNull: true },
    hiringNotes: { type: DataTypes.TEXT, allowNull: true },
    status: {
      type: DataTypes.ENUM(...LAUNCHPAD_EMPLOYER_REQUEST_STATUSES),
      allowNull: false,
      defaultValue: 'new',
      validate: { isIn: [LAUNCHPAD_EMPLOYER_REQUEST_STATUSES] },
    },
    slaCommitmentDays: { type: DataTypes.INTEGER, allowNull: true },
    createdById: { type: DataTypes.INTEGER, allowNull: true },
    metadata: { type: jsonType, allowNull: true },
  },
  { tableName: 'experience_launchpad_employer_requests' },
);

ExperienceLaunchpadEmployerRequest.prototype.toPublicObject = function toPublicObject() {
  const plain = this.get({ plain: true });
  return {
    id: plain.id,
    launchpadId: plain.launchpadId,
    organizationName: plain.organizationName,
    contactName: plain.contactName,
    contactEmail: plain.contactEmail,
    headcount: plain.headcount == null ? null : Number(plain.headcount),
    engagementTypes: Array.isArray(plain.engagementTypes)
      ? plain.engagementTypes
      : plain.engagementTypes ?? [],
    targetStartDate: plain.targetStartDate,
    idealCandidateProfile: plain.idealCandidateProfile,
    hiringNotes: plain.hiringNotes,
    status: plain.status,
    slaCommitmentDays: plain.slaCommitmentDays,
    createdById: plain.createdById,
    metadata: plain.metadata,
    createdAt: plain.createdAt,
    updatedAt: plain.updatedAt,
  };
};

export const ExperienceLaunchpadPlacement = sequelize.define(
  'ExperienceLaunchpadPlacement',
  {
    launchpadId: { type: DataTypes.INTEGER, allowNull: false },
    candidateId: { type: DataTypes.INTEGER, allowNull: false },
    employerRequestId: { type: DataTypes.INTEGER, allowNull: true },
    targetType: {
      type: DataTypes.ENUM(...LAUNCHPAD_TARGET_TYPES),
      allowNull: true,
      validate: { isIn: [LAUNCHPAD_TARGET_TYPES] },
    },
    targetId: { type: DataTypes.INTEGER, allowNull: true },
    status: {
      type: DataTypes.ENUM(...LAUNCHPAD_PLACEMENT_STATUSES),
      allowNull: false,
      defaultValue: 'scheduled',
      validate: { isIn: [LAUNCHPAD_PLACEMENT_STATUSES] },
    },
    placementDate: { type: DataTypes.DATE, allowNull: true },
    endDate: { type: DataTypes.DATE, allowNull: true },
    compensation: { type: jsonType, allowNull: true },
    feedbackScore: { type: DataTypes.DECIMAL(4, 2), allowNull: true },
  },
  { tableName: 'experience_launchpad_placements' },
);

ExperienceLaunchpadPlacement.prototype.toPublicObject = function toPublicObject() {
  const plain = this.get({ plain: true });
  return {
    id: plain.id,
    launchpadId: plain.launchpadId,
    candidateId: plain.candidateId,
    employerRequestId: plain.employerRequestId,
    targetType: plain.targetType,
    targetId: plain.targetId,
    status: plain.status,
    placementDate: plain.placementDate,
    endDate: plain.endDate,
    compensation: plain.compensation,
    feedbackScore: plain.feedbackScore == null ? null : Number(plain.feedbackScore),
    createdAt: plain.createdAt,
    updatedAt: plain.updatedAt,
  };
};

export const ExperienceLaunchpadOpportunityLink = sequelize.define(
  'ExperienceLaunchpadOpportunityLink',
  {
    launchpadId: { type: DataTypes.INTEGER, allowNull: false },
    targetType: {
      type: DataTypes.ENUM(...LAUNCHPAD_TARGET_TYPES),
      allowNull: false,
      validate: { isIn: [LAUNCHPAD_TARGET_TYPES] },
    },
    targetId: { type: DataTypes.INTEGER, allowNull: false },
    source: {
      type: DataTypes.ENUM(...LAUNCHPAD_OPPORTUNITY_SOURCES),
      allowNull: false,
      defaultValue: 'manual',
      validate: { isIn: [LAUNCHPAD_OPPORTUNITY_SOURCES] },
    },
    createdById: { type: DataTypes.INTEGER, allowNull: true },
    notes: { type: DataTypes.TEXT, allowNull: true },
  },
  { tableName: 'experience_launchpad_opportunity_links' },
);

ExperienceLaunchpadOpportunityLink.prototype.toPublicObject = function toPublicObject() {
  const plain = this.get({ plain: true });
  return {
    id: plain.id,
    launchpadId: plain.launchpadId,
    targetType: plain.targetType,
    targetId: plain.targetId,
    source: plain.source,
    createdById: plain.createdById,
    notes: plain.notes,
    createdAt: plain.createdAt,
    updatedAt: plain.updatedAt,
  };
};

export const Volunteering = sequelize.define(
  'Volunteering',
  {
    title: { type: DataTypes.STRING(255), allowNull: false },
    organization: { type: DataTypes.STRING(255), allowNull: false },
    description: { type: DataTypes.TEXT, allowNull: false },
    location: { type: DataTypes.STRING(255), allowNull: true },
    geoLocation: { type: jsonType, allowNull: true },
  },
  { tableName: 'volunteering_roles' },
);

Volunteering.searchByTerm = async function searchByTerm(term) {
  if (!term) return [];
  const sanitizedTerm = term.trim();
  if (!sanitizedTerm) return [];

  return Volunteering.findAll({
    where: { title: { [Op.iLike ?? Op.like]: `%${sanitizedTerm}%` } },
    limit: 20,
    order: [['title', 'ASC']],
  });
};

export const Group = sequelize.define(
  'Group',
  {
    name: { type: DataTypes.STRING(255), allowNull: false },
    description: { type: DataTypes.TEXT, allowNull: true },
  },
  { tableName: 'groups' },
);

export const GroupMembership = sequelize.define(
  'GroupMembership',
  {
    userId: { type: DataTypes.INTEGER, allowNull: false },
    groupId: { type: DataTypes.INTEGER, allowNull: false },
    role: { type: DataTypes.STRING(120), allowNull: false, defaultValue: 'member' },
  },
  { tableName: 'group_memberships' },
);

export const Connection = sequelize.define(
  'Connection',
  {
    requesterId: { type: DataTypes.INTEGER, allowNull: false },
    addresseeId: { type: DataTypes.INTEGER, allowNull: false },
    status: {
      type: DataTypes.ENUM('pending', 'accepted', 'rejected'),
      defaultValue: 'pending',
      allowNull: false,
    },
  },
  { tableName: 'connections' },
);

export const TwoFactorToken = sequelize.define(
  'TwoFactorToken',
  {
    email: { type: DataTypes.STRING(255), primaryKey: true },
    code: { type: DataTypes.STRING(6), allowNull: false },
    expiresAt: { type: DataTypes.DATE, allowNull: false },
  },
  { tableName: 'two_factor_tokens', timestamps: false },
);

export const Application = sequelize.define(
  'Application',
  {
    applicantId: { type: DataTypes.INTEGER, allowNull: false },
    targetType: {
      type: DataTypes.ENUM(...APPLICATION_TARGET_TYPES),
      allowNull: false,
      validate: { isIn: [APPLICATION_TARGET_TYPES] },
    },
    targetId: { type: DataTypes.INTEGER, allowNull: false },
    status: {
      type: DataTypes.ENUM(...APPLICATION_STATUSES),
      allowNull: false,
      defaultValue: 'submitted',
      validate: { isIn: [APPLICATION_STATUSES] },
    },
    sourceChannel: {
      type: DataTypes.ENUM('web', 'mobile', 'referral', 'agency', 'import'),
      allowNull: false,
      defaultValue: 'web',
    },
    coverLetter: { type: DataTypes.TEXT, allowNull: true },
    attachments: { type: jsonType, allowNull: true },
    rateExpectation: {
      type: DataTypes.DECIMAL(12, 2),
      allowNull: true,
      validate: {
        min: 0,
      },
    },
    currencyCode: { type: DataTypes.STRING(3), allowNull: true },
    availabilityDate: { type: DataTypes.DATEONLY, allowNull: true },
    isArchived: { type: DataTypes.BOOLEAN, allowNull: false, defaultValue: false },
    submittedAt: { type: DataTypes.DATE, allowNull: true },
    decisionAt: { type: DataTypes.DATE, allowNull: true },
    metadata: { type: jsonType, allowNull: true },
  },
  {
    tableName: 'applications',
    defaultScope: { where: { isArchived: false } },
    scopes: {
      archived: { where: { isArchived: true } },
      byStatus(status) {
        return { where: { status } };
      },
    },
    indexes: [
      { fields: ['applicantId'] },
      { fields: ['targetType', 'targetId'] },
      { fields: ['status'] },
    ],
  },
);

Application.prototype.toPublicObject = function toPublicObject() {
  const plain = this.get({ plain: true });
  let sanitizedMetadata = null;
  if (plain.metadata && typeof plain.metadata === 'object') {
    sanitizedMetadata = Object.fromEntries(
      Object.entries(plain.metadata).filter(([key]) => !/^(_|internal|private)/i.test(key)),
    );
  }

  return {
    id: plain.id,
    applicantId: plain.applicantId,
    targetType: plain.targetType,
    targetId: plain.targetId,
    status: plain.status,
    sourceChannel: plain.sourceChannel,
    coverLetter: plain.coverLetter,
    attachments: plain.attachments,
    rateExpectation: plain.rateExpectation,
    currencyCode: plain.currencyCode,
    availabilityDate: plain.availabilityDate,
    isArchived: plain.isArchived,
    submittedAt: plain.submittedAt,
    decisionAt: plain.decisionAt,
    createdAt: plain.createdAt,
    updatedAt: plain.updatedAt,
    metadata: sanitizedMetadata,
  };
};

Application.paginate = async function paginate({
  where = {},
  include = [],
  order = [['updatedAt', 'DESC']],
  page = 1,
  pageSize = 25,
}) {
  const limit = Math.min(Math.max(pageSize, 1), 100);
  const offset = (Math.max(page, 1) - 1) * limit;
  const { rows, count } = await Application.findAndCountAll({ where, include, order, limit, offset });
  return {
    results: rows,
    total: count,
    page: Math.max(page, 1),
    pageSize: limit,
    totalPages: Math.ceil(count / limit) || 1,
  };
};

export const ApplicationReview = sequelize.define(
  'ApplicationReview',
  {
    applicationId: { type: DataTypes.INTEGER, allowNull: false },
    reviewerId: { type: DataTypes.INTEGER, allowNull: true },
    stage: {
      type: DataTypes.ENUM(...APPLICATION_REVIEW_STAGES),
      allowNull: false,
      validate: { isIn: [APPLICATION_REVIEW_STAGES] },
    },
    decision: {
      type: DataTypes.ENUM(...APPLICATION_REVIEW_DECISIONS),
      allowNull: false,
      defaultValue: 'pending',
      validate: { isIn: [APPLICATION_REVIEW_DECISIONS] },
    },
    score: { type: DataTypes.INTEGER, allowNull: true, validate: { min: 0, max: 100 } },
    notes: { type: DataTypes.TEXT, allowNull: true },
    decidedAt: { type: DataTypes.DATE, allowNull: true },
  },
  {
    tableName: 'application_reviews',
    indexes: [
      { fields: ['applicationId'] },
      { fields: ['reviewerId'] },
      { fields: ['stage'] },
    ],
  },
);

ApplicationReview.prototype.toPublicObject = function toPublicObject() {
  return this.get({ plain: true });
};

export const HiringAlert = sequelize.define(
  'HiringAlert',
  {
    workspaceId: { type: DataTypes.INTEGER, allowNull: false },
    category: { type: DataTypes.STRING(80), allowNull: false },
    severity: {
      type: DataTypes.ENUM('low', 'medium', 'high', 'critical'),
      allowNull: false,
      defaultValue: 'medium',
    },
    status: {
      type: DataTypes.ENUM('open', 'acknowledged', 'resolved'),
      allowNull: false,
      defaultValue: 'open',
    },
    message: { type: DataTypes.TEXT, allowNull: false },
    detectedAt: { type: DataTypes.DATE, allowNull: false, defaultValue: DataTypes.NOW },
    resolvedAt: { type: DataTypes.DATE, allowNull: true },
    metadata: { type: jsonType, allowNull: true },
  },
  {
    tableName: 'hiring_alerts',
    indexes: [
      { fields: ['workspaceId'] },
      { fields: ['severity'] },
      { fields: ['status'] },
    ],
  },
);

export const CandidateDemographicSnapshot = sequelize.define(
  'CandidateDemographicSnapshot',
  {
    workspaceId: { type: DataTypes.INTEGER, allowNull: false },
    applicationId: { type: DataTypes.INTEGER, allowNull: false },
    genderIdentity: { type: DataTypes.STRING(120), allowNull: true },
    ethnicity: { type: DataTypes.STRING(180), allowNull: true },
    veteranStatus: { type: DataTypes.STRING(120), allowNull: true },
    disabilityStatus: { type: DataTypes.STRING(120), allowNull: true },
    seniorityLevel: { type: DataTypes.STRING(120), allowNull: true },
    locationRegion: { type: DataTypes.STRING(180), allowNull: true },
    capturedAt: { type: DataTypes.DATE, allowNull: false, defaultValue: DataTypes.NOW },
    metadata: { type: jsonType, allowNull: true },
  },
  {
    tableName: 'candidate_demographic_snapshots',
    indexes: [
      { fields: ['workspaceId'] },
      { fields: ['applicationId'] },
      { fields: ['capturedAt'] },
    ],
  },
);

export const CandidateSatisfactionSurvey = sequelize.define(
  'CandidateSatisfactionSurvey',
  {
    workspaceId: { type: DataTypes.INTEGER, allowNull: false },
    applicationId: { type: DataTypes.INTEGER, allowNull: true },
    stage: { type: DataTypes.STRING(80), allowNull: true },
    score: { type: DataTypes.INTEGER, allowNull: true, validate: { min: 0, max: 10 } },
    npsRating: { type: DataTypes.INTEGER, allowNull: true, validate: { min: 0, max: 10 } },
    sentiment: { type: DataTypes.STRING(40), allowNull: true },
    followUpScheduledAt: { type: DataTypes.DATE, allowNull: true },
    responseAt: { type: DataTypes.DATE, allowNull: false, defaultValue: DataTypes.NOW },
    notes: { type: DataTypes.TEXT, allowNull: true },
    metadata: { type: jsonType, allowNull: true },
  },
  {
    tableName: 'candidate_satisfaction_surveys',
    indexes: [
      { fields: ['workspaceId'] },
      { fields: ['applicationId'] },
      { fields: ['responseAt'] },
    ],
  },
);

export const InterviewSchedule = sequelize.define(
  'InterviewSchedule',
  {
    workspaceId: { type: DataTypes.INTEGER, allowNull: false },
    applicationId: { type: DataTypes.INTEGER, allowNull: false },
    interviewStage: { type: DataTypes.STRING(120), allowNull: false },
    scheduledAt: { type: DataTypes.DATE, allowNull: false },
    completedAt: { type: DataTypes.DATE, allowNull: true },
    durationMinutes: { type: DataTypes.INTEGER, allowNull: true },
    rescheduleCount: { type: DataTypes.INTEGER, allowNull: false, defaultValue: 0 },
    interviewerRoster: { type: jsonType, allowNull: true },
    metadata: { type: jsonType, allowNull: true },
  },
  {
    tableName: 'interview_schedules',
    indexes: [
      { fields: ['workspaceId'] },
      { fields: ['applicationId'] },
      { fields: ['scheduledAt'] },
    ],
  },
);

export const JobStage = sequelize.define(
  'JobStage',
  {
    workspaceId: { type: DataTypes.INTEGER, allowNull: false },
    jobId: { type: DataTypes.INTEGER, allowNull: false },
    name: { type: DataTypes.STRING(120), allowNull: false },
    orderIndex: { type: DataTypes.INTEGER, allowNull: false, defaultValue: 0 },
    slaHours: { type: DataTypes.INTEGER, allowNull: true },
    averageDurationHours: { type: DataTypes.DECIMAL(10, 2), allowNull: true },
    guideUrl: { type: DataTypes.STRING(500), allowNull: true },
    metadata: { type: jsonType, allowNull: true },
  },
  {
    tableName: 'job_stages',
    indexes: [
      { fields: ['workspaceId'] },
      { fields: ['jobId'] },
      { fields: ['orderIndex'] },
    ],
  },
);

export const JobApprovalWorkflow = sequelize.define(
  'JobApprovalWorkflow',
  {
    workspaceId: { type: DataTypes.INTEGER, allowNull: false },
    jobId: { type: DataTypes.INTEGER, allowNull: true },
    approverRole: { type: DataTypes.STRING(120), allowNull: false },
    status: {
      type: DataTypes.ENUM('pending', 'in_review', 'approved', 'rejected'),
      allowNull: false,
      defaultValue: 'pending',
    },
    dueAt: { type: DataTypes.DATE, allowNull: true },
    completedAt: { type: DataTypes.DATE, allowNull: true },
    metadata: { type: jsonType, allowNull: true },
  },
  {
    tableName: 'job_approval_workflows',
    indexes: [
      { fields: ['workspaceId'] },
      { fields: ['jobId'] },
      { fields: ['status'] },
    ],
  },
);

export const JobCampaignPerformance = sequelize.define(
  'JobCampaignPerformance',
  {
    workspaceId: { type: DataTypes.INTEGER, allowNull: false },
    jobId: { type: DataTypes.INTEGER, allowNull: true },
    channel: { type: DataTypes.STRING(120), allowNull: false },
    impressions: { type: DataTypes.INTEGER, allowNull: false, defaultValue: 0 },
    clicks: { type: DataTypes.INTEGER, allowNull: false, defaultValue: 0 },
    applications: { type: DataTypes.INTEGER, allowNull: false, defaultValue: 0 },
    hires: { type: DataTypes.INTEGER, allowNull: false, defaultValue: 0 },
    spendAmount: { type: DataTypes.DECIMAL(12, 2), allowNull: false, defaultValue: 0 },
    currencyCode: { type: DataTypes.STRING(3), allowNull: false, defaultValue: 'USD' },
    reportingDate: { type: DataTypes.DATEONLY, allowNull: false },
    metadata: { type: jsonType, allowNull: true },
  },
  {
    tableName: 'job_campaign_performances',
    indexes: [
      { fields: ['workspaceId'] },
      { fields: ['jobId'] },
      { fields: ['channel'] },
      { fields: ['reportingDate'] },
    ],
  },
);

export const PartnerEngagement = sequelize.define(
  'PartnerEngagement',
  {
    workspaceId: { type: DataTypes.INTEGER, allowNull: false },
    partnerType: { type: DataTypes.STRING(120), allowNull: false },
    partnerName: { type: DataTypes.STRING(255), allowNull: false },
    touchpoints: { type: DataTypes.INTEGER, allowNull: false, defaultValue: 0 },
    lastInteractionAt: { type: DataTypes.DATE, allowNull: true },
    activeBriefs: { type: DataTypes.INTEGER, allowNull: false, defaultValue: 0 },
    conversionRate: { type: DataTypes.DECIMAL(5, 2), allowNull: true },
    metadata: { type: jsonType, allowNull: true },
  },
  {
    tableName: 'partner_engagements',
    indexes: [
      { fields: ['workspaceId'] },
      { fields: ['partnerType'] },
      { fields: ['partnerName'] },
    ],
  },
);

export const RecruitingCalendarEvent = sequelize.define(
  'RecruitingCalendarEvent',
  {
    workspaceId: { type: DataTypes.INTEGER, allowNull: false },
    title: { type: DataTypes.STRING(255), allowNull: false },
    eventType: { type: DataTypes.STRING(120), allowNull: false },
    startsAt: { type: DataTypes.DATE, allowNull: false },
    endsAt: { type: DataTypes.DATE, allowNull: true },
    location: { type: DataTypes.STRING(255), allowNull: true },
    metadata: { type: jsonType, allowNull: true },
  },
  {
    tableName: 'recruiting_calendar_events',
    indexes: [
      { fields: ['workspaceId'] },
      { fields: ['eventType'] },
      { fields: ['startsAt'] },
    ],
  },
);

export const EmployerBrandAsset = sequelize.define(
  'EmployerBrandAsset',
  {
    workspaceId: { type: DataTypes.INTEGER, allowNull: false },
    assetType: { type: DataTypes.STRING(120), allowNull: false },
    title: { type: DataTypes.STRING(255), allowNull: false },
    status: {
      type: DataTypes.ENUM('draft', 'review', 'published', 'archived'),
      allowNull: false,
      defaultValue: 'draft',
    },
    url: { type: DataTypes.STRING(500), allowNull: true },
    publishedAt: { type: DataTypes.DATE, allowNull: true },
    engagementScore: { type: DataTypes.DECIMAL(8, 2), allowNull: true },
    metadata: { type: jsonType, allowNull: true },
  },
  {
    tableName: 'employer_brand_assets',
    indexes: [
      { fields: ['workspaceId'] },
      { fields: ['assetType'] },
      { fields: ['status'] },
    ],
  },
);

export const MessageThread = sequelize.define(
  'MessageThread',
  {
    subject: { type: DataTypes.STRING(255), allowNull: true },
    channelType: {
      type: DataTypes.ENUM(...MESSAGE_CHANNEL_TYPES),
      allowNull: false,
      defaultValue: 'direct',
    },
    state: {
      type: DataTypes.ENUM(...MESSAGE_THREAD_STATES),
      allowNull: false,
      defaultValue: 'active',
    },
    createdBy: { type: DataTypes.INTEGER, allowNull: false },
    lastMessageAt: { type: DataTypes.DATE, allowNull: true },
    metadata: { type: jsonType, allowNull: true },
  },
  {
    tableName: 'message_threads',
    scopes: {
      active: { where: { state: 'active' } },
    },
  },
);

export const MessageParticipant = sequelize.define(
  'MessageParticipant',
  {
    threadId: { type: DataTypes.INTEGER, allowNull: false },
    userId: { type: DataTypes.INTEGER, allowNull: false },
    role: {
      type: DataTypes.ENUM('owner', 'participant', 'support', 'system'),
      allowNull: false,
      defaultValue: 'participant',
    },
    notificationsEnabled: { type: DataTypes.BOOLEAN, allowNull: false, defaultValue: true },
    mutedUntil: { type: DataTypes.DATE, allowNull: true },
    lastReadAt: { type: DataTypes.DATE, allowNull: true },
  },
  {
    tableName: 'message_participants',
    indexes: [
      { unique: true, fields: ['threadId', 'userId'] },
      { fields: ['userId'] },
    ],
  },
);

export const Message = sequelize.define(
  'Message',
  {
    threadId: { type: DataTypes.INTEGER, allowNull: false },
    senderId: { type: DataTypes.INTEGER, allowNull: true },
    messageType: {
      type: DataTypes.ENUM(...MESSAGE_TYPES),
      allowNull: false,
      defaultValue: 'text',
    },
    body: { type: DataTypes.TEXT, allowNull: true },
    metadata: { type: jsonType, allowNull: true },
    isEdited: { type: DataTypes.BOOLEAN, allowNull: false, defaultValue: false },
    editedAt: { type: DataTypes.DATE, allowNull: true },
    deletedAt: { type: DataTypes.DATE, allowNull: true },
    deliveredAt: { type: DataTypes.DATE, allowNull: true },
  },
  {
    tableName: 'messages',
    paranoid: true,
    deletedAt: 'deletedAt',
    indexes: [
      { fields: ['threadId'] },
      { fields: ['senderId'] },
      { fields: ['createdAt'] },
    ],
  },
);

export const MessageAttachment = sequelize.define(
  'MessageAttachment',
  {
    messageId: { type: DataTypes.INTEGER, allowNull: false },
    storageKey: { type: DataTypes.STRING(512), allowNull: false },
    fileName: { type: DataTypes.STRING(255), allowNull: false },
    mimeType: { type: DataTypes.STRING(128), allowNull: false },
    fileSize: { type: DataTypes.BIGINT, allowNull: false },
    checksum: { type: DataTypes.STRING(128), allowNull: true },
  },
  {
    tableName: 'message_attachments',
    indexes: [{ fields: ['messageId'] }],
  },
);

Message.prototype.toPublicObject = function toPublicObject() {
  const plain = this.get({ plain: true });
  let sanitizedMetadata = null;
  if (plain.metadata && typeof plain.metadata === 'object') {
    sanitizedMetadata = Object.fromEntries(
      Object.entries(plain.metadata).filter(([key]) => !/^(_|internal|private)/i.test(key)),
    );
  }
  return {
    id: plain.id,
    threadId: plain.threadId,
    senderId: plain.senderId,
    messageType: plain.messageType,
    body: plain.body,
    isEdited: plain.isEdited,
    editedAt: plain.editedAt,
    deliveredAt: plain.deliveredAt,
    createdAt: plain.createdAt,
    updatedAt: plain.updatedAt,
    metadata: sanitizedMetadata,
  };
};

export const SupportCase = sequelize.define(
  'SupportCase',
  {
    threadId: { type: DataTypes.INTEGER, allowNull: false },
    status: {
      type: DataTypes.ENUM(...SUPPORT_CASE_STATUSES),
      allowNull: false,
      defaultValue: 'triage',
    },
    priority: {
      type: DataTypes.ENUM(...SUPPORT_CASE_PRIORITIES),
      allowNull: false,
      defaultValue: 'medium',
    },
    reason: { type: DataTypes.TEXT, allowNull: false },
    metadata: { type: jsonType, allowNull: true },
    escalatedBy: { type: DataTypes.INTEGER, allowNull: false },
    escalatedAt: { type: DataTypes.DATE, allowNull: false, defaultValue: DataTypes.NOW },
    assignedTo: { type: DataTypes.INTEGER, allowNull: true },
    assignedBy: { type: DataTypes.INTEGER, allowNull: true },
    assignedAt: { type: DataTypes.DATE, allowNull: true },
    firstResponseAt: { type: DataTypes.DATE, allowNull: true },
    resolvedAt: { type: DataTypes.DATE, allowNull: true },
    resolvedBy: { type: DataTypes.INTEGER, allowNull: true },
    resolutionSummary: { type: DataTypes.TEXT, allowNull: true },
  },
  {
    tableName: 'support_cases',
    indexes: [
      { fields: ['status'] },
      { fields: ['priority'] },
      { fields: ['assignedTo'] },
    ],
  },
);

export const Notification = sequelize.define(
  'Notification',
  {
    userId: { type: DataTypes.INTEGER, allowNull: false },
    category: {
      type: DataTypes.ENUM(...NOTIFICATION_CATEGORIES),
      allowNull: false,
      defaultValue: 'system',
    },
    type: { type: DataTypes.STRING(128), allowNull: false },
    title: { type: DataTypes.STRING(255), allowNull: false },
    body: { type: DataTypes.TEXT, allowNull: true },
    payload: { type: jsonType, allowNull: true },
    priority: {
      type: DataTypes.ENUM(...NOTIFICATION_PRIORITIES),
      allowNull: false,
      defaultValue: 'normal',
    },
    status: {
      type: DataTypes.ENUM(...NOTIFICATION_STATUSES),
      allowNull: false,
      defaultValue: 'pending',
    },
    deliveredAt: { type: DataTypes.DATE, allowNull: true },
    readAt: { type: DataTypes.DATE, allowNull: true },
    expiresAt: { type: DataTypes.DATE, allowNull: true },
  },
  {
    tableName: 'notifications',
    indexes: [
      { fields: ['userId'] },
      { fields: ['status'] },
      { fields: ['category'] },
    ],
  },
);

Notification.prototype.toPublicObject = function toPublicObject() {
  const plain = this.get({ plain: true });
  let sanitizedPayload = null;
  if (plain.payload && typeof plain.payload === 'object') {
    sanitizedPayload = Object.fromEntries(
      Object.entries(plain.payload).filter(([key]) => !/^(_|internal|private)/i.test(key)),
    );
  }
  return {
    id: plain.id,
    userId: plain.userId,
    category: plain.category,
    type: plain.type,
    title: plain.title,
    body: plain.body,
    priority: plain.priority,
    status: plain.status,
    deliveredAt: plain.deliveredAt,
    readAt: plain.readAt,
    expiresAt: plain.expiresAt,
    createdAt: plain.createdAt,
    updatedAt: plain.updatedAt,
    payload: sanitizedPayload,
  };
};

export const NotificationPreference = sequelize.define(
  'NotificationPreference',
  {
    userId: { type: DataTypes.INTEGER, allowNull: false, unique: true },
    emailEnabled: { type: DataTypes.BOOLEAN, allowNull: false, defaultValue: true },
    pushEnabled: { type: DataTypes.BOOLEAN, allowNull: false, defaultValue: true },
    smsEnabled: { type: DataTypes.BOOLEAN, allowNull: false, defaultValue: false },
    inAppEnabled: { type: DataTypes.BOOLEAN, allowNull: false, defaultValue: true },
    digestFrequency: {
      type: DataTypes.ENUM(...DIGEST_FREQUENCIES),
      allowNull: false,
      defaultValue: 'immediate',
    },
    quietHoursStart: { type: DataTypes.TIME, allowNull: true },
    quietHoursEnd: { type: DataTypes.TIME, allowNull: true },
    metadata: { type: jsonType, allowNull: true },
  },
  { tableName: 'notification_preferences' },
);

export const AnalyticsEvent = sequelize.define(
  'AnalyticsEvent',
  {
    eventName: { type: DataTypes.STRING(128), allowNull: false },
    userId: { type: DataTypes.INTEGER, allowNull: true },
    actorType: {
      type: DataTypes.ENUM(...ANALYTICS_ACTOR_TYPES),
      allowNull: false,
      defaultValue: 'user',
    },
    entityType: { type: DataTypes.STRING(64), allowNull: true },
    entityId: { type: DataTypes.INTEGER, allowNull: true },
    source: { type: DataTypes.STRING(64), allowNull: true },
    context: { type: jsonType, allowNull: true },
    occurredAt: { type: DataTypes.DATE, allowNull: false, defaultValue: DataTypes.NOW },
    ingestedAt: { type: DataTypes.DATE, allowNull: false, defaultValue: DataTypes.NOW },
  },
  {
    tableName: 'analytics_events',
    timestamps: false,
    indexes: [
      { fields: ['eventName'] },
      { fields: ['occurredAt'] },
      { fields: ['entityType', 'entityId'] },
    ],
  },
);

export const AnalyticsDailyRollup = sequelize.define(
  'AnalyticsDailyRollup',
  {
    metricKey: { type: DataTypes.STRING(128), allowNull: false },
    dimensionHash: { type: DataTypes.STRING(64), allowNull: false },
    dimensions: { type: jsonType, allowNull: true },
    date: { type: DataTypes.DATEONLY, allowNull: false },
    value: { type: DataTypes.DECIMAL(18, 4), allowNull: false },
  },
  {
    tableName: 'analytics_daily_rollups',
    indexes: [{ unique: true, fields: ['metricKey', 'date', 'dimensionHash'] }],
  },
);

export const ProviderWorkspace = sequelize.define(
  'ProviderWorkspace',
  {
    ownerId: { type: DataTypes.INTEGER, allowNull: false },
    name: { type: DataTypes.STRING(150), allowNull: false },
    slug: { type: DataTypes.STRING(180), allowNull: false, unique: true },
    type: {
      type: DataTypes.ENUM(...PROVIDER_WORKSPACE_TYPES),
      allowNull: false,
      defaultValue: 'agency',
    },
    timezone: { type: DataTypes.STRING(64), allowNull: false, defaultValue: 'UTC' },
    defaultCurrency: { type: DataTypes.STRING(3), allowNull: false, defaultValue: 'USD' },
    intakeEmail: { type: DataTypes.STRING(255), allowNull: true, validate: { isEmail: true } },
    isActive: { type: DataTypes.BOOLEAN, allowNull: false, defaultValue: true },
    settings: { type: jsonType, allowNull: true },
  },
  {
    tableName: 'provider_workspaces',
    indexes: [
      { fields: ['type'] },
      { fields: ['ownerId'] },
    ],
  },
);

export const ProviderWorkspaceMember = sequelize.define(
  'ProviderWorkspaceMember',
  {
    workspaceId: { type: DataTypes.INTEGER, allowNull: false },
    userId: { type: DataTypes.INTEGER, allowNull: false },
    role: {
      type: DataTypes.ENUM(...PROVIDER_WORKSPACE_MEMBER_ROLES),
      allowNull: false,
      defaultValue: 'staff',
    },
    status: {
      type: DataTypes.ENUM(...PROVIDER_WORKSPACE_MEMBER_STATUSES),
      allowNull: false,
      defaultValue: 'pending',
    },
    invitedById: { type: DataTypes.INTEGER, allowNull: true },
    joinedAt: { type: DataTypes.DATE, allowNull: true },
    lastActiveAt: { type: DataTypes.DATE, allowNull: true },
    removedAt: { type: DataTypes.DATE, allowNull: true },
  },
  {
    tableName: 'provider_workspace_members',
    indexes: [
      { unique: true, fields: ['workspaceId', 'userId'] },
      { fields: ['workspaceId'] },
      { fields: ['status'] },
    ],
  },
);

export const ProviderWorkspaceInvite = sequelize.define(
  'ProviderWorkspaceInvite',
  {
    workspaceId: { type: DataTypes.INTEGER, allowNull: false },
    email: { type: DataTypes.STRING(255), allowNull: false, validate: { isEmail: true } },
    role: {
      type: DataTypes.ENUM(...PROVIDER_WORKSPACE_MEMBER_ROLES),
      allowNull: false,
      defaultValue: 'staff',
    },
    status: {
      type: DataTypes.ENUM(...PROVIDER_WORKSPACE_INVITE_STATUSES),
      allowNull: false,
      defaultValue: 'pending',
    },
    inviteToken: { type: DataTypes.STRING(64), allowNull: false, unique: true },
    expiresAt: { type: DataTypes.DATE, allowNull: false },
    invitedById: { type: DataTypes.INTEGER, allowNull: false },
    acceptedAt: { type: DataTypes.DATE, allowNull: true },
  },
  {
    tableName: 'provider_workspace_invites',
    indexes: [
      { fields: ['workspaceId'] },
      { fields: ['status'] },
    ],
  },
);

export const ProviderContactNote = sequelize.define(
  'ProviderContactNote',
  {
    workspaceId: { type: DataTypes.INTEGER, allowNull: false },
    subjectUserId: { type: DataTypes.INTEGER, allowNull: false },
    authorId: { type: DataTypes.INTEGER, allowNull: false },
    note: { type: DataTypes.TEXT, allowNull: false },
    visibility: {
      type: DataTypes.ENUM(...PROVIDER_CONTACT_NOTE_VISIBILITIES),
      allowNull: false,
      defaultValue: 'internal',
    },
  },
  {
    tableName: 'provider_contact_notes',
    indexes: [
      { fields: ['workspaceId'] },
      { fields: ['subjectUserId'] },
    ],
  },
);

ProviderContactNote.prototype.toPublicObject = function toPublicObject() {
  return this.get({ plain: true });
};

export const AgencyCollaboration = sequelize.define(
  'AgencyCollaboration',
  {
    freelancerId: { type: DataTypes.INTEGER, allowNull: false },
    agencyWorkspaceId: { type: DataTypes.INTEGER, allowNull: false },
    status: {
      type: DataTypes.ENUM(...AGENCY_COLLABORATION_STATUSES),
      allowNull: false,
      defaultValue: 'invited',
    },
    collaborationType: {
      type: DataTypes.ENUM(...AGENCY_COLLABORATION_TYPES),
      allowNull: false,
      defaultValue: 'retainer',
    },
    retainerAmountMonthly: { type: DataTypes.DECIMAL(12, 2), allowNull: true },
    currency: { type: DataTypes.STRING(3), allowNull: false, defaultValue: 'USD' },
    renewalDate: { type: DataTypes.DATE, allowNull: true },
    healthScore: { type: DataTypes.DECIMAL(5, 2), allowNull: true },
    satisfactionScore: { type: DataTypes.DECIMAL(5, 2), allowNull: true },
    sharedDeliverySnapshot: { type: jsonType, allowNull: true },
    sharedResourcePlan: { type: jsonType, allowNull: true },
    sharedDeliverablesDue: { type: jsonType, allowNull: true },
    activeBriefsCount: { type: DataTypes.INTEGER, allowNull: false, defaultValue: 0 },
    atRiskDeliverablesCount: { type: DataTypes.INTEGER, allowNull: false, defaultValue: 0 },
    forecastedUpsellValue: { type: DataTypes.DECIMAL(12, 2), allowNull: true },
    forecastedUpsellCurrency: { type: DataTypes.STRING(3), allowNull: false, defaultValue: 'USD' },
    lastActivityAt: { type: DataTypes.DATE, allowNull: true },
  },
  {
    tableName: 'agency_collaborations',
    indexes: [
      { fields: ['freelancerId'] },
      { fields: ['agencyWorkspaceId'] },
      { fields: ['status'] },
    ],
  },
);

AgencyCollaboration.prototype.toPublicObject = function toPublicObject() {
  const plain = this.get({ plain: true });
  return {
    ...plain,
    retainerAmountMonthly: plain.retainerAmountMonthly != null ? Number.parseFloat(plain.retainerAmountMonthly) : null,
    healthScore: plain.healthScore != null ? Number.parseFloat(plain.healthScore) : null,
    satisfactionScore: plain.satisfactionScore != null ? Number.parseFloat(plain.satisfactionScore) : null,
    forecastedUpsellValue: plain.forecastedUpsellValue != null ? Number.parseFloat(plain.forecastedUpsellValue) : null,
  };
};

export const AgencyCollaborationInvitation = sequelize.define(
  'AgencyCollaborationInvitation',
  {
    collaborationId: { type: DataTypes.INTEGER, allowNull: true },
    freelancerId: { type: DataTypes.INTEGER, allowNull: false },
    agencyWorkspaceId: { type: DataTypes.INTEGER, allowNull: false },
    sentById: { type: DataTypes.INTEGER, allowNull: true },
    status: {
      type: DataTypes.ENUM(...AGENCY_INVITATION_STATUSES),
      allowNull: false,
      defaultValue: 'pending',
    },
    roleTitle: { type: DataTypes.STRING(255), allowNull: true },
    engagementType: {
      type: DataTypes.ENUM(...AGENCY_COLLABORATION_TYPES),
      allowNull: false,
      defaultValue: 'retainer',
    },
    proposedRetainer: { type: DataTypes.DECIMAL(12, 2), allowNull: true },
    currency: { type: DataTypes.STRING(3), allowNull: false, defaultValue: 'USD' },
    responseDueAt: { type: DataTypes.DATE, allowNull: true },
    message: { type: DataTypes.TEXT, allowNull: true },
    attachments: { type: jsonType, allowNull: true },
  },
  {
    tableName: 'agency_collaboration_invitations',
    indexes: [
      { fields: ['freelancerId'] },
      { fields: ['agencyWorkspaceId'] },
      { fields: ['status'] },
    ],
  },
);

AgencyCollaborationInvitation.prototype.toPublicObject = function toPublicObject() {
  const plain = this.get({ plain: true });
  return {
    ...plain,
    proposedRetainer: plain.proposedRetainer != null ? Number.parseFloat(plain.proposedRetainer) : null,
  };
};

export const AgencyRateCard = sequelize.define(
  'AgencyRateCard',
  {
    freelancerId: { type: DataTypes.INTEGER, allowNull: false },
    agencyWorkspaceId: { type: DataTypes.INTEGER, allowNull: true },
    title: { type: DataTypes.STRING(255), allowNull: false },
    status: {
      type: DataTypes.ENUM(...AGENCY_RATE_CARD_STATUSES),
      allowNull: false,
      defaultValue: 'draft',
    },
    effectiveFrom: { type: DataTypes.DATE, allowNull: true },
    effectiveTo: { type: DataTypes.DATE, allowNull: true },
    currency: { type: DataTypes.STRING(3), allowNull: false, defaultValue: 'USD' },
    defaultTerms: { type: jsonType, allowNull: true },
    shareHistory: { type: jsonType, allowNull: true },
  },
  {
    tableName: 'agency_rate_cards',
    indexes: [
      { fields: ['freelancerId'] },
      { fields: ['status'] },
    ],
  },
);

AgencyRateCard.prototype.toPublicObject = function toPublicObject() {
  return this.get({ plain: true });
};

export const AgencyRateCardItem = sequelize.define(
  'AgencyRateCardItem',
  {
    rateCardId: { type: DataTypes.INTEGER, allowNull: false },
    name: { type: DataTypes.STRING(255), allowNull: false },
    description: { type: DataTypes.TEXT, allowNull: true },
    unitType: {
      type: DataTypes.ENUM(...AGENCY_RATE_CARD_ITEM_UNIT_TYPES),
      allowNull: false,
      defaultValue: 'hour',
    },
    unitAmount: { type: DataTypes.INTEGER, allowNull: true },
    unitPrice: { type: DataTypes.DECIMAL(12, 2), allowNull: false },
    currency: { type: DataTypes.STRING(3), allowNull: false, defaultValue: 'USD' },
    leadTimeDays: { type: DataTypes.INTEGER, allowNull: true },
    minCommitment: { type: DataTypes.INTEGER, allowNull: true },
export const WorkspaceTemplateCategory = sequelize.define(
  'WorkspaceTemplateCategory',
  {
    slug: { type: DataTypes.STRING(120), allowNull: false, unique: true },
    name: { type: DataTypes.STRING(180), allowNull: false },
    description: { type: DataTypes.TEXT, allowNull: true },
    icon: { type: DataTypes.STRING(120), allowNull: true },
    sortOrder: { type: DataTypes.INTEGER, allowNull: false, defaultValue: 0 },
  },
  {
    tableName: 'workspace_template_categories',
    indexes: [{ fields: ['sortOrder'] }],
  },
);

export const WorkspaceTemplate = sequelize.define(
  'WorkspaceTemplate',
  {
    categoryId: { type: DataTypes.INTEGER, allowNull: false },
    slug: { type: DataTypes.STRING(150), allowNull: false, unique: true },
    name: { type: DataTypes.STRING(200), allowNull: false },
    tagline: { type: DataTypes.STRING(255), allowNull: true },
    description: { type: DataTypes.TEXT, allowNull: true },
    industry: { type: DataTypes.STRING(120), allowNull: true },
    workflowType: { type: DataTypes.STRING(120), allowNull: true },
    recommendedTeamSize: { type: DataTypes.STRING(60), allowNull: true },
    estimatedDurationDays: { type: DataTypes.INTEGER, allowNull: true },
    automationLevel: { type: DataTypes.INTEGER, allowNull: false, defaultValue: 0 },
    qualityScore: { type: DataTypes.DECIMAL(5, 2), allowNull: true },
    status: {
      type: DataTypes.ENUM(...WORKSPACE_TEMPLATE_STATUSES),
      allowNull: false,
      defaultValue: 'active',
      validate: { isIn: [WORKSPACE_TEMPLATE_STATUSES] },
    },
    visibility: {
      type: DataTypes.ENUM(...WORKSPACE_TEMPLATE_VISIBILITIES),
      allowNull: false,
      defaultValue: 'public',
      validate: { isIn: [WORKSPACE_TEMPLATE_VISIBILITIES] },
    },
    clientExperience: { type: DataTypes.TEXT, allowNull: true },
    requirementChecklist: { type: jsonType, allowNull: true },
    onboardingSequence: { type: jsonType, allowNull: true },
    deliverables: { type: jsonType, allowNull: true },
    metrics: { type: jsonType, allowNull: true },
    metadata: { type: jsonType, allowNull: true },
    lastPublishedAt: { type: DataTypes.DATE, allowNull: true },
    archivedAt: { type: DataTypes.DATE, allowNull: true },
  },
  {
    tableName: 'workspace_templates',
    indexes: [
      { fields: ['categoryId', 'status'] },
      { fields: ['slug'], unique: true },
      { fields: ['industry'] },
    ],
  },
);

export const WorkspaceTemplateStage = sequelize.define(
  'WorkspaceTemplateStage',
  {
    templateId: { type: DataTypes.INTEGER, allowNull: false },
    slug: { type: DataTypes.STRING(150), allowNull: false },
    title: { type: DataTypes.STRING(200), allowNull: false },
    stageType: {
      type: DataTypes.ENUM(...WORKSPACE_TEMPLATE_STAGE_TYPES),
      allowNull: false,
      defaultValue: 'production',
      validate: { isIn: [WORKSPACE_TEMPLATE_STAGE_TYPES] },
    },
    sortOrder: { type: DataTypes.INTEGER, allowNull: false, defaultValue: 0 },
    description: { type: DataTypes.TEXT, allowNull: true },
    checklists: { type: jsonType, allowNull: true },
    questionnaires: { type: jsonType, allowNull: true },
    automations: { type: jsonType, allowNull: true },
    deliverables: { type: jsonType, allowNull: true },
  },
  {
    tableName: 'workspace_template_stages',
    indexes: [{ fields: ['templateId', 'sortOrder'] }],
  },
);

export const WorkspaceTemplateResource = sequelize.define(
  'WorkspaceTemplateResource',
  {
    templateId: { type: DataTypes.INTEGER, allowNull: false },
    title: { type: DataTypes.STRING(200), allowNull: false },
    resourceType: {
      type: DataTypes.ENUM(...WORKSPACE_TEMPLATE_RESOURCE_TYPES),
      allowNull: false,
      defaultValue: 'asset',
      validate: { isIn: [WORKSPACE_TEMPLATE_RESOURCE_TYPES] },
    },
    url: { type: DataTypes.STRING(500), allowNull: true },
    description: { type: DataTypes.TEXT, allowNull: true },
    metadata: { type: jsonType, allowNull: true },
    sortOrder: { type: DataTypes.INTEGER, allowNull: false, defaultValue: 0 },
  },
  {
    tableName: 'agency_rate_card_items',
    indexes: [
      { fields: ['rateCardId'] },
    ],
  },
);

AgencyRateCardItem.prototype.toPublicObject = function toPublicObject() {
  const plain = this.get({ plain: true });
  return {
    ...plain,
    unitPrice: Number.parseFloat(plain.unitPrice ?? 0),
  };
};

export const AgencyRetainerNegotiation = sequelize.define(
  'AgencyRetainerNegotiation',
  {
    collaborationId: { type: DataTypes.INTEGER, allowNull: true },
    freelancerId: { type: DataTypes.INTEGER, allowNull: false },
    agencyWorkspaceId: { type: DataTypes.INTEGER, allowNull: false },
    name: { type: DataTypes.STRING(255), allowNull: false },
    status: {
      type: DataTypes.ENUM(...AGENCY_RETAINER_NEGOTIATION_STATUSES),
      allowNull: false,
      defaultValue: 'draft',
    },
    stage: {
      type: DataTypes.ENUM(...AGENCY_RETAINER_NEGOTIATION_STAGES),
      allowNull: false,
      defaultValue: 'qualification',
    },
    confidence: { type: DataTypes.DECIMAL(5, 2), allowNull: true },
    proposedAmount: { type: DataTypes.DECIMAL(12, 2), allowNull: true },
    currency: { type: DataTypes.STRING(3), allowNull: false, defaultValue: 'USD' },
    targetStartDate: { type: DataTypes.DATE, allowNull: true },
    nextStep: { type: DataTypes.STRING(255), allowNull: true },
    nextStepDueAt: { type: DataTypes.DATE, allowNull: true },
    lastAgencyMessageAt: { type: DataTypes.DATE, allowNull: true },
    lastFreelancerMessageAt: { type: DataTypes.DATE, allowNull: true },
    notes: { type: DataTypes.TEXT, allowNull: true },
  },
  {
    tableName: 'agency_retainer_negotiations',
    indexes: [
      { fields: ['freelancerId'] },
      { fields: ['agencyWorkspaceId'] },
      { fields: ['status'] },
    ],
  },
);

AgencyRetainerNegotiation.prototype.toPublicObject = function toPublicObject() {
  const plain = this.get({ plain: true });
  return {
    ...plain,
    confidence: plain.confidence != null ? Number.parseFloat(plain.confidence) : null,
    proposedAmount: plain.proposedAmount != null ? Number.parseFloat(plain.proposedAmount) : null,
  };
};

export const AgencyRetainerEvent = sequelize.define(
  'AgencyRetainerEvent',
  {
    negotiationId: { type: DataTypes.INTEGER, allowNull: false },
    actorType: {
      type: DataTypes.ENUM(...AGENCY_RETAINER_EVENT_ACTOR_TYPES),
      allowNull: false,
      defaultValue: 'freelancer',
    },
    actorId: { type: DataTypes.INTEGER, allowNull: true },
    eventType: {
      type: DataTypes.ENUM(...AGENCY_RETAINER_EVENT_TYPES),
      allowNull: false,
      defaultValue: 'note',
    },
    summary: { type: DataTypes.STRING(255), allowNull: false },
    payload: { type: jsonType, allowNull: true },
    occurredAt: { type: DataTypes.DATE, allowNull: false },
  },
  {
    tableName: 'agency_retainer_events',
    indexes: [
      { fields: ['negotiationId'] },
      { fields: ['occurredAt'] },
    ],
  },
);

AgencyRetainerEvent.prototype.toPublicObject = function toPublicObject() {
  return this.get({ plain: true });
    tableName: 'workspace_template_resources',
    indexes: [{ fields: ['templateId', 'resourceType'] }],
  },
);

WorkspaceTemplate.prototype.toPublicObject = function toPublicObject() {
  const plain = this.get({ plain: true });
  return {
    id: plain.id,
    slug: plain.slug,
    name: plain.name,
    tagline: plain.tagline ?? null,
    description: plain.description ?? null,
    industry: plain.industry ?? null,
    workflowType: plain.workflowType ?? null,
    recommendedTeamSize: plain.recommendedTeamSize ?? null,
    estimatedDurationDays: plain.estimatedDurationDays ?? null,
    automationLevel: Number.isFinite(Number(plain.automationLevel)) ? Number(plain.automationLevel) : 0,
    qualityScore: plain.qualityScore != null ? Number(plain.qualityScore) : null,
    status: plain.status,
    visibility: plain.visibility,
    clientExperience: plain.clientExperience ?? null,
    requirementChecklist: Array.isArray(plain.requirementChecklist) ? plain.requirementChecklist : [],
    onboardingSequence: Array.isArray(plain.onboardingSequence) ? plain.onboardingSequence : [],
    deliverables: Array.isArray(plain.deliverables) ? plain.deliverables : [],
    metrics: Array.isArray(plain.metrics) ? plain.metrics : [],
    metadata: plain.metadata ?? {},
    lastPublishedAt: plain.lastPublishedAt ?? null,
    archivedAt: plain.archivedAt ?? null,
    createdAt: plain.createdAt,
    updatedAt: plain.updatedAt,
  };
};

WorkspaceTemplateStage.prototype.toPublicObject = function toPublicObject() {
  const plain = this.get({ plain: true });
  return {
    id: plain.id,
    slug: plain.slug,
    title: plain.title,
    stageType: plain.stageType,
    sortOrder: plain.sortOrder,
    description: plain.description ?? null,
    checklists: Array.isArray(plain.checklists) ? plain.checklists : [],
    questionnaires: Array.isArray(plain.questionnaires) ? plain.questionnaires : [],
    automations: Array.isArray(plain.automations) ? plain.automations : [],
    deliverables: Array.isArray(plain.deliverables) ? plain.deliverables : [],
  };
};

WorkspaceTemplateResource.prototype.toPublicObject = function toPublicObject() {
  const plain = this.get({ plain: true });
  return {
    id: plain.id,
    title: plain.title,
    resourceType: plain.resourceType,
    url: plain.url ?? null,
    description: plain.description ?? null,
    metadata: plain.metadata ?? {},
    sortOrder: plain.sortOrder ?? 0,
  };
};

export const EscrowAccount = sequelize.define(
  'EscrowAccount',
  {
    userId: { type: DataTypes.INTEGER, allowNull: false },
    provider: { type: DataTypes.STRING(80), allowNull: false },
    externalId: { type: DataTypes.STRING(120), allowNull: true },
    status: {
      type: DataTypes.ENUM(...ESCROW_ACCOUNT_STATUSES),
      allowNull: false,
      defaultValue: 'pending',
    },
    currencyCode: { type: DataTypes.STRING(3), allowNull: false, defaultValue: 'USD' },
    currentBalance: { type: DataTypes.DECIMAL(18, 4), allowNull: false, defaultValue: 0 },
    pendingReleaseTotal: { type: DataTypes.DECIMAL(18, 4), allowNull: false, defaultValue: 0 },
    metadata: { type: jsonType, allowNull: true },
    lastReconciledAt: { type: DataTypes.DATE, allowNull: true },
  },
  {
    tableName: 'escrow_accounts',
    indexes: [
      { fields: ['userId'] },
      { fields: ['provider'] },
      { fields: ['status'] },
    ],
  },
);

EscrowAccount.prototype.toPublicObject = function toPublicObject() {
  const plain = this.get({ plain: true });
  return {
    id: plain.id,
    userId: plain.userId,
    provider: plain.provider,
    externalId: plain.externalId,
    status: plain.status,
    currencyCode: plain.currencyCode,
    currentBalance: Number.parseFloat(plain.currentBalance ?? 0),
    pendingReleaseTotal: Number.parseFloat(plain.pendingReleaseTotal ?? 0),
    lastReconciledAt: plain.lastReconciledAt,
    metadata: plain.metadata,
    createdAt: plain.createdAt,
    updatedAt: plain.updatedAt,
  };
};

export const EscrowTransaction = sequelize.define(
  'EscrowTransaction',
  {
    accountId: { type: DataTypes.INTEGER, allowNull: false },
    reference: { type: DataTypes.STRING(120), allowNull: false },
    externalId: { type: DataTypes.STRING(120), allowNull: true },
    type: {
      type: DataTypes.ENUM(...ESCROW_TRANSACTION_TYPES),
      allowNull: false,
      defaultValue: 'project',
    },
    status: {
      type: DataTypes.ENUM(...ESCROW_TRANSACTION_STATUSES),
      allowNull: false,
      defaultValue: 'initiated',
    },
    amount: {
      type: DataTypes.DECIMAL(18, 4),
      allowNull: false,
      validate: { min: 0 },
    },
    currencyCode: { type: DataTypes.STRING(3), allowNull: false, defaultValue: 'USD' },
    feeAmount: { type: DataTypes.DECIMAL(18, 4), allowNull: false, defaultValue: 0 },
    netAmount: { type: DataTypes.DECIMAL(18, 4), allowNull: false, defaultValue: 0 },
    initiatedById: { type: DataTypes.INTEGER, allowNull: false },
    counterpartyId: { type: DataTypes.INTEGER, allowNull: true },
    projectId: { type: DataTypes.INTEGER, allowNull: true },
    gigId: { type: DataTypes.INTEGER, allowNull: true },
    milestoneLabel: { type: DataTypes.STRING(180), allowNull: true },
    scheduledReleaseAt: { type: DataTypes.DATE, allowNull: true },
    releasedAt: { type: DataTypes.DATE, allowNull: true },
    refundedAt: { type: DataTypes.DATE, allowNull: true },
    cancelledAt: { type: DataTypes.DATE, allowNull: true },
    metadata: { type: jsonType, allowNull: true },
    auditTrail: { type: jsonType, allowNull: true },
  },
  {
    tableName: 'escrow_transactions',
    indexes: [
      { fields: ['accountId'] },
      { fields: ['reference'], unique: true },
      { fields: ['status'] },
      { fields: ['projectId'] },
      { fields: ['gigId'] },
      { fields: ['scheduledReleaseAt'] },
    ],
  },
);

EscrowTransaction.prototype.toPublicObject = function toPublicObject() {
  const plain = this.get({ plain: true });
  return {
    id: plain.id,
    accountId: plain.accountId,
    reference: plain.reference,
    externalId: plain.externalId,
    type: plain.type,
    status: plain.status,
    amount: Number.parseFloat(plain.amount ?? 0),
    currencyCode: plain.currencyCode,
    feeAmount: Number.parseFloat(plain.feeAmount ?? 0),
    netAmount: Number.parseFloat(plain.netAmount ?? 0),
    initiatedById: plain.initiatedById,
    counterpartyId: plain.counterpartyId,
    projectId: plain.projectId,
    gigId: plain.gigId,
    milestoneLabel: plain.milestoneLabel,
    scheduledReleaseAt: plain.scheduledReleaseAt,
    releasedAt: plain.releasedAt,
    refundedAt: plain.refundedAt,
    cancelledAt: plain.cancelledAt,
    metadata: plain.metadata,
    auditTrail: plain.auditTrail,
    createdAt: plain.createdAt,
    updatedAt: plain.updatedAt,
  };
};

export const DisputeCase = sequelize.define(
  'DisputeCase',
  {
    escrowTransactionId: { type: DataTypes.INTEGER, allowNull: false },
    openedById: { type: DataTypes.INTEGER, allowNull: false },
    assignedToId: { type: DataTypes.INTEGER, allowNull: true },
    stage: {
      type: DataTypes.ENUM(...DISPUTE_STAGES),
      allowNull: false,
      defaultValue: 'intake',
    },
    status: {
      type: DataTypes.ENUM(...DISPUTE_STATUSES),
      allowNull: false,
      defaultValue: 'open',
    },
    priority: {
      type: DataTypes.ENUM(...DISPUTE_PRIORITIES),
      allowNull: false,
      defaultValue: 'medium',
    },
    reasonCode: { type: DataTypes.STRING(80), allowNull: false },
    summary: { type: DataTypes.TEXT, allowNull: false },
    customerDeadlineAt: { type: DataTypes.DATE, allowNull: true },
    providerDeadlineAt: { type: DataTypes.DATE, allowNull: true },
    resolutionNotes: { type: DataTypes.TEXT, allowNull: true },
    openedAt: { type: DataTypes.DATE, allowNull: false, defaultValue: DataTypes.NOW },
    resolvedAt: { type: DataTypes.DATE, allowNull: true },
    metadata: { type: jsonType, allowNull: true },
  },
  {
    tableName: 'dispute_cases',
    indexes: [
      { fields: ['escrowTransactionId'] },
      { fields: ['stage'] },
      { fields: ['status'] },
      { fields: ['priority'] },
      { fields: ['openedById'] },
    ],
  },
);

DisputeCase.prototype.toPublicObject = function toPublicObject() {
  const plain = this.get({ plain: true });
  return {
    id: plain.id,
    escrowTransactionId: plain.escrowTransactionId,
    openedById: plain.openedById,
    assignedToId: plain.assignedToId,
    stage: plain.stage,
    status: plain.status,
    priority: plain.priority,
    reasonCode: plain.reasonCode,
    summary: plain.summary,
    customerDeadlineAt: plain.customerDeadlineAt,
    providerDeadlineAt: plain.providerDeadlineAt,
    resolutionNotes: plain.resolutionNotes,
    openedAt: plain.openedAt,
    resolvedAt: plain.resolvedAt,
    metadata: plain.metadata,
    createdAt: plain.createdAt,
    updatedAt: plain.updatedAt,
  };
};

export const DisputeEvent = sequelize.define(
  'DisputeEvent',
  {
    disputeCaseId: { type: DataTypes.INTEGER, allowNull: false },
    actorId: { type: DataTypes.INTEGER, allowNull: true },
    actorType: {
      type: DataTypes.ENUM(...DISPUTE_ACTOR_TYPES),
      allowNull: false,
      defaultValue: 'system',
    },
    actionType: {
      type: DataTypes.ENUM(...DISPUTE_ACTION_TYPES),
      allowNull: false,
      defaultValue: 'comment',
    },
    notes: { type: DataTypes.TEXT, allowNull: true },
    evidenceKey: { type: DataTypes.STRING(255), allowNull: true },
    evidenceUrl: { type: DataTypes.TEXT, allowNull: true },
    evidenceFileName: { type: DataTypes.STRING(180), allowNull: true },
    evidenceContentType: { type: DataTypes.STRING(80), allowNull: true },
    eventAt: { type: DataTypes.DATE, allowNull: false, defaultValue: DataTypes.NOW },
    metadata: { type: jsonType, allowNull: true },
  },
  {
    tableName: 'dispute_events',
    indexes: [
      { fields: ['disputeCaseId'] },
      { fields: ['actorType'] },
      { fields: ['actionType'] },
    ],
  },
);

DisputeEvent.prototype.toPublicObject = function toPublicObject() {
  const plain = this.get({ plain: true });
  return {
    id: plain.id,
    disputeCaseId: plain.disputeCaseId,
    actorId: plain.actorId,
    actorType: plain.actorType,
    actionType: plain.actionType,
    notes: plain.notes,
    evidenceKey: plain.evidenceKey,
    evidenceUrl: plain.evidenceUrl,
    evidenceFileName: plain.evidenceFileName,
    evidenceContentType: plain.evidenceContentType,
    eventAt: plain.eventAt,
    metadata: plain.metadata,
    createdAt: plain.createdAt,
    updatedAt: plain.updatedAt,
  };
};

export const DeliverableVault = sequelize.define(
  'DeliverableVault',
  {
    freelancerId: { type: DataTypes.INTEGER, allowNull: false },
    title: { type: DataTypes.STRING(160), allowNull: false, defaultValue: 'Client deliverables' },
    description: { type: DataTypes.TEXT, allowNull: true },
    watermarkMode: {
      type: DataTypes.ENUM(...DELIVERABLE_VAULT_WATERMARK_MODES),
      allowNull: false,
      defaultValue: 'dynamic',
    },
    retentionPolicy: {
      type: DataTypes.ENUM(...DELIVERABLE_RETENTION_POLICIES),
      allowNull: false,
      defaultValue: 'standard_7_year',
    },
    ndaTemplateUrl: { type: DataTypes.STRING(500), allowNull: true },
    settings: { type: jsonType, allowNull: true },
    isArchived: { type: DataTypes.BOOLEAN, allowNull: false, defaultValue: false },
  },
  {
    tableName: 'deliverable_vaults',
    indexes: [{ fields: ['freelancerId'] }],
  },
);

DeliverableVault.prototype.toPublicObject = function toPublicObject({ includeSettings = true } = {}) {
  const plain = this.get({ plain: true });
  return {
    id: plain.id,
    freelancerId: plain.freelancerId,
    title: plain.title,
    description: plain.description,
    watermarkMode: plain.watermarkMode,
    retentionPolicy: plain.retentionPolicy,
    ndaTemplateUrl: plain.ndaTemplateUrl,
    settings: includeSettings ? plain.settings ?? {} : undefined,
    isArchived: Boolean(plain.isArchived),
    createdAt: plain.createdAt,
    updatedAt: plain.updatedAt,
  };
};

export const DeliverableVaultItem = sequelize.define(
  'DeliverableVaultItem',
  {
    vaultId: { type: DataTypes.INTEGER, allowNull: false },
    projectId: { type: DataTypes.INTEGER, allowNull: true },
    clientName: { type: DataTypes.STRING(255), allowNull: true },
    title: { type: DataTypes.STRING(255), allowNull: false },
    description: { type: DataTypes.TEXT, allowNull: true },
    status: {
      type: DataTypes.ENUM(...DELIVERABLE_ITEM_STATUSES),
      allowNull: false,
      defaultValue: 'draft',
    },
    ndaRequired: { type: DataTypes.BOOLEAN, allowNull: false, defaultValue: false },
    ndaStatus: {
      type: DataTypes.ENUM(...DELIVERABLE_ITEM_NDA_STATUSES),
      allowNull: false,
      defaultValue: 'not_required',
    },
    ndaSignedAt: { type: DataTypes.DATE, allowNull: true },
    ndaReferenceId: { type: DataTypes.STRING(120), allowNull: true },
    watermarkMode: {
      type: DataTypes.ENUM(...DELIVERABLE_ITEM_WATERMARK_MODES),
      allowNull: false,
      defaultValue: 'inherit',
    },
    retentionPolicy: {
      type: DataTypes.ENUM(...DELIVERABLE_RETENTION_POLICIES),
      allowNull: false,
      defaultValue: 'standard_7_year',
    },
    retentionUntil: { type: DataTypes.DATE, allowNull: true },
    deliveredAt: { type: DataTypes.DATE, allowNull: true },
    currentVersionId: { type: DataTypes.INTEGER, allowNull: true },
    latestPackageId: { type: DataTypes.INTEGER, allowNull: true },
    tags: { type: jsonType, allowNull: true },
    successSummary: { type: DataTypes.TEXT, allowNull: true },
    successMetrics: { type: jsonType, allowNull: true },
    metadata: { type: jsonType, allowNull: true },
    isArchived: { type: DataTypes.BOOLEAN, allowNull: false, defaultValue: false },
    createdById: { type: DataTypes.INTEGER, allowNull: false },
    lastTouchedById: { type: DataTypes.INTEGER, allowNull: true },
  },
  {
    tableName: 'deliverable_vault_items',
    indexes: [
      { fields: ['vaultId'] },
      { fields: ['status'] },
      { fields: ['ndaStatus'] },
      { fields: ['retentionPolicy'] },
    ],
  },
);

DeliverableVaultItem.prototype.toPublicObject = function toPublicObject({ includeVersions = true, includePackages = true } = {}) {
  const plain = this.get({ plain: true });
  const tags = Array.isArray(plain.tags)
    ? plain.tags
    : typeof plain.tags === 'string'
      ? plain.tags
          .split(',')
          .map((tag) => tag.trim())
          .filter(Boolean)
      : [];

  const normalizeMetrics = (metrics) => {
    if (!metrics || typeof metrics !== 'object') {
      return {};
    }
    return Object.fromEntries(
      Object.entries(metrics).map(([key, value]) => [key, typeof value === 'number' ? value : Number(value) || value]),
    );
  };

  const versions = Array.isArray(plain.versions)
    ? [...plain.versions]
        .sort((a, b) => Number(b.versionNumber ?? 0) - Number(a.versionNumber ?? 0))
        .map((version) => ({
          id: version.id,
          itemId: version.itemId,
          versionNumber: version.versionNumber,
          storageKey: version.storageKey,
          fileUrl: version.fileUrl,
          fileName: version.fileName,
          fileExt: version.fileExt,
          fileSize: version.fileSize == null ? null : Number(version.fileSize),
          checksum: version.checksum,
          watermarkApplied: Boolean(version.watermarkApplied),
          notes: version.notes,
          storageRegion: version.storageRegion,
          metadata: version.metadata ?? null,
          uploadedAt: version.uploadedAt ?? version.createdAt,
          uploadedById: version.uploadedById ?? version.uploadedBy?.id ?? null,
          uploadedBy: version.uploadedBy
            ? {
                id: version.uploadedBy.id,
                firstName: version.uploadedBy.firstName,
                lastName: version.uploadedBy.lastName,
                email: version.uploadedBy.email,
              }
            : null,
        }))
    : [];

  const deliveryPackages = Array.isArray(plain.deliveryPackages)
    ? [...plain.deliveryPackages]
        .sort((a, b) => new Date(b.generatedAt ?? b.createdAt ?? 0) - new Date(a.generatedAt ?? a.createdAt ?? 0))
        .map((pkg) => ({
          id: pkg.id,
          itemId: pkg.itemId,
          packageKey: pkg.packageKey,
          packageUrl: pkg.packageUrl,
          checksum: pkg.checksum,
          includesWatermark: Boolean(pkg.includesWatermark),
          generatedById: pkg.generatedById ?? pkg.generatedBy?.id ?? null,
          generatedBy: pkg.generatedBy
            ? {
                id: pkg.generatedBy.id,
                firstName: pkg.generatedBy.firstName,
                lastName: pkg.generatedBy.lastName,
                email: pkg.generatedBy.email,
              }
            : null,
          generatedAt: pkg.generatedAt ?? pkg.createdAt,
          expiresAt: pkg.expiresAt ?? null,
          deliverySummary: pkg.deliverySummary,
          deliveryMetrics: normalizeMetrics(pkg.deliveryMetrics),
          ndaSnapshot: pkg.ndaSnapshot ?? null,
          status: pkg.status ?? 'active',
          metadata: pkg.metadata ?? null,
        }))
    : [];

  const auditTrail = Array.isArray(plain.metadata?.auditTrail) ? plain.metadata.auditTrail : [];

  return {
    id: plain.id,
    vaultId: plain.vaultId,
    projectId: plain.projectId,
    clientName: plain.clientName,
    title: plain.title,
    description: plain.description,
    status: plain.status,
    ndaRequired: Boolean(plain.ndaRequired),
    ndaStatus: plain.ndaStatus,
    ndaSignedAt: plain.ndaSignedAt,
    ndaReferenceId: plain.ndaReferenceId,
    watermarkMode: plain.watermarkMode,
    retentionPolicy: plain.retentionPolicy,
    retentionUntil: plain.retentionUntil,
    deliveredAt: plain.deliveredAt,
    currentVersionId: plain.currentVersionId,
    latestPackageId: plain.latestPackageId,
    versionCount: versions.length,
    latestVersion: versions[0] ?? null,
    tags,
    successSummary: plain.successSummary,
    successMetrics: normalizeMetrics(plain.successMetrics),
    metadata: plain.metadata ?? {},
    auditTrail,
    isArchived: Boolean(plain.isArchived),
    createdById: plain.createdById,
    lastTouchedById: plain.lastTouchedById,
    createdAt: plain.createdAt,
    updatedAt: plain.updatedAt,
    versions: includeVersions ? versions : undefined,
    deliveryPackages: includePackages ? deliveryPackages : undefined,
    vault: plain.vault
      ? {
          id: plain.vault.id,
          freelancerId: plain.vault.freelancerId,
          watermarkMode: plain.vault.watermarkMode,
          retentionPolicy: plain.vault.retentionPolicy,
        }
      : undefined,
  };
};

export const DeliverableVersion = sequelize.define(
  'DeliverableVersion',
  {
    itemId: { type: DataTypes.INTEGER, allowNull: false },
    versionNumber: { type: DataTypes.INTEGER, allowNull: false },
    storageKey: { type: DataTypes.STRING(255), allowNull: false },
    fileUrl: { type: DataTypes.STRING(500), allowNull: false },
    fileName: { type: DataTypes.STRING(255), allowNull: false },
    fileExt: { type: DataTypes.STRING(16), allowNull: true },
    fileSize: { type: DataTypes.BIGINT, allowNull: true },
    checksum: { type: DataTypes.STRING(128), allowNull: true },
    uploadedById: { type: DataTypes.INTEGER, allowNull: false },
    uploadedAt: { type: DataTypes.DATE, allowNull: false, defaultValue: DataTypes.NOW },
    watermarkApplied: { type: DataTypes.BOOLEAN, allowNull: false, defaultValue: false },
    notes: { type: DataTypes.TEXT, allowNull: true },
    storageRegion: { type: DataTypes.STRING(60), allowNull: true },
    metadata: { type: jsonType, allowNull: true },
  },
  {
    tableName: 'deliverable_versions',
    indexes: [
      { fields: ['itemId', 'versionNumber'], unique: true },
      { fields: ['uploadedById'] },
    ],
  },
);

DeliverableVersion.prototype.toPublicObject = function toPublicObject() {
  const plain = this.get({ plain: true });
  return {
    id: plain.id,
    itemId: plain.itemId,
    versionNumber: plain.versionNumber,
    storageKey: plain.storageKey,
    fileUrl: plain.fileUrl,
    fileName: plain.fileName,
    fileExt: plain.fileExt,
    fileSize: plain.fileSize == null ? null : Number(plain.fileSize),
    checksum: plain.checksum,
    uploadedById: plain.uploadedById,
    uploadedAt: plain.uploadedAt,
    watermarkApplied: Boolean(plain.watermarkApplied),
    notes: plain.notes,
    storageRegion: plain.storageRegion,
    metadata: plain.metadata ?? {},
    createdAt: plain.createdAt,
    updatedAt: plain.updatedAt,
  };
};

export const DeliverableDeliveryPackage = sequelize.define(
  'DeliverableDeliveryPackage',
  {
    itemId: { type: DataTypes.INTEGER, allowNull: false },
    packageKey: { type: DataTypes.STRING(255), allowNull: false },
    packageUrl: { type: DataTypes.STRING(500), allowNull: false },
    checksum: { type: DataTypes.STRING(128), allowNull: true },
    generatedById: { type: DataTypes.INTEGER, allowNull: false },
    generatedAt: { type: DataTypes.DATE, allowNull: false, defaultValue: DataTypes.NOW },
    expiresAt: { type: DataTypes.DATE, allowNull: true },
    includesWatermark: { type: DataTypes.BOOLEAN, allowNull: false, defaultValue: true },
    deliverySummary: { type: DataTypes.TEXT, allowNull: true },
    deliveryMetrics: { type: jsonType, allowNull: true },
    ndaSnapshot: { type: jsonType, allowNull: true },
    status: { type: DataTypes.STRING(40), allowNull: false, defaultValue: 'active' },
    metadata: { type: jsonType, allowNull: true },
  },
  {
    tableName: 'deliverable_delivery_packages',
    indexes: [
      { fields: ['itemId'] },
      { fields: ['generatedAt'] },
    ],
  },
);

DeliverableDeliveryPackage.prototype.toPublicObject = function toPublicObject() {
  const plain = this.get({ plain: true });
  return {
    id: plain.id,
    itemId: plain.itemId,
    packageKey: plain.packageKey,
    packageUrl: plain.packageUrl,
    checksum: plain.checksum,
    generatedById: plain.generatedById,
    generatedAt: plain.generatedAt,
    expiresAt: plain.expiresAt,
    includesWatermark: Boolean(plain.includesWatermark),
    deliverySummary: plain.deliverySummary,
    deliveryMetrics: plain.deliveryMetrics ?? {},
    ndaSnapshot: plain.ndaSnapshot ?? null,
    status: plain.status,
    metadata: plain.metadata ?? {},
    createdAt: plain.createdAt,
    updatedAt: plain.updatedAt,
  };
};

export const SearchSubscription = sequelize.define(
  'SearchSubscription',
  {
    userId: { type: DataTypes.INTEGER, allowNull: false },
    name: { type: DataTypes.STRING(160), allowNull: false },
    category: {
      type: DataTypes.ENUM('job', 'gig', 'project', 'launchpad', 'volunteering', 'people', 'mixed'),
      allowNull: false,
      defaultValue: 'job',
    },
    query: { type: DataTypes.STRING(500), allowNull: true },
    filters: { type: jsonType, allowNull: true },
    sort: { type: DataTypes.STRING(120), allowNull: true },
    frequency: {
      type: DataTypes.ENUM(...DIGEST_FREQUENCIES),
      allowNull: false,
      defaultValue: 'daily',
    },
    notifyByEmail: { type: DataTypes.BOOLEAN, allowNull: false, defaultValue: true },
    notifyInApp: { type: DataTypes.BOOLEAN, allowNull: false, defaultValue: true },
    lastTriggeredAt: { type: DataTypes.DATE, allowNull: true },
    nextRunAt: { type: DataTypes.DATE, allowNull: true },
    mapViewport: { type: jsonType, allowNull: true },
  },
  {
    tableName: 'search_subscriptions',
    indexes: [
      { fields: ['userId', 'category'] },
      { fields: ['frequency'] },
    ],
  },
);

export const FreelancerAssignmentMetric = sequelize.define(
  'FreelancerAssignmentMetric',
  {
    freelancerId: { type: DataTypes.INTEGER, allowNull: false, unique: true },
    rating: { type: DataTypes.DECIMAL(3, 2), allowNull: true },
    completionRate: { type: DataTypes.DECIMAL(5, 4), allowNull: true },
    avgAssignedValue: { type: DataTypes.DECIMAL(12, 2), allowNull: true },
    lifetimeAssignedValue: { type: DataTypes.DECIMAL(14, 2), allowNull: false, defaultValue: 0 },
    lifetimeCompletedValue: { type: DataTypes.DECIMAL(14, 2), allowNull: false, defaultValue: 0 },
    lastAssignedAt: { type: DataTypes.DATE, allowNull: true },
    lastCompletedAt: { type: DataTypes.DATE, allowNull: true },
    totalAssigned: { type: DataTypes.INTEGER, allowNull: false, defaultValue: 0 },
    totalCompleted: { type: DataTypes.INTEGER, allowNull: false, defaultValue: 0 },
  },
  { tableName: 'freelancer_assignment_metrics' },
);

FreelancerAssignmentMetric.prototype.toPublicObject = function toPublicObject() {
  const plain = this.get({ plain: true });
  return {
    freelancerId: plain.freelancerId,
    rating: plain.rating == null ? null : Number(plain.rating),
    completionRate: plain.completionRate == null ? null : Number(plain.completionRate),
    avgAssignedValue: plain.avgAssignedValue == null ? null : Number(plain.avgAssignedValue),
    lifetimeAssignedValue: Number(plain.lifetimeAssignedValue ?? 0),
    lifetimeCompletedValue: Number(plain.lifetimeCompletedValue ?? 0),
    lastAssignedAt: plain.lastAssignedAt,
    lastCompletedAt: plain.lastCompletedAt,
    totalAssigned: plain.totalAssigned,
    totalCompleted: plain.totalCompleted,
    createdAt: plain.createdAt,
    updatedAt: plain.updatedAt,
  };
};

function decimalToNumber(value) {
  if (value == null) {
    return null;
  }
  if (typeof value === 'number') {
    return value;
  }
  const parsed = Number.parseFloat(value);
  return Number.isFinite(parsed) ? parsed : null;
}

export const FreelancerFinanceMetric = sequelize.define(
  'FreelancerFinanceMetric',
  {
    freelancerId: { type: DataTypes.INTEGER, allowNull: false },
    metricKey: { type: DataTypes.STRING(64), allowNull: false },
    label: { type: DataTypes.STRING(160), allowNull: false },
    value: { type: DataTypes.DECIMAL(18, 4), allowNull: false, defaultValue: 0 },
    valueUnit: {
      type: DataTypes.ENUM(...FINANCE_VALUE_UNITS),
      allowNull: false,
      defaultValue: 'currency',
      validate: { isIn: [FINANCE_VALUE_UNITS] },
    },
    currencyCode: { type: DataTypes.STRING(3), allowNull: true },
    changeValue: { type: DataTypes.DECIMAL(18, 4), allowNull: true },
    changeUnit: {
      type: DataTypes.ENUM(...FINANCE_CHANGE_UNITS),
      allowNull: true,
      validate: { isIn: [FINANCE_CHANGE_UNITS] },
    },
    trend: {
      type: DataTypes.ENUM(...FINANCE_TRENDS),
      allowNull: false,
      defaultValue: 'neutral',
      validate: { isIn: [FINANCE_TRENDS] },
    },
    caption: { type: DataTypes.TEXT, allowNull: true },
    effectiveAt: { type: DataTypes.DATE, allowNull: false, defaultValue: DataTypes.NOW },
    metadata: { type: jsonType, allowNull: true },
  },
  {
    tableName: 'freelancer_finance_metrics',
    indexes: [
      { fields: ['freelancerId', 'metricKey'] },
      { fields: ['freelancerId', 'effectiveAt'] },
    ],
  },
);

FreelancerFinanceMetric.prototype.toPublicObject = function toPublicObject() {
  const plain = this.get({ plain: true });
  return {
    id: plain.id,
    freelancerId: plain.freelancerId,
    metricKey: plain.metricKey,
    label: plain.label,
    value: decimalToNumber(plain.value),
    valueUnit: plain.valueUnit,
    currencyCode: plain.currencyCode,
    changeValue: decimalToNumber(plain.changeValue),
    changeUnit: plain.changeUnit,
    trend: plain.trend,
    caption: plain.caption,
    effectiveAt: plain.effectiveAt,
    metadata: plain.metadata,
    createdAt: plain.createdAt,
    updatedAt: plain.updatedAt,
  };
};

export const FreelancerRevenueMonthly = sequelize.define(
  'FreelancerRevenueMonthly',
  {
    freelancerId: { type: DataTypes.INTEGER, allowNull: false },
    month: { type: DataTypes.DATEONLY, allowNull: false },
    bookedAmount: { type: DataTypes.DECIMAL(18, 2), allowNull: false, defaultValue: 0 },
    realizedAmount: { type: DataTypes.DECIMAL(18, 2), allowNull: false, defaultValue: 0 },
    currencyCode: { type: DataTypes.STRING(3), allowNull: true },
  },
  {
    tableName: 'freelancer_revenue_monthlies',
    indexes: [
      { unique: true, fields: ['freelancerId', 'month'] },
      { fields: ['freelancerId', 'createdAt'] },
    ],
  },
);

FreelancerRevenueMonthly.prototype.toPublicObject = function toPublicObject() {
  const plain = this.get({ plain: true });
  return {
    id: plain.id,
    freelancerId: plain.freelancerId,
    month: plain.month,
    bookedAmount: decimalToNumber(plain.bookedAmount),
    realizedAmount: decimalToNumber(plain.realizedAmount),
    currencyCode: plain.currencyCode,
    createdAt: plain.createdAt,
    updatedAt: plain.updatedAt,
  };
};

export const FreelancerRevenueStream = sequelize.define(
  'FreelancerRevenueStream',
  {
    freelancerId: { type: DataTypes.INTEGER, allowNull: false },
    name: { type: DataTypes.STRING(160), allowNull: false },
    sharePercent: { type: DataTypes.DECIMAL(6, 2), allowNull: false, defaultValue: 0 },
    monthlyRecurringRevenue: { type: DataTypes.DECIMAL(18, 2), allowNull: false, defaultValue: 0 },
    currencyCode: { type: DataTypes.STRING(3), allowNull: true },
    yoyChangePercent: { type: DataTypes.DECIMAL(6, 2), allowNull: true },
    notes: { type: DataTypes.TEXT, allowNull: true },
    metadata: { type: jsonType, allowNull: true },
  },
  {
    tableName: 'freelancer_revenue_streams',
    indexes: [{ fields: ['freelancerId'] }],
  },
);

FreelancerRevenueStream.prototype.toPublicObject = function toPublicObject() {
  const plain = this.get({ plain: true });
  return {
    id: plain.id,
    freelancerId: plain.freelancerId,
    name: plain.name,
    sharePercent: decimalToNumber(plain.sharePercent),
    monthlyRecurringRevenue: decimalToNumber(plain.monthlyRecurringRevenue),
    currencyCode: plain.currencyCode,
    yoyChangePercent: decimalToNumber(plain.yoyChangePercent),
    notes: plain.notes,
    metadata: plain.metadata,
    createdAt: plain.createdAt,
    updatedAt: plain.updatedAt,
  };
};

export const FreelancerPayout = sequelize.define(
  'FreelancerPayout',
  {
    freelancerId: { type: DataTypes.INTEGER, allowNull: false },
    payoutDate: { type: DataTypes.DATEONLY, allowNull: false },
    clientName: { type: DataTypes.STRING(160), allowNull: false },
    gigTitle: { type: DataTypes.STRING(160), allowNull: false },
    amount: { type: DataTypes.DECIMAL(18, 2), allowNull: false, defaultValue: 0 },
    currencyCode: { type: DataTypes.STRING(3), allowNull: false, defaultValue: 'USD' },
    status: {
      type: DataTypes.ENUM(...FREELANCER_PAYOUT_STATUSES),
      allowNull: false,
      defaultValue: 'scheduled',
      validate: { isIn: [FREELANCER_PAYOUT_STATUSES] },
    },
    reference: { type: DataTypes.STRING(120), allowNull: true },
    metadata: { type: jsonType, allowNull: true },
  },
  {
    tableName: 'freelancer_payouts',
    indexes: [
      { fields: ['freelancerId', 'payoutDate'] },
      { fields: ['status'] },
    ],
  },
);

FreelancerPayout.prototype.toPublicObject = function toPublicObject() {
  const plain = this.get({ plain: true });
  return {
    id: plain.id,
    freelancerId: plain.freelancerId,
    payoutDate: plain.payoutDate,
    clientName: plain.clientName,
    gigTitle: plain.gigTitle,
    amount: decimalToNumber(plain.amount),
    currencyCode: plain.currencyCode,
    status: plain.status,
    reference: plain.reference,
    metadata: plain.metadata,
    createdAt: plain.createdAt,
    updatedAt: plain.updatedAt,
  };
};

export const FreelancerTaxEstimate = sequelize.define(
  'FreelancerTaxEstimate',
  {
    freelancerId: { type: DataTypes.INTEGER, allowNull: false },
    dueDate: { type: DataTypes.DATEONLY, allowNull: false },
    amount: { type: DataTypes.DECIMAL(18, 2), allowNull: false, defaultValue: 0 },
    currencyCode: { type: DataTypes.STRING(3), allowNull: false, defaultValue: 'USD' },
    status: {
      type: DataTypes.ENUM(...FREELANCER_TAX_ESTIMATE_STATUSES),
      allowNull: false,
      defaultValue: 'on_track',
      validate: { isIn: [FREELANCER_TAX_ESTIMATE_STATUSES] },
    },
    notes: { type: DataTypes.TEXT, allowNull: true },
    metadata: { type: jsonType, allowNull: true },
  },
  {
    tableName: 'freelancer_tax_estimates',
    indexes: [{ fields: ['freelancerId', 'dueDate'] }],
  },
);

FreelancerTaxEstimate.prototype.toPublicObject = function toPublicObject() {
  const plain = this.get({ plain: true });
  return {
    id: plain.id,
    freelancerId: plain.freelancerId,
    dueDate: plain.dueDate,
    amount: decimalToNumber(plain.amount),
    currencyCode: plain.currencyCode,
    status: plain.status,
    notes: plain.notes,
    metadata: plain.metadata,
    createdAt: plain.createdAt,
    updatedAt: plain.updatedAt,
  };
};

export const FreelancerTaxFiling = sequelize.define(
  'FreelancerTaxFiling',
  {
    freelancerId: { type: DataTypes.INTEGER, allowNull: false },
    name: { type: DataTypes.STRING(180), allowNull: false },
    jurisdiction: { type: DataTypes.STRING(120), allowNull: true },
    dueDate: { type: DataTypes.DATEONLY, allowNull: false },
    status: {
      type: DataTypes.ENUM(...FREELANCER_FILING_STATUSES),
      allowNull: false,
      defaultValue: 'not_started',
      validate: { isIn: [FREELANCER_FILING_STATUSES] },
    },
    submittedAt: { type: DataTypes.DATE, allowNull: true },
    metadata: { type: jsonType, allowNull: true },
  },
  {
    tableName: 'freelancer_tax_filings',
    indexes: [
      { fields: ['freelancerId'] },
      { fields: ['dueDate'] },
    ],
  },
);

FreelancerTaxFiling.prototype.toPublicObject = function toPublicObject() {
  const plain = this.get({ plain: true });
  return {
    id: plain.id,
    freelancerId: plain.freelancerId,
    name: plain.name,
    jurisdiction: plain.jurisdiction,
    dueDate: plain.dueDate,
    status: plain.status,
    submittedAt: plain.submittedAt,
    metadata: plain.metadata,
    createdAt: plain.createdAt,
    updatedAt: plain.updatedAt,
  };
};

export const FreelancerDeductionSummary = sequelize.define(
  'FreelancerDeductionSummary',
  {
    freelancerId: { type: DataTypes.INTEGER, allowNull: false },
    taxYear: { type: DataTypes.INTEGER, allowNull: false },
    amount: { type: DataTypes.DECIMAL(18, 2), allowNull: false, defaultValue: 0 },
    currencyCode: { type: DataTypes.STRING(3), allowNull: false, defaultValue: 'USD' },
    changePercentage: { type: DataTypes.DECIMAL(6, 2), allowNull: true },
    notes: { type: DataTypes.TEXT, allowNull: true },
  },
  {
    tableName: 'freelancer_deduction_summaries',
    indexes: [{ unique: true, fields: ['freelancerId', 'taxYear'] }],
  },
);

FreelancerDeductionSummary.prototype.toPublicObject = function toPublicObject() {
  const plain = this.get({ plain: true });
  return {
    id: plain.id,
    freelancerId: plain.freelancerId,
    taxYear: plain.taxYear,
    amount: decimalToNumber(plain.amount),
    currencyCode: plain.currencyCode,
    changePercentage: decimalToNumber(plain.changePercentage),
    notes: plain.notes,
    createdAt: plain.createdAt,
    updatedAt: plain.updatedAt,
  };
};

export const FreelancerProfitabilityMetric = sequelize.define(
  'FreelancerProfitabilityMetric',
  {
    freelancerId: { type: DataTypes.INTEGER, allowNull: false },
    metricKey: { type: DataTypes.STRING(64), allowNull: false },
    label: { type: DataTypes.STRING(160), allowNull: false },
    value: { type: DataTypes.DECIMAL(10, 4), allowNull: false, defaultValue: 0 },
    valueUnit: {
      type: DataTypes.ENUM(...FINANCE_VALUE_UNITS),
      allowNull: false,
      defaultValue: 'percentage',
      validate: { isIn: [FINANCE_VALUE_UNITS] },
    },
    changeValue: { type: DataTypes.DECIMAL(10, 4), allowNull: true },
    changeUnit: {
      type: DataTypes.ENUM(...FINANCE_CHANGE_UNITS),
      allowNull: true,
      validate: { isIn: [FINANCE_CHANGE_UNITS] },
    },
    currencyCode: { type: DataTypes.STRING(3), allowNull: true },
  },
  {
    tableName: 'freelancer_profitability_metrics',
    indexes: [{ fields: ['freelancerId', 'metricKey'] }],
  },
);

FreelancerProfitabilityMetric.prototype.toPublicObject = function toPublicObject() {
  const plain = this.get({ plain: true });
  return {
    id: plain.id,
    freelancerId: plain.freelancerId,
    metricKey: plain.metricKey,
    label: plain.label,
    value: decimalToNumber(plain.value),
    valueUnit: plain.valueUnit,
    changeValue: decimalToNumber(plain.changeValue),
    changeUnit: plain.changeUnit,
    currencyCode: plain.currencyCode,
    createdAt: plain.createdAt,
    updatedAt: plain.updatedAt,
  };
};

export const FreelancerCostBreakdown = sequelize.define(
  'FreelancerCostBreakdown',
  {
    freelancerId: { type: DataTypes.INTEGER, allowNull: false },
    label: { type: DataTypes.STRING(160), allowNull: false },
    percentage: { type: DataTypes.DECIMAL(6, 2), allowNull: false, defaultValue: 0 },
    caption: { type: DataTypes.TEXT, allowNull: true },
  },
  {
    tableName: 'freelancer_cost_breakdowns',
    indexes: [{ fields: ['freelancerId'] }],
  },
);

FreelancerCostBreakdown.prototype.toPublicObject = function toPublicObject() {
  const plain = this.get({ plain: true });
  return {
    id: plain.id,
    freelancerId: plain.freelancerId,
    label: plain.label,
    percentage: decimalToNumber(plain.percentage),
    caption: plain.caption,
    createdAt: plain.createdAt,
    updatedAt: plain.updatedAt,
  };
};

export const FreelancerSavingsGoal = sequelize.define(
  'FreelancerSavingsGoal',
  {
    freelancerId: { type: DataTypes.INTEGER, allowNull: false },
    name: { type: DataTypes.STRING(160), allowNull: false },
    targetAmount: { type: DataTypes.DECIMAL(18, 2), allowNull: false, defaultValue: 0 },
    currencyCode: { type: DataTypes.STRING(3), allowNull: false, defaultValue: 'USD' },
    progress: { type: DataTypes.DECIMAL(6, 4), allowNull: false, defaultValue: 0 },
    cadence: { type: DataTypes.STRING(160), allowNull: true },
    metadata: { type: jsonType, allowNull: true },
  },
  {
    tableName: 'freelancer_savings_goals',
    indexes: [{ fields: ['freelancerId'] }],
  },
);

FreelancerSavingsGoal.prototype.toPublicObject = function toPublicObject() {
  const plain = this.get({ plain: true });
  return {
    id: plain.id,
    freelancerId: plain.freelancerId,
    name: plain.name,
    targetAmount: decimalToNumber(plain.targetAmount),
    currencyCode: plain.currencyCode,
    progress: decimalToNumber(plain.progress),
    cadence: plain.cadence,
    metadata: plain.metadata,
    createdAt: plain.createdAt,
    updatedAt: plain.updatedAt,
  };
};

export const FreelancerFinanceControl = sequelize.define(
  'FreelancerFinanceControl',
  {
    freelancerId: { type: DataTypes.INTEGER, allowNull: false },
    name: { type: DataTypes.STRING(160), allowNull: false },
    description: { type: DataTypes.TEXT, allowNull: true },
    bullets: { type: jsonType, allowNull: true },
    metadata: { type: jsonType, allowNull: true },
  },
  {
    tableName: 'freelancer_finance_controls',
    indexes: [{ fields: ['freelancerId'] }],
  },
);

FreelancerFinanceControl.prototype.toPublicObject = function toPublicObject() {
  const plain = this.get({ plain: true });
  return {
    id: plain.id,
    freelancerId: plain.freelancerId,
    name: plain.name,
    description: plain.description,
    bullets: Array.isArray(plain.bullets) ? plain.bullets : [],
    metadata: plain.metadata,
    createdAt: plain.createdAt,
    updatedAt: plain.updatedAt,
  };
};

export const ProjectAssignmentEvent = sequelize.define(
  'ProjectAssignmentEvent',
  {
    projectId: { type: DataTypes.INTEGER, allowNull: false },
    actorId: { type: DataTypes.INTEGER, allowNull: true },
    eventType: {
      type: DataTypes.ENUM(
        'created',
        'auto_assign_enabled',
        'auto_assign_disabled',
        'auto_assign_queue_generated',
        'auto_assign_queue_exhausted',
      ),
      allowNull: false,
      defaultValue: 'created',
    },
    payload: { type: jsonType, allowNull: true },
  },
  {
    tableName: 'project_assignment_events',
    indexes: [{ fields: ['projectId', 'eventType'] }],
  },
);

ProjectAssignmentEvent.prototype.toPublicObject = function toPublicObject() {
  const plain = this.get({ plain: true });
  return {
    id: plain.id,
    projectId: plain.projectId,
    actorId: plain.actorId,
    eventType: plain.eventType,
    payload: plain.payload,
    createdAt: plain.createdAt,
    updatedAt: plain.updatedAt,
  };
};

export const AutoAssignQueueEntry = sequelize.define(
  'AutoAssignQueueEntry',
  {
    targetType: {
      type: DataTypes.ENUM(...APPLICATION_TARGET_TYPES),
      allowNull: false,
      validate: { isIn: [APPLICATION_TARGET_TYPES] },
    },
    targetId: { type: DataTypes.INTEGER, allowNull: false },
    freelancerId: { type: DataTypes.INTEGER, allowNull: false },
    score: { type: DataTypes.DECIMAL(10, 4), allowNull: false },
    priorityBucket: { type: DataTypes.INTEGER, allowNull: false, defaultValue: 2 },
    status: {
      type: DataTypes.ENUM(...AUTO_ASSIGN_STATUSES),
      allowNull: false,
      defaultValue: 'pending',
      validate: { isIn: [AUTO_ASSIGN_STATUSES] },
    },
    expiresAt: { type: DataTypes.DATE, allowNull: true },
    notifiedAt: { type: DataTypes.DATE, allowNull: true },
    resolvedAt: { type: DataTypes.DATE, allowNull: true },
    projectValue: { type: DataTypes.DECIMAL(12, 2), allowNull: true },
    metadata: { type: jsonType, allowNull: true },
  },
  {
    tableName: 'auto_assign_queue_entries',
    indexes: [
      { fields: ['targetType', 'targetId'] },
      { fields: ['freelancerId', 'status'] },
    ],
  },
);

AutoAssignQueueEntry.prototype.toPublicObject = function toPublicObject() {
  const plain = this.get({ plain: true });
  return {
    id: plain.id,
    targetType: plain.targetType,
    targetId: plain.targetId,
    freelancerId: plain.freelancerId,
    score: Number(plain.score),
    priorityBucket: plain.priorityBucket,
    status: plain.status,
    expiresAt: plain.expiresAt,
    notifiedAt: plain.notifiedAt,
    resolvedAt: plain.resolvedAt,
    projectValue: plain.projectValue == null ? null : Number(plain.projectValue),
    metadata: plain.metadata,
    createdAt: plain.createdAt,
    updatedAt: plain.updatedAt,
  };
};

SearchSubscription.prototype.toPublicObject = function toPublicObject() {
  const plain = this.get({ plain: true });
  return {
    id: plain.id,
    userId: plain.userId,
    name: plain.name,
    category: plain.category,
    query: plain.query,
    filters: plain.filters,
    sort: plain.sort,
    frequency: plain.frequency,
    notifyByEmail: plain.notifyByEmail,
    notifyInApp: plain.notifyInApp,
    lastTriggeredAt: plain.lastTriggeredAt,
    nextRunAt: plain.nextRunAt,
    mapViewport: plain.mapViewport,
    createdAt: plain.createdAt,
    updatedAt: plain.updatedAt,
  };
};

export const CollaborationSpace = sequelize.define(
  'CollaborationSpace',
  {
    ownerId: { type: DataTypes.INTEGER, allowNull: false },
    profileId: { type: DataTypes.INTEGER, allowNull: true },
    name: { type: DataTypes.STRING(180), allowNull: false },
    clientName: { type: DataTypes.STRING(180), allowNull: true },
    summary: { type: DataTypes.TEXT, allowNull: true },
    status: {
      type: DataTypes.ENUM(...COLLABORATION_SPACE_STATUSES),
      allowNull: false,
      defaultValue: 'active',
    },
    defaultPermission: {
      type: DataTypes.ENUM(...COLLABORATION_PERMISSION_LEVELS),
      allowNull: false,
      defaultValue: 'comment',
    },
    meetingCadence: { type: DataTypes.STRING(120), allowNull: true },
    metadata: { type: jsonType, allowNull: true },
  },
  {
    tableName: 'collaboration_spaces',
    indexes: [
      { fields: ['ownerId'] },
      { fields: ['profileId'] },
      { fields: ['status'] },
    ],
  },
);

CollaborationSpace.prototype.toPublicObject = function toPublicObject() {
  const plain = this.get({ plain: true });
  return {
    id: plain.id,
    ownerId: plain.ownerId,
    profileId: plain.profileId,
    name: plain.name,
    clientName: plain.clientName,
    summary: plain.summary,
    status: plain.status,
    defaultPermission: plain.defaultPermission,
    meetingCadence: plain.meetingCadence,
    metadata: plain.metadata,
    createdAt: plain.createdAt,
    updatedAt: plain.updatedAt,
  };
};

export const CollaborationParticipant = sequelize.define(
  'CollaborationParticipant',
  {
    spaceId: { type: DataTypes.INTEGER, allowNull: false },
    userId: { type: DataTypes.INTEGER, allowNull: false },
    role: {
      type: DataTypes.ENUM(...COLLABORATION_PARTICIPANT_ROLES),
      allowNull: false,
      defaultValue: 'contributor',
    },
    permissionLevel: {
      type: DataTypes.ENUM(...COLLABORATION_PERMISSION_LEVELS),
      allowNull: false,
      defaultValue: 'comment',
    },
    status: {
      type: DataTypes.ENUM(...COLLABORATION_PARTICIPANT_STATUSES),
      allowNull: false,
      defaultValue: 'invited',
    },
    invitedAt: { type: DataTypes.DATE, allowNull: true },
    joinedAt: { type: DataTypes.DATE, allowNull: true },
    metadata: { type: jsonType, allowNull: true },
  },
  {
    tableName: 'collaboration_participants',
    indexes: [
      { unique: true, fields: ['spaceId', 'userId'] },
      { fields: ['role'] },
      { fields: ['status'] },
    ],
  },
);

CollaborationParticipant.prototype.toPublicObject = function toPublicObject() {
  const plain = this.get({ plain: true });
  return {
    id: plain.id,
    spaceId: plain.spaceId,
    userId: plain.userId,
    role: plain.role,
    permissionLevel: plain.permissionLevel,
    status: plain.status,
    invitedAt: plain.invitedAt,
    joinedAt: plain.joinedAt,
    metadata: plain.metadata,
    createdAt: plain.createdAt,
    updatedAt: plain.updatedAt,
  };
};

export const CollaborationRoom = sequelize.define(
  'CollaborationRoom',
  {
    spaceId: { type: DataTypes.INTEGER, allowNull: false },
    roomType: {
      type: DataTypes.ENUM(...COLLABORATION_ROOM_TYPES),
      allowNull: false,
      defaultValue: 'video',
    },
    title: { type: DataTypes.STRING(180), allowNull: false },
    provider: { type: DataTypes.STRING(120), allowNull: false },
    joinUrl: { type: DataTypes.TEXT, allowNull: false },
    recordingUrl: { type: DataTypes.TEXT, allowNull: true },
    lastStartedAt: { type: DataTypes.DATE, allowNull: true },
    settings: { type: jsonType, allowNull: true },
  },
  {
    tableName: 'collaboration_rooms',
    indexes: [
      { fields: ['spaceId'] },
      { fields: ['roomType'] },
      { fields: ['provider'] },
    ],
  },
);

CollaborationRoom.prototype.toPublicObject = function toPublicObject() {
  const plain = this.get({ plain: true });
  return {
    id: plain.id,
    spaceId: plain.spaceId,
    roomType: plain.roomType,
    title: plain.title,
    provider: plain.provider,
    joinUrl: plain.joinUrl,
    recordingUrl: plain.recordingUrl,
    lastStartedAt: plain.lastStartedAt,
    settings: plain.settings,
    createdAt: plain.createdAt,
    updatedAt: plain.updatedAt,
  };
};

export const CollaborationAsset = sequelize.define(
  'CollaborationAsset',
  {
    spaceId: { type: DataTypes.INTEGER, allowNull: false },
    uploadedById: { type: DataTypes.INTEGER, allowNull: true },
    assetType: {
      type: DataTypes.ENUM(...COLLABORATION_ASSET_TYPES),
      allowNull: false,
      defaultValue: 'file',
    },
    status: {
      type: DataTypes.ENUM(...COLLABORATION_ASSET_STATUSES),
      allowNull: false,
      defaultValue: 'in_review',
    },
    title: { type: DataTypes.STRING(200), allowNull: false },
    sourceUrl: { type: DataTypes.TEXT, allowNull: false },
    version: { type: DataTypes.STRING(60), allowNull: true },
    checksum: { type: DataTypes.STRING(120), allowNull: true },
    metadata: { type: jsonType, allowNull: true },
  },
  {
    tableName: 'collaboration_assets',
    indexes: [
      { fields: ['spaceId'] },
      { fields: ['assetType'] },
      { fields: ['status'] },
    ],
  },
);

CollaborationAsset.prototype.toPublicObject = function toPublicObject() {
  const plain = this.get({ plain: true });
  return {
    id: plain.id,
    spaceId: plain.spaceId,
    uploadedById: plain.uploadedById,
    assetType: plain.assetType,
    status: plain.status,
    title: plain.title,
    sourceUrl: plain.sourceUrl,
    version: plain.version,
    checksum: plain.checksum,
    metadata: plain.metadata,
    createdAt: plain.createdAt,
    updatedAt: plain.updatedAt,
  };
};

export const CollaborationAnnotation = sequelize.define(
  'CollaborationAnnotation',
  {
    assetId: { type: DataTypes.INTEGER, allowNull: false },
    authorId: { type: DataTypes.INTEGER, allowNull: false },
    annotationType: {
      type: DataTypes.ENUM(...COLLABORATION_ANNOTATION_TYPES),
      allowNull: false,
      defaultValue: 'comment',
    },
    status: {
      type: DataTypes.ENUM(...COLLABORATION_ANNOTATION_STATUSES),
      allowNull: false,
      defaultValue: 'open',
    },
    body: { type: DataTypes.TEXT, allowNull: false },
    context: { type: jsonType, allowNull: true },
    occurredAt: { type: DataTypes.DATE, allowNull: true },
  },
  {
    tableName: 'collaboration_annotations',
    indexes: [
      { fields: ['assetId'] },
      { fields: ['authorId'] },
      { fields: ['status'] },
    ],
  },
);

CollaborationAnnotation.prototype.toPublicObject = function toPublicObject() {
  const plain = this.get({ plain: true });
  return {
    id: plain.id,
    assetId: plain.assetId,
    authorId: plain.authorId,
    annotationType: plain.annotationType,
    status: plain.status,
    body: plain.body,
    context: plain.context,
    occurredAt: plain.occurredAt,
    createdAt: plain.createdAt,
    updatedAt: plain.updatedAt,
  };
};

export const CollaborationRepository = sequelize.define(
  'CollaborationRepository',
  {
    spaceId: { type: DataTypes.INTEGER, allowNull: false },
    provider: { type: DataTypes.STRING(120), allowNull: false },
    repositoryName: { type: DataTypes.STRING(200), allowNull: false },
    branch: { type: DataTypes.STRING(120), allowNull: true },
    integrationStatus: {
      type: DataTypes.ENUM(...COLLABORATION_REPOSITORY_STATUSES),
      allowNull: false,
      defaultValue: 'connected',
    },
    settings: { type: jsonType, allowNull: true },
    syncMetadata: { type: jsonType, allowNull: true },
    lastSyncedAt: { type: DataTypes.DATE, allowNull: true },
  },
  {
    tableName: 'collaboration_repositories',
    indexes: [
      { fields: ['spaceId'] },
      { fields: ['provider'] },
      { fields: ['integrationStatus'] },
      { unique: true, fields: ['spaceId', 'provider', 'repositoryName'] },
    ],
  },
);

CollaborationRepository.prototype.toPublicObject = function toPublicObject() {
  const plain = this.get({ plain: true });
  return {
    id: plain.id,
    spaceId: plain.spaceId,
    provider: plain.provider,
    repositoryName: plain.repositoryName,
    branch: plain.branch,
    integrationStatus: plain.integrationStatus,
    settings: plain.settings,
    syncMetadata: plain.syncMetadata,
    lastSyncedAt: plain.lastSyncedAt,
    createdAt: plain.createdAt,
    updatedAt: plain.updatedAt,
  };
};

export const CollaborationAiSession = sequelize.define(
  'CollaborationAiSession',
  {
    spaceId: { type: DataTypes.INTEGER, allowNull: false },
    createdById: { type: DataTypes.INTEGER, allowNull: true },
    sessionType: {
      type: DataTypes.ENUM(...COLLABORATION_AI_SESSION_TYPES),
      allowNull: false,
      defaultValue: 'summary',
    },
    status: {
      type: DataTypes.ENUM(...COLLABORATION_AI_SESSION_STATUSES),
      allowNull: false,
      defaultValue: 'pending',
    },
    prompt: { type: DataTypes.TEXT, allowNull: false },
    response: { type: DataTypes.TEXT, allowNull: true },
    metrics: { type: jsonType, allowNull: true },
    ranAt: { type: DataTypes.DATE, allowNull: true },
  },
  {
    tableName: 'collaboration_ai_sessions',
    indexes: [
      { fields: ['spaceId'] },
      { fields: ['sessionType'] },
      { fields: ['status'] },
    ],
  },
);

CollaborationAiSession.prototype.toPublicObject = function toPublicObject() {
  const plain = this.get({ plain: true });
  return {
    id: plain.id,
    spaceId: plain.spaceId,
    createdById: plain.createdById,
    sessionType: plain.sessionType,
    status: plain.status,
    prompt: plain.prompt,
    response: plain.response,
    metrics: plain.metrics,
    ranAt: plain.ranAt,
    createdAt: plain.createdAt,
    updatedAt: plain.updatedAt,
  };
};

CollaborationSpace.belongsTo(User, { foreignKey: 'ownerId', as: 'owner' });
CollaborationSpace.belongsTo(Profile, { foreignKey: 'profileId', as: 'profile' });
CollaborationSpace.hasMany(CollaborationParticipant, {
  foreignKey: 'spaceId',
  as: 'participants',
  onDelete: 'CASCADE',
});
CollaborationSpace.hasMany(CollaborationRoom, { foreignKey: 'spaceId', as: 'rooms', onDelete: 'CASCADE' });
CollaborationSpace.hasMany(CollaborationAsset, { foreignKey: 'spaceId', as: 'assets', onDelete: 'CASCADE' });
CollaborationSpace.hasMany(CollaborationRepository, {
  foreignKey: 'spaceId',
  as: 'repositories',
  onDelete: 'CASCADE',
});
CollaborationSpace.hasMany(CollaborationAiSession, {
  foreignKey: 'spaceId',
  as: 'aiSessions',
  onDelete: 'CASCADE',
});

CollaborationParticipant.belongsTo(CollaborationSpace, { foreignKey: 'spaceId', as: 'space' });
CollaborationParticipant.belongsTo(User, { foreignKey: 'userId', as: 'user' });

CollaborationRoom.belongsTo(CollaborationSpace, { foreignKey: 'spaceId', as: 'space' });

CollaborationAsset.belongsTo(CollaborationSpace, { foreignKey: 'spaceId', as: 'space' });
CollaborationAsset.belongsTo(User, { foreignKey: 'uploadedById', as: 'uploader' });
CollaborationAsset.hasMany(CollaborationAnnotation, {
  foreignKey: 'assetId',
  as: 'annotations',
  onDelete: 'CASCADE',
});

CollaborationAnnotation.belongsTo(CollaborationAsset, { foreignKey: 'assetId', as: 'asset' });
CollaborationAnnotation.belongsTo(User, { foreignKey: 'authorId', as: 'author' });

CollaborationRepository.belongsTo(CollaborationSpace, { foreignKey: 'spaceId', as: 'space' });

CollaborationAiSession.belongsTo(CollaborationSpace, { foreignKey: 'spaceId', as: 'space' });
CollaborationAiSession.belongsTo(User, { foreignKey: 'createdById', as: 'createdBy' });
User.hasMany(Gig, { foreignKey: 'ownerId', as: 'gigs' });
Gig.belongsTo(User, { foreignKey: 'ownerId', as: 'owner' });

Gig.hasMany(GigPackage, { foreignKey: 'gigId', as: 'packages', onDelete: 'CASCADE', hooks: true });
GigPackage.belongsTo(Gig, { foreignKey: 'gigId', as: 'gig' });

Gig.hasMany(GigAddOn, { foreignKey: 'gigId', as: 'addOns', onDelete: 'CASCADE', hooks: true });
GigAddOn.belongsTo(Gig, { foreignKey: 'gigId', as: 'gig' });

Gig.hasMany(GigAvailabilitySlot, { foreignKey: 'gigId', as: 'availabilitySlots', onDelete: 'CASCADE', hooks: true });
GigAvailabilitySlot.belongsTo(Gig, { foreignKey: 'gigId', as: 'gig' });

User.hasOne(Profile, { foreignKey: 'userId' });
Profile.belongsTo(User, { foreignKey: 'userId' });
Profile.hasMany(ProfileReference, { as: 'references', foreignKey: 'profileId', onDelete: 'CASCADE' });
ProfileReference.belongsTo(Profile, { as: 'profile', foreignKey: 'profileId' });
Profile.hasMany(ProfileAppreciation, { as: 'appreciations', foreignKey: 'profileId', onDelete: 'CASCADE' });
ProfileAppreciation.belongsTo(Profile, { as: 'profile', foreignKey: 'profileId' });
ProfileAppreciation.belongsTo(User, { as: 'actor', foreignKey: 'actorId' });
Profile.hasMany(ProfileFollower, { as: 'followers', foreignKey: 'profileId', onDelete: 'CASCADE' });
ProfileFollower.belongsTo(Profile, { as: 'profile', foreignKey: 'profileId' });
ProfileFollower.belongsTo(User, { as: 'follower', foreignKey: 'followerId' });
Profile.hasMany(ProfileEngagementJob, { as: 'engagementJobs', foreignKey: 'profileId', onDelete: 'CASCADE' });
ProfileEngagementJob.belongsTo(Profile, { as: 'profile', foreignKey: 'profileId' });

Profile.hasMany(FreelancerExpertiseArea, { as: 'expertiseAreas', foreignKey: 'profileId', onDelete: 'CASCADE' });
FreelancerExpertiseArea.belongsTo(Profile, { as: 'profile', foreignKey: 'profileId' });

Profile.hasMany(FreelancerSuccessMetric, { as: 'successMetrics', foreignKey: 'profileId', onDelete: 'CASCADE' });
FreelancerSuccessMetric.belongsTo(Profile, { as: 'profile', foreignKey: 'profileId' });

Profile.hasMany(FreelancerTestimonial, { as: 'testimonials', foreignKey: 'profileId', onDelete: 'CASCADE' });
FreelancerTestimonial.belongsTo(Profile, { as: 'profile', foreignKey: 'profileId' });

Profile.hasMany(FreelancerHeroBanner, { as: 'heroBanners', foreignKey: 'profileId', onDelete: 'CASCADE' });
FreelancerHeroBanner.belongsTo(Profile, { as: 'profile', foreignKey: 'profileId' });

User.hasOne(CompanyProfile, { foreignKey: 'userId' });
CompanyProfile.belongsTo(User, { foreignKey: 'userId' });

User.hasOne(AgencyProfile, { foreignKey: 'userId' });
AgencyProfile.belongsTo(User, { foreignKey: 'userId' });

User.hasOne(FreelancerProfile, { foreignKey: 'userId' });
FreelancerProfile.belongsTo(User, { foreignKey: 'userId' });

User.hasOne(FreelancerAssignmentMetric, { foreignKey: 'freelancerId', as: 'assignmentMetric' });
FreelancerAssignmentMetric.belongsTo(User, { foreignKey: 'freelancerId', as: 'freelancer' });

User.hasMany(FreelancerFinanceMetric, { foreignKey: 'freelancerId', as: 'financeMetrics' });
FreelancerFinanceMetric.belongsTo(User, { foreignKey: 'freelancerId', as: 'freelancer' });

User.hasMany(FreelancerRevenueMonthly, { foreignKey: 'freelancerId', as: 'revenueMonths' });
FreelancerRevenueMonthly.belongsTo(User, { foreignKey: 'freelancerId', as: 'freelancer' });

User.hasMany(FreelancerRevenueStream, { foreignKey: 'freelancerId', as: 'revenueStreams' });
FreelancerRevenueStream.belongsTo(User, { foreignKey: 'freelancerId', as: 'freelancer' });

User.hasMany(FreelancerPayout, { foreignKey: 'freelancerId', as: 'payouts' });
FreelancerPayout.belongsTo(User, { foreignKey: 'freelancerId', as: 'freelancer' });

User.hasMany(FreelancerTaxEstimate, { foreignKey: 'freelancerId', as: 'taxEstimates' });
FreelancerTaxEstimate.belongsTo(User, { foreignKey: 'freelancerId', as: 'freelancer' });

User.hasMany(FreelancerTaxFiling, { foreignKey: 'freelancerId', as: 'taxFilings' });
FreelancerTaxFiling.belongsTo(User, { foreignKey: 'freelancerId', as: 'freelancer' });

User.hasMany(FreelancerDeductionSummary, { foreignKey: 'freelancerId', as: 'deductionSummaries' });
FreelancerDeductionSummary.belongsTo(User, { foreignKey: 'freelancerId', as: 'freelancer' });

User.hasMany(FreelancerProfitabilityMetric, { foreignKey: 'freelancerId', as: 'profitabilityMetrics' });
FreelancerProfitabilityMetric.belongsTo(User, { foreignKey: 'freelancerId', as: 'freelancer' });

User.hasMany(FreelancerCostBreakdown, { foreignKey: 'freelancerId', as: 'costBreakdowns' });
FreelancerCostBreakdown.belongsTo(User, { foreignKey: 'freelancerId', as: 'freelancer' });

User.hasMany(FreelancerSavingsGoal, { foreignKey: 'freelancerId', as: 'savingsGoals' });
FreelancerSavingsGoal.belongsTo(User, { foreignKey: 'freelancerId', as: 'freelancer' });

User.hasMany(FreelancerFinanceControl, { foreignKey: 'freelancerId', as: 'financeControls' });
FreelancerFinanceControl.belongsTo(User, { foreignKey: 'freelancerId', as: 'freelancer' });
Gig.hasMany(GigOrder, { foreignKey: 'gigId', as: 'orders' });
GigOrder.belongsTo(Gig, { foreignKey: 'gigId', as: 'gig' });

User.hasMany(GigOrder, { foreignKey: 'clientId', as: 'purchasedGigOrders' });
User.hasMany(GigOrder, { foreignKey: 'freelancerId', as: 'fulfilledGigOrders' });
GigOrder.belongsTo(User, { foreignKey: 'clientId', as: 'client' });
GigOrder.belongsTo(User, { foreignKey: 'freelancerId', as: 'freelancer' });

GigOrder.hasMany(GigOrderRequirement, { foreignKey: 'orderId', as: 'requirements' });
GigOrderRequirement.belongsTo(GigOrder, { foreignKey: 'orderId', as: 'order' });

GigOrder.hasMany(GigOrderRevision, { foreignKey: 'orderId', as: 'revisions' });
GigOrderRevision.belongsTo(GigOrder, { foreignKey: 'orderId', as: 'order' });

GigOrder.hasMany(GigOrderPayout, { foreignKey: 'orderId', as: 'payouts' });
GigOrderPayout.belongsTo(GigOrder, { foreignKey: 'orderId', as: 'order' });

GigOrder.hasMany(GigOrderActivity, { foreignKey: 'orderId', as: 'activities' });
GigOrderActivity.belongsTo(GigOrder, { foreignKey: 'orderId', as: 'order' });
GigOrderActivity.belongsTo(User, { foreignKey: 'actorId', as: 'actor' });
User.hasMany(GigOrderActivity, { foreignKey: 'freelancerId', as: 'gigOrderActivities' });
Project.hasOne(ProjectWorkspace, {
  foreignKey: { name: 'projectId', allowNull: false },
  as: 'workspace',
  onDelete: 'CASCADE',
});
ProjectWorkspace.belongsTo(Project, {
  foreignKey: { name: 'projectId', allowNull: false },
  as: 'project',
});
ProjectWorkspace.belongsTo(User, { foreignKey: 'updatedById', as: 'updatedBy' });

ProjectWorkspace.hasOne(ProjectWorkspaceBrief, {
  foreignKey: { name: 'workspaceId', allowNull: false },
  as: 'brief',
  onDelete: 'CASCADE',
});
ProjectWorkspaceBrief.belongsTo(ProjectWorkspace, {
  foreignKey: { name: 'workspaceId', allowNull: false },
  as: 'workspace',
});
ProjectWorkspaceBrief.belongsTo(User, { foreignKey: 'lastUpdatedById', as: 'lastUpdatedBy' });

ProjectWorkspace.hasMany(ProjectWorkspaceWhiteboard, {
  foreignKey: { name: 'workspaceId', allowNull: false },
  as: 'whiteboards',
  onDelete: 'CASCADE',
});
ProjectWorkspaceWhiteboard.belongsTo(ProjectWorkspace, {
  foreignKey: { name: 'workspaceId', allowNull: false },
  as: 'workspace',
});
ProjectWorkspaceWhiteboard.belongsTo(User, { foreignKey: 'lastEditedById', as: 'lastEditedBy' });

ProjectWorkspace.hasMany(ProjectWorkspaceFile, {
  foreignKey: { name: 'workspaceId', allowNull: false },
  as: 'files',
  onDelete: 'CASCADE',
});
ProjectWorkspaceFile.belongsTo(ProjectWorkspace, {
  foreignKey: { name: 'workspaceId', allowNull: false },
  as: 'workspace',
});
ProjectWorkspaceFile.belongsTo(User, { foreignKey: 'uploadedById', as: 'uploadedBy' });

ProjectWorkspace.hasMany(ProjectWorkspaceConversation, {
  foreignKey: { name: 'workspaceId', allowNull: false },
  as: 'conversations',
  onDelete: 'CASCADE',
});
ProjectWorkspaceConversation.belongsTo(ProjectWorkspace, {
  foreignKey: { name: 'workspaceId', allowNull: false },
  as: 'workspace',
});

ProjectWorkspace.hasMany(ProjectWorkspaceApproval, {
  foreignKey: { name: 'workspaceId', allowNull: false },
  as: 'approvals',
  onDelete: 'CASCADE',
});
ProjectWorkspaceApproval.belongsTo(ProjectWorkspace, {
  foreignKey: { name: 'workspaceId', allowNull: false },
  as: 'workspace',
});

Project.hasMany(ProjectAssignmentEvent, {
  foreignKey: { name: 'projectId', allowNull: false },
  as: 'assignmentEvents',
  constraints: false,
});
ProjectAssignmentEvent.belongsTo(Project, {
  foreignKey: { name: 'projectId', allowNull: false },
  as: 'project',
  constraints: false,
});
ProjectAssignmentEvent.belongsTo(User, { foreignKey: 'actorId', as: 'actor' });

Project.hasMany(SprintCycle, { foreignKey: 'projectId', as: 'sprints' });
SprintCycle.belongsTo(Project, { foreignKey: 'projectId', as: 'project' });
SprintCycle.belongsTo(User, { foreignKey: 'createdById', as: 'createdBy' });
SprintCycle.belongsTo(User, { foreignKey: 'updatedById', as: 'updatedBy' });
SprintCycle.hasMany(SprintTask, { foreignKey: 'sprintId', as: 'tasks' });
SprintCycle.hasMany(SprintRisk, { foreignKey: 'sprintId', as: 'risks' });
SprintCycle.hasMany(ChangeRequest, { foreignKey: 'sprintId', as: 'changeRequests' });

Project.hasMany(SprintTask, { foreignKey: 'projectId', as: 'sprintTasks' });
SprintTask.belongsTo(Project, { foreignKey: 'projectId', as: 'project' });
SprintTask.belongsTo(SprintCycle, { foreignKey: 'sprintId', as: 'sprint' });
SprintTask.belongsTo(User, { foreignKey: 'assigneeId', as: 'assignee' });
SprintTask.belongsTo(User, { foreignKey: 'reporterId', as: 'reporter' });
SprintTask.hasMany(SprintTaskDependency, { foreignKey: 'taskId', as: 'dependencies' });
SprintTask.hasMany(SprintTaskDependency, { foreignKey: 'dependsOnTaskId', as: 'dependents' });
SprintTask.hasMany(SprintTaskTimeEntry, { foreignKey: 'taskId', as: 'timeEntries' });

SprintTaskDependency.belongsTo(SprintTask, { foreignKey: 'taskId', as: 'task' });
SprintTaskDependency.belongsTo(SprintTask, { foreignKey: 'dependsOnTaskId', as: 'dependsOn' });

SprintTaskTimeEntry.belongsTo(SprintTask, { foreignKey: 'taskId', as: 'task' });
SprintTaskTimeEntry.belongsTo(User, { foreignKey: 'userId', as: 'user' });

Project.hasMany(SprintRisk, { foreignKey: 'projectId', as: 'risks' });
SprintRisk.belongsTo(Project, { foreignKey: 'projectId', as: 'project' });
SprintRisk.belongsTo(SprintCycle, { foreignKey: 'sprintId', as: 'sprint' });
SprintRisk.belongsTo(SprintTask, { foreignKey: 'taskId', as: 'task' });
SprintRisk.belongsTo(User, { foreignKey: 'ownerId', as: 'owner' });

Project.hasMany(ChangeRequest, { foreignKey: 'projectId', as: 'changeRequests' });
ChangeRequest.belongsTo(Project, { foreignKey: 'projectId', as: 'project' });
ChangeRequest.belongsTo(SprintCycle, { foreignKey: 'sprintId', as: 'sprint' });
ChangeRequest.belongsTo(User, { foreignKey: 'requestedById', as: 'requestedBy' });
ChangeRequest.belongsTo(User, { foreignKey: 'approvedById', as: 'approvedBy' });
ClientPortal.belongsTo(Project, { foreignKey: 'projectId', as: 'project' });
ClientPortal.belongsTo(User, { foreignKey: 'ownerId', as: 'owner' });
ClientPortal.hasMany(ClientPortalTimelineEvent, {
  foreignKey: 'portalId',
  as: 'timelineEvents',
  onDelete: 'CASCADE',
});
ClientPortalTimelineEvent.belongsTo(ClientPortal, { foreignKey: 'portalId', as: 'portal' });
ClientPortalTimelineEvent.belongsTo(User, { foreignKey: 'ownerId', as: 'owner' });

ClientPortal.hasMany(ClientPortalScopeItem, {
  foreignKey: 'portalId',
  as: 'scopeItems',
  onDelete: 'CASCADE',
});
ClientPortalScopeItem.belongsTo(ClientPortal, { foreignKey: 'portalId', as: 'portal' });

ClientPortal.hasMany(ClientPortalDecisionLog, {
  foreignKey: 'portalId',
  as: 'decisions',
  onDelete: 'CASCADE',
});
ClientPortalDecisionLog.belongsTo(ClientPortal, { foreignKey: 'portalId', as: 'portal' });
ClientPortalDecisionLog.belongsTo(User, { foreignKey: 'decidedById', as: 'decidedBy' });

ClientPortal.hasMany(ClientPortalInsightWidget, {
  foreignKey: 'portalId',
  as: 'insightWidgets',
  onDelete: 'CASCADE',
});
ClientPortalInsightWidget.belongsTo(ClientPortal, { foreignKey: 'portalId', as: 'portal' });
Project.hasOne(ProjectBlueprint, {
  foreignKey: { name: 'projectId', allowNull: false },
  as: 'blueprint',
  onDelete: 'CASCADE',
});
ProjectBlueprint.belongsTo(Project, { foreignKey: 'projectId', as: 'project' });

ProjectBlueprint.hasMany(ProjectBlueprintSprint, {
  foreignKey: { name: 'blueprintId', allowNull: false },
  as: 'sprints',
  onDelete: 'CASCADE',
});
ProjectBlueprintSprint.belongsTo(ProjectBlueprint, { foreignKey: 'blueprintId', as: 'blueprint' });

ProjectBlueprint.hasMany(ProjectBlueprintDependency, {
  foreignKey: { name: 'blueprintId', allowNull: false },
  as: 'dependencies',
  onDelete: 'CASCADE',
});
ProjectBlueprintDependency.belongsTo(ProjectBlueprint, { foreignKey: 'blueprintId', as: 'blueprint' });
ProjectBlueprintDependency.belongsTo(ProjectBlueprintSprint, {
  foreignKey: 'impactedSprintId',
  as: 'impactedSprint',
});
ProjectBlueprintSprint.hasMany(ProjectBlueprintDependency, {
  foreignKey: 'impactedSprintId',
  as: 'linkedDependencies',
});

ProjectBlueprint.hasMany(ProjectBlueprintRisk, {
  foreignKey: { name: 'blueprintId', allowNull: false },
  as: 'risks',
  onDelete: 'CASCADE',
});
ProjectBlueprintRisk.belongsTo(ProjectBlueprint, { foreignKey: 'blueprintId', as: 'blueprint' });

ProjectBlueprint.hasMany(ProjectBillingCheckpoint, {
  foreignKey: { name: 'blueprintId', allowNull: false },
  as: 'billingCheckpoints',
  onDelete: 'CASCADE',
});
ProjectBillingCheckpoint.belongsTo(ProjectBlueprint, { foreignKey: 'blueprintId', as: 'blueprint' });
ProjectBillingCheckpoint.belongsTo(ProjectBlueprintSprint, {
  foreignKey: 'relatedSprintId',
  as: 'relatedSprint',
});
ProjectBlueprintSprint.hasMany(ProjectBillingCheckpoint, {
  foreignKey: 'relatedSprintId',
  as: 'billingCheckpoints',
});

User.hasMany(AutoAssignQueueEntry, { foreignKey: 'freelancerId', as: 'autoAssignQueue' });
AutoAssignQueueEntry.belongsTo(User, { foreignKey: 'freelancerId', as: 'freelancer' });

<<<<<<< HEAD
User.hasMany(Gig, { foreignKey: 'ownerId', as: 'ownedGigs' });
Gig.belongsTo(User, { foreignKey: 'ownerId', as: 'owner' });
Gig.hasMany(GigPackage, { foreignKey: 'gigId', as: 'packages', onDelete: 'CASCADE' });
Gig.hasMany(GigAddon, { foreignKey: 'gigId', as: 'addons', onDelete: 'CASCADE' });
Gig.hasMany(GigMediaAsset, { foreignKey: 'gigId', as: 'mediaAssets', onDelete: 'CASCADE' });
Gig.hasMany(GigCallToAction, { foreignKey: 'gigId', as: 'callToActions', onDelete: 'CASCADE' });
Gig.hasMany(GigPreviewLayout, { foreignKey: 'gigId', as: 'previewLayouts', onDelete: 'CASCADE' });
Gig.hasMany(GigPerformanceSnapshot, { foreignKey: 'gigId', as: 'performanceSnapshots', onDelete: 'CASCADE' });
GigPackage.belongsTo(Gig, { foreignKey: 'gigId', as: 'gig' });
GigAddon.belongsTo(Gig, { foreignKey: 'gigId', as: 'gig' });
GigMediaAsset.belongsTo(Gig, { foreignKey: 'gigId', as: 'gig' });
GigCallToAction.belongsTo(Gig, { foreignKey: 'gigId', as: 'gig' });
GigPreviewLayout.belongsTo(Gig, { foreignKey: 'gigId', as: 'gig' });
GigPerformanceSnapshot.belongsTo(Gig, { foreignKey: 'gigId', as: 'gig' });
=======
User.hasMany(Gig, { foreignKey: 'freelancerId', as: 'gigs' });
Gig.belongsTo(User, { foreignKey: 'freelancerId', as: 'freelancer' });

Gig.hasMany(GigMilestone, { foreignKey: 'gigId', as: 'milestones' });
GigMilestone.belongsTo(Gig, { foreignKey: 'gigId', as: 'gig' });

User.hasMany(GigBundle, { foreignKey: 'freelancerId', as: 'gigBundles' });
GigBundle.belongsTo(User, { foreignKey: 'freelancerId', as: 'freelancer' });
GigBundle.hasMany(GigBundleItem, { foreignKey: 'bundleId', as: 'items' });
GigBundleItem.belongsTo(GigBundle, { foreignKey: 'bundleId', as: 'bundle' });

User.hasMany(GigUpsell, { foreignKey: 'freelancerId', as: 'gigUpsells' });
GigUpsell.belongsTo(User, { foreignKey: 'freelancerId', as: 'freelancer' });

User.hasMany(GigCatalogItem, { foreignKey: 'freelancerId', as: 'gigCatalogItems' });
GigCatalogItem.belongsTo(User, { foreignKey: 'freelancerId', as: 'freelancer' });
>>>>>>> b76d0460

User.hasMany(FeedPost, { foreignKey: 'userId' });
FeedPost.belongsTo(User, { foreignKey: 'userId' });

User.belongsToMany(Group, { through: GroupMembership, foreignKey: 'userId' });
Group.belongsToMany(User, { through: GroupMembership, foreignKey: 'groupId' });

User.belongsToMany(User, {
  through: Connection,
  as: 'connections',
  foreignKey: 'requesterId',
  otherKey: 'addresseeId',
});

User.hasMany(Application, { foreignKey: 'applicantId', as: 'applications' });
Application.belongsTo(User, { foreignKey: 'applicantId', as: 'applicant' });

Application.hasMany(ApplicationReview, { foreignKey: 'applicationId', as: 'reviews' });
ApplicationReview.belongsTo(Application, { foreignKey: 'applicationId', as: 'application' });
ApplicationReview.belongsTo(User, { foreignKey: 'reviewerId', as: 'reviewer' });

Application.hasMany(InterviewSchedule, { foreignKey: 'applicationId', as: 'interviews' });
InterviewSchedule.belongsTo(Application, { foreignKey: 'applicationId', as: 'application' });

Application.hasMany(CandidateDemographicSnapshot, { foreignKey: 'applicationId', as: 'demographics' });
CandidateDemographicSnapshot.belongsTo(Application, { foreignKey: 'applicationId', as: 'application' });

Application.hasMany(CandidateSatisfactionSurvey, { foreignKey: 'applicationId', as: 'surveys' });
CandidateSatisfactionSurvey.belongsTo(Application, { foreignKey: 'applicationId', as: 'application' });

Job.hasMany(JobStage, { foreignKey: 'jobId', as: 'stages' });
JobStage.belongsTo(Job, { foreignKey: 'jobId', as: 'job' });

Job.hasMany(JobApprovalWorkflow, { foreignKey: 'jobId', as: 'approvalWorkflow' });
JobApprovalWorkflow.belongsTo(Job, { foreignKey: 'jobId', as: 'job' });

Job.hasMany(JobCampaignPerformance, { foreignKey: 'jobId', as: 'campaignPerformance' });
JobCampaignPerformance.belongsTo(Job, { foreignKey: 'jobId', as: 'job' });

ExperienceLaunchpad.hasMany(ExperienceLaunchpadApplication, { foreignKey: 'launchpadId', as: 'applications' });
ExperienceLaunchpadApplication.belongsTo(ExperienceLaunchpad, { foreignKey: 'launchpadId', as: 'launchpad' });
ExperienceLaunchpadApplication.belongsTo(User, { foreignKey: 'applicantId', as: 'applicant' });
ExperienceLaunchpadApplication.belongsTo(Application, { foreignKey: 'applicationId', as: 'application' });

ExperienceLaunchpad.hasMany(ExperienceLaunchpadEmployerRequest, {
  foreignKey: 'launchpadId',
  as: 'employerRequests',
});
ExperienceLaunchpadEmployerRequest.belongsTo(ExperienceLaunchpad, {
  foreignKey: 'launchpadId',
  as: 'launchpad',
});
ExperienceLaunchpadEmployerRequest.belongsTo(User, { foreignKey: 'createdById', as: 'createdBy' });

ExperienceLaunchpad.hasMany(ExperienceLaunchpadPlacement, { foreignKey: 'launchpadId', as: 'placements' });
ExperienceLaunchpadPlacement.belongsTo(ExperienceLaunchpad, { foreignKey: 'launchpadId', as: 'launchpad' });
ExperienceLaunchpadPlacement.belongsTo(ExperienceLaunchpadApplication, {
  foreignKey: 'candidateId',
  as: 'candidate',
});
ExperienceLaunchpadPlacement.belongsTo(ExperienceLaunchpadEmployerRequest, {
  foreignKey: 'employerRequestId',
  as: 'employerRequest',
});

ExperienceLaunchpad.hasMany(ExperienceLaunchpadOpportunityLink, {
  foreignKey: 'launchpadId',
  as: 'opportunityLinks',
});
ExperienceLaunchpadOpportunityLink.belongsTo(ExperienceLaunchpad, {
  foreignKey: 'launchpadId',
  as: 'launchpad',
});
ExperienceLaunchpadOpportunityLink.belongsTo(User, { foreignKey: 'createdById', as: 'createdBy' });

export const ServiceLine = sequelize.define(
  'ServiceLine',
  {
    name: { type: DataTypes.STRING(160), allowNull: false },
    slug: { type: DataTypes.STRING(160), allowNull: false, unique: true },
    description: { type: DataTypes.TEXT, allowNull: true },
  },
  { tableName: 'service_lines' },
);

export const LearningCourse = sequelize.define(
  'LearningCourse',
  {
    serviceLineId: { type: DataTypes.INTEGER, allowNull: false },
    title: { type: DataTypes.STRING(200), allowNull: false },
    summary: { type: DataTypes.TEXT, allowNull: true },
    difficulty: {
      type: DataTypes.ENUM(...LEARNING_COURSE_DIFFICULTIES),
      allowNull: false,
      defaultValue: 'intermediate',
    },
    format: { type: DataTypes.STRING(120), allowNull: true },
    durationHours: { type: DataTypes.DECIMAL(6, 2), allowNull: true },
    tags: { type: jsonType, allowNull: true },
    metadata: { type: jsonType, allowNull: true },
  },
  { tableName: 'learning_courses' },
);

export const LearningCourseModule = sequelize.define(
  'LearningCourseModule',
  {
    courseId: { type: DataTypes.INTEGER, allowNull: false },
    title: { type: DataTypes.STRING(200), allowNull: false },
    moduleType: { type: DataTypes.STRING(120), allowNull: true },
    durationMinutes: { type: DataTypes.INTEGER, allowNull: true },
    sequence: { type: DataTypes.INTEGER, allowNull: false, defaultValue: 1 },
    resources: { type: jsonType, allowNull: true },
  },
  { tableName: 'learning_course_modules' },
);

export const LearningCourseEnrollment = sequelize.define(
  'LearningCourseEnrollment',
  {
    userId: { type: DataTypes.INTEGER, allowNull: false },
    courseId: { type: DataTypes.INTEGER, allowNull: false },
    status: {
      type: DataTypes.ENUM(...LEARNING_ENROLLMENT_STATUSES),
      allowNull: false,
      defaultValue: 'not_started',
    },
    progress: { type: DataTypes.DECIMAL(5, 2), allowNull: false, defaultValue: 0 },
    lastAccessedAt: { type: DataTypes.DATE, allowNull: true },
    startedAt: { type: DataTypes.DATE, allowNull: true },
    completedAt: { type: DataTypes.DATE, allowNull: true },
    notes: { type: DataTypes.TEXT, allowNull: true },
  },
  { tableName: 'learning_course_enrollments' },
);

export const PeerMentoringSession = sequelize.define(
  'PeerMentoringSession',
  {
    serviceLineId: { type: DataTypes.INTEGER, allowNull: true },
    mentorId: { type: DataTypes.INTEGER, allowNull: false },
    menteeId: { type: DataTypes.INTEGER, allowNull: false },
    topic: { type: DataTypes.STRING(255), allowNull: false },
    agenda: { type: DataTypes.TEXT, allowNull: true },
    scheduledAt: { type: DataTypes.DATE, allowNull: false },
    durationMinutes: { type: DataTypes.INTEGER, allowNull: true },
    status: {
      type: DataTypes.ENUM(...PEER_MENTORING_STATUSES),
      allowNull: false,
      defaultValue: 'requested',
    },
    meetingUrl: { type: DataTypes.STRING(255), allowNull: true },
    recordingUrl: { type: DataTypes.STRING(255), allowNull: true },
    notes: { type: DataTypes.TEXT, allowNull: true },
  },
  { tableName: 'peer_mentoring_sessions' },
);

export const SkillGapDiagnostic = sequelize.define(
  'SkillGapDiagnostic',
  {
    userId: { type: DataTypes.INTEGER, allowNull: false },
    serviceLineId: { type: DataTypes.INTEGER, allowNull: true },
    summary: { type: DataTypes.TEXT, allowNull: true },
    strengths: { type: jsonType, allowNull: true },
    gaps: { type: jsonType, allowNull: true },
    recommendedActions: { type: jsonType, allowNull: true },
    completedAt: { type: DataTypes.DATE, allowNull: false, defaultValue: DataTypes.NOW },
  },
  { tableName: 'skill_gap_diagnostics' },
);

export const FreelancerCertification = sequelize.define(
  'FreelancerCertification',
  {
    userId: { type: DataTypes.INTEGER, allowNull: false },
    serviceLineId: { type: DataTypes.INTEGER, allowNull: true },
    name: { type: DataTypes.STRING(200), allowNull: false },
    issuingOrganization: { type: DataTypes.STRING(200), allowNull: true },
    credentialId: { type: DataTypes.STRING(120), allowNull: true },
    credentialUrl: { type: DataTypes.STRING(255), allowNull: true },
    issueDate: { type: DataTypes.DATEONLY, allowNull: true },
    expirationDate: { type: DataTypes.DATEONLY, allowNull: true },
    status: {
      type: DataTypes.ENUM(...CERTIFICATION_STATUSES),
      allowNull: false,
      defaultValue: 'active',
    },
    reminderSentAt: { type: DataTypes.DATE, allowNull: true },
    attachments: { type: jsonType, allowNull: true },
  },
  { tableName: 'freelancer_certifications' },
);

export const AiServiceRecommendation = sequelize.define(
  'AiServiceRecommendation',
  {
    userId: { type: DataTypes.INTEGER, allowNull: false },
    serviceLineId: { type: DataTypes.INTEGER, allowNull: true },
    title: { type: DataTypes.STRING(200), allowNull: false },
    description: { type: DataTypes.TEXT, allowNull: true },
    confidenceScore: { type: DataTypes.DECIMAL(5, 2), allowNull: true },
    sourceSignals: { type: jsonType, allowNull: true },
    generatedAt: { type: DataTypes.DATE, allowNull: false, defaultValue: DataTypes.NOW },
  },
  { tableName: 'ai_service_recommendations' },
);

ServiceLine.hasMany(LearningCourse, { foreignKey: 'serviceLineId', as: 'courses' });
ServiceLine.hasMany(PeerMentoringSession, { foreignKey: 'serviceLineId', as: 'mentoringSessions' });
ServiceLine.hasMany(SkillGapDiagnostic, { foreignKey: 'serviceLineId', as: 'skillDiagnostics' });
ServiceLine.hasMany(FreelancerCertification, { foreignKey: 'serviceLineId', as: 'certifications' });
ServiceLine.hasMany(AiServiceRecommendation, { foreignKey: 'serviceLineId', as: 'recommendations' });

LearningCourse.belongsTo(ServiceLine, { foreignKey: 'serviceLineId', as: 'serviceLine' });
LearningCourse.hasMany(LearningCourseModule, { foreignKey: 'courseId', as: 'modules' });
LearningCourse.hasMany(LearningCourseEnrollment, { foreignKey: 'courseId', as: 'enrollments' });

LearningCourseModule.belongsTo(LearningCourse, { foreignKey: 'courseId', as: 'course' });

LearningCourseEnrollment.belongsTo(LearningCourse, { foreignKey: 'courseId', as: 'course' });
LearningCourseEnrollment.belongsTo(User, { foreignKey: 'userId', as: 'learner' });
User.hasMany(LearningCourseEnrollment, { foreignKey: 'userId', as: 'learningEnrollments' });

PeerMentoringSession.belongsTo(ServiceLine, { foreignKey: 'serviceLineId', as: 'serviceLine' });
PeerMentoringSession.belongsTo(User, { foreignKey: 'mentorId', as: 'mentor' });
PeerMentoringSession.belongsTo(User, { foreignKey: 'menteeId', as: 'mentee' });
User.hasMany(PeerMentoringSession, { foreignKey: 'mentorId', as: 'mentoringSessionsLed' });
User.hasMany(PeerMentoringSession, { foreignKey: 'menteeId', as: 'mentoringSessions' });

SkillGapDiagnostic.belongsTo(ServiceLine, { foreignKey: 'serviceLineId', as: 'serviceLine' });
SkillGapDiagnostic.belongsTo(User, { foreignKey: 'userId', as: 'user' });
User.hasMany(SkillGapDiagnostic, { foreignKey: 'userId', as: 'skillDiagnostics' });

FreelancerCertification.belongsTo(ServiceLine, { foreignKey: 'serviceLineId', as: 'serviceLine' });
FreelancerCertification.belongsTo(User, { foreignKey: 'userId', as: 'user' });
User.hasMany(FreelancerCertification, { foreignKey: 'userId', as: 'certifications' });

AiServiceRecommendation.belongsTo(ServiceLine, { foreignKey: 'serviceLineId', as: 'serviceLine' });
AiServiceRecommendation.belongsTo(User, { foreignKey: 'userId', as: 'user' });
User.hasMany(AiServiceRecommendation, { foreignKey: 'userId', as: 'aiRecommendations' });

MessageThread.belongsTo(User, { foreignKey: 'createdBy', as: 'creator' });
MessageThread.hasMany(MessageParticipant, { foreignKey: 'threadId', as: 'participants' });
MessageThread.hasMany(MessageParticipant, { foreignKey: 'threadId', as: 'viewerParticipants' });
MessageThread.hasMany(Message, { foreignKey: 'threadId', as: 'messages' });
MessageThread.hasOne(SupportCase, { foreignKey: 'threadId', as: 'supportCase' });

MessageParticipant.belongsTo(MessageThread, { foreignKey: 'threadId', as: 'thread' });
MessageParticipant.belongsTo(User, { foreignKey: 'userId', as: 'user' });

Message.belongsTo(MessageThread, { foreignKey: 'threadId', as: 'thread' });
Message.belongsTo(User, { foreignKey: 'senderId', as: 'sender' });
Message.hasMany(MessageAttachment, { foreignKey: 'messageId', as: 'attachments' });

MessageAttachment.belongsTo(Message, { foreignKey: 'messageId', as: 'message' });

SupportCase.belongsTo(MessageThread, { foreignKey: 'threadId', as: 'thread' });
SupportCase.belongsTo(User, { foreignKey: 'escalatedBy', as: 'escalatedByUser' });
SupportCase.belongsTo(User, { foreignKey: 'assignedTo', as: 'assignedAgent' });
SupportCase.belongsTo(User, { foreignKey: 'assignedBy', as: 'assignedByUser' });
SupportCase.belongsTo(User, { foreignKey: 'resolvedBy', as: 'resolvedByUser' });

Notification.belongsTo(User, { foreignKey: 'userId', as: 'recipient' });
NotificationPreference.belongsTo(User, { foreignKey: 'userId', as: 'user' });
User.hasOne(NotificationPreference, { foreignKey: 'userId', as: 'notificationPreference' });
User.hasMany(Notification, { foreignKey: 'userId', as: 'notifications' });

User.hasMany(DeliverableVault, { foreignKey: 'freelancerId', as: 'deliverableVaults' });
DeliverableVault.belongsTo(User, { foreignKey: 'freelancerId', as: 'freelancer' });
DeliverableVault.hasMany(DeliverableVaultItem, { foreignKey: 'vaultId', as: 'items' });

DeliverableVaultItem.belongsTo(DeliverableVault, { foreignKey: 'vaultId', as: 'vault' });
DeliverableVaultItem.belongsTo(User, { foreignKey: 'createdById', as: 'createdBy' });
DeliverableVaultItem.belongsTo(User, { foreignKey: 'lastTouchedById', as: 'lastTouchedBy' });
DeliverableVaultItem.belongsTo(DeliverableVersion, { foreignKey: 'currentVersionId', as: 'currentVersion' });
DeliverableVaultItem.belongsTo(DeliverableDeliveryPackage, { foreignKey: 'latestPackageId', as: 'latestPackage' });
DeliverableVaultItem.hasMany(DeliverableVersion, { foreignKey: 'itemId', as: 'versions' });
DeliverableVaultItem.hasMany(DeliverableDeliveryPackage, { foreignKey: 'itemId', as: 'deliveryPackages' });

DeliverableVersion.belongsTo(DeliverableVaultItem, { foreignKey: 'itemId', as: 'item' });
DeliverableVersion.belongsTo(User, { foreignKey: 'uploadedById', as: 'uploadedBy' });

DeliverableDeliveryPackage.belongsTo(DeliverableVaultItem, { foreignKey: 'itemId', as: 'item' });
DeliverableDeliveryPackage.belongsTo(User, { foreignKey: 'generatedById', as: 'generatedBy' });

User.hasMany(SearchSubscription, { foreignKey: 'userId', as: 'searchSubscriptions' });
SearchSubscription.belongsTo(User, { foreignKey: 'userId', as: 'user' });

AnalyticsEvent.belongsTo(User, { foreignKey: 'userId', as: 'user' });

ProviderWorkspace.belongsTo(User, { foreignKey: 'ownerId', as: 'owner' });
ProviderWorkspace.hasMany(ProviderWorkspaceMember, { foreignKey: 'workspaceId', as: 'members' });
ProviderWorkspace.hasMany(ProviderWorkspaceInvite, { foreignKey: 'workspaceId', as: 'invites' });
ProviderWorkspace.hasMany(ProviderContactNote, { foreignKey: 'workspaceId', as: 'contactNotes' });
ProviderWorkspace.hasMany(HiringAlert, { foreignKey: 'workspaceId', as: 'hiringAlerts' });
ProviderWorkspace.hasMany(CandidateDemographicSnapshot, {
  foreignKey: 'workspaceId',
  as: 'candidateDemographics',
});
ProviderWorkspace.hasMany(CandidateSatisfactionSurvey, {
  foreignKey: 'workspaceId',
  as: 'candidateSurveys',
});
ProviderWorkspace.hasMany(InterviewSchedule, { foreignKey: 'workspaceId', as: 'interviewSchedules' });
ProviderWorkspace.hasMany(JobStage, { foreignKey: 'workspaceId', as: 'jobStages' });
ProviderWorkspace.hasMany(JobApprovalWorkflow, { foreignKey: 'workspaceId', as: 'jobApprovals' });
ProviderWorkspace.hasMany(JobCampaignPerformance, { foreignKey: 'workspaceId', as: 'jobCampaignPerformance' });
ProviderWorkspace.hasMany(PartnerEngagement, { foreignKey: 'workspaceId', as: 'partnerEngagements' });
ProviderWorkspace.hasMany(RecruitingCalendarEvent, { foreignKey: 'workspaceId', as: 'recruitingEvents' });
ProviderWorkspace.hasMany(EmployerBrandAsset, { foreignKey: 'workspaceId', as: 'employerBrandAssets' });

ProviderWorkspaceMember.belongsTo(ProviderWorkspace, { foreignKey: 'workspaceId', as: 'workspace' });
ProviderWorkspaceMember.belongsTo(User, { foreignKey: 'userId', as: 'member' });
ProviderWorkspaceMember.belongsTo(User, { foreignKey: 'invitedById', as: 'inviter' });

ProviderWorkspaceInvite.belongsTo(ProviderWorkspace, { foreignKey: 'workspaceId', as: 'workspace' });
ProviderWorkspaceInvite.belongsTo(User, { foreignKey: 'invitedById', as: 'inviter' });

ProviderContactNote.belongsTo(ProviderWorkspace, { foreignKey: 'workspaceId', as: 'workspace' });
ProviderContactNote.belongsTo(User, { foreignKey: 'authorId', as: 'author' });
ProviderContactNote.belongsTo(User, { foreignKey: 'subjectUserId', as: 'subject' });
HiringAlert.belongsTo(ProviderWorkspace, { foreignKey: 'workspaceId', as: 'workspace' });
CandidateDemographicSnapshot.belongsTo(ProviderWorkspace, { foreignKey: 'workspaceId', as: 'workspace' });
CandidateSatisfactionSurvey.belongsTo(ProviderWorkspace, { foreignKey: 'workspaceId', as: 'workspace' });
InterviewSchedule.belongsTo(ProviderWorkspace, { foreignKey: 'workspaceId', as: 'workspace' });
JobStage.belongsTo(ProviderWorkspace, { foreignKey: 'workspaceId', as: 'workspace' });
JobApprovalWorkflow.belongsTo(ProviderWorkspace, { foreignKey: 'workspaceId', as: 'workspace' });
JobCampaignPerformance.belongsTo(ProviderWorkspace, { foreignKey: 'workspaceId', as: 'workspace' });
PartnerEngagement.belongsTo(ProviderWorkspace, { foreignKey: 'workspaceId', as: 'workspace' });
RecruitingCalendarEvent.belongsTo(ProviderWorkspace, { foreignKey: 'workspaceId', as: 'workspace' });
EmployerBrandAsset.belongsTo(ProviderWorkspace, { foreignKey: 'workspaceId', as: 'workspace' });

WorkspaceTemplateCategory.hasMany(WorkspaceTemplate, { foreignKey: 'categoryId', as: 'templates' });
WorkspaceTemplate.belongsTo(WorkspaceTemplateCategory, { foreignKey: 'categoryId', as: 'category' });
WorkspaceTemplate.hasMany(WorkspaceTemplateStage, { foreignKey: 'templateId', as: 'stages' });
WorkspaceTemplate.hasMany(WorkspaceTemplateResource, { foreignKey: 'templateId', as: 'resources' });
WorkspaceTemplateStage.belongsTo(WorkspaceTemplate, { foreignKey: 'templateId', as: 'template' });
WorkspaceTemplateResource.belongsTo(WorkspaceTemplate, { foreignKey: 'templateId', as: 'template' });

User.hasMany(AgencyCollaboration, { foreignKey: 'freelancerId', as: 'agencyCollaborations' });
AgencyCollaboration.belongsTo(User, { foreignKey: 'freelancerId', as: 'freelancer' });
AgencyCollaboration.belongsTo(ProviderWorkspace, { foreignKey: 'agencyWorkspaceId', as: 'agencyWorkspace' });
ProviderWorkspace.hasMany(AgencyCollaboration, { foreignKey: 'agencyWorkspaceId', as: 'freelancerCollaborations' });

AgencyCollaboration.hasMany(AgencyCollaborationInvitation, {
  foreignKey: 'collaborationId',
  as: 'invitations',
});
AgencyCollaborationInvitation.belongsTo(AgencyCollaboration, {
  foreignKey: 'collaborationId',
  as: 'collaboration',
});
AgencyCollaborationInvitation.belongsTo(User, { foreignKey: 'freelancerId', as: 'freelancer' });
AgencyCollaborationInvitation.belongsTo(User, { foreignKey: 'sentById', as: 'sentBy' });
AgencyCollaborationInvitation.belongsTo(ProviderWorkspace, {
  foreignKey: 'agencyWorkspaceId',
  as: 'agencyWorkspace',
});

AgencyRateCard.belongsTo(User, { foreignKey: 'freelancerId', as: 'freelancer' });
AgencyRateCard.belongsTo(ProviderWorkspace, { foreignKey: 'agencyWorkspaceId', as: 'agencyWorkspace' });
AgencyRateCard.hasMany(AgencyRateCardItem, {
  foreignKey: 'rateCardId',
  as: 'items',
  onDelete: 'CASCADE',
  hooks: true,
});
AgencyRateCardItem.belongsTo(AgencyRateCard, { foreignKey: 'rateCardId', as: 'rateCard' });

AgencyCollaboration.hasMany(AgencyRetainerNegotiation, {
  foreignKey: 'collaborationId',
  as: 'negotiations',
});
AgencyRetainerNegotiation.belongsTo(AgencyCollaboration, {
  foreignKey: 'collaborationId',
  as: 'collaboration',
});
AgencyRetainerNegotiation.belongsTo(User, { foreignKey: 'freelancerId', as: 'freelancer' });
AgencyRetainerNegotiation.belongsTo(ProviderWorkspace, {
  foreignKey: 'agencyWorkspaceId',
  as: 'agencyWorkspace',
});
AgencyRetainerNegotiation.hasMany(AgencyRetainerEvent, {
  foreignKey: 'negotiationId',
  as: 'events',
  onDelete: 'CASCADE',
  hooks: true,
});
AgencyRetainerEvent.belongsTo(AgencyRetainerNegotiation, {
  foreignKey: 'negotiationId',
  as: 'negotiation',
});
AgencyRetainerEvent.belongsTo(User, { foreignKey: 'actorId', as: 'actor' });

User.hasMany(EscrowAccount, { foreignKey: 'userId', as: 'escrowAccounts' });
EscrowAccount.belongsTo(User, { foreignKey: 'userId', as: 'owner' });
EscrowAccount.hasMany(EscrowTransaction, { foreignKey: 'accountId', as: 'transactions' });

EscrowTransaction.belongsTo(EscrowAccount, { foreignKey: 'accountId', as: 'account' });
EscrowTransaction.belongsTo(User, { foreignKey: 'initiatedById', as: 'initiator' });
EscrowTransaction.belongsTo(User, { foreignKey: 'counterpartyId', as: 'counterparty' });
EscrowTransaction.hasMany(DisputeCase, { foreignKey: 'escrowTransactionId', as: 'disputes' });

DisputeCase.belongsTo(EscrowTransaction, { foreignKey: 'escrowTransactionId', as: 'transaction' });
DisputeCase.belongsTo(User, { foreignKey: 'openedById', as: 'openedBy' });
DisputeCase.belongsTo(User, { foreignKey: 'assignedToId', as: 'assignedTo' });
DisputeCase.hasMany(DisputeEvent, { foreignKey: 'disputeCaseId', as: 'events' });

DisputeEvent.belongsTo(DisputeCase, { foreignKey: 'disputeCaseId', as: 'disputeCase' });
DisputeEvent.belongsTo(User, { foreignKey: 'actorId', as: 'actor' });

export default {
  sequelize,
  User,
  Profile,
  ProfileReference,
  ProfileAppreciation,
  ProfileFollower,
  ProfileEngagementJob,
  CompanyProfile,
  AgencyProfile,
  FreelancerProfile,
  FreelancerExpertiseArea,
  FreelancerSuccessMetric,
  FreelancerTestimonial,
  FreelancerHeroBanner,
  FeedPost,
  Job,
  Gig,
  GigPackage,
<<<<<<< HEAD
  GigAddon,
  GigMediaAsset,
  GigCallToAction,
  GigPreviewLayout,
  GigPerformanceSnapshot,
=======
  GigAddOn,
  GigAvailabilitySlot,
  GigOrder,
  GigOrderRequirement,
  GigOrderRevision,
  GigOrderPayout,
  GigOrderActivity,
  GigMilestone,
  GigBundle,
  GigBundleItem,
  GigUpsell,
  GigCatalogItem,
>>>>>>> b76d0460
  Project,
  SprintCycle,
  SprintTask,
  SprintTaskDependency,
  SprintTaskTimeEntry,
  SprintRisk,
  ChangeRequest,
  ProjectBlueprint,
  ProjectBlueprintSprint,
  ProjectBlueprintDependency,
  ProjectBlueprintRisk,
  ProjectBillingCheckpoint,
  ProjectWorkspace,
  ProjectWorkspaceBrief,
  ProjectWorkspaceWhiteboard,
  ProjectWorkspaceFile,
  ProjectWorkspaceConversation,
  ProjectWorkspaceApproval,
  ExperienceLaunchpad,
  ExperienceLaunchpadApplication,
  ExperienceLaunchpadEmployerRequest,
  ExperienceLaunchpadPlacement,
  ExperienceLaunchpadOpportunityLink,
  ServiceLine,
  LearningCourse,
  LearningCourseModule,
  LearningCourseEnrollment,
  PeerMentoringSession,
  SkillGapDiagnostic,
  FreelancerCertification,
  AiServiceRecommendation,
  Volunteering,
  Group,
  GroupMembership,
  Connection,
  TwoFactorToken,
  Application,
  ApplicationReview,
  MessageThread,
  MessageParticipant,
  Message,
  MessageAttachment,
  SupportCase,
  Notification,
  NotificationPreference,
  AnalyticsEvent,
  AnalyticsDailyRollup,
  DeliverableVault,
  DeliverableVaultItem,
  DeliverableVersion,
  DeliverableDeliveryPackage,
  ProviderWorkspace,
  ProviderWorkspaceMember,
  ProviderWorkspaceInvite,
  ProviderContactNote,
  AgencyCollaboration,
  AgencyCollaborationInvitation,
  AgencyRateCard,
  AgencyRateCardItem,
  AgencyRetainerNegotiation,
  AgencyRetainerEvent,
  WorkspaceTemplateCategory,
  WorkspaceTemplate,
  WorkspaceTemplateStage,
  WorkspaceTemplateResource,
  HiringAlert,
  CandidateDemographicSnapshot,
  CandidateSatisfactionSurvey,
  InterviewSchedule,
  JobStage,
  JobApprovalWorkflow,
  JobCampaignPerformance,
  PartnerEngagement,
  RecruitingCalendarEvent,
  EmployerBrandAsset,
  EscrowAccount,
  EscrowTransaction,
  DisputeCase,
  DisputeEvent,
  SearchSubscription,
  FreelancerAssignmentMetric,
  FreelancerFinanceMetric,
  FreelancerRevenueMonthly,
  FreelancerRevenueStream,
  FreelancerPayout,
  FreelancerTaxEstimate,
  FreelancerTaxFiling,
  FreelancerDeductionSummary,
  FreelancerProfitabilityMetric,
  FreelancerCostBreakdown,
  FreelancerSavingsGoal,
  FreelancerFinanceControl,
  ProjectAssignmentEvent,
  AutoAssignQueueEntry,
  CollaborationSpace,
  CollaborationParticipant,
  CollaborationRoom,
  CollaborationAsset,
  CollaborationAnnotation,
  CollaborationRepository,
  CollaborationAiSession,
};<|MERGE_RESOLUTION|>--- conflicted
+++ resolved
@@ -588,20 +588,16 @@
     duration: { type: DataTypes.STRING(120), allowNull: true },
     location: { type: DataTypes.STRING(255), allowNull: true },
     geoLocation: { type: jsonType, allowNull: true },
-<<<<<<< HEAD
     summary: { type: DataTypes.TEXT, allowNull: true },
     status: {
       type: DataTypes.ENUM(...GIG_STATUSES),
-=======
     freelancerId: { type: DataTypes.INTEGER, allowNull: true },
     status: {
       type: DataTypes.STRING(40),
->>>>>>> b76d0460
       allowNull: false,
       defaultValue: 'draft',
       validate: { isIn: [GIG_STATUSES] },
     },
-<<<<<<< HEAD
     heroTitle: { type: DataTypes.STRING(255), allowNull: true },
     heroSubtitle: { type: DataTypes.STRING(500), allowNull: true },
     heroMediaUrl: { type: DataTypes.STRING(500), allowNull: true },
@@ -612,7 +608,6 @@
     faqs: { type: jsonType, allowNull: true },
     conversionCopy: { type: jsonType, allowNull: true },
     analyticsSettings: { type: jsonType, allowNull: true },
-=======
     pipelineStage: {
       type: DataTypes.STRING(40),
       allowNull: false,
@@ -628,7 +623,6 @@
     csatScore: { type: DataTypes.DECIMAL(3, 2), allowNull: true },
     csatPreviousScore: { type: DataTypes.DECIMAL(3, 2), allowNull: true },
     csatResponseCount: { type: DataTypes.INTEGER, allowNull: false, defaultValue: 0 },
->>>>>>> b76d0460
   },
   { tableName: 'gigs' },
 );
@@ -650,7 +644,6 @@
   });
 };
 
-<<<<<<< HEAD
 Gig.prototype.toBuilderObject = function toBuilderObject() {
   const plain = this.get({ plain: true });
   const normalizeList = (value) => {
@@ -914,10 +907,8 @@
 
 export const Project = sequelize.define(
   'Project',
-=======
 export const GigOrder = sequelize.define(
   'GigOrder',
->>>>>>> b76d0460
   {
     orderNumber: { type: DataTypes.STRING(24), allowNull: false, unique: true },
     gigId: { type: DataTypes.INTEGER, allowNull: false },
@@ -5913,7 +5904,6 @@
 User.hasMany(AutoAssignQueueEntry, { foreignKey: 'freelancerId', as: 'autoAssignQueue' });
 AutoAssignQueueEntry.belongsTo(User, { foreignKey: 'freelancerId', as: 'freelancer' });
 
-<<<<<<< HEAD
 User.hasMany(Gig, { foreignKey: 'ownerId', as: 'ownedGigs' });
 Gig.belongsTo(User, { foreignKey: 'ownerId', as: 'owner' });
 Gig.hasMany(GigPackage, { foreignKey: 'gigId', as: 'packages', onDelete: 'CASCADE' });
@@ -5928,7 +5918,6 @@
 GigCallToAction.belongsTo(Gig, { foreignKey: 'gigId', as: 'gig' });
 GigPreviewLayout.belongsTo(Gig, { foreignKey: 'gigId', as: 'gig' });
 GigPerformanceSnapshot.belongsTo(Gig, { foreignKey: 'gigId', as: 'gig' });
-=======
 User.hasMany(Gig, { foreignKey: 'freelancerId', as: 'gigs' });
 Gig.belongsTo(User, { foreignKey: 'freelancerId', as: 'freelancer' });
 
@@ -5945,7 +5934,6 @@
 
 User.hasMany(GigCatalogItem, { foreignKey: 'freelancerId', as: 'gigCatalogItems' });
 GigCatalogItem.belongsTo(User, { foreignKey: 'freelancerId', as: 'freelancer' });
->>>>>>> b76d0460
 
 User.hasMany(FeedPost, { foreignKey: 'userId' });
 FeedPost.belongsTo(User, { foreignKey: 'userId' });
@@ -6377,13 +6365,11 @@
   Job,
   Gig,
   GigPackage,
-<<<<<<< HEAD
   GigAddon,
   GigMediaAsset,
   GigCallToAction,
   GigPreviewLayout,
   GigPerformanceSnapshot,
-=======
   GigAddOn,
   GigAvailabilitySlot,
   GigOrder,
@@ -6396,7 +6382,6 @@
   GigBundleItem,
   GigUpsell,
   GigCatalogItem,
->>>>>>> b76d0460
   Project,
   SprintCycle,
   SprintTask,
