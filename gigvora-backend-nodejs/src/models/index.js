--- conflicted
+++ resolved
@@ -4028,804 +4028,6 @@
   };
 };
 
-export const SearchSubscription = sequelize.define(
-  'SearchSubscription',
-  {
-    userId: { type: DataTypes.INTEGER, allowNull: false },
-    name: { type: DataTypes.STRING(160), allowNull: false },
-    category: {
-      type: DataTypes.ENUM('job', 'gig', 'project', 'launchpad', 'volunteering', 'people', 'mixed'),
-      allowNull: false,
-      defaultValue: 'job',
-    },
-    query: { type: DataTypes.STRING(500), allowNull: true },
-    filters: { type: jsonType, allowNull: true },
-    sort: { type: DataTypes.STRING(120), allowNull: true },
-    frequency: {
-      type: DataTypes.ENUM(...DIGEST_FREQUENCIES),
-      allowNull: false,
-      defaultValue: 'daily',
-    },
-    notifyByEmail: { type: DataTypes.BOOLEAN, allowNull: false, defaultValue: true },
-    notifyInApp: { type: DataTypes.BOOLEAN, allowNull: false, defaultValue: true },
-    lastTriggeredAt: { type: DataTypes.DATE, allowNull: true },
-    nextRunAt: { type: DataTypes.DATE, allowNull: true },
-    mapViewport: { type: jsonType, allowNull: true },
-  },
-  {
-    tableName: 'search_subscriptions',
-    indexes: [
-      { fields: ['userId', 'category'] },
-      { fields: ['frequency'] },
-    ],
-  },
-);
-
-export const FreelancerAssignmentMetric = sequelize.define(
-  'FreelancerAssignmentMetric',
-  {
-    freelancerId: { type: DataTypes.INTEGER, allowNull: false, unique: true },
-    rating: { type: DataTypes.DECIMAL(3, 2), allowNull: true },
-    completionRate: { type: DataTypes.DECIMAL(5, 4), allowNull: true },
-    avgAssignedValue: { type: DataTypes.DECIMAL(12, 2), allowNull: true },
-    lifetimeAssignedValue: { type: DataTypes.DECIMAL(14, 2), allowNull: false, defaultValue: 0 },
-    lifetimeCompletedValue: { type: DataTypes.DECIMAL(14, 2), allowNull: false, defaultValue: 0 },
-    lastAssignedAt: { type: DataTypes.DATE, allowNull: true },
-    lastCompletedAt: { type: DataTypes.DATE, allowNull: true },
-    totalAssigned: { type: DataTypes.INTEGER, allowNull: false, defaultValue: 0 },
-    totalCompleted: { type: DataTypes.INTEGER, allowNull: false, defaultValue: 0 },
-  },
-  { tableName: 'freelancer_assignment_metrics' },
-);
-
-FreelancerAssignmentMetric.prototype.toPublicObject = function toPublicObject() {
-  const plain = this.get({ plain: true });
-  return {
-    freelancerId: plain.freelancerId,
-    rating: plain.rating == null ? null : Number(plain.rating),
-    completionRate: plain.completionRate == null ? null : Number(plain.completionRate),
-    avgAssignedValue: plain.avgAssignedValue == null ? null : Number(plain.avgAssignedValue),
-    lifetimeAssignedValue: Number(plain.lifetimeAssignedValue ?? 0),
-    lifetimeCompletedValue: Number(plain.lifetimeCompletedValue ?? 0),
-    lastAssignedAt: plain.lastAssignedAt,
-    lastCompletedAt: plain.lastCompletedAt,
-    totalAssigned: plain.totalAssigned,
-    totalCompleted: plain.totalCompleted,
-    createdAt: plain.createdAt,
-    updatedAt: plain.updatedAt,
-  };
-};
-
-function decimalToNumber(value) {
-  if (value == null) {
-    return null;
-  }
-  if (typeof value === 'number') {
-    return value;
-  }
-  const parsed = Number.parseFloat(value);
-  return Number.isFinite(parsed) ? parsed : null;
-}
-
-export const FreelancerFinanceMetric = sequelize.define(
-  'FreelancerFinanceMetric',
-  {
-    freelancerId: { type: DataTypes.INTEGER, allowNull: false },
-    metricKey: { type: DataTypes.STRING(64), allowNull: false },
-    label: { type: DataTypes.STRING(160), allowNull: false },
-    value: { type: DataTypes.DECIMAL(18, 4), allowNull: false, defaultValue: 0 },
-    valueUnit: {
-      type: DataTypes.ENUM(...FINANCE_VALUE_UNITS),
-      allowNull: false,
-      defaultValue: 'currency',
-      validate: { isIn: [FINANCE_VALUE_UNITS] },
-    },
-    currencyCode: { type: DataTypes.STRING(3), allowNull: true },
-    changeValue: { type: DataTypes.DECIMAL(18, 4), allowNull: true },
-    changeUnit: {
-      type: DataTypes.ENUM(...FINANCE_CHANGE_UNITS),
-      allowNull: true,
-      validate: { isIn: [FINANCE_CHANGE_UNITS] },
-    },
-    trend: {
-      type: DataTypes.ENUM(...FINANCE_TRENDS),
-      allowNull: false,
-      defaultValue: 'neutral',
-      validate: { isIn: [FINANCE_TRENDS] },
-    },
-    caption: { type: DataTypes.TEXT, allowNull: true },
-    effectiveAt: { type: DataTypes.DATE, allowNull: false, defaultValue: DataTypes.NOW },
-    metadata: { type: jsonType, allowNull: true },
-  },
-  {
-    tableName: 'freelancer_finance_metrics',
-    indexes: [
-      { fields: ['freelancerId', 'metricKey'] },
-      { fields: ['freelancerId', 'effectiveAt'] },
-    ],
-  },
-);
-
-FreelancerFinanceMetric.prototype.toPublicObject = function toPublicObject() {
-  const plain = this.get({ plain: true });
-  return {
-    id: plain.id,
-    freelancerId: plain.freelancerId,
-    metricKey: plain.metricKey,
-    label: plain.label,
-    value: decimalToNumber(plain.value),
-    valueUnit: plain.valueUnit,
-    currencyCode: plain.currencyCode,
-    changeValue: decimalToNumber(plain.changeValue),
-    changeUnit: plain.changeUnit,
-    trend: plain.trend,
-    caption: plain.caption,
-    effectiveAt: plain.effectiveAt,
-    metadata: plain.metadata,
-    createdAt: plain.createdAt,
-    updatedAt: plain.updatedAt,
-  };
-};
-
-export const FreelancerRevenueMonthly = sequelize.define(
-  'FreelancerRevenueMonthly',
-  {
-    freelancerId: { type: DataTypes.INTEGER, allowNull: false },
-    month: { type: DataTypes.DATEONLY, allowNull: false },
-    bookedAmount: { type: DataTypes.DECIMAL(18, 2), allowNull: false, defaultValue: 0 },
-    realizedAmount: { type: DataTypes.DECIMAL(18, 2), allowNull: false, defaultValue: 0 },
-    currencyCode: { type: DataTypes.STRING(3), allowNull: true },
-  },
-  {
-    tableName: 'freelancer_revenue_monthlies',
-    indexes: [
-      { unique: true, fields: ['freelancerId', 'month'] },
-      { fields: ['freelancerId', 'createdAt'] },
-    ],
-  },
-);
-
-FreelancerRevenueMonthly.prototype.toPublicObject = function toPublicObject() {
-  const plain = this.get({ plain: true });
-  return {
-    id: plain.id,
-    freelancerId: plain.freelancerId,
-    month: plain.month,
-    bookedAmount: decimalToNumber(plain.bookedAmount),
-    realizedAmount: decimalToNumber(plain.realizedAmount),
-    currencyCode: plain.currencyCode,
-    createdAt: plain.createdAt,
-    updatedAt: plain.updatedAt,
-  };
-};
-
-export const FreelancerRevenueStream = sequelize.define(
-  'FreelancerRevenueStream',
-  {
-    freelancerId: { type: DataTypes.INTEGER, allowNull: false },
-    name: { type: DataTypes.STRING(160), allowNull: false },
-    sharePercent: { type: DataTypes.DECIMAL(6, 2), allowNull: false, defaultValue: 0 },
-    monthlyRecurringRevenue: { type: DataTypes.DECIMAL(18, 2), allowNull: false, defaultValue: 0 },
-    currencyCode: { type: DataTypes.STRING(3), allowNull: true },
-    yoyChangePercent: { type: DataTypes.DECIMAL(6, 2), allowNull: true },
-    notes: { type: DataTypes.TEXT, allowNull: true },
-    metadata: { type: jsonType, allowNull: true },
-  },
-  {
-    tableName: 'freelancer_revenue_streams',
-    indexes: [{ fields: ['freelancerId'] }],
-  },
-);
-
-FreelancerRevenueStream.prototype.toPublicObject = function toPublicObject() {
-  const plain = this.get({ plain: true });
-  return {
-    id: plain.id,
-    freelancerId: plain.freelancerId,
-    name: plain.name,
-    sharePercent: decimalToNumber(plain.sharePercent),
-    monthlyRecurringRevenue: decimalToNumber(plain.monthlyRecurringRevenue),
-    currencyCode: plain.currencyCode,
-    yoyChangePercent: decimalToNumber(plain.yoyChangePercent),
-    notes: plain.notes,
-    metadata: plain.metadata,
-    createdAt: plain.createdAt,
-    updatedAt: plain.updatedAt,
-  };
-};
-
-export const FreelancerPayout = sequelize.define(
-  'FreelancerPayout',
-  {
-    freelancerId: { type: DataTypes.INTEGER, allowNull: false },
-    payoutDate: { type: DataTypes.DATEONLY, allowNull: false },
-    clientName: { type: DataTypes.STRING(160), allowNull: false },
-    gigTitle: { type: DataTypes.STRING(160), allowNull: false },
-    amount: { type: DataTypes.DECIMAL(18, 2), allowNull: false, defaultValue: 0 },
-    currencyCode: { type: DataTypes.STRING(3), allowNull: false, defaultValue: 'USD' },
-    status: {
-      type: DataTypes.ENUM(...FREELANCER_PAYOUT_STATUSES),
-      allowNull: false,
-      defaultValue: 'scheduled',
-      validate: { isIn: [FREELANCER_PAYOUT_STATUSES] },
-    },
-    reference: { type: DataTypes.STRING(120), allowNull: true },
-    metadata: { type: jsonType, allowNull: true },
-  },
-  {
-    tableName: 'freelancer_payouts',
-    indexes: [
-      { fields: ['freelancerId', 'payoutDate'] },
-      { fields: ['status'] },
-    ],
-  },
-);
-
-FreelancerPayout.prototype.toPublicObject = function toPublicObject() {
-  const plain = this.get({ plain: true });
-  return {
-    id: plain.id,
-    freelancerId: plain.freelancerId,
-    payoutDate: plain.payoutDate,
-    clientName: plain.clientName,
-    gigTitle: plain.gigTitle,
-    amount: decimalToNumber(plain.amount),
-    currencyCode: plain.currencyCode,
-    status: plain.status,
-    reference: plain.reference,
-    metadata: plain.metadata,
-    createdAt: plain.createdAt,
-    updatedAt: plain.updatedAt,
-  };
-};
-
-export const FreelancerTaxEstimate = sequelize.define(
-  'FreelancerTaxEstimate',
-  {
-    freelancerId: { type: DataTypes.INTEGER, allowNull: false },
-    dueDate: { type: DataTypes.DATEONLY, allowNull: false },
-    amount: { type: DataTypes.DECIMAL(18, 2), allowNull: false, defaultValue: 0 },
-    currencyCode: { type: DataTypes.STRING(3), allowNull: false, defaultValue: 'USD' },
-    status: {
-      type: DataTypes.ENUM(...FREELANCER_TAX_ESTIMATE_STATUSES),
-      allowNull: false,
-      defaultValue: 'on_track',
-      validate: { isIn: [FREELANCER_TAX_ESTIMATE_STATUSES] },
-    },
-    notes: { type: DataTypes.TEXT, allowNull: true },
-    metadata: { type: jsonType, allowNull: true },
-  },
-  {
-    tableName: 'freelancer_tax_estimates',
-    indexes: [{ fields: ['freelancerId', 'dueDate'] }],
-  },
-);
-
-FreelancerTaxEstimate.prototype.toPublicObject = function toPublicObject() {
-  const plain = this.get({ plain: true });
-  return {
-    id: plain.id,
-    freelancerId: plain.freelancerId,
-    dueDate: plain.dueDate,
-    amount: decimalToNumber(plain.amount),
-    currencyCode: plain.currencyCode,
-    status: plain.status,
-    notes: plain.notes,
-    metadata: plain.metadata,
-    createdAt: plain.createdAt,
-    updatedAt: plain.updatedAt,
-  };
-};
-
-export const FreelancerTaxFiling = sequelize.define(
-  'FreelancerTaxFiling',
-  {
-    freelancerId: { type: DataTypes.INTEGER, allowNull: false },
-    name: { type: DataTypes.STRING(180), allowNull: false },
-    jurisdiction: { type: DataTypes.STRING(120), allowNull: true },
-    dueDate: { type: DataTypes.DATEONLY, allowNull: false },
-    status: {
-      type: DataTypes.ENUM(...FREELANCER_FILING_STATUSES),
-      allowNull: false,
-      defaultValue: 'not_started',
-      validate: { isIn: [FREELANCER_FILING_STATUSES] },
-    },
-    submittedAt: { type: DataTypes.DATE, allowNull: true },
-    metadata: { type: jsonType, allowNull: true },
-  },
-  {
-    tableName: 'freelancer_tax_filings',
-    indexes: [
-      { fields: ['freelancerId'] },
-      { fields: ['dueDate'] },
-    ],
-  },
-);
-
-FreelancerTaxFiling.prototype.toPublicObject = function toPublicObject() {
-  const plain = this.get({ plain: true });
-  return {
-    id: plain.id,
-    freelancerId: plain.freelancerId,
-    name: plain.name,
-    jurisdiction: plain.jurisdiction,
-    dueDate: plain.dueDate,
-    status: plain.status,
-    submittedAt: plain.submittedAt,
-    metadata: plain.metadata,
-    createdAt: plain.createdAt,
-    updatedAt: plain.updatedAt,
-  };
-};
-
-export const FreelancerDeductionSummary = sequelize.define(
-  'FreelancerDeductionSummary',
-  {
-    freelancerId: { type: DataTypes.INTEGER, allowNull: false },
-    taxYear: { type: DataTypes.INTEGER, allowNull: false },
-    amount: { type: DataTypes.DECIMAL(18, 2), allowNull: false, defaultValue: 0 },
-    currencyCode: { type: DataTypes.STRING(3), allowNull: false, defaultValue: 'USD' },
-    changePercentage: { type: DataTypes.DECIMAL(6, 2), allowNull: true },
-    notes: { type: DataTypes.TEXT, allowNull: true },
-  },
-  {
-    tableName: 'freelancer_deduction_summaries',
-    indexes: [{ unique: true, fields: ['freelancerId', 'taxYear'] }],
-  },
-);
-
-FreelancerDeductionSummary.prototype.toPublicObject = function toPublicObject() {
-  const plain = this.get({ plain: true });
-  return {
-    id: plain.id,
-    freelancerId: plain.freelancerId,
-    taxYear: plain.taxYear,
-    amount: decimalToNumber(plain.amount),
-    currencyCode: plain.currencyCode,
-    changePercentage: decimalToNumber(plain.changePercentage),
-    notes: plain.notes,
-    createdAt: plain.createdAt,
-    updatedAt: plain.updatedAt,
-  };
-};
-
-export const FreelancerProfitabilityMetric = sequelize.define(
-  'FreelancerProfitabilityMetric',
-  {
-    freelancerId: { type: DataTypes.INTEGER, allowNull: false },
-    metricKey: { type: DataTypes.STRING(64), allowNull: false },
-    label: { type: DataTypes.STRING(160), allowNull: false },
-    value: { type: DataTypes.DECIMAL(10, 4), allowNull: false, defaultValue: 0 },
-    valueUnit: {
-      type: DataTypes.ENUM(...FINANCE_VALUE_UNITS),
-      allowNull: false,
-      defaultValue: 'percentage',
-      validate: { isIn: [FINANCE_VALUE_UNITS] },
-    },
-    changeValue: { type: DataTypes.DECIMAL(10, 4), allowNull: true },
-    changeUnit: {
-      type: DataTypes.ENUM(...FINANCE_CHANGE_UNITS),
-      allowNull: true,
-      validate: { isIn: [FINANCE_CHANGE_UNITS] },
-    },
-    currencyCode: { type: DataTypes.STRING(3), allowNull: true },
-  },
-  {
-    tableName: 'freelancer_profitability_metrics',
-    indexes: [{ fields: ['freelancerId', 'metricKey'] }],
-  },
-);
-
-FreelancerProfitabilityMetric.prototype.toPublicObject = function toPublicObject() {
-  const plain = this.get({ plain: true });
-  return {
-    id: plain.id,
-    freelancerId: plain.freelancerId,
-    metricKey: plain.metricKey,
-    label: plain.label,
-    value: decimalToNumber(plain.value),
-    valueUnit: plain.valueUnit,
-    changeValue: decimalToNumber(plain.changeValue),
-    changeUnit: plain.changeUnit,
-    currencyCode: plain.currencyCode,
-    createdAt: plain.createdAt,
-    updatedAt: plain.updatedAt,
-  };
-};
-
-export const FreelancerCostBreakdown = sequelize.define(
-  'FreelancerCostBreakdown',
-  {
-    freelancerId: { type: DataTypes.INTEGER, allowNull: false },
-    label: { type: DataTypes.STRING(160), allowNull: false },
-    percentage: { type: DataTypes.DECIMAL(6, 2), allowNull: false, defaultValue: 0 },
-    caption: { type: DataTypes.TEXT, allowNull: true },
-  },
-  {
-    tableName: 'freelancer_cost_breakdowns',
-    indexes: [{ fields: ['freelancerId'] }],
-  },
-);
-
-FreelancerCostBreakdown.prototype.toPublicObject = function toPublicObject() {
-  const plain = this.get({ plain: true });
-  return {
-    id: plain.id,
-    freelancerId: plain.freelancerId,
-    label: plain.label,
-    percentage: decimalToNumber(plain.percentage),
-    caption: plain.caption,
-    createdAt: plain.createdAt,
-    updatedAt: plain.updatedAt,
-  };
-};
-
-export const FreelancerSavingsGoal = sequelize.define(
-  'FreelancerSavingsGoal',
-  {
-    freelancerId: { type: DataTypes.INTEGER, allowNull: false },
-    name: { type: DataTypes.STRING(160), allowNull: false },
-    targetAmount: { type: DataTypes.DECIMAL(18, 2), allowNull: false, defaultValue: 0 },
-    currencyCode: { type: DataTypes.STRING(3), allowNull: false, defaultValue: 'USD' },
-    progress: { type: DataTypes.DECIMAL(6, 4), allowNull: false, defaultValue: 0 },
-    cadence: { type: DataTypes.STRING(160), allowNull: true },
-    metadata: { type: jsonType, allowNull: true },
-  },
-  {
-    tableName: 'freelancer_savings_goals',
-    indexes: [{ fields: ['freelancerId'] }],
-  },
-);
-
-FreelancerSavingsGoal.prototype.toPublicObject = function toPublicObject() {
-  const plain = this.get({ plain: true });
-  return {
-    id: plain.id,
-    freelancerId: plain.freelancerId,
-    name: plain.name,
-    targetAmount: decimalToNumber(plain.targetAmount),
-    currencyCode: plain.currencyCode,
-    progress: decimalToNumber(plain.progress),
-    cadence: plain.cadence,
-    metadata: plain.metadata,
-    createdAt: plain.createdAt,
-    updatedAt: plain.updatedAt,
-  };
-};
-
-export const FreelancerFinanceControl = sequelize.define(
-  'FreelancerFinanceControl',
-  {
-    freelancerId: { type: DataTypes.INTEGER, allowNull: false },
-    name: { type: DataTypes.STRING(160), allowNull: false },
-    description: { type: DataTypes.TEXT, allowNull: true },
-    bullets: { type: jsonType, allowNull: true },
-    metadata: { type: jsonType, allowNull: true },
-  },
-  {
-    tableName: 'freelancer_finance_controls',
-    indexes: [{ fields: ['freelancerId'] }],
-  },
-);
-
-FreelancerFinanceControl.prototype.toPublicObject = function toPublicObject() {
-  const plain = this.get({ plain: true });
-  return {
-    id: plain.id,
-    freelancerId: plain.freelancerId,
-    name: plain.name,
-    description: plain.description,
-    bullets: Array.isArray(plain.bullets) ? plain.bullets : [],
-    metadata: plain.metadata,
-    createdAt: plain.createdAt,
-    updatedAt: plain.updatedAt,
-  };
-};
-
-export const ProjectAssignmentEvent = sequelize.define(
-  'ProjectAssignmentEvent',
-  {
-    projectId: { type: DataTypes.INTEGER, allowNull: false },
-    actorId: { type: DataTypes.INTEGER, allowNull: true },
-    eventType: {
-      type: DataTypes.ENUM(
-        'created',
-        'auto_assign_enabled',
-        'auto_assign_disabled',
-        'auto_assign_queue_generated',
-        'auto_assign_queue_exhausted',
-      ),
-      allowNull: false,
-      defaultValue: 'created',
-    },
-    payload: { type: jsonType, allowNull: true },
-  },
-  {
-    tableName: 'project_assignment_events',
-    indexes: [{ fields: ['projectId', 'eventType'] }],
-  },
-);
-
-ProjectAssignmentEvent.prototype.toPublicObject = function toPublicObject() {
-  const plain = this.get({ plain: true });
-  return {
-    id: plain.id,
-    projectId: plain.projectId,
-    actorId: plain.actorId,
-    eventType: plain.eventType,
-    payload: plain.payload,
-    createdAt: plain.createdAt,
-    updatedAt: plain.updatedAt,
-  };
-};
-
-export const AutoAssignQueueEntry = sequelize.define(
-  'AutoAssignQueueEntry',
-  {
-    targetType: {
-      type: DataTypes.ENUM(...APPLICATION_TARGET_TYPES),
-      allowNull: false,
-      validate: { isIn: [APPLICATION_TARGET_TYPES] },
-    },
-    targetId: { type: DataTypes.INTEGER, allowNull: false },
-    freelancerId: { type: DataTypes.INTEGER, allowNull: false },
-    score: { type: DataTypes.DECIMAL(10, 4), allowNull: false },
-    priorityBucket: { type: DataTypes.INTEGER, allowNull: false, defaultValue: 2 },
-    status: {
-      type: DataTypes.ENUM(...AUTO_ASSIGN_STATUSES),
-      allowNull: false,
-      defaultValue: 'pending',
-      validate: { isIn: [AUTO_ASSIGN_STATUSES] },
-    },
-    expiresAt: { type: DataTypes.DATE, allowNull: true },
-    notifiedAt: { type: DataTypes.DATE, allowNull: true },
-    resolvedAt: { type: DataTypes.DATE, allowNull: true },
-    projectValue: { type: DataTypes.DECIMAL(12, 2), allowNull: true },
-    metadata: { type: jsonType, allowNull: true },
-  },
-  {
-    tableName: 'auto_assign_queue_entries',
-    indexes: [
-      { fields: ['targetType', 'targetId'] },
-      { fields: ['freelancerId', 'status'] },
-    ],
-  },
-);
-
-AutoAssignQueueEntry.prototype.toPublicObject = function toPublicObject() {
-  const plain = this.get({ plain: true });
-  return {
-    id: plain.id,
-    targetType: plain.targetType,
-    targetId: plain.targetId,
-    freelancerId: plain.freelancerId,
-    score: Number(plain.score),
-    priorityBucket: plain.priorityBucket,
-    status: plain.status,
-    expiresAt: plain.expiresAt,
-    notifiedAt: plain.notifiedAt,
-    resolvedAt: plain.resolvedAt,
-    projectValue: plain.projectValue == null ? null : Number(plain.projectValue),
-    metadata: plain.metadata,
-    createdAt: plain.createdAt,
-    updatedAt: plain.updatedAt,
-  };
-};
-
-SearchSubscription.prototype.toPublicObject = function toPublicObject() {
-  const plain = this.get({ plain: true });
-  return {
-    id: plain.id,
-    userId: plain.userId,
-    name: plain.name,
-    category: plain.category,
-    query: plain.query,
-    filters: plain.filters,
-    sort: plain.sort,
-    frequency: plain.frequency,
-    notifyByEmail: plain.notifyByEmail,
-    notifyInApp: plain.notifyInApp,
-    lastTriggeredAt: plain.lastTriggeredAt,
-    nextRunAt: plain.nextRunAt,
-    mapViewport: plain.mapViewport,
-    createdAt: plain.createdAt,
-    updatedAt: plain.updatedAt,
-  };
-};
-
-export const CollaborationSpace = sequelize.define(
-  'CollaborationSpace',
-  {
-    ownerId: { type: DataTypes.INTEGER, allowNull: false },
-    profileId: { type: DataTypes.INTEGER, allowNull: true },
-    name: { type: DataTypes.STRING(180), allowNull: false },
-    clientName: { type: DataTypes.STRING(180), allowNull: true },
-    summary: { type: DataTypes.TEXT, allowNull: true },
-    status: {
-      type: DataTypes.ENUM(...COLLABORATION_SPACE_STATUSES),
-      allowNull: false,
-      defaultValue: 'active',
-    },
-    defaultPermission: {
-      type: DataTypes.ENUM(...COLLABORATION_PERMISSION_LEVELS),
-      allowNull: false,
-      defaultValue: 'comment',
-    },
-    meetingCadence: { type: DataTypes.STRING(120), allowNull: true },
-    metadata: { type: jsonType, allowNull: true },
-  },
-  {
-    tableName: 'collaboration_spaces',
-    indexes: [
-      { fields: ['ownerId'] },
-      { fields: ['profileId'] },
-      { fields: ['status'] },
-    ],
-  },
-);
-
-CollaborationSpace.prototype.toPublicObject = function toPublicObject() {
-  const plain = this.get({ plain: true });
-  return {
-    id: plain.id,
-    ownerId: plain.ownerId,
-    profileId: plain.profileId,
-    name: plain.name,
-    clientName: plain.clientName,
-    summary: plain.summary,
-    status: plain.status,
-    defaultPermission: plain.defaultPermission,
-    meetingCadence: plain.meetingCadence,
-    metadata: plain.metadata,
-    createdAt: plain.createdAt,
-    updatedAt: plain.updatedAt,
-  };
-};
-
-export const CollaborationParticipant = sequelize.define(
-  'CollaborationParticipant',
-  {
-    spaceId: { type: DataTypes.INTEGER, allowNull: false },
-    userId: { type: DataTypes.INTEGER, allowNull: false },
-    role: {
-      type: DataTypes.ENUM(...COLLABORATION_PARTICIPANT_ROLES),
-      allowNull: false,
-      defaultValue: 'contributor',
-    },
-    permissionLevel: {
-      type: DataTypes.ENUM(...COLLABORATION_PERMISSION_LEVELS),
-      allowNull: false,
-      defaultValue: 'comment',
-    },
-    status: {
-      type: DataTypes.ENUM(...COLLABORATION_PARTICIPANT_STATUSES),
-      allowNull: false,
-      defaultValue: 'invited',
-    },
-    invitedAt: { type: DataTypes.DATE, allowNull: true },
-    joinedAt: { type: DataTypes.DATE, allowNull: true },
-    metadata: { type: jsonType, allowNull: true },
-  },
-  {
-    tableName: 'collaboration_participants',
-    indexes: [
-      { unique: true, fields: ['spaceId', 'userId'] },
-      { fields: ['role'] },
-      { fields: ['status'] },
-    ],
-  },
-);
-
-CollaborationParticipant.prototype.toPublicObject = function toPublicObject() {
-  const plain = this.get({ plain: true });
-  return {
-    id: plain.id,
-    spaceId: plain.spaceId,
-    userId: plain.userId,
-    role: plain.role,
-    permissionLevel: plain.permissionLevel,
-    status: plain.status,
-    invitedAt: plain.invitedAt,
-    joinedAt: plain.joinedAt,
-    metadata: plain.metadata,
-    createdAt: plain.createdAt,
-    updatedAt: plain.updatedAt,
-  };
-};
-
-export const CollaborationRoom = sequelize.define(
-  'CollaborationRoom',
-  {
-    spaceId: { type: DataTypes.INTEGER, allowNull: false },
-    roomType: {
-      type: DataTypes.ENUM(...COLLABORATION_ROOM_TYPES),
-      allowNull: false,
-      defaultValue: 'video',
-    },
-    title: { type: DataTypes.STRING(180), allowNull: false },
-    provider: { type: DataTypes.STRING(120), allowNull: false },
-    joinUrl: { type: DataTypes.TEXT, allowNull: false },
-    recordingUrl: { type: DataTypes.TEXT, allowNull: true },
-    lastStartedAt: { type: DataTypes.DATE, allowNull: true },
-    settings: { type: jsonType, allowNull: true },
-  },
-  {
-    tableName: 'collaboration_rooms',
-    indexes: [
-      { fields: ['spaceId'] },
-      { fields: ['roomType'] },
-      { fields: ['provider'] },
-    ],
-  },
-);
-
-CollaborationRoom.prototype.toPublicObject = function toPublicObject() {
-  const plain = this.get({ plain: true });
-  return {
-    id: plain.id,
-    spaceId: plain.spaceId,
-    roomType: plain.roomType,
-    title: plain.title,
-    provider: plain.provider,
-    joinUrl: plain.joinUrl,
-    recordingUrl: plain.recordingUrl,
-    lastStartedAt: plain.lastStartedAt,
-    settings: plain.settings,
-    createdAt: plain.createdAt,
-    updatedAt: plain.updatedAt,
-  };
-};
-
-export const CollaborationAsset = sequelize.define(
-  'CollaborationAsset',
-  {
-    spaceId: { type: DataTypes.INTEGER, allowNull: false },
-    uploadedById: { type: DataTypes.INTEGER, allowNull: true },
-    assetType: {
-      type: DataTypes.ENUM(...COLLABORATION_ASSET_TYPES),
-      allowNull: false,
-      defaultValue: 'file',
-    },
-    status: {
-      type: DataTypes.ENUM(...COLLABORATION_ASSET_STATUSES),
-      allowNull: false,
-      defaultValue: 'in_review',
-    },
-    title: { type: DataTypes.STRING(200), allowNull: false },
-    sourceUrl: { type: DataTypes.TEXT, allowNull: false },
-    version: { type: DataTypes.STRING(60), allowNull: true },
-    checksum: { type: DataTypes.STRING(120), allowNull: true },
-    metadata: { type: jsonType, allowNull: true },
-  },
-  {
-    tableName: 'collaboration_assets',
-    indexes: [
-      { fields: ['spaceId'] },
-      { fields: ['assetType'] },
-      { fields: ['status'] },
-    ],
-  },
-);
-
-CollaborationAsset.prototype.toPublicObject = function toPublicObject() {
-  const plain = this.get({ plain: true });
-  return {
-    id: plain.id,
-    spaceId: plain.spaceId,
-    uploadedById: plain.uploadedById,
-    assetType: plain.assetType,
-    status: plain.status,
-    title: plain.title,
-    sourceUrl: plain.sourceUrl,
-    version: plain.version,
-    checksum: plain.checksum,
-    metadata: plain.metadata,
-    createdAt: plain.createdAt,
-    updatedAt: plain.updatedAt,
-  };
-};
-
-<<<<<<< HEAD
 export const DeliverableVault = sequelize.define(
   'DeliverableVault',
   {
@@ -5147,10 +4349,803 @@
 
 export const SearchSubscription = sequelize.define(
   'SearchSubscription',
-=======
+  {
+    userId: { type: DataTypes.INTEGER, allowNull: false },
+    name: { type: DataTypes.STRING(160), allowNull: false },
+    category: {
+      type: DataTypes.ENUM('job', 'gig', 'project', 'launchpad', 'volunteering', 'people', 'mixed'),
+      allowNull: false,
+      defaultValue: 'job',
+    },
+    query: { type: DataTypes.STRING(500), allowNull: true },
+    filters: { type: jsonType, allowNull: true },
+    sort: { type: DataTypes.STRING(120), allowNull: true },
+    frequency: {
+      type: DataTypes.ENUM(...DIGEST_FREQUENCIES),
+      allowNull: false,
+      defaultValue: 'daily',
+    },
+    notifyByEmail: { type: DataTypes.BOOLEAN, allowNull: false, defaultValue: true },
+    notifyInApp: { type: DataTypes.BOOLEAN, allowNull: false, defaultValue: true },
+    lastTriggeredAt: { type: DataTypes.DATE, allowNull: true },
+    nextRunAt: { type: DataTypes.DATE, allowNull: true },
+    mapViewport: { type: jsonType, allowNull: true },
+  },
+  {
+    tableName: 'search_subscriptions',
+    indexes: [
+      { fields: ['userId', 'category'] },
+      { fields: ['frequency'] },
+    ],
+  },
+);
+
+export const FreelancerAssignmentMetric = sequelize.define(
+  'FreelancerAssignmentMetric',
+  {
+    freelancerId: { type: DataTypes.INTEGER, allowNull: false, unique: true },
+    rating: { type: DataTypes.DECIMAL(3, 2), allowNull: true },
+    completionRate: { type: DataTypes.DECIMAL(5, 4), allowNull: true },
+    avgAssignedValue: { type: DataTypes.DECIMAL(12, 2), allowNull: true },
+    lifetimeAssignedValue: { type: DataTypes.DECIMAL(14, 2), allowNull: false, defaultValue: 0 },
+    lifetimeCompletedValue: { type: DataTypes.DECIMAL(14, 2), allowNull: false, defaultValue: 0 },
+    lastAssignedAt: { type: DataTypes.DATE, allowNull: true },
+    lastCompletedAt: { type: DataTypes.DATE, allowNull: true },
+    totalAssigned: { type: DataTypes.INTEGER, allowNull: false, defaultValue: 0 },
+    totalCompleted: { type: DataTypes.INTEGER, allowNull: false, defaultValue: 0 },
+  },
+  { tableName: 'freelancer_assignment_metrics' },
+);
+
+FreelancerAssignmentMetric.prototype.toPublicObject = function toPublicObject() {
+  const plain = this.get({ plain: true });
+  return {
+    freelancerId: plain.freelancerId,
+    rating: plain.rating == null ? null : Number(plain.rating),
+    completionRate: plain.completionRate == null ? null : Number(plain.completionRate),
+    avgAssignedValue: plain.avgAssignedValue == null ? null : Number(plain.avgAssignedValue),
+    lifetimeAssignedValue: Number(plain.lifetimeAssignedValue ?? 0),
+    lifetimeCompletedValue: Number(plain.lifetimeCompletedValue ?? 0),
+    lastAssignedAt: plain.lastAssignedAt,
+    lastCompletedAt: plain.lastCompletedAt,
+    totalAssigned: plain.totalAssigned,
+    totalCompleted: plain.totalCompleted,
+    createdAt: plain.createdAt,
+    updatedAt: plain.updatedAt,
+  };
+};
+
+function decimalToNumber(value) {
+  if (value == null) {
+    return null;
+  }
+  if (typeof value === 'number') {
+    return value;
+  }
+  const parsed = Number.parseFloat(value);
+  return Number.isFinite(parsed) ? parsed : null;
+}
+
+export const FreelancerFinanceMetric = sequelize.define(
+  'FreelancerFinanceMetric',
+  {
+    freelancerId: { type: DataTypes.INTEGER, allowNull: false },
+    metricKey: { type: DataTypes.STRING(64), allowNull: false },
+    label: { type: DataTypes.STRING(160), allowNull: false },
+    value: { type: DataTypes.DECIMAL(18, 4), allowNull: false, defaultValue: 0 },
+    valueUnit: {
+      type: DataTypes.ENUM(...FINANCE_VALUE_UNITS),
+      allowNull: false,
+      defaultValue: 'currency',
+      validate: { isIn: [FINANCE_VALUE_UNITS] },
+    },
+    currencyCode: { type: DataTypes.STRING(3), allowNull: true },
+    changeValue: { type: DataTypes.DECIMAL(18, 4), allowNull: true },
+    changeUnit: {
+      type: DataTypes.ENUM(...FINANCE_CHANGE_UNITS),
+      allowNull: true,
+      validate: { isIn: [FINANCE_CHANGE_UNITS] },
+    },
+    trend: {
+      type: DataTypes.ENUM(...FINANCE_TRENDS),
+      allowNull: false,
+      defaultValue: 'neutral',
+      validate: { isIn: [FINANCE_TRENDS] },
+    },
+    caption: { type: DataTypes.TEXT, allowNull: true },
+    effectiveAt: { type: DataTypes.DATE, allowNull: false, defaultValue: DataTypes.NOW },
+    metadata: { type: jsonType, allowNull: true },
+  },
+  {
+    tableName: 'freelancer_finance_metrics',
+    indexes: [
+      { fields: ['freelancerId', 'metricKey'] },
+      { fields: ['freelancerId', 'effectiveAt'] },
+    ],
+  },
+);
+
+FreelancerFinanceMetric.prototype.toPublicObject = function toPublicObject() {
+  const plain = this.get({ plain: true });
+  return {
+    id: plain.id,
+    freelancerId: plain.freelancerId,
+    metricKey: plain.metricKey,
+    label: plain.label,
+    value: decimalToNumber(plain.value),
+    valueUnit: plain.valueUnit,
+    currencyCode: plain.currencyCode,
+    changeValue: decimalToNumber(plain.changeValue),
+    changeUnit: plain.changeUnit,
+    trend: plain.trend,
+    caption: plain.caption,
+    effectiveAt: plain.effectiveAt,
+    metadata: plain.metadata,
+    createdAt: plain.createdAt,
+    updatedAt: plain.updatedAt,
+  };
+};
+
+export const FreelancerRevenueMonthly = sequelize.define(
+  'FreelancerRevenueMonthly',
+  {
+    freelancerId: { type: DataTypes.INTEGER, allowNull: false },
+    month: { type: DataTypes.DATEONLY, allowNull: false },
+    bookedAmount: { type: DataTypes.DECIMAL(18, 2), allowNull: false, defaultValue: 0 },
+    realizedAmount: { type: DataTypes.DECIMAL(18, 2), allowNull: false, defaultValue: 0 },
+    currencyCode: { type: DataTypes.STRING(3), allowNull: true },
+  },
+  {
+    tableName: 'freelancer_revenue_monthlies',
+    indexes: [
+      { unique: true, fields: ['freelancerId', 'month'] },
+      { fields: ['freelancerId', 'createdAt'] },
+    ],
+  },
+);
+
+FreelancerRevenueMonthly.prototype.toPublicObject = function toPublicObject() {
+  const plain = this.get({ plain: true });
+  return {
+    id: plain.id,
+    freelancerId: plain.freelancerId,
+    month: plain.month,
+    bookedAmount: decimalToNumber(plain.bookedAmount),
+    realizedAmount: decimalToNumber(plain.realizedAmount),
+    currencyCode: plain.currencyCode,
+    createdAt: plain.createdAt,
+    updatedAt: plain.updatedAt,
+  };
+};
+
+export const FreelancerRevenueStream = sequelize.define(
+  'FreelancerRevenueStream',
+  {
+    freelancerId: { type: DataTypes.INTEGER, allowNull: false },
+    name: { type: DataTypes.STRING(160), allowNull: false },
+    sharePercent: { type: DataTypes.DECIMAL(6, 2), allowNull: false, defaultValue: 0 },
+    monthlyRecurringRevenue: { type: DataTypes.DECIMAL(18, 2), allowNull: false, defaultValue: 0 },
+    currencyCode: { type: DataTypes.STRING(3), allowNull: true },
+    yoyChangePercent: { type: DataTypes.DECIMAL(6, 2), allowNull: true },
+    notes: { type: DataTypes.TEXT, allowNull: true },
+    metadata: { type: jsonType, allowNull: true },
+  },
+  {
+    tableName: 'freelancer_revenue_streams',
+    indexes: [{ fields: ['freelancerId'] }],
+  },
+);
+
+FreelancerRevenueStream.prototype.toPublicObject = function toPublicObject() {
+  const plain = this.get({ plain: true });
+  return {
+    id: plain.id,
+    freelancerId: plain.freelancerId,
+    name: plain.name,
+    sharePercent: decimalToNumber(plain.sharePercent),
+    monthlyRecurringRevenue: decimalToNumber(plain.monthlyRecurringRevenue),
+    currencyCode: plain.currencyCode,
+    yoyChangePercent: decimalToNumber(plain.yoyChangePercent),
+    notes: plain.notes,
+    metadata: plain.metadata,
+    createdAt: plain.createdAt,
+    updatedAt: plain.updatedAt,
+  };
+};
+
+export const FreelancerPayout = sequelize.define(
+  'FreelancerPayout',
+  {
+    freelancerId: { type: DataTypes.INTEGER, allowNull: false },
+    payoutDate: { type: DataTypes.DATEONLY, allowNull: false },
+    clientName: { type: DataTypes.STRING(160), allowNull: false },
+    gigTitle: { type: DataTypes.STRING(160), allowNull: false },
+    amount: { type: DataTypes.DECIMAL(18, 2), allowNull: false, defaultValue: 0 },
+    currencyCode: { type: DataTypes.STRING(3), allowNull: false, defaultValue: 'USD' },
+    status: {
+      type: DataTypes.ENUM(...FREELANCER_PAYOUT_STATUSES),
+      allowNull: false,
+      defaultValue: 'scheduled',
+      validate: { isIn: [FREELANCER_PAYOUT_STATUSES] },
+    },
+    reference: { type: DataTypes.STRING(120), allowNull: true },
+    metadata: { type: jsonType, allowNull: true },
+  },
+  {
+    tableName: 'freelancer_payouts',
+    indexes: [
+      { fields: ['freelancerId', 'payoutDate'] },
+      { fields: ['status'] },
+    ],
+  },
+);
+
+FreelancerPayout.prototype.toPublicObject = function toPublicObject() {
+  const plain = this.get({ plain: true });
+  return {
+    id: plain.id,
+    freelancerId: plain.freelancerId,
+    payoutDate: plain.payoutDate,
+    clientName: plain.clientName,
+    gigTitle: plain.gigTitle,
+    amount: decimalToNumber(plain.amount),
+    currencyCode: plain.currencyCode,
+    status: plain.status,
+    reference: plain.reference,
+    metadata: plain.metadata,
+    createdAt: plain.createdAt,
+    updatedAt: plain.updatedAt,
+  };
+};
+
+export const FreelancerTaxEstimate = sequelize.define(
+  'FreelancerTaxEstimate',
+  {
+    freelancerId: { type: DataTypes.INTEGER, allowNull: false },
+    dueDate: { type: DataTypes.DATEONLY, allowNull: false },
+    amount: { type: DataTypes.DECIMAL(18, 2), allowNull: false, defaultValue: 0 },
+    currencyCode: { type: DataTypes.STRING(3), allowNull: false, defaultValue: 'USD' },
+    status: {
+      type: DataTypes.ENUM(...FREELANCER_TAX_ESTIMATE_STATUSES),
+      allowNull: false,
+      defaultValue: 'on_track',
+      validate: { isIn: [FREELANCER_TAX_ESTIMATE_STATUSES] },
+    },
+    notes: { type: DataTypes.TEXT, allowNull: true },
+    metadata: { type: jsonType, allowNull: true },
+  },
+  {
+    tableName: 'freelancer_tax_estimates',
+    indexes: [{ fields: ['freelancerId', 'dueDate'] }],
+  },
+);
+
+FreelancerTaxEstimate.prototype.toPublicObject = function toPublicObject() {
+  const plain = this.get({ plain: true });
+  return {
+    id: plain.id,
+    freelancerId: plain.freelancerId,
+    dueDate: plain.dueDate,
+    amount: decimalToNumber(plain.amount),
+    currencyCode: plain.currencyCode,
+    status: plain.status,
+    notes: plain.notes,
+    metadata: plain.metadata,
+    createdAt: plain.createdAt,
+    updatedAt: plain.updatedAt,
+  };
+};
+
+export const FreelancerTaxFiling = sequelize.define(
+  'FreelancerTaxFiling',
+  {
+    freelancerId: { type: DataTypes.INTEGER, allowNull: false },
+    name: { type: DataTypes.STRING(180), allowNull: false },
+    jurisdiction: { type: DataTypes.STRING(120), allowNull: true },
+    dueDate: { type: DataTypes.DATEONLY, allowNull: false },
+    status: {
+      type: DataTypes.ENUM(...FREELANCER_FILING_STATUSES),
+      allowNull: false,
+      defaultValue: 'not_started',
+      validate: { isIn: [FREELANCER_FILING_STATUSES] },
+    },
+    submittedAt: { type: DataTypes.DATE, allowNull: true },
+    metadata: { type: jsonType, allowNull: true },
+  },
+  {
+    tableName: 'freelancer_tax_filings',
+    indexes: [
+      { fields: ['freelancerId'] },
+      { fields: ['dueDate'] },
+    ],
+  },
+);
+
+FreelancerTaxFiling.prototype.toPublicObject = function toPublicObject() {
+  const plain = this.get({ plain: true });
+  return {
+    id: plain.id,
+    freelancerId: plain.freelancerId,
+    name: plain.name,
+    jurisdiction: plain.jurisdiction,
+    dueDate: plain.dueDate,
+    status: plain.status,
+    submittedAt: plain.submittedAt,
+    metadata: plain.metadata,
+    createdAt: plain.createdAt,
+    updatedAt: plain.updatedAt,
+  };
+};
+
+export const FreelancerDeductionSummary = sequelize.define(
+  'FreelancerDeductionSummary',
+  {
+    freelancerId: { type: DataTypes.INTEGER, allowNull: false },
+    taxYear: { type: DataTypes.INTEGER, allowNull: false },
+    amount: { type: DataTypes.DECIMAL(18, 2), allowNull: false, defaultValue: 0 },
+    currencyCode: { type: DataTypes.STRING(3), allowNull: false, defaultValue: 'USD' },
+    changePercentage: { type: DataTypes.DECIMAL(6, 2), allowNull: true },
+    notes: { type: DataTypes.TEXT, allowNull: true },
+  },
+  {
+    tableName: 'freelancer_deduction_summaries',
+    indexes: [{ unique: true, fields: ['freelancerId', 'taxYear'] }],
+  },
+);
+
+FreelancerDeductionSummary.prototype.toPublicObject = function toPublicObject() {
+  const plain = this.get({ plain: true });
+  return {
+    id: plain.id,
+    freelancerId: plain.freelancerId,
+    taxYear: plain.taxYear,
+    amount: decimalToNumber(plain.amount),
+    currencyCode: plain.currencyCode,
+    changePercentage: decimalToNumber(plain.changePercentage),
+    notes: plain.notes,
+    createdAt: plain.createdAt,
+    updatedAt: plain.updatedAt,
+  };
+};
+
+export const FreelancerProfitabilityMetric = sequelize.define(
+  'FreelancerProfitabilityMetric',
+  {
+    freelancerId: { type: DataTypes.INTEGER, allowNull: false },
+    metricKey: { type: DataTypes.STRING(64), allowNull: false },
+    label: { type: DataTypes.STRING(160), allowNull: false },
+    value: { type: DataTypes.DECIMAL(10, 4), allowNull: false, defaultValue: 0 },
+    valueUnit: {
+      type: DataTypes.ENUM(...FINANCE_VALUE_UNITS),
+      allowNull: false,
+      defaultValue: 'percentage',
+      validate: { isIn: [FINANCE_VALUE_UNITS] },
+    },
+    changeValue: { type: DataTypes.DECIMAL(10, 4), allowNull: true },
+    changeUnit: {
+      type: DataTypes.ENUM(...FINANCE_CHANGE_UNITS),
+      allowNull: true,
+      validate: { isIn: [FINANCE_CHANGE_UNITS] },
+    },
+    currencyCode: { type: DataTypes.STRING(3), allowNull: true },
+  },
+  {
+    tableName: 'freelancer_profitability_metrics',
+    indexes: [{ fields: ['freelancerId', 'metricKey'] }],
+  },
+);
+
+FreelancerProfitabilityMetric.prototype.toPublicObject = function toPublicObject() {
+  const plain = this.get({ plain: true });
+  return {
+    id: plain.id,
+    freelancerId: plain.freelancerId,
+    metricKey: plain.metricKey,
+    label: plain.label,
+    value: decimalToNumber(plain.value),
+    valueUnit: plain.valueUnit,
+    changeValue: decimalToNumber(plain.changeValue),
+    changeUnit: plain.changeUnit,
+    currencyCode: plain.currencyCode,
+    createdAt: plain.createdAt,
+    updatedAt: plain.updatedAt,
+  };
+};
+
+export const FreelancerCostBreakdown = sequelize.define(
+  'FreelancerCostBreakdown',
+  {
+    freelancerId: { type: DataTypes.INTEGER, allowNull: false },
+    label: { type: DataTypes.STRING(160), allowNull: false },
+    percentage: { type: DataTypes.DECIMAL(6, 2), allowNull: false, defaultValue: 0 },
+    caption: { type: DataTypes.TEXT, allowNull: true },
+  },
+  {
+    tableName: 'freelancer_cost_breakdowns',
+    indexes: [{ fields: ['freelancerId'] }],
+  },
+);
+
+FreelancerCostBreakdown.prototype.toPublicObject = function toPublicObject() {
+  const plain = this.get({ plain: true });
+  return {
+    id: plain.id,
+    freelancerId: plain.freelancerId,
+    label: plain.label,
+    percentage: decimalToNumber(plain.percentage),
+    caption: plain.caption,
+    createdAt: plain.createdAt,
+    updatedAt: plain.updatedAt,
+  };
+};
+
+export const FreelancerSavingsGoal = sequelize.define(
+  'FreelancerSavingsGoal',
+  {
+    freelancerId: { type: DataTypes.INTEGER, allowNull: false },
+    name: { type: DataTypes.STRING(160), allowNull: false },
+    targetAmount: { type: DataTypes.DECIMAL(18, 2), allowNull: false, defaultValue: 0 },
+    currencyCode: { type: DataTypes.STRING(3), allowNull: false, defaultValue: 'USD' },
+    progress: { type: DataTypes.DECIMAL(6, 4), allowNull: false, defaultValue: 0 },
+    cadence: { type: DataTypes.STRING(160), allowNull: true },
+    metadata: { type: jsonType, allowNull: true },
+  },
+  {
+    tableName: 'freelancer_savings_goals',
+    indexes: [{ fields: ['freelancerId'] }],
+  },
+);
+
+FreelancerSavingsGoal.prototype.toPublicObject = function toPublicObject() {
+  const plain = this.get({ plain: true });
+  return {
+    id: plain.id,
+    freelancerId: plain.freelancerId,
+    name: plain.name,
+    targetAmount: decimalToNumber(plain.targetAmount),
+    currencyCode: plain.currencyCode,
+    progress: decimalToNumber(plain.progress),
+    cadence: plain.cadence,
+    metadata: plain.metadata,
+    createdAt: plain.createdAt,
+    updatedAt: plain.updatedAt,
+  };
+};
+
+export const FreelancerFinanceControl = sequelize.define(
+  'FreelancerFinanceControl',
+  {
+    freelancerId: { type: DataTypes.INTEGER, allowNull: false },
+    name: { type: DataTypes.STRING(160), allowNull: false },
+    description: { type: DataTypes.TEXT, allowNull: true },
+    bullets: { type: jsonType, allowNull: true },
+    metadata: { type: jsonType, allowNull: true },
+  },
+  {
+    tableName: 'freelancer_finance_controls',
+    indexes: [{ fields: ['freelancerId'] }],
+  },
+);
+
+FreelancerFinanceControl.prototype.toPublicObject = function toPublicObject() {
+  const plain = this.get({ plain: true });
+  return {
+    id: plain.id,
+    freelancerId: plain.freelancerId,
+    name: plain.name,
+    description: plain.description,
+    bullets: Array.isArray(plain.bullets) ? plain.bullets : [],
+    metadata: plain.metadata,
+    createdAt: plain.createdAt,
+    updatedAt: plain.updatedAt,
+  };
+};
+
+export const ProjectAssignmentEvent = sequelize.define(
+  'ProjectAssignmentEvent',
+  {
+    projectId: { type: DataTypes.INTEGER, allowNull: false },
+    actorId: { type: DataTypes.INTEGER, allowNull: true },
+    eventType: {
+      type: DataTypes.ENUM(
+        'created',
+        'auto_assign_enabled',
+        'auto_assign_disabled',
+        'auto_assign_queue_generated',
+        'auto_assign_queue_exhausted',
+      ),
+      allowNull: false,
+      defaultValue: 'created',
+    },
+    payload: { type: jsonType, allowNull: true },
+  },
+  {
+    tableName: 'project_assignment_events',
+    indexes: [{ fields: ['projectId', 'eventType'] }],
+  },
+);
+
+ProjectAssignmentEvent.prototype.toPublicObject = function toPublicObject() {
+  const plain = this.get({ plain: true });
+  return {
+    id: plain.id,
+    projectId: plain.projectId,
+    actorId: plain.actorId,
+    eventType: plain.eventType,
+    payload: plain.payload,
+    createdAt: plain.createdAt,
+    updatedAt: plain.updatedAt,
+  };
+};
+
+export const AutoAssignQueueEntry = sequelize.define(
+  'AutoAssignQueueEntry',
+  {
+    targetType: {
+      type: DataTypes.ENUM(...APPLICATION_TARGET_TYPES),
+      allowNull: false,
+      validate: { isIn: [APPLICATION_TARGET_TYPES] },
+    },
+    targetId: { type: DataTypes.INTEGER, allowNull: false },
+    freelancerId: { type: DataTypes.INTEGER, allowNull: false },
+    score: { type: DataTypes.DECIMAL(10, 4), allowNull: false },
+    priorityBucket: { type: DataTypes.INTEGER, allowNull: false, defaultValue: 2 },
+    status: {
+      type: DataTypes.ENUM(...AUTO_ASSIGN_STATUSES),
+      allowNull: false,
+      defaultValue: 'pending',
+      validate: { isIn: [AUTO_ASSIGN_STATUSES] },
+    },
+    expiresAt: { type: DataTypes.DATE, allowNull: true },
+    notifiedAt: { type: DataTypes.DATE, allowNull: true },
+    resolvedAt: { type: DataTypes.DATE, allowNull: true },
+    projectValue: { type: DataTypes.DECIMAL(12, 2), allowNull: true },
+    metadata: { type: jsonType, allowNull: true },
+  },
+  {
+    tableName: 'auto_assign_queue_entries',
+    indexes: [
+      { fields: ['targetType', 'targetId'] },
+      { fields: ['freelancerId', 'status'] },
+    ],
+  },
+);
+
+AutoAssignQueueEntry.prototype.toPublicObject = function toPublicObject() {
+  const plain = this.get({ plain: true });
+  return {
+    id: plain.id,
+    targetType: plain.targetType,
+    targetId: plain.targetId,
+    freelancerId: plain.freelancerId,
+    score: Number(plain.score),
+    priorityBucket: plain.priorityBucket,
+    status: plain.status,
+    expiresAt: plain.expiresAt,
+    notifiedAt: plain.notifiedAt,
+    resolvedAt: plain.resolvedAt,
+    projectValue: plain.projectValue == null ? null : Number(plain.projectValue),
+    metadata: plain.metadata,
+    createdAt: plain.createdAt,
+    updatedAt: plain.updatedAt,
+  };
+};
+
+SearchSubscription.prototype.toPublicObject = function toPublicObject() {
+  const plain = this.get({ plain: true });
+  return {
+    id: plain.id,
+    userId: plain.userId,
+    name: plain.name,
+    category: plain.category,
+    query: plain.query,
+    filters: plain.filters,
+    sort: plain.sort,
+    frequency: plain.frequency,
+    notifyByEmail: plain.notifyByEmail,
+    notifyInApp: plain.notifyInApp,
+    lastTriggeredAt: plain.lastTriggeredAt,
+    nextRunAt: plain.nextRunAt,
+    mapViewport: plain.mapViewport,
+    createdAt: plain.createdAt,
+    updatedAt: plain.updatedAt,
+  };
+};
+
+export const CollaborationSpace = sequelize.define(
+  'CollaborationSpace',
+  {
+    ownerId: { type: DataTypes.INTEGER, allowNull: false },
+    profileId: { type: DataTypes.INTEGER, allowNull: true },
+    name: { type: DataTypes.STRING(180), allowNull: false },
+    clientName: { type: DataTypes.STRING(180), allowNull: true },
+    summary: { type: DataTypes.TEXT, allowNull: true },
+    status: {
+      type: DataTypes.ENUM(...COLLABORATION_SPACE_STATUSES),
+      allowNull: false,
+      defaultValue: 'active',
+    },
+    defaultPermission: {
+      type: DataTypes.ENUM(...COLLABORATION_PERMISSION_LEVELS),
+      allowNull: false,
+      defaultValue: 'comment',
+    },
+    meetingCadence: { type: DataTypes.STRING(120), allowNull: true },
+    metadata: { type: jsonType, allowNull: true },
+  },
+  {
+    tableName: 'collaboration_spaces',
+    indexes: [
+      { fields: ['ownerId'] },
+      { fields: ['profileId'] },
+      { fields: ['status'] },
+    ],
+  },
+);
+
+CollaborationSpace.prototype.toPublicObject = function toPublicObject() {
+  const plain = this.get({ plain: true });
+  return {
+    id: plain.id,
+    ownerId: plain.ownerId,
+    profileId: plain.profileId,
+    name: plain.name,
+    clientName: plain.clientName,
+    summary: plain.summary,
+    status: plain.status,
+    defaultPermission: plain.defaultPermission,
+    meetingCadence: plain.meetingCadence,
+    metadata: plain.metadata,
+    createdAt: plain.createdAt,
+    updatedAt: plain.updatedAt,
+  };
+};
+
+export const CollaborationParticipant = sequelize.define(
+  'CollaborationParticipant',
+  {
+    spaceId: { type: DataTypes.INTEGER, allowNull: false },
+    userId: { type: DataTypes.INTEGER, allowNull: false },
+    role: {
+      type: DataTypes.ENUM(...COLLABORATION_PARTICIPANT_ROLES),
+      allowNull: false,
+      defaultValue: 'contributor',
+    },
+    permissionLevel: {
+      type: DataTypes.ENUM(...COLLABORATION_PERMISSION_LEVELS),
+      allowNull: false,
+      defaultValue: 'comment',
+    },
+    status: {
+      type: DataTypes.ENUM(...COLLABORATION_PARTICIPANT_STATUSES),
+      allowNull: false,
+      defaultValue: 'invited',
+    },
+    invitedAt: { type: DataTypes.DATE, allowNull: true },
+    joinedAt: { type: DataTypes.DATE, allowNull: true },
+    metadata: { type: jsonType, allowNull: true },
+  },
+  {
+    tableName: 'collaboration_participants',
+    indexes: [
+      { unique: true, fields: ['spaceId', 'userId'] },
+      { fields: ['role'] },
+      { fields: ['status'] },
+    ],
+  },
+);
+
+CollaborationParticipant.prototype.toPublicObject = function toPublicObject() {
+  const plain = this.get({ plain: true });
+  return {
+    id: plain.id,
+    spaceId: plain.spaceId,
+    userId: plain.userId,
+    role: plain.role,
+    permissionLevel: plain.permissionLevel,
+    status: plain.status,
+    invitedAt: plain.invitedAt,
+    joinedAt: plain.joinedAt,
+    metadata: plain.metadata,
+    createdAt: plain.createdAt,
+    updatedAt: plain.updatedAt,
+  };
+};
+
+export const CollaborationRoom = sequelize.define(
+  'CollaborationRoom',
+  {
+    spaceId: { type: DataTypes.INTEGER, allowNull: false },
+    roomType: {
+      type: DataTypes.ENUM(...COLLABORATION_ROOM_TYPES),
+      allowNull: false,
+      defaultValue: 'video',
+    },
+    title: { type: DataTypes.STRING(180), allowNull: false },
+    provider: { type: DataTypes.STRING(120), allowNull: false },
+    joinUrl: { type: DataTypes.TEXT, allowNull: false },
+    recordingUrl: { type: DataTypes.TEXT, allowNull: true },
+    lastStartedAt: { type: DataTypes.DATE, allowNull: true },
+    settings: { type: jsonType, allowNull: true },
+  },
+  {
+    tableName: 'collaboration_rooms',
+    indexes: [
+      { fields: ['spaceId'] },
+      { fields: ['roomType'] },
+      { fields: ['provider'] },
+    ],
+  },
+);
+
+CollaborationRoom.prototype.toPublicObject = function toPublicObject() {
+  const plain = this.get({ plain: true });
+  return {
+    id: plain.id,
+    spaceId: plain.spaceId,
+    roomType: plain.roomType,
+    title: plain.title,
+    provider: plain.provider,
+    joinUrl: plain.joinUrl,
+    recordingUrl: plain.recordingUrl,
+    lastStartedAt: plain.lastStartedAt,
+    settings: plain.settings,
+    createdAt: plain.createdAt,
+    updatedAt: plain.updatedAt,
+  };
+};
+
+export const CollaborationAsset = sequelize.define(
+  'CollaborationAsset',
+  {
+    spaceId: { type: DataTypes.INTEGER, allowNull: false },
+    uploadedById: { type: DataTypes.INTEGER, allowNull: true },
+    assetType: {
+      type: DataTypes.ENUM(...COLLABORATION_ASSET_TYPES),
+      allowNull: false,
+      defaultValue: 'file',
+    },
+    status: {
+      type: DataTypes.ENUM(...COLLABORATION_ASSET_STATUSES),
+      allowNull: false,
+      defaultValue: 'in_review',
+    },
+    title: { type: DataTypes.STRING(200), allowNull: false },
+    sourceUrl: { type: DataTypes.TEXT, allowNull: false },
+    version: { type: DataTypes.STRING(60), allowNull: true },
+    checksum: { type: DataTypes.STRING(120), allowNull: true },
+    metadata: { type: jsonType, allowNull: true },
+  },
+  {
+    tableName: 'collaboration_assets',
+    indexes: [
+      { fields: ['spaceId'] },
+      { fields: ['assetType'] },
+      { fields: ['status'] },
+    ],
+  },
+);
+
+CollaborationAsset.prototype.toPublicObject = function toPublicObject() {
+  const plain = this.get({ plain: true });
+  return {
+    id: plain.id,
+    spaceId: plain.spaceId,
+    uploadedById: plain.uploadedById,
+    assetType: plain.assetType,
+    status: plain.status,
+    title: plain.title,
+    sourceUrl: plain.sourceUrl,
+    version: plain.version,
+    checksum: plain.checksum,
+    metadata: plain.metadata,
+    createdAt: plain.createdAt,
+    updatedAt: plain.updatedAt,
+  };
+};
+
 export const CollaborationAnnotation = sequelize.define(
   'CollaborationAnnotation',
->>>>>>> cf648a16
   {
     assetId: { type: DataTypes.INTEGER, allowNull: false },
     authorId: { type: DataTypes.INTEGER, allowNull: false },
