--- conflicted
+++ resolved
@@ -230,7 +230,6 @@
   'rejected',
   'expired',
 ];
-<<<<<<< HEAD
 export const ID_VERIFICATION_EVENT_TYPES = [
   'status_change',
   'note',
@@ -238,7 +237,6 @@
   'document_request',
   'escalation',
   'reminder',
-=======
 export const IDENTITY_VERIFICATION_EVENT_TYPES = [
   'submission_created',
   'status_changed',
@@ -246,7 +244,6 @@
   'document_updated',
   'note_recorded',
   'metadata_updated',
->>>>>>> 0a5a510a
 ];
 export const CORPORATE_VERIFICATION_STATUSES = [
   'pending',
