--- conflicted
+++ resolved
@@ -730,10 +730,7 @@
   'wellbeing',
   'deadline',
   'ritual',
-<<<<<<< HEAD
   'other',
-=======
->>>>>>> fbe77b7d
 ];
 export const FREELANCER_CALENDAR_EVENT_TYPES = [
   'project',
