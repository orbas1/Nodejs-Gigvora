--- conflicted
+++ resolved
@@ -237,13 +237,8 @@
   'document_request',
   'escalation',
   'reminder',
-<<<<<<< HEAD
 ];
 export const IDENTITY_VERIFICATION_EVENT_TYPES = [
-=======
-]);
-export const IDENTITY_VERIFICATION_EVENT_TYPES = Object.freeze([
->>>>>>> 7415a2ac
   'submission_created',
   'status_changed',
   'assignment_updated',
@@ -735,13 +730,8 @@
   'wellbeing',
   'deadline',
   'ritual',
-<<<<<<< HEAD
 ];
 export const FREELANCER_CALENDAR_EVENT_TYPES = [
-=======
-]);
-export const FREELANCER_CALENDAR_EVENT_TYPES = Object.freeze([
->>>>>>> 7415a2ac
   'project',
   'gig',
   'job_interview',
@@ -766,7 +756,6 @@
   'client',
   'community',
   'other',
-<<<<<<< HEAD
 ];
 export const CALENDAR_EVENT_SOURCES = ['manual', 'google', 'outlook', 'gigvora'];
 export const ADMIN_CALENDAR_SYNC_STATUSES = ['connected', 'syncing', 'needs_attention', 'disconnected'];
@@ -776,15 +765,6 @@
 export const CALENDAR_EVENT_VISIBILITIES = ['private', 'shared', 'public'];
 export const CALENDAR_DEFAULT_VIEWS = ['agenda', 'week', 'month'];
 export const FOCUS_SESSION_TYPES = [
-=======
-]);
-export const CALENDAR_EVENT_SOURCES = Object.freeze(['manual', 'google', 'outlook', 'gigvora']);
-export const ADMIN_CALENDAR_SYNC_STATUSES = Object.freeze(['connected', 'syncing', 'needs_attention', 'disconnected']);
-export const ADMIN_CALENDAR_EVENT_STATUSES = Object.freeze(['draft', 'scheduled', 'published', 'cancelled']);
-export const ADMIN_CALENDAR_VISIBILITIES = Object.freeze(['internal', 'external', 'private']);
-export const ADMIN_CALENDAR_EVENT_TYPES = Object.freeze(['ops_review', 'training', 'launch', 'webinar', 'support', 'governance']);
-export const FOCUS_SESSION_TYPES = Object.freeze([
->>>>>>> 7415a2ac
   'interview_prep',
   'networking',
   'application',
