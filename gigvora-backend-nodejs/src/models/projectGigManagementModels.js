import { Sequelize, DataTypes } from 'sequelize';
import databaseConfig from '../config/database.js';
import { GIG_ORDER_ACTIVITY_TYPES, GIG_ORDER_ESCROW_STATUSES } from './constants/index.js';

const { url, ...sequelizeOptions } = databaseConfig;

export const projectGigManagementSequelize = url
  ? new Sequelize(url, { ...sequelizeOptions, define: { underscored: true, ...sequelizeOptions.define } })
  : new Sequelize({ ...sequelizeOptions, define: { underscored: true, ...sequelizeOptions.define } });

const dialect = projectGigManagementSequelize.getDialect();
const jsonType = ['postgres', 'postgresql'].includes(dialect) ? DataTypes.JSONB : DataTypes.JSON;

export const PROJECT_STATUSES = ['planning', 'in_progress', 'at_risk', 'completed', 'on_hold'];
export const PROJECT_RISK_LEVELS = ['low', 'medium', 'high'];
export const PROJECT_COLLABORATOR_STATUSES = ['invited', 'active', 'inactive'];
export const PROJECT_INTEGRATION_STATUSES = ['connected', 'disconnected', 'error'];
export const GIG_ORDER_STATUSES = ['requirements', 'in_delivery', 'in_revision', 'completed', 'cancelled'];
export const GIG_REQUIREMENT_STATUSES = ['pending', 'received', 'approved'];
export const GIG_REVISION_STATUSES = ['requested', 'in_progress', 'submitted', 'approved'];
<<<<<<< HEAD
export const GIG_ESCROW_STATUSES = [...GIG_ORDER_ESCROW_STATUSES];
=======
export const GIG_TIMELINE_EVENT_TYPES = ['kickoff', 'milestone', 'checkpoint', 'handoff', 'qa_review', 'retro', 'note'];
export const GIG_TIMELINE_EVENT_STATUSES = ['scheduled', 'in_progress', 'completed', 'cancelled'];
export const GIG_SUBMISSION_STATUSES = ['draft', 'submitted', 'approved', 'rejected', 'needs_changes'];
export const PROJECT_AUTOMATCH_DECISION_STATUSES = ['pending', 'accepted', 'rejected'];
export const GIG_TIMELINE_EVENT_TYPES = [
  'kickoff',
  'milestone',
  'check_in',
  'scope_change',
  'handoff',
  'qa',
  'client_feedback',
  'blocker',
];
export const GIG_TIMELINE_VISIBILITIES = ['internal', 'client', 'vendor'];
export const GIG_SUBMISSION_STATUSES = ['draft', 'submitted', 'under_review', 'approved', 'rejected'];
export const GIG_CHAT_VISIBILITIES = ['internal', 'client', 'vendor'];
export const CLIENT_ACCOUNT_TIERS = ['strategic', 'growth', 'core', 'incubating'];
export const CLIENT_ACCOUNT_STATUSES = ['active', 'onboarding', 'paused', 'closed'];
export const CLIENT_ACCOUNT_HEALTH_STATUSES = ['healthy', 'monitor', 'at_risk'];
export const CLIENT_KANBAN_PRIORITIES = ['low', 'medium', 'high', 'critical'];
export const CLIENT_KANBAN_RISK_LEVELS = ['low', 'medium', 'high'];

export const WORKSPACE_BUDGET_STATUSES = ['planned', 'approved', 'in_progress', 'completed', 'overbudget'];
export const WORKSPACE_TASK_STATUSES = ['planned', 'in_progress', 'blocked', 'completed', 'cancelled'];
export const WORKSPACE_TASK_PRIORITIES = ['low', 'medium', 'high', 'critical'];
export const WORKSPACE_MEETING_STATUSES = ['scheduled', 'completed', 'cancelled'];
export const WORKSPACE_INVITE_STATUSES = ['pending', 'accepted', 'declined', 'expired'];
export const WORKSPACE_ROLE_STATUSES = ['draft', 'active', 'backfill', 'closed'];
export const WORKSPACE_SUBMISSION_STATUSES = ['pending', 'in_review', 'approved', 'changes_requested'];
export const WORKSPACE_HR_STATUSES = ['planned', 'active', 'on_leave', 'completed'];
export const WORKSPACE_TIME_ENTRY_STATUSES = ['draft', 'submitted', 'approved', 'rejected'];
export const WORKSPACE_OBJECT_TYPES = ['asset', 'deliverable', 'dependency', 'risk', 'note'];
>>>>>>> 6288534d

export const Project = projectGigManagementSequelize.define(
  'PgmProject',
  {
    ownerId: { type: DataTypes.INTEGER, allowNull: false },
    title: { type: DataTypes.STRING(180), allowNull: false },
    description: { type: DataTypes.TEXT, allowNull: false },
    category: { type: DataTypes.STRING(120), allowNull: false, defaultValue: 'General' },
    skills: { type: jsonType, allowNull: false, defaultValue: [] },
    durationWeeks: { type: DataTypes.INTEGER, allowNull: false, defaultValue: 4 },
    status: { type: DataTypes.ENUM(...PROJECT_STATUSES), allowNull: false, defaultValue: 'planning' },
    lifecycleState: { type: DataTypes.ENUM('open', 'closed'), allowNull: false, defaultValue: 'open' },
    startDate: { type: DataTypes.DATE, allowNull: true },
    dueDate: { type: DataTypes.DATE, allowNull: true },
    budgetCurrency: { type: DataTypes.STRING(6), allowNull: false, defaultValue: 'USD' },
    budgetAllocated: { type: DataTypes.DECIMAL(12, 2), allowNull: false, defaultValue: 0 },
    budgetSpent: { type: DataTypes.DECIMAL(12, 2), allowNull: false, defaultValue: 0 },
    autoMatchEnabled: { type: DataTypes.BOOLEAN, allowNull: false, defaultValue: false },
    autoMatchAcceptEnabled: { type: DataTypes.BOOLEAN, allowNull: false, defaultValue: false },
    autoMatchRejectEnabled: { type: DataTypes.BOOLEAN, allowNull: false, defaultValue: false },
    autoMatchBudgetMin: { type: DataTypes.DECIMAL(12, 2), allowNull: true },
    autoMatchBudgetMax: { type: DataTypes.DECIMAL(12, 2), allowNull: true },
    autoMatchWeeklyHoursMin: { type: DataTypes.DECIMAL(6, 2), allowNull: true },
    autoMatchWeeklyHoursMax: { type: DataTypes.DECIMAL(6, 2), allowNull: true },
    autoMatchDurationWeeksMin: { type: DataTypes.INTEGER, allowNull: true },
    autoMatchDurationWeeksMax: { type: DataTypes.INTEGER, allowNull: true },
    autoMatchSkills: { type: jsonType, allowNull: true },
    autoMatchNotes: { type: DataTypes.TEXT, allowNull: true },
    autoMatchUpdatedBy: { type: DataTypes.INTEGER, allowNull: true },
    archivedAt: { type: DataTypes.DATE, allowNull: true },
    metadata: { type: jsonType, allowNull: true },
  },
  { tableName: 'pgm_projects', underscored: true },
);

export const ProjectWorkspace = projectGigManagementSequelize.define(
  'PgmProjectWorkspace',
  {
    status: { type: DataTypes.ENUM(...PROJECT_STATUSES), allowNull: false, defaultValue: 'planning' },
    progressPercent: { type: DataTypes.DECIMAL(5, 2), allowNull: false, defaultValue: 0 },
    riskLevel: { type: DataTypes.ENUM(...PROJECT_RISK_LEVELS), allowNull: false, defaultValue: 'low' },
    nextMilestone: { type: DataTypes.STRING(180), allowNull: true },
    nextMilestoneDueAt: { type: DataTypes.DATE, allowNull: true },
    notes: { type: DataTypes.TEXT, allowNull: true },
    metrics: { type: jsonType, allowNull: true },
  },
  { tableName: 'pgm_project_workspaces', underscored: true },
);

export const ProjectMilestone = projectGigManagementSequelize.define(
  'PgmProjectMilestone',
  {
    title: { type: DataTypes.STRING(180), allowNull: false },
    description: { type: DataTypes.TEXT, allowNull: true },
    ordinal: { type: DataTypes.INTEGER, allowNull: false, defaultValue: 0 },
    dueDate: { type: DataTypes.DATE, allowNull: true },
    completedAt: { type: DataTypes.DATE, allowNull: true },
    status: {
      type: DataTypes.ENUM('planned', 'in_progress', 'waiting_on_client', 'completed'),
      allowNull: false,
      defaultValue: 'planned',
    },
    budget: { type: DataTypes.DECIMAL(12, 2), allowNull: false, defaultValue: 0 },
    metrics: { type: jsonType, allowNull: true },
  },
  { tableName: 'pgm_project_milestones', underscored: true },
);

export const ProjectCollaborator = projectGigManagementSequelize.define(
  'PgmProjectCollaborator',
  {
    fullName: { type: DataTypes.STRING(180), allowNull: false },
    email: { type: DataTypes.STRING(180), allowNull: true },
    role: { type: DataTypes.STRING(120), allowNull: false },
    status: { type: DataTypes.ENUM(...PROJECT_COLLABORATOR_STATUSES), allowNull: false, defaultValue: 'invited' },
    hourlyRate: { type: DataTypes.DECIMAL(10, 2), allowNull: true },
    permissions: { type: jsonType, allowNull: true },
  },
  { tableName: 'pgm_project_collaborators', underscored: true },
);

export const ProjectIntegration = projectGigManagementSequelize.define(
  'PgmProjectIntegration',
  {
    provider: { type: DataTypes.STRING(80), allowNull: false },
    status: { type: DataTypes.ENUM(...PROJECT_INTEGRATION_STATUSES), allowNull: false, defaultValue: 'connected' },
    connectedAt: { type: DataTypes.DATE, allowNull: true },
    metadata: { type: jsonType, allowNull: true },
  },
  { tableName: 'pgm_project_integrations', underscored: true },
);

export const ProjectRetrospective = projectGigManagementSequelize.define(
  'PgmProjectRetrospective',
  {
    milestoneTitle: { type: DataTypes.STRING(180), allowNull: false },
    summary: { type: DataTypes.TEXT, allowNull: false },
    sentiment: { type: DataTypes.STRING(40), allowNull: true },
    generatedAt: { type: DataTypes.DATE, allowNull: false, defaultValue: DataTypes.NOW },
    highlights: { type: jsonType, allowNull: true },
  },
  { tableName: 'pgm_project_retrospectives', underscored: true },
);

export const ProjectAsset = projectGigManagementSequelize.define(
  'PgmProjectAsset',
  {
    label: { type: DataTypes.STRING(180), allowNull: false },
    category: { type: DataTypes.STRING(80), allowNull: false },
    storageUrl: { type: DataTypes.STRING(255), allowNull: false },
    thumbnailUrl: { type: DataTypes.STRING(255), allowNull: true },
    sizeBytes: { type: DataTypes.INTEGER, allowNull: false, defaultValue: 0 },
    permissionLevel: { type: DataTypes.STRING(60), allowNull: false, defaultValue: 'internal' },
    watermarkEnabled: { type: DataTypes.BOOLEAN, allowNull: false, defaultValue: true },
    checksum: { type: DataTypes.STRING(120), allowNull: true },
    metadata: { type: jsonType, allowNull: true },
  },
  { tableName: 'pgm_project_assets', underscored: true },
);

export const ProjectTemplate = projectGigManagementSequelize.define(
  'PgmProjectTemplate',
  {
    name: { type: DataTypes.STRING(180), allowNull: false },
    category: { type: DataTypes.STRING(80), allowNull: false },
    description: { type: DataTypes.TEXT, allowNull: false },
    summary: { type: DataTypes.TEXT, allowNull: true },
    durationWeeks: { type: DataTypes.INTEGER, allowNull: false, defaultValue: 4 },
    recommendedBudgetMin: { type: DataTypes.DECIMAL(12, 2), allowNull: false, defaultValue: 0 },
    recommendedBudgetMax: { type: DataTypes.DECIMAL(12, 2), allowNull: false, defaultValue: 0 },
    toolkit: { type: jsonType, allowNull: true },
    prompts: { type: jsonType, allowNull: true },
    metadata: { type: jsonType, allowNull: true },
  },
  { tableName: 'pgm_project_templates', underscored: true },
);

export const ProjectAutoMatchFreelancer = projectGigManagementSequelize.define(
  'PgmProjectAutoMatchFreelancer',
  {
    projectId: { type: DataTypes.INTEGER, allowNull: false },
    freelancerId: { type: DataTypes.INTEGER, allowNull: false },
    freelancerName: { type: DataTypes.STRING(180), allowNull: false },
    freelancerRole: { type: DataTypes.STRING(120), allowNull: true },
    score: { type: DataTypes.DECIMAL(6, 2), allowNull: true },
    autoMatchEnabled: { type: DataTypes.BOOLEAN, allowNull: false, defaultValue: true },
    status: {
      type: DataTypes.ENUM(...PROJECT_AUTOMATCH_DECISION_STATUSES),
      allowNull: false,
      defaultValue: 'pending',
    },
    notes: { type: DataTypes.TEXT, allowNull: true },
    metadata: { type: jsonType, allowNull: true },
  },
  { tableName: 'pgm_project_automatch_freelancers', underscored: true },
);

export const GigOrder = projectGigManagementSequelize.define(
  'PgmGigOrder',
  {
    ownerId: { type: DataTypes.INTEGER, allowNull: false },
    orderNumber: { type: DataTypes.STRING(32), allowNull: false, unique: true },
    vendorName: { type: DataTypes.STRING(180), allowNull: false },
    serviceName: { type: DataTypes.STRING(180), allowNull: false },
    status: { type: DataTypes.ENUM(...GIG_ORDER_STATUSES), allowNull: false, defaultValue: 'requirements' },
    progressPercent: { type: DataTypes.DECIMAL(5, 2), allowNull: false, defaultValue: 0 },
    amount: { type: DataTypes.DECIMAL(12, 2), allowNull: false, defaultValue: 0 },
    currency: { type: DataTypes.STRING(6), allowNull: false, defaultValue: 'USD' },
    kickoffAt: { type: DataTypes.DATE, allowNull: true },
    dueAt: { type: DataTypes.DATE, allowNull: true },
    metadata: { type: jsonType, allowNull: true },
  },
  { tableName: 'pgm_gig_orders', underscored: true },
);

export const GigOrderRequirement = projectGigManagementSequelize.define(
  'PgmGigOrderRequirement',
  {
    title: { type: DataTypes.STRING(180), allowNull: false },
    status: { type: DataTypes.ENUM(...GIG_REQUIREMENT_STATUSES), allowNull: false, defaultValue: 'pending' },
    dueAt: { type: DataTypes.DATE, allowNull: true },
    notes: { type: DataTypes.TEXT, allowNull: true },
  },
  { tableName: 'pgm_gig_order_requirements', underscored: true },
);

export const GigOrderRevision = projectGigManagementSequelize.define(
  'PgmGigOrderRevision',
  {
    roundNumber: { type: DataTypes.INTEGER, allowNull: false, defaultValue: 1 },
    status: { type: DataTypes.ENUM(...GIG_REVISION_STATUSES), allowNull: false, defaultValue: 'requested' },
    requestedAt: { type: DataTypes.DATE, allowNull: false, defaultValue: DataTypes.NOW },
    dueAt: { type: DataTypes.DATE, allowNull: true },
    submittedAt: { type: DataTypes.DATE, allowNull: true },
    approvedAt: { type: DataTypes.DATE, allowNull: true },
    summary: { type: DataTypes.TEXT, allowNull: true },
  },
  { tableName: 'pgm_gig_order_revisions', underscored: true },
);

export const GigVendorScorecard = projectGigManagementSequelize.define(
  'PgmGigVendorScorecard',
  {
    qualityScore: { type: DataTypes.DECIMAL(3, 2), allowNull: true },
    communicationScore: { type: DataTypes.DECIMAL(3, 2), allowNull: true },
    reliabilityScore: { type: DataTypes.DECIMAL(3, 2), allowNull: true },
    overallScore: { type: DataTypes.DECIMAL(3, 2), allowNull: true },
    notes: { type: DataTypes.TEXT, allowNull: true },
  },
  { tableName: 'pgm_vendor_scorecards', underscored: true },
);

<<<<<<< HEAD
export const GigOrderEscrowCheckpoint = projectGigManagementSequelize.define(
  'PgmGigOrderEscrowCheckpoint',
  {
    label: { type: DataTypes.STRING(120), allowNull: false },
    amount: { type: DataTypes.DECIMAL(12, 2), allowNull: false },
    currency: { type: DataTypes.STRING(6), allowNull: false, defaultValue: 'USD' },
    status: { type: DataTypes.ENUM(...GIG_ESCROW_STATUSES), allowNull: false, defaultValue: 'funded' },
    approvalRequirement: { type: DataTypes.STRING(160), allowNull: true },
    csatThreshold: { type: DataTypes.DECIMAL(3, 2), allowNull: true },
    releasedAt: { type: DataTypes.DATE, allowNull: true },
    releasedById: { type: DataTypes.INTEGER, allowNull: true },
    payoutReference: { type: DataTypes.STRING(160), allowNull: true },
    notes: { type: DataTypes.TEXT, allowNull: true },
  },
  { tableName: 'pgm_gig_order_escrows', underscored: true },
);

export const GigOrderActivity = projectGigManagementSequelize.define(
  'PgmGigOrderActivity',
  {
    freelancerId: { type: DataTypes.INTEGER, allowNull: true },
    actorId: { type: DataTypes.INTEGER, allowNull: true },
    activityType: { type: DataTypes.ENUM(...GIG_ORDER_ACTIVITY_TYPES), allowNull: false, defaultValue: 'system' },
    title: { type: DataTypes.STRING(180), allowNull: false },
    description: { type: DataTypes.TEXT, allowNull: true },
    occurredAt: { type: DataTypes.DATE, allowNull: false, defaultValue: DataTypes.NOW },
    metadata: { type: jsonType, allowNull: true },
  },
  { tableName: 'pgm_gig_order_activities', underscored: true },
);

export const GigOrderMessage = projectGigManagementSequelize.define(
  'PgmGigOrderMessage',
  {
    authorId: { type: DataTypes.INTEGER, allowNull: false },
    authorName: { type: DataTypes.STRING(180), allowNull: false },
    roleLabel: { type: DataTypes.STRING(120), allowNull: true },
    body: { type: DataTypes.TEXT, allowNull: false },
    attachments: { type: jsonType, allowNull: true },
    visibility: { type: DataTypes.ENUM('private', 'shared'), allowNull: false, defaultValue: 'private' },
    postedAt: { type: DataTypes.DATE, allowNull: false, defaultValue: DataTypes.NOW },
  },
  { tableName: 'pgm_gig_order_messages', underscored: true },
=======
export const GigTimelineEvent = projectGigManagementSequelize.define(
  'PgmGigTimelineEvent',
  {
    title: { type: DataTypes.STRING(180), allowNull: false },
    type: { type: DataTypes.ENUM(...GIG_TIMELINE_EVENT_TYPES), allowNull: false, defaultValue: 'note' },
    status: { type: DataTypes.ENUM(...GIG_TIMELINE_EVENT_STATUSES), allowNull: false, defaultValue: 'scheduled' },
    scheduledAt: { type: DataTypes.DATE, allowNull: true },
    completedAt: { type: DataTypes.DATE, allowNull: true },
    assignedTo: { type: DataTypes.STRING(180), allowNull: true },
    notes: { type: DataTypes.TEXT, allowNull: true },
    metadata: { type: jsonType, allowNull: true },
  },
  { tableName: 'pgm_gig_timeline_events', underscored: true },
);

export const GigSubmission = projectGigManagementSequelize.define(
  'PgmGigSubmission',
  {
    title: { type: DataTypes.STRING(180), allowNull: false },
    status: { type: DataTypes.ENUM(...GIG_SUBMISSION_STATUSES), allowNull: false, defaultValue: 'submitted' },
    submittedAt: { type: DataTypes.DATE, allowNull: false, defaultValue: DataTypes.NOW },
    submittedBy: { type: DataTypes.STRING(180), allowNull: true },
    submittedByEmail: { type: DataTypes.STRING(180), allowNull: true },
    notes: { type: DataTypes.TEXT, allowNull: true },
    reviewNotes: { type: DataTypes.TEXT, allowNull: true },
    reviewedAt: { type: DataTypes.DATE, allowNull: true },
    reviewedBy: { type: DataTypes.STRING(180), allowNull: true },
    metadata: { type: jsonType, allowNull: true },
  },
  { tableName: 'pgm_gig_submissions', underscored: true },
);

export const GigSubmissionAsset = projectGigManagementSequelize.define(
  'PgmGigSubmissionAsset',
  {
    label: { type: DataTypes.STRING(180), allowNull: false },
    url: { type: DataTypes.STRING(255), allowNull: false },
    previewUrl: { type: DataTypes.STRING(255), allowNull: true },
    sizeBytes: { type: DataTypes.INTEGER, allowNull: true },
    metadata: { type: jsonType, allowNull: true },
  },
  { tableName: 'pgm_gig_submission_assets', underscored: true },
);

export const GigChatMessage = projectGigManagementSequelize.define(
  'PgmGigChatMessage',
  {
    orderId: { type: DataTypes.INTEGER, allowNull: false },
    authorId: { type: DataTypes.INTEGER, allowNull: true },
    authorName: { type: DataTypes.STRING(180), allowNull: false },
    authorRole: { type: DataTypes.STRING(120), allowNull: true },
    body: { type: DataTypes.TEXT, allowNull: false },
    attachments: { type: jsonType, allowNull: true },
    sentAt: { type: DataTypes.DATE, allowNull: false, defaultValue: DataTypes.NOW },
    pinned: { type: DataTypes.BOOLEAN, allowNull: false, defaultValue: false },
    visibility: { type: DataTypes.STRING(40), allowNull: false, defaultValue: 'internal' },
  },
  { tableName: 'pgm_gig_chat_messages', underscored: true },
export const ClientAccount = projectGigManagementSequelize.define(
  'PgmClientAccount',
  {
    ownerId: { type: DataTypes.INTEGER, allowNull: false },
    workspaceId: { type: DataTypes.INTEGER, allowNull: true },
    name: { type: DataTypes.STRING(180), allowNull: false },
    slug: { type: DataTypes.STRING(180), allowNull: true, unique: false },
    websiteUrl: { type: DataTypes.STRING(255), allowNull: true },
    logoUrl: { type: DataTypes.STRING(255), allowNull: true },
    industry: { type: DataTypes.STRING(120), allowNull: true },
    tier: { type: DataTypes.ENUM(...CLIENT_ACCOUNT_TIERS), allowNull: false, defaultValue: 'growth' },
    status: { type: DataTypes.ENUM(...CLIENT_ACCOUNT_STATUSES), allowNull: false, defaultValue: 'active' },
    healthStatus: { type: DataTypes.ENUM(...CLIENT_ACCOUNT_HEALTH_STATUSES), allowNull: false, defaultValue: 'healthy' },
    annualContractValue: { type: DataTypes.DECIMAL(12, 2), allowNull: true },
    timezone: { type: DataTypes.STRING(60), allowNull: true },
    primaryContactName: { type: DataTypes.STRING(180), allowNull: true },
    primaryContactEmail: { type: DataTypes.STRING(180), allowNull: true },
    primaryContactPhone: { type: DataTypes.STRING(60), allowNull: true },
    accountManagerName: { type: DataTypes.STRING(180), allowNull: true },
    accountManagerEmail: { type: DataTypes.STRING(180), allowNull: true },
    lastInteractionAt: { type: DataTypes.DATE, allowNull: true },
    nextReviewAt: { type: DataTypes.DATE, allowNull: true },
    tags: { type: jsonType, allowNull: true },
    notes: { type: DataTypes.TEXT, allowNull: true },
    metadata: { type: jsonType, allowNull: true },
  },
  { tableName: 'pgm_client_accounts', underscored: true },
);

export const ClientKanbanColumn = projectGigManagementSequelize.define(
  'PgmClientKanbanColumn',
  {
    ownerId: { type: DataTypes.INTEGER, allowNull: false },
    workspaceId: { type: DataTypes.INTEGER, allowNull: true },
    name: { type: DataTypes.STRING(120), allowNull: false },
    slug: { type: DataTypes.STRING(160), allowNull: true },
    wipLimit: { type: DataTypes.INTEGER, allowNull: true },
    sortOrder: { type: DataTypes.INTEGER, allowNull: false, defaultValue: 0 },
    color: { type: DataTypes.STRING(30), allowNull: true },
    metadata: { type: jsonType, allowNull: true },
  },
  { tableName: 'pgm_client_kanban_columns', underscored: true },
);

export const ClientKanbanCard = projectGigManagementSequelize.define(
  'PgmClientKanbanCard',
  {
    ownerId: { type: DataTypes.INTEGER, allowNull: false },
    workspaceId: { type: DataTypes.INTEGER, allowNull: true },
    columnId: { type: DataTypes.INTEGER, allowNull: false },
    clientId: { type: DataTypes.INTEGER, allowNull: true },
    title: { type: DataTypes.STRING(180), allowNull: false },
    projectName: { type: DataTypes.STRING(180), allowNull: true },
    summary: { type: DataTypes.TEXT, allowNull: true },
    priority: { type: DataTypes.ENUM(...CLIENT_KANBAN_PRIORITIES), allowNull: false, defaultValue: 'medium' },
    riskLevel: { type: DataTypes.ENUM(...CLIENT_KANBAN_RISK_LEVELS), allowNull: false, defaultValue: 'low' },
    valueCurrency: { type: DataTypes.STRING(6), allowNull: false, defaultValue: 'USD' },
    valueAmount: { type: DataTypes.DECIMAL(12, 2), allowNull: true },
    potentialMonthlyValue: { type: DataTypes.DECIMAL(12, 2), allowNull: true },
    contactName: { type: DataTypes.STRING(180), allowNull: true },
    contactEmail: { type: DataTypes.STRING(180), allowNull: true },
    ownerName: { type: DataTypes.STRING(180), allowNull: true },
    ownerEmail: { type: DataTypes.STRING(180), allowNull: true },
    healthStatus: { type: DataTypes.ENUM(...CLIENT_ACCOUNT_HEALTH_STATUSES), allowNull: false, defaultValue: 'healthy' },
    startDate: { type: DataTypes.DATE, allowNull: true },
    dueDate: { type: DataTypes.DATE, allowNull: true },
    lastInteractionAt: { type: DataTypes.DATE, allowNull: true },
    nextInteractionAt: { type: DataTypes.DATE, allowNull: true },
    tags: { type: jsonType, allowNull: true },
    checklistSummary: { type: jsonType, allowNull: true },
    attachments: { type: jsonType, allowNull: true },
    metadata: { type: jsonType, allowNull: true },
    sortOrder: { type: DataTypes.INTEGER, allowNull: false, defaultValue: 0 },
    archivedAt: { type: DataTypes.DATE, allowNull: true },
    createdById: { type: DataTypes.INTEGER, allowNull: true },
    updatedById: { type: DataTypes.INTEGER, allowNull: true },
    notes: { type: DataTypes.TEXT, allowNull: true },
  },
  { tableName: 'pgm_client_kanban_cards', underscored: true },
);

export const ClientKanbanChecklistItem = projectGigManagementSequelize.define(
  'PgmClientKanbanChecklistItem',
  {
    cardId: { type: DataTypes.INTEGER, allowNull: false },
    ownerId: { type: DataTypes.INTEGER, allowNull: false },
    workspaceId: { type: DataTypes.INTEGER, allowNull: true },
    title: { type: DataTypes.STRING(180), allowNull: false },
    completed: { type: DataTypes.BOOLEAN, allowNull: false, defaultValue: false },
    sortOrder: { type: DataTypes.INTEGER, allowNull: false, defaultValue: 0 },
    dueDate: { type: DataTypes.DATE, allowNull: true },
    metadata: { type: jsonType, allowNull: true },
  },
  { tableName: 'pgm_client_kanban_checklist_items', underscored: true },
>>>>>>> 6288534d
);

export const StoryBlock = projectGigManagementSequelize.define(
  'PgmStoryBlock',
  {
    ownerId: { type: DataTypes.INTEGER, allowNull: false },
    title: { type: DataTypes.STRING(180), allowNull: false },
    outcome: { type: DataTypes.TEXT, allowNull: false },
    impact: { type: DataTypes.STRING(180), allowNull: true },
    metrics: { type: jsonType, allowNull: true },
    lastUsedAt: { type: DataTypes.DATE, allowNull: true },
  },
  { tableName: 'pgm_story_blocks', underscored: true },
);

export const BrandAsset = projectGigManagementSequelize.define(
  'PgmBrandAsset',
  {
    ownerId: { type: DataTypes.INTEGER, allowNull: false },
    title: { type: DataTypes.STRING(180), allowNull: false },
    assetType: { type: DataTypes.STRING(60), allowNull: false },
    visibility: { type: DataTypes.STRING(40), allowNull: false, defaultValue: 'private' },
    mediaUrl: { type: DataTypes.STRING(255), allowNull: false },
    watermarkEnabled: { type: DataTypes.BOOLEAN, allowNull: false, defaultValue: true },
    metadata: { type: jsonType, allowNull: true },
  },
  { tableName: 'pgm_brand_assets', underscored: true },
);

export const ProjectWorkspaceBudgetLine = projectGigManagementSequelize.define(
  'PgmProjectWorkspaceBudgetLine',
  {
    workspaceId: { type: DataTypes.INTEGER, allowNull: false },
    category: { type: DataTypes.STRING(120), allowNull: false },
    label: { type: DataTypes.STRING(180), allowNull: false },
    description: { type: DataTypes.TEXT, allowNull: true },
    plannedAmount: { type: DataTypes.DECIMAL(12, 2), allowNull: false, defaultValue: 0 },
    actualAmount: { type: DataTypes.DECIMAL(12, 2), allowNull: false, defaultValue: 0 },
    currency: { type: DataTypes.STRING(6), allowNull: false, defaultValue: 'USD' },
    status: { type: DataTypes.ENUM(...WORKSPACE_BUDGET_STATUSES), allowNull: false, defaultValue: 'planned' },
    ownerName: { type: DataTypes.STRING(120), allowNull: true },
    notes: { type: DataTypes.TEXT, allowNull: true },
    metadata: { type: jsonType, allowNull: true },
  },
  { tableName: 'pgm_project_workspace_budget_lines', underscored: true },
);

export const ProjectWorkspaceObjective = projectGigManagementSequelize.define(
  'PgmProjectWorkspaceObjective',
  {
    workspaceId: { type: DataTypes.INTEGER, allowNull: false },
    title: { type: DataTypes.STRING(200), allowNull: false },
    description: { type: DataTypes.TEXT, allowNull: true },
    ownerName: { type: DataTypes.STRING(120), allowNull: true },
    metric: { type: DataTypes.STRING(120), allowNull: true },
    targetValue: { type: DataTypes.DECIMAL(12, 2), allowNull: true },
    currentValue: { type: DataTypes.DECIMAL(12, 2), allowNull: true },
    status: { type: DataTypes.STRING(60), allowNull: false, defaultValue: 'on_track' },
    dueDate: { type: DataTypes.DATE, allowNull: true },
    weight: { type: DataTypes.INTEGER, allowNull: true },
    metadata: { type: jsonType, allowNull: true },
  },
  { tableName: 'pgm_project_workspace_objectives', underscored: true },
);

export const ProjectWorkspaceTask = projectGigManagementSequelize.define(
  'PgmProjectWorkspaceTask',
  {
    workspaceId: { type: DataTypes.INTEGER, allowNull: false },
    title: { type: DataTypes.STRING(200), allowNull: false },
    description: { type: DataTypes.TEXT, allowNull: true },
    status: { type: DataTypes.ENUM(...WORKSPACE_TASK_STATUSES), allowNull: false, defaultValue: 'planned' },
    priority: { type: DataTypes.ENUM(...WORKSPACE_TASK_PRIORITIES), allowNull: false, defaultValue: 'medium' },
    lane: { type: DataTypes.STRING(120), allowNull: true },
    assigneeName: { type: DataTypes.STRING(120), allowNull: true },
    assigneeEmail: { type: DataTypes.STRING(180), allowNull: true },
    startDate: { type: DataTypes.DATE, allowNull: true },
    dueDate: { type: DataTypes.DATE, allowNull: true },
    estimatedHours: { type: DataTypes.DECIMAL(8, 2), allowNull: true },
    loggedHours: { type: DataTypes.DECIMAL(8, 2), allowNull: true },
    progressPercent: { type: DataTypes.DECIMAL(5, 2), allowNull: false, defaultValue: 0 },
    dependencies: { type: jsonType, allowNull: true },
    tags: { type: jsonType, allowNull: true },
    metadata: { type: jsonType, allowNull: true },
  },
  { tableName: 'pgm_project_workspace_tasks', underscored: true },
);

export const ProjectWorkspaceMeeting = projectGigManagementSequelize.define(
  'PgmProjectWorkspaceMeeting',
  {
    workspaceId: { type: DataTypes.INTEGER, allowNull: false },
    title: { type: DataTypes.STRING(200), allowNull: false },
    agenda: { type: DataTypes.TEXT, allowNull: true },
    status: { type: DataTypes.ENUM(...WORKSPACE_MEETING_STATUSES), allowNull: false, defaultValue: 'scheduled' },
    scheduledAt: { type: DataTypes.DATE, allowNull: false },
    durationMinutes: { type: DataTypes.INTEGER, allowNull: false, defaultValue: 60 },
    location: { type: DataTypes.STRING(180), allowNull: true },
    meetingLink: { type: DataTypes.STRING(255), allowNull: true },
    organizerName: { type: DataTypes.STRING(120), allowNull: true },
    notes: { type: DataTypes.TEXT, allowNull: true },
    followUpItems: { type: jsonType, allowNull: true },
    recurrenceRule: { type: DataTypes.STRING(180), allowNull: true },
  },
  { tableName: 'pgm_project_workspace_meetings', underscored: true },
);

export const ProjectWorkspaceCalendarEvent = projectGigManagementSequelize.define(
  'PgmProjectWorkspaceCalendarEvent',
  {
    workspaceId: { type: DataTypes.INTEGER, allowNull: false },
    title: { type: DataTypes.STRING(200), allowNull: false },
    eventType: { type: DataTypes.STRING(80), allowNull: false, defaultValue: 'milestone' },
    startAt: { type: DataTypes.DATE, allowNull: false },
    endAt: { type: DataTypes.DATE, allowNull: true },
    visibility: { type: DataTypes.STRING(40), allowNull: false, defaultValue: 'team' },
    location: { type: DataTypes.STRING(180), allowNull: true },
    description: { type: DataTypes.TEXT, allowNull: true },
    attendees: { type: jsonType, allowNull: true },
    reminderMinutesBefore: { type: DataTypes.INTEGER, allowNull: true },
    metadata: { type: jsonType, allowNull: true },
  },
  { tableName: 'pgm_project_workspace_calendar_events', underscored: true },
);

export const ProjectWorkspaceRoleAssignment = projectGigManagementSequelize.define(
  'PgmProjectWorkspaceRoleAssignment',
  {
    workspaceId: { type: DataTypes.INTEGER, allowNull: false },
    roleName: { type: DataTypes.STRING(140), allowNull: false },
    description: { type: DataTypes.TEXT, allowNull: true },
    memberName: { type: DataTypes.STRING(120), allowNull: true },
    memberEmail: { type: DataTypes.STRING(180), allowNull: true },
    status: { type: DataTypes.ENUM(...WORKSPACE_ROLE_STATUSES), allowNull: false, defaultValue: 'draft' },
    allocationPercent: { type: DataTypes.DECIMAL(5, 2), allowNull: true },
    permissions: { type: jsonType, allowNull: true },
    metadata: { type: jsonType, allowNull: true },
  },
  { tableName: 'pgm_project_workspace_role_assignments', underscored: true },
);

export const ProjectWorkspaceSubmission = projectGigManagementSequelize.define(
  'PgmProjectWorkspaceSubmission',
  {
    workspaceId: { type: DataTypes.INTEGER, allowNull: false },
    title: { type: DataTypes.STRING(200), allowNull: false },
    submissionType: { type: DataTypes.STRING(80), allowNull: false, defaultValue: 'deliverable' },
    status: { type: DataTypes.ENUM(...WORKSPACE_SUBMISSION_STATUSES), allowNull: false, defaultValue: 'pending' },
    dueAt: { type: DataTypes.DATE, allowNull: true },
    submittedAt: { type: DataTypes.DATE, allowNull: true },
    submittedByName: { type: DataTypes.STRING(120), allowNull: true },
    submittedByEmail: { type: DataTypes.STRING(180), allowNull: true },
    assetUrl: { type: DataTypes.STRING(255), allowNull: true },
    notes: { type: DataTypes.TEXT, allowNull: true },
    metadata: { type: jsonType, allowNull: true },
  },
  { tableName: 'pgm_project_workspace_submissions', underscored: true },
);

export const ProjectWorkspaceInvite = projectGigManagementSequelize.define(
  'PgmProjectWorkspaceInvite',
  {
    workspaceId: { type: DataTypes.INTEGER, allowNull: false },
    email: { type: DataTypes.STRING(180), allowNull: false },
    role: { type: DataTypes.STRING(120), allowNull: false },
    status: { type: DataTypes.ENUM(...WORKSPACE_INVITE_STATUSES), allowNull: false, defaultValue: 'pending' },
    invitedByName: { type: DataTypes.STRING(120), allowNull: true },
    invitedByEmail: { type: DataTypes.STRING(180), allowNull: true },
    message: { type: DataTypes.TEXT, allowNull: true },
    invitedAt: { type: DataTypes.DATE, allowNull: false, defaultValue: DataTypes.NOW },
    respondedAt: { type: DataTypes.DATE, allowNull: true },
    metadata: { type: jsonType, allowNull: true },
  },
  { tableName: 'pgm_project_workspace_invites', underscored: true },
);

export const ProjectWorkspaceHrRecord = projectGigManagementSequelize.define(
  'PgmProjectWorkspaceHrRecord',
  {
    workspaceId: { type: DataTypes.INTEGER, allowNull: false },
    memberName: { type: DataTypes.STRING(120), allowNull: false },
    roleTitle: { type: DataTypes.STRING(140), allowNull: true },
    employmentType: { type: DataTypes.STRING(80), allowNull: false, defaultValue: 'contract' },
    status: { type: DataTypes.ENUM(...WORKSPACE_HR_STATUSES), allowNull: false, defaultValue: 'planned' },
    startDate: { type: DataTypes.DATE, allowNull: true },
    endDate: { type: DataTypes.DATE, allowNull: true },
    hourlyRate: { type: DataTypes.DECIMAL(10, 2), allowNull: true },
    weeklyCapacityHours: { type: DataTypes.DECIMAL(6, 2), allowNull: true },
    allocationPercent: { type: DataTypes.DECIMAL(5, 2), allowNull: true },
    notes: { type: DataTypes.TEXT, allowNull: true },
    metadata: { type: jsonType, allowNull: true },
  },
  { tableName: 'pgm_project_workspace_hr_records', underscored: true },
);

export const ProjectWorkspaceTimeEntry = projectGigManagementSequelize.define(
  'PgmProjectWorkspaceTimeEntry',
  {
    workspaceId: { type: DataTypes.INTEGER, allowNull: false },
    memberName: { type: DataTypes.STRING(120), allowNull: false },
    entryDate: { type: DataTypes.DATEONLY, allowNull: false },
    hours: { type: DataTypes.DECIMAL(6, 2), allowNull: false, defaultValue: 0 },
    billable: { type: DataTypes.BOOLEAN, allowNull: false, defaultValue: true },
    status: { type: DataTypes.ENUM(...WORKSPACE_TIME_ENTRY_STATUSES), allowNull: false, defaultValue: 'submitted' },
    notes: { type: DataTypes.TEXT, allowNull: true },
    approvedByName: { type: DataTypes.STRING(120), allowNull: true },
    metadata: { type: jsonType, allowNull: true },
  },
  { tableName: 'pgm_project_workspace_time_entries', underscored: true },
);

export const ProjectWorkspaceObject = projectGigManagementSequelize.define(
  'PgmProjectWorkspaceObject',
  {
    workspaceId: { type: DataTypes.INTEGER, allowNull: false },
    objectType: { type: DataTypes.ENUM(...WORKSPACE_OBJECT_TYPES), allowNull: false, defaultValue: 'asset' },
    label: { type: DataTypes.STRING(200), allowNull: false },
    description: { type: DataTypes.TEXT, allowNull: true },
    ownerName: { type: DataTypes.STRING(120), allowNull: true },
    quantity: { type: DataTypes.INTEGER, allowNull: true },
    unit: { type: DataTypes.STRING(40), allowNull: true },
    status: { type: DataTypes.STRING(60), allowNull: true },
    metadata: { type: jsonType, allowNull: true },
  },
  { tableName: 'pgm_project_workspace_objects', underscored: true },
);

export const ProjectWorkspaceDocument = projectGigManagementSequelize.define(
  'PgmProjectWorkspaceDocument',
  {
    workspaceId: { type: DataTypes.INTEGER, allowNull: false },
    name: { type: DataTypes.STRING(200), allowNull: false },
    category: { type: DataTypes.STRING(120), allowNull: false, defaultValue: 'general' },
    storageUrl: { type: DataTypes.STRING(255), allowNull: false },
    thumbnailUrl: { type: DataTypes.STRING(255), allowNull: true },
    sizeBytes: { type: DataTypes.INTEGER, allowNull: true },
    visibility: { type: DataTypes.STRING(40), allowNull: false, defaultValue: 'team' },
    ownerName: { type: DataTypes.STRING(120), allowNull: true },
    version: { type: DataTypes.STRING(40), allowNull: true },
    notes: { type: DataTypes.TEXT, allowNull: true },
    metadata: { type: jsonType, allowNull: true },
  },
  { tableName: 'pgm_project_workspace_documents', underscored: true },
);

export const ProjectWorkspaceChatMessage = projectGigManagementSequelize.define(
  'PgmProjectWorkspaceChatMessage',
  {
    workspaceId: { type: DataTypes.INTEGER, allowNull: false },
    channel: { type: DataTypes.STRING(120), allowNull: false, defaultValue: 'general' },
    authorName: { type: DataTypes.STRING(120), allowNull: false },
    authorRole: { type: DataTypes.STRING(80), allowNull: true },
    body: { type: DataTypes.TEXT, allowNull: false },
    postedAt: { type: DataTypes.DATE, allowNull: false, defaultValue: DataTypes.NOW },
    pinned: { type: DataTypes.BOOLEAN, allowNull: false, defaultValue: false },
    metadata: { type: jsonType, allowNull: true },
  },
  { tableName: 'pgm_project_workspace_chat_messages', underscored: true },
export const GigTimelineEvent = projectGigManagementSequelize.define(
  'PgmGigTimelineEvent',
  {
    orderId: { type: DataTypes.INTEGER, allowNull: false },
    eventType: { type: DataTypes.ENUM(...GIG_TIMELINE_EVENT_TYPES), allowNull: false },
    title: { type: DataTypes.STRING(180), allowNull: false },
    summary: { type: DataTypes.TEXT, allowNull: true },
    createdById: { type: DataTypes.INTEGER, allowNull: true },
    visibility: { type: DataTypes.ENUM(...GIG_TIMELINE_VISIBILITIES), allowNull: false, defaultValue: 'internal' },
    occurredAt: { type: DataTypes.DATE, allowNull: false, defaultValue: DataTypes.NOW },
    metadata: { type: jsonType, allowNull: true },
  },
  { tableName: 'pgm_gig_timeline_events', underscored: true },
);

export const GigSubmission = projectGigManagementSequelize.define(
  'PgmGigSubmission',
  {
    orderId: { type: DataTypes.INTEGER, allowNull: false },
    title: { type: DataTypes.STRING(180), allowNull: false },
    description: { type: DataTypes.TEXT, allowNull: true },
    status: { type: DataTypes.ENUM(...GIG_SUBMISSION_STATUSES), allowNull: false, defaultValue: 'submitted' },
    assetUrl: { type: DataTypes.STRING(255), allowNull: true },
    assetType: { type: DataTypes.STRING(80), allowNull: true },
    attachments: { type: jsonType, allowNull: true },
    submittedAt: { type: DataTypes.DATE, allowNull: false, defaultValue: DataTypes.NOW },
    approvedAt: { type: DataTypes.DATE, allowNull: true },
    submittedById: { type: DataTypes.INTEGER, allowNull: true },
    reviewedById: { type: DataTypes.INTEGER, allowNull: true },
    metadata: { type: jsonType, allowNull: true },
  },
  { tableName: 'pgm_gig_submissions', underscored: true },
);

export const GigChatMessage = projectGigManagementSequelize.define(
  'PgmGigChatMessage',
  {
    orderId: { type: DataTypes.INTEGER, allowNull: false },
    senderId: { type: DataTypes.INTEGER, allowNull: true },
    senderRole: { type: DataTypes.STRING(80), allowNull: true },
    body: { type: DataTypes.TEXT, allowNull: false },
    attachments: { type: jsonType, allowNull: true },
    visibility: { type: DataTypes.ENUM(...GIG_CHAT_VISIBILITIES), allowNull: false, defaultValue: 'internal' },
    sentAt: { type: DataTypes.DATE, allowNull: false, defaultValue: DataTypes.NOW },
    acknowledgedAt: { type: DataTypes.DATE, allowNull: true },
    acknowledgedById: { type: DataTypes.INTEGER, allowNull: true },
    metadata: { type: jsonType, allowNull: true },
  },
  { tableName: 'pgm_gig_chat_messages', underscored: true },
);

Project.hasOne(ProjectWorkspace, { as: 'workspace', foreignKey: 'projectId', onDelete: 'CASCADE' });
ProjectWorkspace.belongsTo(Project, { foreignKey: 'projectId' });

Project.hasMany(ProjectMilestone, { as: 'milestones', foreignKey: 'projectId', onDelete: 'CASCADE' });
ProjectMilestone.belongsTo(Project, { foreignKey: 'projectId' });

Project.hasMany(ProjectCollaborator, { as: 'collaborators', foreignKey: 'projectId', onDelete: 'CASCADE' });
ProjectCollaborator.belongsTo(Project, { foreignKey: 'projectId' });

Project.hasMany(ProjectIntegration, { as: 'integrations', foreignKey: 'projectId', onDelete: 'CASCADE' });
ProjectIntegration.belongsTo(Project, { foreignKey: 'projectId' });

Project.hasMany(ProjectRetrospective, { as: 'retrospectives', foreignKey: 'projectId', onDelete: 'CASCADE' });
ProjectRetrospective.belongsTo(Project, { foreignKey: 'projectId' });

Project.hasMany(ProjectAsset, { as: 'assets', foreignKey: 'projectId', onDelete: 'CASCADE' });
ProjectAsset.belongsTo(Project, { foreignKey: 'projectId' });

Project.hasMany(ProjectAutoMatchFreelancer, {
  as: 'autoMatchFreelancers',
  foreignKey: 'projectId',
  onDelete: 'CASCADE',
});
ProjectAutoMatchFreelancer.belongsTo(Project, { foreignKey: 'projectId' });

GigOrder.hasMany(GigOrderRequirement, { as: 'requirements', foreignKey: 'orderId', onDelete: 'CASCADE' });
GigOrderRequirement.belongsTo(GigOrder, { foreignKey: 'orderId' });

GigOrder.hasMany(GigOrderRevision, { as: 'revisions', foreignKey: 'orderId', onDelete: 'CASCADE' });
GigOrderRevision.belongsTo(GigOrder, { foreignKey: 'orderId' });

GigOrder.hasOne(GigVendorScorecard, { as: 'scorecard', foreignKey: 'orderId', onDelete: 'CASCADE' });
GigVendorScorecard.belongsTo(GigOrder, { foreignKey: 'orderId' });

<<<<<<< HEAD
GigOrder.hasMany(GigOrderEscrowCheckpoint, { as: 'escrowCheckpoints', foreignKey: 'orderId', onDelete: 'CASCADE' });
GigOrderEscrowCheckpoint.belongsTo(GigOrder, { foreignKey: 'orderId', as: 'order' });

GigOrder.hasMany(GigOrderActivity, { as: 'activities', foreignKey: 'orderId', onDelete: 'CASCADE' });
GigOrderActivity.belongsTo(GigOrder, { foreignKey: 'orderId', as: 'order' });

GigOrder.hasMany(GigOrderMessage, { as: 'messages', foreignKey: 'orderId', onDelete: 'CASCADE' });
GigOrderMessage.belongsTo(GigOrder, { foreignKey: 'orderId', as: 'order' });
=======
GigOrder.hasMany(GigTimelineEvent, { as: 'timelineEvents', foreignKey: 'orderId', onDelete: 'CASCADE' });
ProjectWorkspace.hasMany(ProjectWorkspaceBudgetLine, { as: 'budgetLines', foreignKey: 'workspaceId', onDelete: 'CASCADE' });
ProjectWorkspaceBudgetLine.belongsTo(ProjectWorkspace, { foreignKey: 'workspaceId' });

ProjectWorkspace.hasMany(ProjectWorkspaceObjective, { as: 'objectives', foreignKey: 'workspaceId', onDelete: 'CASCADE' });
ProjectWorkspaceObjective.belongsTo(ProjectWorkspace, { foreignKey: 'workspaceId' });

ProjectWorkspace.hasMany(ProjectWorkspaceTask, { as: 'tasks', foreignKey: 'workspaceId', onDelete: 'CASCADE' });
ProjectWorkspaceTask.belongsTo(ProjectWorkspace, { foreignKey: 'workspaceId' });

ProjectWorkspace.hasMany(ProjectWorkspaceMeeting, { as: 'meetings', foreignKey: 'workspaceId', onDelete: 'CASCADE' });
ProjectWorkspaceMeeting.belongsTo(ProjectWorkspace, { foreignKey: 'workspaceId' });

ProjectWorkspace.hasMany(ProjectWorkspaceCalendarEvent, { as: 'calendarEvents', foreignKey: 'workspaceId', onDelete: 'CASCADE' });
ProjectWorkspaceCalendarEvent.belongsTo(ProjectWorkspace, { foreignKey: 'workspaceId' });

ProjectWorkspace.hasMany(ProjectWorkspaceRoleAssignment, {
  as: 'roleAssignments',
  foreignKey: 'workspaceId',
  onDelete: 'CASCADE',
});
ProjectWorkspaceRoleAssignment.belongsTo(ProjectWorkspace, { foreignKey: 'workspaceId' });

ProjectWorkspace.hasMany(ProjectWorkspaceSubmission, { as: 'submissions', foreignKey: 'workspaceId', onDelete: 'CASCADE' });
ProjectWorkspaceSubmission.belongsTo(ProjectWorkspace, { foreignKey: 'workspaceId' });

ProjectWorkspace.hasMany(ProjectWorkspaceInvite, { as: 'invites', foreignKey: 'workspaceId', onDelete: 'CASCADE' });
ProjectWorkspaceInvite.belongsTo(ProjectWorkspace, { foreignKey: 'workspaceId' });

ProjectWorkspace.hasMany(ProjectWorkspaceHrRecord, { as: 'hrRecords', foreignKey: 'workspaceId', onDelete: 'CASCADE' });
ProjectWorkspaceHrRecord.belongsTo(ProjectWorkspace, { foreignKey: 'workspaceId' });

ProjectWorkspace.hasMany(ProjectWorkspaceTimeEntry, { as: 'timeEntries', foreignKey: 'workspaceId', onDelete: 'CASCADE' });
ProjectWorkspaceTimeEntry.belongsTo(ProjectWorkspace, { foreignKey: 'workspaceId' });

ProjectWorkspace.hasMany(ProjectWorkspaceObject, { as: 'workspaceObjects', foreignKey: 'workspaceId', onDelete: 'CASCADE' });
ProjectWorkspaceObject.belongsTo(ProjectWorkspace, { foreignKey: 'workspaceId' });

ProjectWorkspace.hasMany(ProjectWorkspaceDocument, { as: 'documents', foreignKey: 'workspaceId', onDelete: 'CASCADE' });
ProjectWorkspaceDocument.belongsTo(ProjectWorkspace, { foreignKey: 'workspaceId' });

ProjectWorkspace.hasMany(ProjectWorkspaceChatMessage, { as: 'chatMessages', foreignKey: 'workspaceId', onDelete: 'CASCADE' });
ProjectWorkspaceChatMessage.belongsTo(ProjectWorkspace, { foreignKey: 'workspaceId' });
GigOrder.hasMany(GigTimelineEvent, { as: 'timeline', foreignKey: 'orderId', onDelete: 'CASCADE' });
GigTimelineEvent.belongsTo(GigOrder, { foreignKey: 'orderId' });

GigOrder.hasMany(GigSubmission, { as: 'submissions', foreignKey: 'orderId', onDelete: 'CASCADE' });
GigSubmission.belongsTo(GigOrder, { foreignKey: 'orderId' });

GigSubmission.hasMany(GigSubmissionAsset, { as: 'assets', foreignKey: 'submissionId', onDelete: 'CASCADE' });
GigSubmissionAsset.belongsTo(GigSubmission, { foreignKey: 'submissionId' });

GigOrder.hasMany(GigChatMessage, { as: 'chatMessages', foreignKey: 'orderId', onDelete: 'CASCADE' });
GigChatMessage.belongsTo(GigOrder, { foreignKey: 'orderId' });
GigOrder.hasMany(GigChatMessage, { as: 'messages', foreignKey: 'orderId', onDelete: 'CASCADE' });
GigChatMessage.belongsTo(GigOrder, { foreignKey: 'orderId' });
ClientAccount.hasMany(ClientKanbanCard, { as: 'kanbanCards', foreignKey: 'clientId', onDelete: 'SET NULL' });
ClientKanbanCard.belongsTo(ClientAccount, { as: 'client', foreignKey: 'clientId' });

ClientKanbanColumn.hasMany(ClientKanbanCard, { as: 'cards', foreignKey: 'columnId', onDelete: 'CASCADE' });
ClientKanbanCard.belongsTo(ClientKanbanColumn, { as: 'column', foreignKey: 'columnId' });

ClientKanbanCard.hasMany(ClientKanbanChecklistItem, { as: 'checklist', foreignKey: 'cardId', onDelete: 'CASCADE' });
ClientKanbanChecklistItem.belongsTo(ClientKanbanCard, { foreignKey: 'cardId' });
>>>>>>> 6288534d

export async function syncProjectGigManagementModels(options = {}) {
  const shouldSync =
    options.force || options.alter || process.env.NODE_ENV === 'development' || process.env.NODE_ENV === 'test';

  if (shouldSync) {
    await projectGigManagementSequelize.sync({ alter: false, ...options });
    return;
  }

  await projectGigManagementSequelize.authenticate();
}

export default {
  projectGigManagementSequelize,
  Project,
  ProjectWorkspace,
  ProjectMilestone,
  ProjectCollaborator,
  ProjectIntegration,
  ProjectRetrospective,
  ProjectAsset,
  ProjectTemplate,
  ProjectAutoMatchFreelancer,
  GigOrder,
  GigOrderRequirement,
  GigOrderRevision,
  GigVendorScorecard,
<<<<<<< HEAD
  GigOrderEscrowCheckpoint,
  GigOrderActivity,
  GigOrderMessage,
=======
  GigTimelineEvent,
  GigSubmission,
  GigSubmissionAsset,
  GigChatMessage,
  ClientAccount,
  ClientKanbanColumn,
  ClientKanbanCard,
  ClientKanbanChecklistItem,
>>>>>>> 6288534d
  StoryBlock,
  BrandAsset,
  ProjectWorkspaceBudgetLine,
  ProjectWorkspaceObjective,
  ProjectWorkspaceTask,
  ProjectWorkspaceMeeting,
  ProjectWorkspaceCalendarEvent,
  ProjectWorkspaceRoleAssignment,
  ProjectWorkspaceSubmission,
  ProjectWorkspaceInvite,
  ProjectWorkspaceHrRecord,
  ProjectWorkspaceTimeEntry,
  ProjectWorkspaceObject,
  ProjectWorkspaceDocument,
  ProjectWorkspaceChatMessage,
  GigTimelineEvent,
  GigSubmission,
  GigChatMessage,
};<|MERGE_RESOLUTION|>--- conflicted
+++ resolved
@@ -18,9 +18,7 @@
 export const GIG_ORDER_STATUSES = ['requirements', 'in_delivery', 'in_revision', 'completed', 'cancelled'];
 export const GIG_REQUIREMENT_STATUSES = ['pending', 'received', 'approved'];
 export const GIG_REVISION_STATUSES = ['requested', 'in_progress', 'submitted', 'approved'];
-<<<<<<< HEAD
 export const GIG_ESCROW_STATUSES = [...GIG_ORDER_ESCROW_STATUSES];
-=======
 export const GIG_TIMELINE_EVENT_TYPES = ['kickoff', 'milestone', 'checkpoint', 'handoff', 'qa_review', 'retro', 'note'];
 export const GIG_TIMELINE_EVENT_STATUSES = ['scheduled', 'in_progress', 'completed', 'cancelled'];
 export const GIG_SUBMISSION_STATUSES = ['draft', 'submitted', 'approved', 'rejected', 'needs_changes'];
@@ -54,7 +52,6 @@
 export const WORKSPACE_HR_STATUSES = ['planned', 'active', 'on_leave', 'completed'];
 export const WORKSPACE_TIME_ENTRY_STATUSES = ['draft', 'submitted', 'approved', 'rejected'];
 export const WORKSPACE_OBJECT_TYPES = ['asset', 'deliverable', 'dependency', 'risk', 'note'];
->>>>>>> 6288534d
 
 export const Project = projectGigManagementSequelize.define(
   'PgmProject',
@@ -267,7 +264,6 @@
   { tableName: 'pgm_vendor_scorecards', underscored: true },
 );
 
-<<<<<<< HEAD
 export const GigOrderEscrowCheckpoint = projectGigManagementSequelize.define(
   'PgmGigOrderEscrowCheckpoint',
   {
@@ -311,7 +307,6 @@
     postedAt: { type: DataTypes.DATE, allowNull: false, defaultValue: DataTypes.NOW },
   },
   { tableName: 'pgm_gig_order_messages', underscored: true },
-=======
 export const GigTimelineEvent = projectGigManagementSequelize.define(
   'PgmGigTimelineEvent',
   {
@@ -464,7 +459,6 @@
     metadata: { type: jsonType, allowNull: true },
   },
   { tableName: 'pgm_client_kanban_checklist_items', underscored: true },
->>>>>>> 6288534d
 );
 
 export const StoryBlock = projectGigManagementSequelize.define(
@@ -808,7 +802,6 @@
 GigOrder.hasOne(GigVendorScorecard, { as: 'scorecard', foreignKey: 'orderId', onDelete: 'CASCADE' });
 GigVendorScorecard.belongsTo(GigOrder, { foreignKey: 'orderId' });
 
-<<<<<<< HEAD
 GigOrder.hasMany(GigOrderEscrowCheckpoint, { as: 'escrowCheckpoints', foreignKey: 'orderId', onDelete: 'CASCADE' });
 GigOrderEscrowCheckpoint.belongsTo(GigOrder, { foreignKey: 'orderId', as: 'order' });
 
@@ -817,7 +810,6 @@
 
 GigOrder.hasMany(GigOrderMessage, { as: 'messages', foreignKey: 'orderId', onDelete: 'CASCADE' });
 GigOrderMessage.belongsTo(GigOrder, { foreignKey: 'orderId', as: 'order' });
-=======
 GigOrder.hasMany(GigTimelineEvent, { as: 'timelineEvents', foreignKey: 'orderId', onDelete: 'CASCADE' });
 ProjectWorkspace.hasMany(ProjectWorkspaceBudgetLine, { as: 'budgetLines', foreignKey: 'workspaceId', onDelete: 'CASCADE' });
 ProjectWorkspaceBudgetLine.belongsTo(ProjectWorkspace, { foreignKey: 'workspaceId' });
@@ -882,7 +874,6 @@
 
 ClientKanbanCard.hasMany(ClientKanbanChecklistItem, { as: 'checklist', foreignKey: 'cardId', onDelete: 'CASCADE' });
 ClientKanbanChecklistItem.belongsTo(ClientKanbanCard, { foreignKey: 'cardId' });
->>>>>>> 6288534d
 
 export async function syncProjectGigManagementModels(options = {}) {
   const shouldSync =
@@ -911,11 +902,9 @@
   GigOrderRequirement,
   GigOrderRevision,
   GigVendorScorecard,
-<<<<<<< HEAD
   GigOrderEscrowCheckpoint,
   GigOrderActivity,
   GigOrderMessage,
-=======
   GigTimelineEvent,
   GigSubmission,
   GigSubmissionAsset,
@@ -924,7 +913,6 @@
   ClientKanbanColumn,
   ClientKanbanCard,
   ClientKanbanChecklistItem,
->>>>>>> 6288534d
   StoryBlock,
   BrandAsset,
   ProjectWorkspaceBudgetLine,
