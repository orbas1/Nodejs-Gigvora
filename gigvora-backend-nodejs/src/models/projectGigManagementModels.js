--- conflicted
+++ resolved
@@ -18,14 +18,12 @@
 export const GIG_ORDER_STATUSES = ['requirements', 'in_delivery', 'in_revision', 'completed', 'cancelled'];
 export const GIG_REQUIREMENT_STATUSES = ['pending', 'received', 'approved'];
 export const GIG_REVISION_STATUSES = ['requested', 'in_progress', 'submitted', 'approved'];
-<<<<<<< HEAD
 export const PROJECT_BID_STATUSES = ['draft', 'submitted', 'shortlisted', 'awarded', 'declined', 'expired'];
 export const PROJECT_INVITATION_STATUSES = ['pending', 'accepted', 'declined', 'expired', 'revoked'];
 export const AUTO_MATCH_STATUS = ['suggested', 'contacted', 'engaged', 'dismissed'];
 export const REVIEW_SUBJECT_TYPES = ['vendor', 'freelancer', 'mentor', 'project'];
 export const ESCROW_TRANSACTION_TYPES = ['deposit', 'release', 'refund', 'fee', 'adjustment'];
 export const ESCROW_TRANSACTION_STATUSES = ['pending', 'completed', 'failed'];
-=======
 export const GIG_ESCROW_STATUSES = [...GIG_ORDER_ESCROW_STATUSES];
 export const GIG_TIMELINE_EVENT_TYPES = ['kickoff', 'milestone', 'checkpoint', 'handoff', 'qa_review', 'retro', 'note'];
 export const GIG_TIMELINE_EVENT_STATUSES = ['scheduled', 'in_progress', 'completed', 'cancelled'];
@@ -60,7 +58,6 @@
 export const WORKSPACE_HR_STATUSES = ['planned', 'active', 'on_leave', 'completed'];
 export const WORKSPACE_TIME_ENTRY_STATUSES = ['draft', 'submitted', 'approved', 'rejected'];
 export const WORKSPACE_OBJECT_TYPES = ['asset', 'deliverable', 'dependency', 'risk', 'note'];
->>>>>>> f29eb78e
 
 export const Project = projectGigManagementSequelize.define(
   'PgmProject',
@@ -497,7 +494,6 @@
   { tableName: 'pgm_brand_assets', underscored: true },
 );
 
-<<<<<<< HEAD
 export const ProjectBid = projectGigManagementSequelize.define(
   'PgmProjectBid',
   {
@@ -615,7 +611,6 @@
     metadata: { type: jsonType, allowNull: true },
   },
   { tableName: 'pgm_escrow_transactions', underscored: true },
-=======
 export const ProjectWorkspaceBudgetLine = projectGigManagementSequelize.define(
   'PgmProjectWorkspaceBudgetLine',
   {
@@ -894,7 +889,6 @@
     metadata: { type: jsonType, allowNull: true },
   },
   { tableName: 'pgm_gig_chat_messages', underscored: true },
->>>>>>> f29eb78e
 );
 
 Project.hasOne(ProjectWorkspace, { as: 'workspace', foreignKey: 'projectId', onDelete: 'CASCADE' });
@@ -915,7 +909,6 @@
 Project.hasMany(ProjectAsset, { as: 'assets', foreignKey: 'projectId', onDelete: 'CASCADE' });
 ProjectAsset.belongsTo(Project, { foreignKey: 'projectId' });
 
-<<<<<<< HEAD
 Project.hasMany(ProjectBid, { as: 'bids', foreignKey: 'projectId', onDelete: 'SET NULL' });
 ProjectBid.belongsTo(Project, { as: 'project', foreignKey: 'projectId' });
 
@@ -927,14 +920,12 @@
 
 Project.hasMany(AutoMatchCandidate, { as: 'autoMatches', foreignKey: 'projectId', onDelete: 'SET NULL' });
 AutoMatchCandidate.belongsTo(Project, { as: 'project', foreignKey: 'projectId' });
-=======
 Project.hasMany(ProjectAutoMatchFreelancer, {
   as: 'autoMatchFreelancers',
   foreignKey: 'projectId',
   onDelete: 'CASCADE',
 });
 ProjectAutoMatchFreelancer.belongsTo(Project, { foreignKey: 'projectId' });
->>>>>>> f29eb78e
 
 GigOrder.hasMany(GigOrderRequirement, { as: 'requirements', foreignKey: 'orderId', onDelete: 'CASCADE' });
 GigOrderRequirement.belongsTo(GigOrder, { foreignKey: 'orderId' });
@@ -945,13 +936,11 @@
 GigOrder.hasOne(GigVendorScorecard, { as: 'scorecard', foreignKey: 'orderId', onDelete: 'CASCADE' });
 GigVendorScorecard.belongsTo(GigOrder, { foreignKey: 'orderId' });
 
-<<<<<<< HEAD
 GigOrder.hasMany(ProjectReview, { as: 'orderReviews', foreignKey: 'orderId', onDelete: 'SET NULL' });
 ProjectReview.belongsTo(GigOrder, { as: 'order', foreignKey: 'orderId' });
 
 EscrowAccount.hasMany(EscrowTransaction, { as: 'transactions', foreignKey: 'accountId', onDelete: 'CASCADE' });
 EscrowTransaction.belongsTo(EscrowAccount, { as: 'account', foreignKey: 'accountId' });
-=======
 GigOrder.hasMany(GigOrderEscrowCheckpoint, { as: 'escrowCheckpoints', foreignKey: 'orderId', onDelete: 'CASCADE' });
 GigOrderEscrowCheckpoint.belongsTo(GigOrder, { foreignKey: 'orderId', as: 'order' });
 
@@ -1024,7 +1013,6 @@
 
 ClientKanbanCard.hasMany(ClientKanbanChecklistItem, { as: 'checklist', foreignKey: 'cardId', onDelete: 'CASCADE' });
 ClientKanbanChecklistItem.belongsTo(ClientKanbanCard, { foreignKey: 'cardId' });
->>>>>>> f29eb78e
 
 export async function syncProjectGigManagementModels(options = {}) {
   const shouldSync =
@@ -1066,7 +1054,6 @@
   ClientKanbanChecklistItem,
   StoryBlock,
   BrandAsset,
-<<<<<<< HEAD
   ProjectBid,
   ProjectInvitation,
   AutoMatchSetting,
@@ -1074,7 +1061,6 @@
   ProjectReview,
   EscrowAccount,
   EscrowTransaction,
-=======
   ProjectWorkspaceBudgetLine,
   ProjectWorkspaceObjective,
   ProjectWorkspaceTask,
@@ -1091,5 +1077,4 @@
   GigTimelineEvent,
   GigSubmission,
   GigChatMessage,
->>>>>>> f29eb78e
 };