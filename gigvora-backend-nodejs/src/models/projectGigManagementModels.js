import { Sequelize, DataTypes } from 'sequelize';
import databaseConfig from '../config/database.js';

const { url, ...sequelizeOptions } = databaseConfig;

export const projectGigManagementSequelize = url
  ? new Sequelize(url, { ...sequelizeOptions, define: { underscored: true, ...sequelizeOptions.define } })
  : new Sequelize({ ...sequelizeOptions, define: { underscored: true, ...sequelizeOptions.define } });

const dialect = projectGigManagementSequelize.getDialect();
const jsonType = ['postgres', 'postgresql'].includes(dialect) ? DataTypes.JSONB : DataTypes.JSON;

export const PROJECT_STATUSES = ['planning', 'in_progress', 'at_risk', 'completed', 'on_hold'];
export const PROJECT_RISK_LEVELS = ['low', 'medium', 'high'];
export const PROJECT_COLLABORATOR_STATUSES = ['invited', 'active', 'inactive'];
export const PROJECT_INTEGRATION_STATUSES = ['connected', 'disconnected', 'error'];
export const GIG_ORDER_STATUSES = ['requirements', 'in_delivery', 'in_revision', 'completed', 'cancelled'];
export const GIG_REQUIREMENT_STATUSES = ['pending', 'received', 'approved'];
export const GIG_REVISION_STATUSES = ['requested', 'in_progress', 'submitted', 'approved'];
<<<<<<< HEAD
export const GIG_TIMELINE_EVENT_TYPES = ['kickoff', 'milestone', 'checkpoint', 'handoff', 'qa_review', 'retro', 'note'];
export const GIG_TIMELINE_EVENT_STATUSES = ['scheduled', 'in_progress', 'completed', 'cancelled'];
export const GIG_SUBMISSION_STATUSES = ['draft', 'submitted', 'approved', 'rejected', 'needs_changes'];
=======
export const PROJECT_AUTOMATCH_DECISION_STATUSES = ['pending', 'accepted', 'rejected'];
export const GIG_TIMELINE_EVENT_TYPES = [
  'kickoff',
  'milestone',
  'check_in',
  'scope_change',
  'handoff',
  'qa',
  'client_feedback',
  'blocker',
];
export const GIG_TIMELINE_VISIBILITIES = ['internal', 'client', 'vendor'];
export const GIG_SUBMISSION_STATUSES = ['draft', 'submitted', 'under_review', 'approved', 'rejected'];
export const GIG_CHAT_VISIBILITIES = ['internal', 'client', 'vendor'];
export const CLIENT_ACCOUNT_TIERS = ['strategic', 'growth', 'core', 'incubating'];
export const CLIENT_ACCOUNT_STATUSES = ['active', 'onboarding', 'paused', 'closed'];
export const CLIENT_ACCOUNT_HEALTH_STATUSES = ['healthy', 'monitor', 'at_risk'];
export const CLIENT_KANBAN_PRIORITIES = ['low', 'medium', 'high', 'critical'];
export const CLIENT_KANBAN_RISK_LEVELS = ['low', 'medium', 'high'];

export const WORKSPACE_BUDGET_STATUSES = ['planned', 'approved', 'in_progress', 'completed', 'overbudget'];
export const WORKSPACE_TASK_STATUSES = ['planned', 'in_progress', 'blocked', 'completed', 'cancelled'];
export const WORKSPACE_TASK_PRIORITIES = ['low', 'medium', 'high', 'critical'];
export const WORKSPACE_MEETING_STATUSES = ['scheduled', 'completed', 'cancelled'];
export const WORKSPACE_INVITE_STATUSES = ['pending', 'accepted', 'declined', 'expired'];
export const WORKSPACE_ROLE_STATUSES = ['draft', 'active', 'backfill', 'closed'];
export const WORKSPACE_SUBMISSION_STATUSES = ['pending', 'in_review', 'approved', 'changes_requested'];
export const WORKSPACE_HR_STATUSES = ['planned', 'active', 'on_leave', 'completed'];
export const WORKSPACE_TIME_ENTRY_STATUSES = ['draft', 'submitted', 'approved', 'rejected'];
export const WORKSPACE_OBJECT_TYPES = ['asset', 'deliverable', 'dependency', 'risk', 'note'];
>>>>>>> ddc5ecd2

export const Project = projectGigManagementSequelize.define(
  'PgmProject',
  {
    ownerId: { type: DataTypes.INTEGER, allowNull: false },
    title: { type: DataTypes.STRING(180), allowNull: false },
    description: { type: DataTypes.TEXT, allowNull: false },
    category: { type: DataTypes.STRING(120), allowNull: false, defaultValue: 'General' },
    skills: { type: jsonType, allowNull: false, defaultValue: [] },
    durationWeeks: { type: DataTypes.INTEGER, allowNull: false, defaultValue: 4 },
    status: { type: DataTypes.ENUM(...PROJECT_STATUSES), allowNull: false, defaultValue: 'planning' },
    lifecycleState: { type: DataTypes.ENUM('open', 'closed'), allowNull: false, defaultValue: 'open' },
    startDate: { type: DataTypes.DATE, allowNull: true },
    dueDate: { type: DataTypes.DATE, allowNull: true },
    budgetCurrency: { type: DataTypes.STRING(6), allowNull: false, defaultValue: 'USD' },
    budgetAllocated: { type: DataTypes.DECIMAL(12, 2), allowNull: false, defaultValue: 0 },
    budgetSpent: { type: DataTypes.DECIMAL(12, 2), allowNull: false, defaultValue: 0 },
    autoMatchEnabled: { type: DataTypes.BOOLEAN, allowNull: false, defaultValue: false },
    autoMatchAcceptEnabled: { type: DataTypes.BOOLEAN, allowNull: false, defaultValue: false },
    autoMatchRejectEnabled: { type: DataTypes.BOOLEAN, allowNull: false, defaultValue: false },
    autoMatchBudgetMin: { type: DataTypes.DECIMAL(12, 2), allowNull: true },
    autoMatchBudgetMax: { type: DataTypes.DECIMAL(12, 2), allowNull: true },
    autoMatchWeeklyHoursMin: { type: DataTypes.DECIMAL(6, 2), allowNull: true },
    autoMatchWeeklyHoursMax: { type: DataTypes.DECIMAL(6, 2), allowNull: true },
    autoMatchDurationWeeksMin: { type: DataTypes.INTEGER, allowNull: true },
    autoMatchDurationWeeksMax: { type: DataTypes.INTEGER, allowNull: true },
    autoMatchSkills: { type: jsonType, allowNull: true },
    autoMatchNotes: { type: DataTypes.TEXT, allowNull: true },
    autoMatchUpdatedBy: { type: DataTypes.INTEGER, allowNull: true },
    archivedAt: { type: DataTypes.DATE, allowNull: true },
    metadata: { type: jsonType, allowNull: true },
  },
  { tableName: 'pgm_projects', underscored: true },
);

export const ProjectWorkspace = projectGigManagementSequelize.define(
  'PgmProjectWorkspace',
  {
    status: { type: DataTypes.ENUM(...PROJECT_STATUSES), allowNull: false, defaultValue: 'planning' },
    progressPercent: { type: DataTypes.DECIMAL(5, 2), allowNull: false, defaultValue: 0 },
    riskLevel: { type: DataTypes.ENUM(...PROJECT_RISK_LEVELS), allowNull: false, defaultValue: 'low' },
    nextMilestone: { type: DataTypes.STRING(180), allowNull: true },
    nextMilestoneDueAt: { type: DataTypes.DATE, allowNull: true },
    notes: { type: DataTypes.TEXT, allowNull: true },
    metrics: { type: jsonType, allowNull: true },
  },
  { tableName: 'pgm_project_workspaces', underscored: true },
);

export const ProjectMilestone = projectGigManagementSequelize.define(
  'PgmProjectMilestone',
  {
    title: { type: DataTypes.STRING(180), allowNull: false },
    description: { type: DataTypes.TEXT, allowNull: true },
    ordinal: { type: DataTypes.INTEGER, allowNull: false, defaultValue: 0 },
    dueDate: { type: DataTypes.DATE, allowNull: true },
    completedAt: { type: DataTypes.DATE, allowNull: true },
    status: {
      type: DataTypes.ENUM('planned', 'in_progress', 'waiting_on_client', 'completed'),
      allowNull: false,
      defaultValue: 'planned',
    },
    budget: { type: DataTypes.DECIMAL(12, 2), allowNull: false, defaultValue: 0 },
    metrics: { type: jsonType, allowNull: true },
  },
  { tableName: 'pgm_project_milestones', underscored: true },
);

export const ProjectCollaborator = projectGigManagementSequelize.define(
  'PgmProjectCollaborator',
  {
    fullName: { type: DataTypes.STRING(180), allowNull: false },
    email: { type: DataTypes.STRING(180), allowNull: true },
    role: { type: DataTypes.STRING(120), allowNull: false },
    status: { type: DataTypes.ENUM(...PROJECT_COLLABORATOR_STATUSES), allowNull: false, defaultValue: 'invited' },
    hourlyRate: { type: DataTypes.DECIMAL(10, 2), allowNull: true },
    permissions: { type: jsonType, allowNull: true },
  },
  { tableName: 'pgm_project_collaborators', underscored: true },
);

export const ProjectIntegration = projectGigManagementSequelize.define(
  'PgmProjectIntegration',
  {
    provider: { type: DataTypes.STRING(80), allowNull: false },
    status: { type: DataTypes.ENUM(...PROJECT_INTEGRATION_STATUSES), allowNull: false, defaultValue: 'connected' },
    connectedAt: { type: DataTypes.DATE, allowNull: true },
    metadata: { type: jsonType, allowNull: true },
  },
  { tableName: 'pgm_project_integrations', underscored: true },
);

export const ProjectRetrospective = projectGigManagementSequelize.define(
  'PgmProjectRetrospective',
  {
    milestoneTitle: { type: DataTypes.STRING(180), allowNull: false },
    summary: { type: DataTypes.TEXT, allowNull: false },
    sentiment: { type: DataTypes.STRING(40), allowNull: true },
    generatedAt: { type: DataTypes.DATE, allowNull: false, defaultValue: DataTypes.NOW },
    highlights: { type: jsonType, allowNull: true },
  },
  { tableName: 'pgm_project_retrospectives', underscored: true },
);

export const ProjectAsset = projectGigManagementSequelize.define(
  'PgmProjectAsset',
  {
    label: { type: DataTypes.STRING(180), allowNull: false },
    category: { type: DataTypes.STRING(80), allowNull: false },
    storageUrl: { type: DataTypes.STRING(255), allowNull: false },
    thumbnailUrl: { type: DataTypes.STRING(255), allowNull: true },
    sizeBytes: { type: DataTypes.INTEGER, allowNull: false, defaultValue: 0 },
    permissionLevel: { type: DataTypes.STRING(60), allowNull: false, defaultValue: 'internal' },
    watermarkEnabled: { type: DataTypes.BOOLEAN, allowNull: false, defaultValue: true },
    checksum: { type: DataTypes.STRING(120), allowNull: true },
    metadata: { type: jsonType, allowNull: true },
  },
  { tableName: 'pgm_project_assets', underscored: true },
);

export const ProjectTemplate = projectGigManagementSequelize.define(
  'PgmProjectTemplate',
  {
    name: { type: DataTypes.STRING(180), allowNull: false },
    category: { type: DataTypes.STRING(80), allowNull: false },
    description: { type: DataTypes.TEXT, allowNull: false },
    summary: { type: DataTypes.TEXT, allowNull: true },
    durationWeeks: { type: DataTypes.INTEGER, allowNull: false, defaultValue: 4 },
    recommendedBudgetMin: { type: DataTypes.DECIMAL(12, 2), allowNull: false, defaultValue: 0 },
    recommendedBudgetMax: { type: DataTypes.DECIMAL(12, 2), allowNull: false, defaultValue: 0 },
    toolkit: { type: jsonType, allowNull: true },
    prompts: { type: jsonType, allowNull: true },
    metadata: { type: jsonType, allowNull: true },
  },
  { tableName: 'pgm_project_templates', underscored: true },
);

export const ProjectAutoMatchFreelancer = projectGigManagementSequelize.define(
  'PgmProjectAutoMatchFreelancer',
  {
    projectId: { type: DataTypes.INTEGER, allowNull: false },
    freelancerId: { type: DataTypes.INTEGER, allowNull: false },
    freelancerName: { type: DataTypes.STRING(180), allowNull: false },
    freelancerRole: { type: DataTypes.STRING(120), allowNull: true },
    score: { type: DataTypes.DECIMAL(6, 2), allowNull: true },
    autoMatchEnabled: { type: DataTypes.BOOLEAN, allowNull: false, defaultValue: true },
    status: {
      type: DataTypes.ENUM(...PROJECT_AUTOMATCH_DECISION_STATUSES),
      allowNull: false,
      defaultValue: 'pending',
    },
    notes: { type: DataTypes.TEXT, allowNull: true },
    metadata: { type: jsonType, allowNull: true },
  },
  { tableName: 'pgm_project_automatch_freelancers', underscored: true },
);

export const GigOrder = projectGigManagementSequelize.define(
  'PgmGigOrder',
  {
    ownerId: { type: DataTypes.INTEGER, allowNull: false },
    orderNumber: { type: DataTypes.STRING(32), allowNull: false, unique: true },
    vendorName: { type: DataTypes.STRING(180), allowNull: false },
    serviceName: { type: DataTypes.STRING(180), allowNull: false },
    status: { type: DataTypes.ENUM(...GIG_ORDER_STATUSES), allowNull: false, defaultValue: 'requirements' },
    progressPercent: { type: DataTypes.DECIMAL(5, 2), allowNull: false, defaultValue: 0 },
    amount: { type: DataTypes.DECIMAL(12, 2), allowNull: false, defaultValue: 0 },
    currency: { type: DataTypes.STRING(6), allowNull: false, defaultValue: 'USD' },
    kickoffAt: { type: DataTypes.DATE, allowNull: true },
    dueAt: { type: DataTypes.DATE, allowNull: true },
    metadata: { type: jsonType, allowNull: true },
  },
  { tableName: 'pgm_gig_orders', underscored: true },
);

export const GigOrderRequirement = projectGigManagementSequelize.define(
  'PgmGigOrderRequirement',
  {
    title: { type: DataTypes.STRING(180), allowNull: false },
    status: { type: DataTypes.ENUM(...GIG_REQUIREMENT_STATUSES), allowNull: false, defaultValue: 'pending' },
    dueAt: { type: DataTypes.DATE, allowNull: true },
    notes: { type: DataTypes.TEXT, allowNull: true },
  },
  { tableName: 'pgm_gig_order_requirements', underscored: true },
);

export const GigOrderRevision = projectGigManagementSequelize.define(
  'PgmGigOrderRevision',
  {
    roundNumber: { type: DataTypes.INTEGER, allowNull: false, defaultValue: 1 },
    status: { type: DataTypes.ENUM(...GIG_REVISION_STATUSES), allowNull: false, defaultValue: 'requested' },
    requestedAt: { type: DataTypes.DATE, allowNull: false, defaultValue: DataTypes.NOW },
    dueAt: { type: DataTypes.DATE, allowNull: true },
    submittedAt: { type: DataTypes.DATE, allowNull: true },
    approvedAt: { type: DataTypes.DATE, allowNull: true },
    summary: { type: DataTypes.TEXT, allowNull: true },
  },
  { tableName: 'pgm_gig_order_revisions', underscored: true },
);

export const GigVendorScorecard = projectGigManagementSequelize.define(
  'PgmGigVendorScorecard',
  {
    qualityScore: { type: DataTypes.DECIMAL(3, 2), allowNull: true },
    communicationScore: { type: DataTypes.DECIMAL(3, 2), allowNull: true },
    reliabilityScore: { type: DataTypes.DECIMAL(3, 2), allowNull: true },
    overallScore: { type: DataTypes.DECIMAL(3, 2), allowNull: true },
    notes: { type: DataTypes.TEXT, allowNull: true },
  },
  { tableName: 'pgm_vendor_scorecards', underscored: true },
);

<<<<<<< HEAD
export const GigTimelineEvent = projectGigManagementSequelize.define(
  'PgmGigTimelineEvent',
  {
    title: { type: DataTypes.STRING(180), allowNull: false },
    type: { type: DataTypes.ENUM(...GIG_TIMELINE_EVENT_TYPES), allowNull: false, defaultValue: 'note' },
    status: { type: DataTypes.ENUM(...GIG_TIMELINE_EVENT_STATUSES), allowNull: false, defaultValue: 'scheduled' },
    scheduledAt: { type: DataTypes.DATE, allowNull: true },
    completedAt: { type: DataTypes.DATE, allowNull: true },
    assignedTo: { type: DataTypes.STRING(180), allowNull: true },
    notes: { type: DataTypes.TEXT, allowNull: true },
    metadata: { type: jsonType, allowNull: true },
  },
  { tableName: 'pgm_gig_timeline_events', underscored: true },
);

export const GigSubmission = projectGigManagementSequelize.define(
  'PgmGigSubmission',
  {
    title: { type: DataTypes.STRING(180), allowNull: false },
    status: { type: DataTypes.ENUM(...GIG_SUBMISSION_STATUSES), allowNull: false, defaultValue: 'submitted' },
    submittedAt: { type: DataTypes.DATE, allowNull: false, defaultValue: DataTypes.NOW },
    submittedBy: { type: DataTypes.STRING(180), allowNull: true },
    submittedByEmail: { type: DataTypes.STRING(180), allowNull: true },
    notes: { type: DataTypes.TEXT, allowNull: true },
    reviewNotes: { type: DataTypes.TEXT, allowNull: true },
    reviewedAt: { type: DataTypes.DATE, allowNull: true },
    reviewedBy: { type: DataTypes.STRING(180), allowNull: true },
    metadata: { type: jsonType, allowNull: true },
  },
  { tableName: 'pgm_gig_submissions', underscored: true },
);

export const GigSubmissionAsset = projectGigManagementSequelize.define(
  'PgmGigSubmissionAsset',
  {
    label: { type: DataTypes.STRING(180), allowNull: false },
    url: { type: DataTypes.STRING(255), allowNull: false },
    previewUrl: { type: DataTypes.STRING(255), allowNull: true },
    sizeBytes: { type: DataTypes.INTEGER, allowNull: true },
    metadata: { type: jsonType, allowNull: true },
  },
  { tableName: 'pgm_gig_submission_assets', underscored: true },
);

export const GigChatMessage = projectGigManagementSequelize.define(
  'PgmGigChatMessage',
  {
    orderId: { type: DataTypes.INTEGER, allowNull: false },
    authorId: { type: DataTypes.INTEGER, allowNull: true },
    authorName: { type: DataTypes.STRING(180), allowNull: false },
    authorRole: { type: DataTypes.STRING(120), allowNull: true },
    body: { type: DataTypes.TEXT, allowNull: false },
    attachments: { type: jsonType, allowNull: true },
    sentAt: { type: DataTypes.DATE, allowNull: false, defaultValue: DataTypes.NOW },
    pinned: { type: DataTypes.BOOLEAN, allowNull: false, defaultValue: false },
    visibility: { type: DataTypes.STRING(40), allowNull: false, defaultValue: 'internal' },
  },
  { tableName: 'pgm_gig_chat_messages', underscored: true },
=======
export const ClientAccount = projectGigManagementSequelize.define(
  'PgmClientAccount',
  {
    ownerId: { type: DataTypes.INTEGER, allowNull: false },
    workspaceId: { type: DataTypes.INTEGER, allowNull: true },
    name: { type: DataTypes.STRING(180), allowNull: false },
    slug: { type: DataTypes.STRING(180), allowNull: true, unique: false },
    websiteUrl: { type: DataTypes.STRING(255), allowNull: true },
    logoUrl: { type: DataTypes.STRING(255), allowNull: true },
    industry: { type: DataTypes.STRING(120), allowNull: true },
    tier: { type: DataTypes.ENUM(...CLIENT_ACCOUNT_TIERS), allowNull: false, defaultValue: 'growth' },
    status: { type: DataTypes.ENUM(...CLIENT_ACCOUNT_STATUSES), allowNull: false, defaultValue: 'active' },
    healthStatus: { type: DataTypes.ENUM(...CLIENT_ACCOUNT_HEALTH_STATUSES), allowNull: false, defaultValue: 'healthy' },
    annualContractValue: { type: DataTypes.DECIMAL(12, 2), allowNull: true },
    timezone: { type: DataTypes.STRING(60), allowNull: true },
    primaryContactName: { type: DataTypes.STRING(180), allowNull: true },
    primaryContactEmail: { type: DataTypes.STRING(180), allowNull: true },
    primaryContactPhone: { type: DataTypes.STRING(60), allowNull: true },
    accountManagerName: { type: DataTypes.STRING(180), allowNull: true },
    accountManagerEmail: { type: DataTypes.STRING(180), allowNull: true },
    lastInteractionAt: { type: DataTypes.DATE, allowNull: true },
    nextReviewAt: { type: DataTypes.DATE, allowNull: true },
    tags: { type: jsonType, allowNull: true },
    notes: { type: DataTypes.TEXT, allowNull: true },
    metadata: { type: jsonType, allowNull: true },
  },
  { tableName: 'pgm_client_accounts', underscored: true },
);

export const ClientKanbanColumn = projectGigManagementSequelize.define(
  'PgmClientKanbanColumn',
  {
    ownerId: { type: DataTypes.INTEGER, allowNull: false },
    workspaceId: { type: DataTypes.INTEGER, allowNull: true },
    name: { type: DataTypes.STRING(120), allowNull: false },
    slug: { type: DataTypes.STRING(160), allowNull: true },
    wipLimit: { type: DataTypes.INTEGER, allowNull: true },
    sortOrder: { type: DataTypes.INTEGER, allowNull: false, defaultValue: 0 },
    color: { type: DataTypes.STRING(30), allowNull: true },
    metadata: { type: jsonType, allowNull: true },
  },
  { tableName: 'pgm_client_kanban_columns', underscored: true },
);

export const ClientKanbanCard = projectGigManagementSequelize.define(
  'PgmClientKanbanCard',
  {
    ownerId: { type: DataTypes.INTEGER, allowNull: false },
    workspaceId: { type: DataTypes.INTEGER, allowNull: true },
    columnId: { type: DataTypes.INTEGER, allowNull: false },
    clientId: { type: DataTypes.INTEGER, allowNull: true },
    title: { type: DataTypes.STRING(180), allowNull: false },
    projectName: { type: DataTypes.STRING(180), allowNull: true },
    summary: { type: DataTypes.TEXT, allowNull: true },
    priority: { type: DataTypes.ENUM(...CLIENT_KANBAN_PRIORITIES), allowNull: false, defaultValue: 'medium' },
    riskLevel: { type: DataTypes.ENUM(...CLIENT_KANBAN_RISK_LEVELS), allowNull: false, defaultValue: 'low' },
    valueCurrency: { type: DataTypes.STRING(6), allowNull: false, defaultValue: 'USD' },
    valueAmount: { type: DataTypes.DECIMAL(12, 2), allowNull: true },
    potentialMonthlyValue: { type: DataTypes.DECIMAL(12, 2), allowNull: true },
    contactName: { type: DataTypes.STRING(180), allowNull: true },
    contactEmail: { type: DataTypes.STRING(180), allowNull: true },
    ownerName: { type: DataTypes.STRING(180), allowNull: true },
    ownerEmail: { type: DataTypes.STRING(180), allowNull: true },
    healthStatus: { type: DataTypes.ENUM(...CLIENT_ACCOUNT_HEALTH_STATUSES), allowNull: false, defaultValue: 'healthy' },
    startDate: { type: DataTypes.DATE, allowNull: true },
    dueDate: { type: DataTypes.DATE, allowNull: true },
    lastInteractionAt: { type: DataTypes.DATE, allowNull: true },
    nextInteractionAt: { type: DataTypes.DATE, allowNull: true },
    tags: { type: jsonType, allowNull: true },
    checklistSummary: { type: jsonType, allowNull: true },
    attachments: { type: jsonType, allowNull: true },
    metadata: { type: jsonType, allowNull: true },
    sortOrder: { type: DataTypes.INTEGER, allowNull: false, defaultValue: 0 },
    archivedAt: { type: DataTypes.DATE, allowNull: true },
    createdById: { type: DataTypes.INTEGER, allowNull: true },
    updatedById: { type: DataTypes.INTEGER, allowNull: true },
    notes: { type: DataTypes.TEXT, allowNull: true },
  },
  { tableName: 'pgm_client_kanban_cards', underscored: true },
);

export const ClientKanbanChecklistItem = projectGigManagementSequelize.define(
  'PgmClientKanbanChecklistItem',
  {
    cardId: { type: DataTypes.INTEGER, allowNull: false },
    ownerId: { type: DataTypes.INTEGER, allowNull: false },
    workspaceId: { type: DataTypes.INTEGER, allowNull: true },
    title: { type: DataTypes.STRING(180), allowNull: false },
    completed: { type: DataTypes.BOOLEAN, allowNull: false, defaultValue: false },
    sortOrder: { type: DataTypes.INTEGER, allowNull: false, defaultValue: 0 },
    dueDate: { type: DataTypes.DATE, allowNull: true },
    metadata: { type: jsonType, allowNull: true },
  },
  { tableName: 'pgm_client_kanban_checklist_items', underscored: true },
>>>>>>> ddc5ecd2
);

export const StoryBlock = projectGigManagementSequelize.define(
  'PgmStoryBlock',
  {
    ownerId: { type: DataTypes.INTEGER, allowNull: false },
    title: { type: DataTypes.STRING(180), allowNull: false },
    outcome: { type: DataTypes.TEXT, allowNull: false },
    impact: { type: DataTypes.STRING(180), allowNull: true },
    metrics: { type: jsonType, allowNull: true },
    lastUsedAt: { type: DataTypes.DATE, allowNull: true },
  },
  { tableName: 'pgm_story_blocks', underscored: true },
);

export const BrandAsset = projectGigManagementSequelize.define(
  'PgmBrandAsset',
  {
    ownerId: { type: DataTypes.INTEGER, allowNull: false },
    title: { type: DataTypes.STRING(180), allowNull: false },
    assetType: { type: DataTypes.STRING(60), allowNull: false },
    visibility: { type: DataTypes.STRING(40), allowNull: false, defaultValue: 'private' },
    mediaUrl: { type: DataTypes.STRING(255), allowNull: false },
    watermarkEnabled: { type: DataTypes.BOOLEAN, allowNull: false, defaultValue: true },
    metadata: { type: jsonType, allowNull: true },
  },
  { tableName: 'pgm_brand_assets', underscored: true },
);

export const ProjectWorkspaceBudgetLine = projectGigManagementSequelize.define(
  'PgmProjectWorkspaceBudgetLine',
  {
    workspaceId: { type: DataTypes.INTEGER, allowNull: false },
    category: { type: DataTypes.STRING(120), allowNull: false },
    label: { type: DataTypes.STRING(180), allowNull: false },
    description: { type: DataTypes.TEXT, allowNull: true },
    plannedAmount: { type: DataTypes.DECIMAL(12, 2), allowNull: false, defaultValue: 0 },
    actualAmount: { type: DataTypes.DECIMAL(12, 2), allowNull: false, defaultValue: 0 },
    currency: { type: DataTypes.STRING(6), allowNull: false, defaultValue: 'USD' },
    status: { type: DataTypes.ENUM(...WORKSPACE_BUDGET_STATUSES), allowNull: false, defaultValue: 'planned' },
    ownerName: { type: DataTypes.STRING(120), allowNull: true },
    notes: { type: DataTypes.TEXT, allowNull: true },
    metadata: { type: jsonType, allowNull: true },
  },
  { tableName: 'pgm_project_workspace_budget_lines', underscored: true },
);

export const ProjectWorkspaceObjective = projectGigManagementSequelize.define(
  'PgmProjectWorkspaceObjective',
  {
    workspaceId: { type: DataTypes.INTEGER, allowNull: false },
    title: { type: DataTypes.STRING(200), allowNull: false },
    description: { type: DataTypes.TEXT, allowNull: true },
    ownerName: { type: DataTypes.STRING(120), allowNull: true },
    metric: { type: DataTypes.STRING(120), allowNull: true },
    targetValue: { type: DataTypes.DECIMAL(12, 2), allowNull: true },
    currentValue: { type: DataTypes.DECIMAL(12, 2), allowNull: true },
    status: { type: DataTypes.STRING(60), allowNull: false, defaultValue: 'on_track' },
    dueDate: { type: DataTypes.DATE, allowNull: true },
    weight: { type: DataTypes.INTEGER, allowNull: true },
    metadata: { type: jsonType, allowNull: true },
  },
  { tableName: 'pgm_project_workspace_objectives', underscored: true },
);

export const ProjectWorkspaceTask = projectGigManagementSequelize.define(
  'PgmProjectWorkspaceTask',
  {
    workspaceId: { type: DataTypes.INTEGER, allowNull: false },
    title: { type: DataTypes.STRING(200), allowNull: false },
    description: { type: DataTypes.TEXT, allowNull: true },
    status: { type: DataTypes.ENUM(...WORKSPACE_TASK_STATUSES), allowNull: false, defaultValue: 'planned' },
    priority: { type: DataTypes.ENUM(...WORKSPACE_TASK_PRIORITIES), allowNull: false, defaultValue: 'medium' },
    lane: { type: DataTypes.STRING(120), allowNull: true },
    assigneeName: { type: DataTypes.STRING(120), allowNull: true },
    assigneeEmail: { type: DataTypes.STRING(180), allowNull: true },
    startDate: { type: DataTypes.DATE, allowNull: true },
    dueDate: { type: DataTypes.DATE, allowNull: true },
    estimatedHours: { type: DataTypes.DECIMAL(8, 2), allowNull: true },
    loggedHours: { type: DataTypes.DECIMAL(8, 2), allowNull: true },
    progressPercent: { type: DataTypes.DECIMAL(5, 2), allowNull: false, defaultValue: 0 },
    dependencies: { type: jsonType, allowNull: true },
    tags: { type: jsonType, allowNull: true },
    metadata: { type: jsonType, allowNull: true },
  },
  { tableName: 'pgm_project_workspace_tasks', underscored: true },
);

export const ProjectWorkspaceMeeting = projectGigManagementSequelize.define(
  'PgmProjectWorkspaceMeeting',
  {
    workspaceId: { type: DataTypes.INTEGER, allowNull: false },
    title: { type: DataTypes.STRING(200), allowNull: false },
    agenda: { type: DataTypes.TEXT, allowNull: true },
    status: { type: DataTypes.ENUM(...WORKSPACE_MEETING_STATUSES), allowNull: false, defaultValue: 'scheduled' },
    scheduledAt: { type: DataTypes.DATE, allowNull: false },
    durationMinutes: { type: DataTypes.INTEGER, allowNull: false, defaultValue: 60 },
    location: { type: DataTypes.STRING(180), allowNull: true },
    meetingLink: { type: DataTypes.STRING(255), allowNull: true },
    organizerName: { type: DataTypes.STRING(120), allowNull: true },
    notes: { type: DataTypes.TEXT, allowNull: true },
    followUpItems: { type: jsonType, allowNull: true },
    recurrenceRule: { type: DataTypes.STRING(180), allowNull: true },
  },
  { tableName: 'pgm_project_workspace_meetings', underscored: true },
);

export const ProjectWorkspaceCalendarEvent = projectGigManagementSequelize.define(
  'PgmProjectWorkspaceCalendarEvent',
  {
    workspaceId: { type: DataTypes.INTEGER, allowNull: false },
    title: { type: DataTypes.STRING(200), allowNull: false },
    eventType: { type: DataTypes.STRING(80), allowNull: false, defaultValue: 'milestone' },
    startAt: { type: DataTypes.DATE, allowNull: false },
    endAt: { type: DataTypes.DATE, allowNull: true },
    visibility: { type: DataTypes.STRING(40), allowNull: false, defaultValue: 'team' },
    location: { type: DataTypes.STRING(180), allowNull: true },
    description: { type: DataTypes.TEXT, allowNull: true },
    attendees: { type: jsonType, allowNull: true },
    reminderMinutesBefore: { type: DataTypes.INTEGER, allowNull: true },
    metadata: { type: jsonType, allowNull: true },
  },
  { tableName: 'pgm_project_workspace_calendar_events', underscored: true },
);

export const ProjectWorkspaceRoleAssignment = projectGigManagementSequelize.define(
  'PgmProjectWorkspaceRoleAssignment',
  {
    workspaceId: { type: DataTypes.INTEGER, allowNull: false },
    roleName: { type: DataTypes.STRING(140), allowNull: false },
    description: { type: DataTypes.TEXT, allowNull: true },
    memberName: { type: DataTypes.STRING(120), allowNull: true },
    memberEmail: { type: DataTypes.STRING(180), allowNull: true },
    status: { type: DataTypes.ENUM(...WORKSPACE_ROLE_STATUSES), allowNull: false, defaultValue: 'draft' },
    allocationPercent: { type: DataTypes.DECIMAL(5, 2), allowNull: true },
    permissions: { type: jsonType, allowNull: true },
    metadata: { type: jsonType, allowNull: true },
  },
  { tableName: 'pgm_project_workspace_role_assignments', underscored: true },
);

export const ProjectWorkspaceSubmission = projectGigManagementSequelize.define(
  'PgmProjectWorkspaceSubmission',
  {
    workspaceId: { type: DataTypes.INTEGER, allowNull: false },
    title: { type: DataTypes.STRING(200), allowNull: false },
    submissionType: { type: DataTypes.STRING(80), allowNull: false, defaultValue: 'deliverable' },
    status: { type: DataTypes.ENUM(...WORKSPACE_SUBMISSION_STATUSES), allowNull: false, defaultValue: 'pending' },
    dueAt: { type: DataTypes.DATE, allowNull: true },
    submittedAt: { type: DataTypes.DATE, allowNull: true },
    submittedByName: { type: DataTypes.STRING(120), allowNull: true },
    submittedByEmail: { type: DataTypes.STRING(180), allowNull: true },
    assetUrl: { type: DataTypes.STRING(255), allowNull: true },
    notes: { type: DataTypes.TEXT, allowNull: true },
    metadata: { type: jsonType, allowNull: true },
  },
  { tableName: 'pgm_project_workspace_submissions', underscored: true },
);

export const ProjectWorkspaceInvite = projectGigManagementSequelize.define(
  'PgmProjectWorkspaceInvite',
  {
    workspaceId: { type: DataTypes.INTEGER, allowNull: false },
    email: { type: DataTypes.STRING(180), allowNull: false },
    role: { type: DataTypes.STRING(120), allowNull: false },
    status: { type: DataTypes.ENUM(...WORKSPACE_INVITE_STATUSES), allowNull: false, defaultValue: 'pending' },
    invitedByName: { type: DataTypes.STRING(120), allowNull: true },
    invitedByEmail: { type: DataTypes.STRING(180), allowNull: true },
    message: { type: DataTypes.TEXT, allowNull: true },
    invitedAt: { type: DataTypes.DATE, allowNull: false, defaultValue: DataTypes.NOW },
    respondedAt: { type: DataTypes.DATE, allowNull: true },
    metadata: { type: jsonType, allowNull: true },
  },
  { tableName: 'pgm_project_workspace_invites', underscored: true },
);

export const ProjectWorkspaceHrRecord = projectGigManagementSequelize.define(
  'PgmProjectWorkspaceHrRecord',
  {
    workspaceId: { type: DataTypes.INTEGER, allowNull: false },
    memberName: { type: DataTypes.STRING(120), allowNull: false },
    roleTitle: { type: DataTypes.STRING(140), allowNull: true },
    employmentType: { type: DataTypes.STRING(80), allowNull: false, defaultValue: 'contract' },
    status: { type: DataTypes.ENUM(...WORKSPACE_HR_STATUSES), allowNull: false, defaultValue: 'planned' },
    startDate: { type: DataTypes.DATE, allowNull: true },
    endDate: { type: DataTypes.DATE, allowNull: true },
    hourlyRate: { type: DataTypes.DECIMAL(10, 2), allowNull: true },
    weeklyCapacityHours: { type: DataTypes.DECIMAL(6, 2), allowNull: true },
    allocationPercent: { type: DataTypes.DECIMAL(5, 2), allowNull: true },
    notes: { type: DataTypes.TEXT, allowNull: true },
    metadata: { type: jsonType, allowNull: true },
  },
  { tableName: 'pgm_project_workspace_hr_records', underscored: true },
);

export const ProjectWorkspaceTimeEntry = projectGigManagementSequelize.define(
  'PgmProjectWorkspaceTimeEntry',
  {
    workspaceId: { type: DataTypes.INTEGER, allowNull: false },
    memberName: { type: DataTypes.STRING(120), allowNull: false },
    entryDate: { type: DataTypes.DATEONLY, allowNull: false },
    hours: { type: DataTypes.DECIMAL(6, 2), allowNull: false, defaultValue: 0 },
    billable: { type: DataTypes.BOOLEAN, allowNull: false, defaultValue: true },
    status: { type: DataTypes.ENUM(...WORKSPACE_TIME_ENTRY_STATUSES), allowNull: false, defaultValue: 'submitted' },
    notes: { type: DataTypes.TEXT, allowNull: true },
    approvedByName: { type: DataTypes.STRING(120), allowNull: true },
    metadata: { type: jsonType, allowNull: true },
  },
  { tableName: 'pgm_project_workspace_time_entries', underscored: true },
);

export const ProjectWorkspaceObject = projectGigManagementSequelize.define(
  'PgmProjectWorkspaceObject',
  {
    workspaceId: { type: DataTypes.INTEGER, allowNull: false },
    objectType: { type: DataTypes.ENUM(...WORKSPACE_OBJECT_TYPES), allowNull: false, defaultValue: 'asset' },
    label: { type: DataTypes.STRING(200), allowNull: false },
    description: { type: DataTypes.TEXT, allowNull: true },
    ownerName: { type: DataTypes.STRING(120), allowNull: true },
    quantity: { type: DataTypes.INTEGER, allowNull: true },
    unit: { type: DataTypes.STRING(40), allowNull: true },
    status: { type: DataTypes.STRING(60), allowNull: true },
    metadata: { type: jsonType, allowNull: true },
  },
  { tableName: 'pgm_project_workspace_objects', underscored: true },
);

export const ProjectWorkspaceDocument = projectGigManagementSequelize.define(
  'PgmProjectWorkspaceDocument',
  {
    workspaceId: { type: DataTypes.INTEGER, allowNull: false },
    name: { type: DataTypes.STRING(200), allowNull: false },
    category: { type: DataTypes.STRING(120), allowNull: false, defaultValue: 'general' },
    storageUrl: { type: DataTypes.STRING(255), allowNull: false },
    thumbnailUrl: { type: DataTypes.STRING(255), allowNull: true },
    sizeBytes: { type: DataTypes.INTEGER, allowNull: true },
    visibility: { type: DataTypes.STRING(40), allowNull: false, defaultValue: 'team' },
    ownerName: { type: DataTypes.STRING(120), allowNull: true },
    version: { type: DataTypes.STRING(40), allowNull: true },
    notes: { type: DataTypes.TEXT, allowNull: true },
    metadata: { type: jsonType, allowNull: true },
  },
  { tableName: 'pgm_project_workspace_documents', underscored: true },
);

export const ProjectWorkspaceChatMessage = projectGigManagementSequelize.define(
  'PgmProjectWorkspaceChatMessage',
  {
    workspaceId: { type: DataTypes.INTEGER, allowNull: false },
    channel: { type: DataTypes.STRING(120), allowNull: false, defaultValue: 'general' },
    authorName: { type: DataTypes.STRING(120), allowNull: false },
    authorRole: { type: DataTypes.STRING(80), allowNull: true },
    body: { type: DataTypes.TEXT, allowNull: false },
    postedAt: { type: DataTypes.DATE, allowNull: false, defaultValue: DataTypes.NOW },
    pinned: { type: DataTypes.BOOLEAN, allowNull: false, defaultValue: false },
    metadata: { type: jsonType, allowNull: true },
  },
  { tableName: 'pgm_project_workspace_chat_messages', underscored: true },
export const GigTimelineEvent = projectGigManagementSequelize.define(
  'PgmGigTimelineEvent',
  {
    orderId: { type: DataTypes.INTEGER, allowNull: false },
    eventType: { type: DataTypes.ENUM(...GIG_TIMELINE_EVENT_TYPES), allowNull: false },
    title: { type: DataTypes.STRING(180), allowNull: false },
    summary: { type: DataTypes.TEXT, allowNull: true },
    createdById: { type: DataTypes.INTEGER, allowNull: true },
    visibility: { type: DataTypes.ENUM(...GIG_TIMELINE_VISIBILITIES), allowNull: false, defaultValue: 'internal' },
    occurredAt: { type: DataTypes.DATE, allowNull: false, defaultValue: DataTypes.NOW },
    metadata: { type: jsonType, allowNull: true },
  },
  { tableName: 'pgm_gig_timeline_events', underscored: true },
);

export const GigSubmission = projectGigManagementSequelize.define(
  'PgmGigSubmission',
  {
    orderId: { type: DataTypes.INTEGER, allowNull: false },
    title: { type: DataTypes.STRING(180), allowNull: false },
    description: { type: DataTypes.TEXT, allowNull: true },
    status: { type: DataTypes.ENUM(...GIG_SUBMISSION_STATUSES), allowNull: false, defaultValue: 'submitted' },
    assetUrl: { type: DataTypes.STRING(255), allowNull: true },
    assetType: { type: DataTypes.STRING(80), allowNull: true },
    attachments: { type: jsonType, allowNull: true },
    submittedAt: { type: DataTypes.DATE, allowNull: false, defaultValue: DataTypes.NOW },
    approvedAt: { type: DataTypes.DATE, allowNull: true },
    submittedById: { type: DataTypes.INTEGER, allowNull: true },
    reviewedById: { type: DataTypes.INTEGER, allowNull: true },
    metadata: { type: jsonType, allowNull: true },
  },
  { tableName: 'pgm_gig_submissions', underscored: true },
);

export const GigChatMessage = projectGigManagementSequelize.define(
  'PgmGigChatMessage',
  {
    orderId: { type: DataTypes.INTEGER, allowNull: false },
    senderId: { type: DataTypes.INTEGER, allowNull: true },
    senderRole: { type: DataTypes.STRING(80), allowNull: true },
    body: { type: DataTypes.TEXT, allowNull: false },
    attachments: { type: jsonType, allowNull: true },
    visibility: { type: DataTypes.ENUM(...GIG_CHAT_VISIBILITIES), allowNull: false, defaultValue: 'internal' },
    sentAt: { type: DataTypes.DATE, allowNull: false, defaultValue: DataTypes.NOW },
    acknowledgedAt: { type: DataTypes.DATE, allowNull: true },
    acknowledgedById: { type: DataTypes.INTEGER, allowNull: true },
    metadata: { type: jsonType, allowNull: true },
  },
  { tableName: 'pgm_gig_chat_messages', underscored: true },
);

Project.hasOne(ProjectWorkspace, { as: 'workspace', foreignKey: 'projectId', onDelete: 'CASCADE' });
ProjectWorkspace.belongsTo(Project, { foreignKey: 'projectId' });

Project.hasMany(ProjectMilestone, { as: 'milestones', foreignKey: 'projectId', onDelete: 'CASCADE' });
ProjectMilestone.belongsTo(Project, { foreignKey: 'projectId' });

Project.hasMany(ProjectCollaborator, { as: 'collaborators', foreignKey: 'projectId', onDelete: 'CASCADE' });
ProjectCollaborator.belongsTo(Project, { foreignKey: 'projectId' });

Project.hasMany(ProjectIntegration, { as: 'integrations', foreignKey: 'projectId', onDelete: 'CASCADE' });
ProjectIntegration.belongsTo(Project, { foreignKey: 'projectId' });

Project.hasMany(ProjectRetrospective, { as: 'retrospectives', foreignKey: 'projectId', onDelete: 'CASCADE' });
ProjectRetrospective.belongsTo(Project, { foreignKey: 'projectId' });

Project.hasMany(ProjectAsset, { as: 'assets', foreignKey: 'projectId', onDelete: 'CASCADE' });
ProjectAsset.belongsTo(Project, { foreignKey: 'projectId' });

Project.hasMany(ProjectAutoMatchFreelancer, {
  as: 'autoMatchFreelancers',
  foreignKey: 'projectId',
  onDelete: 'CASCADE',
});
ProjectAutoMatchFreelancer.belongsTo(Project, { foreignKey: 'projectId' });

GigOrder.hasMany(GigOrderRequirement, { as: 'requirements', foreignKey: 'orderId', onDelete: 'CASCADE' });
GigOrderRequirement.belongsTo(GigOrder, { foreignKey: 'orderId' });

GigOrder.hasMany(GigOrderRevision, { as: 'revisions', foreignKey: 'orderId', onDelete: 'CASCADE' });
GigOrderRevision.belongsTo(GigOrder, { foreignKey: 'orderId' });

GigOrder.hasOne(GigVendorScorecard, { as: 'scorecard', foreignKey: 'orderId', onDelete: 'CASCADE' });
GigVendorScorecard.belongsTo(GigOrder, { foreignKey: 'orderId' });

<<<<<<< HEAD
GigOrder.hasMany(GigTimelineEvent, { as: 'timelineEvents', foreignKey: 'orderId', onDelete: 'CASCADE' });
=======
ProjectWorkspace.hasMany(ProjectWorkspaceBudgetLine, { as: 'budgetLines', foreignKey: 'workspaceId', onDelete: 'CASCADE' });
ProjectWorkspaceBudgetLine.belongsTo(ProjectWorkspace, { foreignKey: 'workspaceId' });

ProjectWorkspace.hasMany(ProjectWorkspaceObjective, { as: 'objectives', foreignKey: 'workspaceId', onDelete: 'CASCADE' });
ProjectWorkspaceObjective.belongsTo(ProjectWorkspace, { foreignKey: 'workspaceId' });

ProjectWorkspace.hasMany(ProjectWorkspaceTask, { as: 'tasks', foreignKey: 'workspaceId', onDelete: 'CASCADE' });
ProjectWorkspaceTask.belongsTo(ProjectWorkspace, { foreignKey: 'workspaceId' });

ProjectWorkspace.hasMany(ProjectWorkspaceMeeting, { as: 'meetings', foreignKey: 'workspaceId', onDelete: 'CASCADE' });
ProjectWorkspaceMeeting.belongsTo(ProjectWorkspace, { foreignKey: 'workspaceId' });

ProjectWorkspace.hasMany(ProjectWorkspaceCalendarEvent, { as: 'calendarEvents', foreignKey: 'workspaceId', onDelete: 'CASCADE' });
ProjectWorkspaceCalendarEvent.belongsTo(ProjectWorkspace, { foreignKey: 'workspaceId' });

ProjectWorkspace.hasMany(ProjectWorkspaceRoleAssignment, {
  as: 'roleAssignments',
  foreignKey: 'workspaceId',
  onDelete: 'CASCADE',
});
ProjectWorkspaceRoleAssignment.belongsTo(ProjectWorkspace, { foreignKey: 'workspaceId' });

ProjectWorkspace.hasMany(ProjectWorkspaceSubmission, { as: 'submissions', foreignKey: 'workspaceId', onDelete: 'CASCADE' });
ProjectWorkspaceSubmission.belongsTo(ProjectWorkspace, { foreignKey: 'workspaceId' });

ProjectWorkspace.hasMany(ProjectWorkspaceInvite, { as: 'invites', foreignKey: 'workspaceId', onDelete: 'CASCADE' });
ProjectWorkspaceInvite.belongsTo(ProjectWorkspace, { foreignKey: 'workspaceId' });

ProjectWorkspace.hasMany(ProjectWorkspaceHrRecord, { as: 'hrRecords', foreignKey: 'workspaceId', onDelete: 'CASCADE' });
ProjectWorkspaceHrRecord.belongsTo(ProjectWorkspace, { foreignKey: 'workspaceId' });

ProjectWorkspace.hasMany(ProjectWorkspaceTimeEntry, { as: 'timeEntries', foreignKey: 'workspaceId', onDelete: 'CASCADE' });
ProjectWorkspaceTimeEntry.belongsTo(ProjectWorkspace, { foreignKey: 'workspaceId' });

ProjectWorkspace.hasMany(ProjectWorkspaceObject, { as: 'workspaceObjects', foreignKey: 'workspaceId', onDelete: 'CASCADE' });
ProjectWorkspaceObject.belongsTo(ProjectWorkspace, { foreignKey: 'workspaceId' });

ProjectWorkspace.hasMany(ProjectWorkspaceDocument, { as: 'documents', foreignKey: 'workspaceId', onDelete: 'CASCADE' });
ProjectWorkspaceDocument.belongsTo(ProjectWorkspace, { foreignKey: 'workspaceId' });

ProjectWorkspace.hasMany(ProjectWorkspaceChatMessage, { as: 'chatMessages', foreignKey: 'workspaceId', onDelete: 'CASCADE' });
ProjectWorkspaceChatMessage.belongsTo(ProjectWorkspace, { foreignKey: 'workspaceId' });
GigOrder.hasMany(GigTimelineEvent, { as: 'timeline', foreignKey: 'orderId', onDelete: 'CASCADE' });
>>>>>>> ddc5ecd2
GigTimelineEvent.belongsTo(GigOrder, { foreignKey: 'orderId' });

GigOrder.hasMany(GigSubmission, { as: 'submissions', foreignKey: 'orderId', onDelete: 'CASCADE' });
GigSubmission.belongsTo(GigOrder, { foreignKey: 'orderId' });

<<<<<<< HEAD
GigSubmission.hasMany(GigSubmissionAsset, { as: 'assets', foreignKey: 'submissionId', onDelete: 'CASCADE' });
GigSubmissionAsset.belongsTo(GigSubmission, { foreignKey: 'submissionId' });

GigOrder.hasMany(GigChatMessage, { as: 'chatMessages', foreignKey: 'orderId', onDelete: 'CASCADE' });
GigChatMessage.belongsTo(GigOrder, { foreignKey: 'orderId' });
=======
GigOrder.hasMany(GigChatMessage, { as: 'messages', foreignKey: 'orderId', onDelete: 'CASCADE' });
GigChatMessage.belongsTo(GigOrder, { foreignKey: 'orderId' });
ClientAccount.hasMany(ClientKanbanCard, { as: 'kanbanCards', foreignKey: 'clientId', onDelete: 'SET NULL' });
ClientKanbanCard.belongsTo(ClientAccount, { as: 'client', foreignKey: 'clientId' });

ClientKanbanColumn.hasMany(ClientKanbanCard, { as: 'cards', foreignKey: 'columnId', onDelete: 'CASCADE' });
ClientKanbanCard.belongsTo(ClientKanbanColumn, { as: 'column', foreignKey: 'columnId' });

ClientKanbanCard.hasMany(ClientKanbanChecklistItem, { as: 'checklist', foreignKey: 'cardId', onDelete: 'CASCADE' });
ClientKanbanChecklistItem.belongsTo(ClientKanbanCard, { foreignKey: 'cardId' });
>>>>>>> ddc5ecd2

export async function syncProjectGigManagementModels(options = {}) {
  const shouldSync =
    options.force || options.alter || process.env.NODE_ENV === 'development' || process.env.NODE_ENV === 'test';

  if (shouldSync) {
    await projectGigManagementSequelize.sync({ alter: false, ...options });
    return;
  }

  await projectGigManagementSequelize.authenticate();
}

export default {
  projectGigManagementSequelize,
  Project,
  ProjectWorkspace,
  ProjectMilestone,
  ProjectCollaborator,
  ProjectIntegration,
  ProjectRetrospective,
  ProjectAsset,
  ProjectTemplate,
  ProjectAutoMatchFreelancer,
  GigOrder,
  GigOrderRequirement,
  GigOrderRevision,
  GigVendorScorecard,
<<<<<<< HEAD
  GigTimelineEvent,
  GigSubmission,
  GigSubmissionAsset,
  GigChatMessage,
=======
  ClientAccount,
  ClientKanbanColumn,
  ClientKanbanCard,
  ClientKanbanChecklistItem,
>>>>>>> ddc5ecd2
  StoryBlock,
  BrandAsset,
  ProjectWorkspaceBudgetLine,
  ProjectWorkspaceObjective,
  ProjectWorkspaceTask,
  ProjectWorkspaceMeeting,
  ProjectWorkspaceCalendarEvent,
  ProjectWorkspaceRoleAssignment,
  ProjectWorkspaceSubmission,
  ProjectWorkspaceInvite,
  ProjectWorkspaceHrRecord,
  ProjectWorkspaceTimeEntry,
  ProjectWorkspaceObject,
  ProjectWorkspaceDocument,
  ProjectWorkspaceChatMessage,
  GigTimelineEvent,
  GigSubmission,
  GigChatMessage,
};<|MERGE_RESOLUTION|>--- conflicted
+++ resolved
@@ -17,11 +17,9 @@
 export const GIG_ORDER_STATUSES = ['requirements', 'in_delivery', 'in_revision', 'completed', 'cancelled'];
 export const GIG_REQUIREMENT_STATUSES = ['pending', 'received', 'approved'];
 export const GIG_REVISION_STATUSES = ['requested', 'in_progress', 'submitted', 'approved'];
-<<<<<<< HEAD
 export const GIG_TIMELINE_EVENT_TYPES = ['kickoff', 'milestone', 'checkpoint', 'handoff', 'qa_review', 'retro', 'note'];
 export const GIG_TIMELINE_EVENT_STATUSES = ['scheduled', 'in_progress', 'completed', 'cancelled'];
 export const GIG_SUBMISSION_STATUSES = ['draft', 'submitted', 'approved', 'rejected', 'needs_changes'];
-=======
 export const PROJECT_AUTOMATCH_DECISION_STATUSES = ['pending', 'accepted', 'rejected'];
 export const GIG_TIMELINE_EVENT_TYPES = [
   'kickoff',
@@ -52,7 +50,6 @@
 export const WORKSPACE_HR_STATUSES = ['planned', 'active', 'on_leave', 'completed'];
 export const WORKSPACE_TIME_ENTRY_STATUSES = ['draft', 'submitted', 'approved', 'rejected'];
 export const WORKSPACE_OBJECT_TYPES = ['asset', 'deliverable', 'dependency', 'risk', 'note'];
->>>>>>> ddc5ecd2
 
 export const Project = projectGigManagementSequelize.define(
   'PgmProject',
@@ -265,7 +262,6 @@
   { tableName: 'pgm_vendor_scorecards', underscored: true },
 );
 
-<<<<<<< HEAD
 export const GigTimelineEvent = projectGigManagementSequelize.define(
   'PgmGigTimelineEvent',
   {
@@ -324,7 +320,6 @@
     visibility: { type: DataTypes.STRING(40), allowNull: false, defaultValue: 'internal' },
   },
   { tableName: 'pgm_gig_chat_messages', underscored: true },
-=======
 export const ClientAccount = projectGigManagementSequelize.define(
   'PgmClientAccount',
   {
@@ -419,7 +414,6 @@
     metadata: { type: jsonType, allowNull: true },
   },
   { tableName: 'pgm_client_kanban_checklist_items', underscored: true },
->>>>>>> ddc5ecd2
 );
 
 export const StoryBlock = projectGigManagementSequelize.define(
@@ -763,9 +757,7 @@
 GigOrder.hasOne(GigVendorScorecard, { as: 'scorecard', foreignKey: 'orderId', onDelete: 'CASCADE' });
 GigVendorScorecard.belongsTo(GigOrder, { foreignKey: 'orderId' });
 
-<<<<<<< HEAD
 GigOrder.hasMany(GigTimelineEvent, { as: 'timelineEvents', foreignKey: 'orderId', onDelete: 'CASCADE' });
-=======
 ProjectWorkspace.hasMany(ProjectWorkspaceBudgetLine, { as: 'budgetLines', foreignKey: 'workspaceId', onDelete: 'CASCADE' });
 ProjectWorkspaceBudgetLine.belongsTo(ProjectWorkspace, { foreignKey: 'workspaceId' });
 
@@ -809,19 +801,16 @@
 ProjectWorkspace.hasMany(ProjectWorkspaceChatMessage, { as: 'chatMessages', foreignKey: 'workspaceId', onDelete: 'CASCADE' });
 ProjectWorkspaceChatMessage.belongsTo(ProjectWorkspace, { foreignKey: 'workspaceId' });
 GigOrder.hasMany(GigTimelineEvent, { as: 'timeline', foreignKey: 'orderId', onDelete: 'CASCADE' });
->>>>>>> ddc5ecd2
 GigTimelineEvent.belongsTo(GigOrder, { foreignKey: 'orderId' });
 
 GigOrder.hasMany(GigSubmission, { as: 'submissions', foreignKey: 'orderId', onDelete: 'CASCADE' });
 GigSubmission.belongsTo(GigOrder, { foreignKey: 'orderId' });
 
-<<<<<<< HEAD
 GigSubmission.hasMany(GigSubmissionAsset, { as: 'assets', foreignKey: 'submissionId', onDelete: 'CASCADE' });
 GigSubmissionAsset.belongsTo(GigSubmission, { foreignKey: 'submissionId' });
 
 GigOrder.hasMany(GigChatMessage, { as: 'chatMessages', foreignKey: 'orderId', onDelete: 'CASCADE' });
 GigChatMessage.belongsTo(GigOrder, { foreignKey: 'orderId' });
-=======
 GigOrder.hasMany(GigChatMessage, { as: 'messages', foreignKey: 'orderId', onDelete: 'CASCADE' });
 GigChatMessage.belongsTo(GigOrder, { foreignKey: 'orderId' });
 ClientAccount.hasMany(ClientKanbanCard, { as: 'kanbanCards', foreignKey: 'clientId', onDelete: 'SET NULL' });
@@ -832,7 +821,6 @@
 
 ClientKanbanCard.hasMany(ClientKanbanChecklistItem, { as: 'checklist', foreignKey: 'cardId', onDelete: 'CASCADE' });
 ClientKanbanChecklistItem.belongsTo(ClientKanbanCard, { foreignKey: 'cardId' });
->>>>>>> ddc5ecd2
 
 export async function syncProjectGigManagementModels(options = {}) {
   const shouldSync =
@@ -861,17 +849,14 @@
   GigOrderRequirement,
   GigOrderRevision,
   GigVendorScorecard,
-<<<<<<< HEAD
   GigTimelineEvent,
   GigSubmission,
   GigSubmissionAsset,
   GigChatMessage,
-=======
   ClientAccount,
   ClientKanbanColumn,
   ClientKanbanCard,
   ClientKanbanChecklistItem,
->>>>>>> ddc5ecd2
   StoryBlock,
   BrandAsset,
   ProjectWorkspaceBudgetLine,
