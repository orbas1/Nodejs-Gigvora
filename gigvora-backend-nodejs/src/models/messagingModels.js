import { DataTypes, Op } from 'sequelize';
import sequelize from './sequelizeClient.js';

export { sequelize } from './sequelizeClient.js';

export const MESSAGE_CHANNEL_TYPES = ['support', 'project', 'contract', 'group', 'direct'];
export const MESSAGE_THREAD_STATES = ['active', 'archived', 'locked'];
export const MESSAGE_TYPES = ['text', 'file', 'system', 'event'];
export const SUPPORT_CASE_STATUSES = ['triage', 'in_progress', 'waiting_on_customer', 'resolved', 'closed'];
export const SUPPORT_CASE_PRIORITIES = ['low', 'medium', 'high', 'urgent'];
export const AUTO_REPLY_TEMPLATE_STATUSES = ['draft', 'active', 'disabled'];
export const AUTO_REPLY_RUN_STATUSES = ['success', 'error', 'skipped'];

const dialect = sequelize.getDialect();
const jsonType = ['postgres', 'postgresql'].includes(dialect) ? DataTypes.JSONB : DataTypes.JSON;

const TWO_FACTOR_METHODS = ['email', 'app', 'sms'];

export const User = sequelize.define(
  'User',
  {
    firstName: { type: DataTypes.STRING(120), allowNull: false },
    lastName: { type: DataTypes.STRING(120), allowNull: false },
    email: { type: DataTypes.STRING(255), allowNull: false, unique: true, validate: { isEmail: true } },
    password: { type: DataTypes.STRING(255), allowNull: false },
    address: { type: DataTypes.STRING(255), allowNull: true },
    age: { type: DataTypes.INTEGER, allowNull: true, validate: { min: 13 } },
    userType: {
      type: DataTypes.ENUM('user', 'company', 'freelancer', 'agency', 'admin'),
      allowNull: false,
      defaultValue: 'user',
    },
    twoFactorEnabled: { type: DataTypes.BOOLEAN, allowNull: false, defaultValue: true },
    twoFactorMethod: {
      type: DataTypes.ENUM(...TWO_FACTOR_METHODS),
      allowNull: false,
      defaultValue: 'email',
    },
    lastLoginAt: { type: DataTypes.DATE, allowNull: true },
    googleId: { type: DataTypes.STRING(255), allowNull: true },
  },
  {
    tableName: 'users',
    indexes: [{ fields: ['email'] }],
  },
);

export const MessageThread = sequelize.define(
  'MessageThread',
  {
    subject: { type: DataTypes.STRING(255), allowNull: true },
    channelType: {
      type: DataTypes.ENUM(...MESSAGE_CHANNEL_TYPES),
      allowNull: false,
      defaultValue: 'direct',
      validate: { isIn: [MESSAGE_CHANNEL_TYPES] },
    },
    state: {
      type: DataTypes.ENUM(...MESSAGE_THREAD_STATES),
      allowNull: false,
      defaultValue: 'active',
      validate: { isIn: [MESSAGE_THREAD_STATES] },
    },
    createdBy: { type: DataTypes.INTEGER, allowNull: false },
    metadata: { type: jsonType, allowNull: true },
    lastMessageAt: { type: DataTypes.DATE, allowNull: true },
    lastMessagePreview: { type: DataTypes.STRING(500), allowNull: true },
  },
  {
    tableName: 'message_threads',
    indexes: [
      { fields: ['channelType'] },
      { fields: ['state'] },
      { fields: ['createdBy'] },
      { fields: ['lastMessageAt'] },
    ],
  },
);

MessageThread.prototype.toPublicObject = function toPublicObject() {
  const plain = this.get({ plain: true });
  return {
    id: plain.id,
    subject: plain.subject,
    channelType: plain.channelType,
    state: plain.state,
    createdBy: plain.createdBy,
    metadata: plain.metadata,
    lastMessageAt: plain.lastMessageAt,
    lastMessagePreview: plain.lastMessagePreview,
    createdAt: plain.createdAt,
    updatedAt: plain.updatedAt,
  };
};

MessageThread.searchByTerm = async function searchByTerm(term) {
  if (!term) return [];
  const normalized = term.trim();
  if (!normalized) return [];

  return MessageThread.findAll({
    where: { subject: { [Op.iLike ?? Op.like]: `%${normalized}%` } },
    limit: 20,
    order: [['subject', 'ASC']],
  });
};

export const MessageParticipant = sequelize.define(
  'MessageParticipant',
  {
    threadId: { type: DataTypes.INTEGER, allowNull: false },
    userId: { type: DataTypes.INTEGER, allowNull: false },
    role: { type: DataTypes.STRING(40), allowNull: false, defaultValue: 'participant' },
    notificationsEnabled: { type: DataTypes.BOOLEAN, allowNull: false, defaultValue: true },
    mutedUntil: { type: DataTypes.DATE, allowNull: true },
    lastReadAt: { type: DataTypes.DATE, allowNull: true },
    metadata: { type: jsonType, allowNull: true },
  },
  {
    tableName: 'message_participants',
    indexes: [
      { unique: true, fields: ['threadId', 'userId'] },
      { fields: ['userId'] },
      { fields: ['threadId'] },
    ],
  },
);

export const Message = sequelize.define(
  'Message',
  {
    threadId: { type: DataTypes.INTEGER, allowNull: false },
    senderId: { type: DataTypes.INTEGER, allowNull: true },
    messageType: {
      type: DataTypes.ENUM(...MESSAGE_TYPES),
      allowNull: false,
      defaultValue: 'text',
      validate: { isIn: [MESSAGE_TYPES] },
    },
    body: { type: DataTypes.TEXT, allowNull: true },
    metadata: { type: jsonType, allowNull: true },
    deliveredAt: { type: DataTypes.DATE, allowNull: true },
    readAt: { type: DataTypes.DATE, allowNull: true },
  },
  {
    tableName: 'messages',
    indexes: [
      { fields: ['threadId', 'createdAt'] },
      { fields: ['senderId'] },
      { fields: ['messageType'] },
    ],
  },
);

Message.prototype.toPublicObject = function toPublicObject() {
  const plain = this.get({ plain: true });
  return {
    id: plain.id,
    threadId: plain.threadId,
    senderId: plain.senderId,
    messageType: plain.messageType,
    body: plain.body,
    metadata: plain.metadata,
    deliveredAt: plain.deliveredAt,
    readAt: plain.readAt,
    createdAt: plain.createdAt,
    updatedAt: plain.updatedAt,
  };
};

export const MessageAttachment = sequelize.define(
  'MessageAttachment',
  {
    messageId: { type: DataTypes.INTEGER, allowNull: false },
    fileName: { type: DataTypes.STRING(255), allowNull: false },
    mimeType: { type: DataTypes.STRING(120), allowNull: false, defaultValue: 'application/octet-stream' },
    fileSize: { type: DataTypes.INTEGER, allowNull: false, defaultValue: 0 },
    storageKey: { type: DataTypes.STRING(255), allowNull: false },
    metadata: { type: jsonType, allowNull: true },
  },
  {
    tableName: 'message_attachments',
    indexes: [{ fields: ['messageId'] }],
  },
);

export const SupportCase = sequelize.define(
  'SupportCase',
  {
    threadId: { type: DataTypes.INTEGER, allowNull: false, unique: true },
    status: {
      type: DataTypes.ENUM(...SUPPORT_CASE_STATUSES),
      allowNull: false,
      defaultValue: 'triage',
      validate: { isIn: [SUPPORT_CASE_STATUSES] },
    },
    priority: {
      type: DataTypes.ENUM(...SUPPORT_CASE_PRIORITIES),
      allowNull: false,
      defaultValue: 'medium',
      validate: { isIn: [SUPPORT_CASE_PRIORITIES] },
    },
    reason: { type: DataTypes.STRING(255), allowNull: true },
    metadata: { type: jsonType, allowNull: true },
    escalatedBy: { type: DataTypes.INTEGER, allowNull: true },
    escalatedAt: { type: DataTypes.DATE, allowNull: false, defaultValue: DataTypes.NOW },
    assignedTo: { type: DataTypes.INTEGER, allowNull: true },
    assignedBy: { type: DataTypes.INTEGER, allowNull: true },
    assignedAt: { type: DataTypes.DATE, allowNull: true },
    firstResponseAt: { type: DataTypes.DATE, allowNull: true },
    resolvedAt: { type: DataTypes.DATE, allowNull: true },
    resolvedBy: { type: DataTypes.INTEGER, allowNull: true },
    resolutionSummary: { type: DataTypes.TEXT, allowNull: true },
  },
  {
    tableName: 'support_cases',
    indexes: [
      { fields: ['status'] },
      { fields: ['priority'] },
      { fields: ['assignedTo'] },
    ],
  },
);

SupportCase.prototype.toPublicObject = function toPublicObject() {
  const plain = this.get({ plain: true });
  return {
    id: plain.id,
    threadId: plain.threadId,
    status: plain.status,
    priority: plain.priority,
    reason: plain.reason,
    metadata: plain.metadata,
    escalatedBy: plain.escalatedBy,
    escalatedAt: plain.escalatedAt,
    assignedTo: plain.assignedTo,
    assignedBy: plain.assignedBy,
    assignedAt: plain.assignedAt,
    firstResponseAt: plain.firstResponseAt,
    resolvedAt: plain.resolvedAt,
    resolvedBy: plain.resolvedBy,
    resolutionSummary: plain.resolutionSummary,
    createdAt: plain.createdAt,
    updatedAt: plain.updatedAt,
  };
};

<<<<<<< HEAD
export const MessageLabel = sequelize.define(
  'MessageLabel',
  {
    name: { type: DataTypes.STRING(120), allowNull: false },
    slug: { type: DataTypes.STRING(160), allowNull: false, unique: true },
    color: { type: DataTypes.STRING(32), allowNull: false, defaultValue: '#2563eb' },
    description: { type: DataTypes.STRING(400), allowNull: true },
    createdBy: { type: DataTypes.INTEGER, allowNull: true },
    metadata: { type: jsonType, allowNull: true },
  },
  {
    tableName: 'message_labels',
    indexes: [
      { unique: true, fields: ['slug'] },
      { fields: ['createdBy'] },
    ],
  },
);

MessageLabel.prototype.toPublicObject = function toPublicObject() {
  const plain = this.get({ plain: true });
  return {
    id: plain.id,
    name: plain.name,
    slug: plain.slug,
    color: plain.color,
    description: plain.description,
    createdBy: plain.createdBy,
    metadata: plain.metadata,
=======
export const SavedReply = sequelize.define(
  'SavedReply',
  {
    userId: { type: DataTypes.INTEGER, allowNull: false },
    title: { type: DataTypes.STRING(160), allowNull: false },
    body: { type: DataTypes.TEXT, allowNull: false },
    category: { type: DataTypes.STRING(80), allowNull: true },
    shortcut: { type: DataTypes.STRING(40), allowNull: true },
    isDefault: { type: DataTypes.BOOLEAN, allowNull: false, defaultValue: false },
    metadata: { type: jsonType, allowNull: true },
    orderIndex: { type: DataTypes.INTEGER, allowNull: false, defaultValue: 0 },
  },
  {
    tableName: 'saved_replies',
    indexes: [
      { fields: ['userId'] },
      { unique: true, fields: ['userId', 'shortcut'] },
      { fields: ['userId', 'isDefault'] },
    ],
  },
);

SavedReply.prototype.toPublicObject = function toPublicObject() {
  const plain = this.get({ plain: true });
  return {
    id: plain.id,
    userId: plain.userId,
    title: plain.title,
    body: plain.body,
    category: plain.category,
    shortcut: plain.shortcut,
    isDefault: Boolean(plain.isDefault),
    orderIndex: Number(plain.orderIndex ?? 0),
    metadata: plain.metadata ?? null,
>>>>>>> ab554368
    createdAt: plain.createdAt,
    updatedAt: plain.updatedAt,
  };
};

<<<<<<< HEAD
export const MessageThreadLabel = sequelize.define(
  'MessageThreadLabel',
  {
    threadId: { type: DataTypes.INTEGER, allowNull: false },
    labelId: { type: DataTypes.INTEGER, allowNull: false },
    appliedBy: { type: DataTypes.INTEGER, allowNull: true },
    appliedAt: { type: DataTypes.DATE, allowNull: false, defaultValue: DataTypes.NOW },
    metadata: { type: jsonType, allowNull: true },
  },
  {
    tableName: 'message_thread_labels',
    indexes: [
      { unique: true, fields: ['threadId', 'labelId'] },
      { fields: ['labelId'] },
      { fields: ['threadId'] },
    ],
  },
);

MessageThreadLabel.prototype.toPublicObject = function toPublicObject() {
  const plain = this.get({ plain: true });
  return {
    id: plain.id,
    threadId: plain.threadId,
    labelId: plain.labelId,
    appliedBy: plain.appliedBy,
    appliedAt: plain.appliedAt,
    metadata: plain.metadata,
=======
export const InboxPreference = sequelize.define(
  'InboxPreference',
  {
    userId: { type: DataTypes.INTEGER, allowNull: false, unique: true },
    timezone: { type: DataTypes.STRING(80), allowNull: false, defaultValue: 'UTC' },
    workingHours: { type: jsonType, allowNull: true },
    notificationsEmail: { type: DataTypes.BOOLEAN, allowNull: false, defaultValue: true },
    notificationsPush: { type: DataTypes.BOOLEAN, allowNull: false, defaultValue: true },
    autoArchiveAfterDays: { type: DataTypes.INTEGER, allowNull: true },
    autoResponderEnabled: { type: DataTypes.BOOLEAN, allowNull: false, defaultValue: false },
    autoResponderMessage: { type: DataTypes.TEXT, allowNull: true },
    escalationKeywords: { type: jsonType, allowNull: true },
    defaultSavedReplyId: { type: DataTypes.INTEGER, allowNull: true },
  },
  {
    tableName: 'inbox_preferences',
    indexes: [
      { unique: true, fields: ['userId'] },
    ],
  },
);

InboxPreference.prototype.toPublicObject = function toPublicObject() {
  const plain = this.get({ plain: true });
  return {
    id: plain.id,
    userId: plain.userId,
    timezone: plain.timezone,
    workingHours: plain.workingHours ?? null,
    notificationsEmail: Boolean(plain.notificationsEmail),
    notificationsPush: Boolean(plain.notificationsPush),
    autoArchiveAfterDays:
      plain.autoArchiveAfterDays != null ? Number(plain.autoArchiveAfterDays) : null,
    autoResponderEnabled: Boolean(plain.autoResponderEnabled),
    autoResponderMessage: plain.autoResponderMessage ?? null,
    escalationKeywords: plain.escalationKeywords ?? null,
    defaultSavedReplyId: plain.defaultSavedReplyId ?? null,
>>>>>>> ab554368
    createdAt: plain.createdAt,
    updatedAt: plain.updatedAt,
  };
};

<<<<<<< HEAD
MessageLabel.belongsToMany(MessageThread, {
  through: MessageThreadLabel,
  foreignKey: 'labelId',
  otherKey: 'threadId',
  as: 'threads',
});

MessageThread.belongsToMany(MessageLabel, {
  through: MessageThreadLabel,
  foreignKey: 'threadId',
  otherKey: 'labelId',
  as: 'labels',
});

MessageThreadLabel.belongsTo(MessageThread, { foreignKey: 'threadId', as: 'thread' });
MessageThreadLabel.belongsTo(MessageLabel, { foreignKey: 'labelId', as: 'label' });
=======
export const InboxRoutingRule = sequelize.define(
  'InboxRoutingRule',
  {
    userId: { type: DataTypes.INTEGER, allowNull: false },
    name: { type: DataTypes.STRING(160), allowNull: false },
    description: { type: DataTypes.TEXT, allowNull: true },
    matchType: { type: DataTypes.STRING(40), allowNull: false, defaultValue: 'keyword' },
    criteria: { type: jsonType, allowNull: true },
    action: { type: jsonType, allowNull: true },
    enabled: { type: DataTypes.BOOLEAN, allowNull: false, defaultValue: true },
    stopProcessing: { type: DataTypes.BOOLEAN, allowNull: false, defaultValue: false },
    priority: { type: DataTypes.INTEGER, allowNull: false, defaultValue: 0 },
  },
  {
    tableName: 'inbox_routing_rules',
    indexes: [
      { fields: ['userId'] },
      { fields: ['userId', 'enabled'] },
      { fields: ['userId', 'priority'] },
    ],
  },
);

InboxRoutingRule.prototype.toPublicObject = function toPublicObject() {
  const plain = this.get({ plain: true });
  return {
    id: plain.id,
    userId: plain.userId,
    name: plain.name,
    description: plain.description ?? null,
    matchType: plain.matchType,
    criteria: plain.criteria ?? null,
    action: plain.action ?? null,
    enabled: Boolean(plain.enabled),
    stopProcessing: Boolean(plain.stopProcessing),
    priority: Number(plain.priority ?? 0),
    createdAt: plain.createdAt,
    updatedAt: plain.updatedAt,
  };
};
>>>>>>> ab554368

export const UserAiProviderSetting = sequelize.define(
  'UserAiProviderSetting',
  {
    userId: { type: DataTypes.INTEGER, allowNull: false },
    provider: { type: DataTypes.STRING(60), allowNull: false, defaultValue: 'openai' },
    apiKey: { type: DataTypes.STRING(255), allowNull: true },
    model: { type: DataTypes.STRING(120), allowNull: false, defaultValue: 'gpt-4o-mini' },
    autoReplyEnabled: { type: DataTypes.BOOLEAN, allowNull: false, defaultValue: false },
    autoReplyInstructions: { type: DataTypes.TEXT, allowNull: true },
    metadata: { type: jsonType, allowNull: true },
  },
  {
    tableName: 'user_ai_provider_settings',
    indexes: [
      { unique: true, fields: ['userId', 'provider'] },
      { fields: ['provider'] },
      { fields: ['autoReplyEnabled'] },
    ],
  },
);

UserAiProviderSetting.prototype.toPublicObject = function toPublicObject() {
  const plain = this.get({ plain: true });
  return {
    id: plain.id,
    userId: plain.userId,
    provider: plain.provider,
    model: plain.model,
    autoReplyEnabled: Boolean(plain.autoReplyEnabled),
    autoReplyInstructions: plain.autoReplyInstructions ?? null,
    metadata: plain.metadata ?? null,
    createdAt: plain.createdAt,
    updatedAt: plain.updatedAt,
  };
};

export const AiAutoReplyTemplate = sequelize.define(
  'AiAutoReplyTemplate',
  {
    workspaceId: { type: DataTypes.INTEGER, allowNull: true },
    ownerId: { type: DataTypes.INTEGER, allowNull: false },
    title: { type: DataTypes.STRING(120), allowNull: false },
    summary: { type: DataTypes.STRING(280), allowNull: true },
    tone: { type: DataTypes.STRING(40), allowNull: true },
    model: { type: DataTypes.STRING(120), allowNull: true },
    temperature: { type: DataTypes.FLOAT, allowNull: false, defaultValue: 0.35 },
    channels: { type: jsonType, allowNull: true },
    instructions: { type: DataTypes.TEXT, allowNull: false },
    sampleReply: { type: DataTypes.TEXT, allowNull: true },
    isDefault: { type: DataTypes.BOOLEAN, allowNull: false, defaultValue: false },
    status: {
      type: DataTypes.ENUM(...AUTO_REPLY_TEMPLATE_STATUSES),
      allowNull: false,
      defaultValue: 'active',
    },
    metadata: { type: jsonType, allowNull: true },
  },
  {
    tableName: 'ai_auto_reply_templates',
    indexes: [
      { fields: ['workspaceId'] },
      { fields: ['ownerId'] },
      { fields: ['status'] },
      { fields: ['isDefault'] },
    ],
  },
);

AiAutoReplyTemplate.prototype.toPublicObject = function toPublicObject() {
export const MessageLabel = sequelize.define(
  'MessageLabel',
  {
    workspaceId: { type: DataTypes.INTEGER, allowNull: false },
    name: { type: DataTypes.STRING(80), allowNull: false },
    slug: { type: DataTypes.STRING(120), allowNull: false },
    color: { type: DataTypes.STRING(20), allowNull: false, defaultValue: '#0f172a' },
    description: { type: DataTypes.STRING(255), allowNull: true },
    createdBy: { type: DataTypes.INTEGER, allowNull: true },
    metadata: { type: jsonType, allowNull: true },
  },
  {
    tableName: 'message_labels',
    indexes: [
      { fields: ['workspaceId'] },
      { fields: ['slug'] },
      { unique: true, fields: ['workspaceId', 'slug'] },
    ],
  },
);

MessageLabel.prototype.toPublicObject = function toPublicObject() {
  const plain = this.get({ plain: true });
  return {
    id: plain.id,
    workspaceId: plain.workspaceId,
    ownerId: plain.ownerId,
    title: plain.title,
    summary: plain.summary ?? null,
    tone: plain.tone ?? null,
    model: plain.model ?? null,
    temperature: plain.temperature ?? 0.35,
    channels: Array.isArray(plain.channels) ? plain.channels : [],
    instructions: plain.instructions ?? '',
    sampleReply: plain.sampleReply ?? null,
    isDefault: Boolean(plain.isDefault),
    status: plain.status,
    name: plain.name,
    slug: plain.slug,
    color: plain.color,
    description: plain.description,
    createdBy: plain.createdBy,
    metadata: plain.metadata ?? null,
    createdAt: plain.createdAt,
    updatedAt: plain.updatedAt,
  };
};

export const AiAutoReplyRun = sequelize.define(
  'AiAutoReplyRun',
  {
    templateId: { type: DataTypes.INTEGER, allowNull: true },
    workspaceId: { type: DataTypes.INTEGER, allowNull: true },
    userId: { type: DataTypes.INTEGER, allowNull: false },
    threadId: { type: DataTypes.INTEGER, allowNull: true },
    messageId: { type: DataTypes.INTEGER, allowNull: true },
    provider: { type: DataTypes.STRING(60), allowNull: false, defaultValue: 'openai' },
    model: { type: DataTypes.STRING(120), allowNull: true },
    status: {
      type: DataTypes.ENUM(...AUTO_REPLY_RUN_STATUSES),
      allowNull: false,
      defaultValue: 'success',
    },
    responseLatencyMs: { type: DataTypes.INTEGER, allowNull: true },
    responsePreview: { type: DataTypes.STRING(280), allowNull: true },
    errorMessage: { type: DataTypes.STRING(500), allowNull: true },
    metadata: { type: jsonType, allowNull: true },
  },
  {
    tableName: 'ai_auto_reply_runs',
    indexes: [
      { fields: ['workspaceId'] },
      { fields: ['userId'] },
      { fields: ['status'] },
      { fields: ['createdAt'] },
    ],
  },
);

AiAutoReplyRun.prototype.toPublicObject = function toPublicObject() {
  const plain = this.get({ plain: true });
  return {
    id: plain.id,
    templateId: plain.templateId,
    workspaceId: plain.workspaceId,
    userId: plain.userId,
    threadId: plain.threadId,
    messageId: plain.messageId,
    provider: plain.provider,
    model: plain.model,
    status: plain.status,
    responseLatencyMs: plain.responseLatencyMs,
    responsePreview: plain.responsePreview ?? null,
    errorMessage: plain.errorMessage ?? null,
    metadata: plain.metadata ?? null,
    createdAt: plain.createdAt,
    updatedAt: plain.updatedAt,
  };
};
export const MessageThreadLabel = sequelize.define(
  'MessageThreadLabel',
  {
    threadId: { type: DataTypes.INTEGER, allowNull: false },
    labelId: { type: DataTypes.INTEGER, allowNull: false },
    appliedBy: { type: DataTypes.INTEGER, allowNull: true },
    appliedAt: { type: DataTypes.DATE, allowNull: false, defaultValue: DataTypes.NOW },
  },
  {
    tableName: 'message_thread_labels',
    indexes: [
      { fields: ['threadId'] },
      { fields: ['labelId'] },
      { unique: true, fields: ['threadId', 'labelId'] },
    ],
  },
);

MessageThreadLabel.belongsTo(User, { as: 'appliedByUser', foreignKey: 'appliedBy' });

MessageThread.hasMany(MessageParticipant, { as: 'participants', foreignKey: 'threadId' });
MessageThread.hasMany(MessageParticipant, { as: 'viewerParticipants', foreignKey: 'threadId' });
MessageParticipant.belongsTo(MessageThread, { as: 'thread', foreignKey: 'threadId' });
MessageParticipant.belongsTo(User, { as: 'user', foreignKey: 'userId' });

MessageThread.hasMany(Message, { as: 'messages', foreignKey: 'threadId' });
Message.belongsTo(MessageThread, { as: 'thread', foreignKey: 'threadId' });
Message.belongsTo(User, { as: 'sender', foreignKey: 'senderId' });

Message.hasMany(MessageAttachment, { as: 'attachments', foreignKey: 'messageId' });
MessageAttachment.belongsTo(Message, { as: 'message', foreignKey: 'messageId' });

MessageThread.belongsToMany(MessageLabel, {
  through: MessageThreadLabel,
  as: 'labels',
  foreignKey: 'threadId',
  otherKey: 'labelId',
});
MessageLabel.belongsToMany(MessageThread, {
  through: MessageThreadLabel,
  as: 'threads',
  foreignKey: 'labelId',
  otherKey: 'threadId',
});

MessageThread.hasOne(SupportCase, { as: 'supportCase', foreignKey: 'threadId' });
SupportCase.belongsTo(MessageThread, { as: 'thread', foreignKey: 'threadId' });
SupportCase.belongsTo(User, { as: 'escalatedByUser', foreignKey: 'escalatedBy' });
SupportCase.belongsTo(User, { as: 'assignedAgent', foreignKey: 'assignedTo' });
SupportCase.belongsTo(User, { as: 'assignedByUser', foreignKey: 'assignedBy' });
SupportCase.belongsTo(User, { as: 'resolvedByUser', foreignKey: 'resolvedBy' });
UserAiProviderSetting.belongsTo(User, { foreignKey: 'userId', as: 'user' });
User.hasMany(UserAiProviderSetting, { foreignKey: 'userId', as: 'aiProviderSettings' });
AiAutoReplyTemplate.belongsTo(User, { foreignKey: 'ownerId', as: 'owner' });
User.hasMany(AiAutoReplyTemplate, { foreignKey: 'ownerId', as: 'autoReplyTemplates' });
AiAutoReplyRun.belongsTo(User, { foreignKey: 'userId', as: 'user' });
AiAutoReplyRun.belongsTo(AiAutoReplyTemplate, { foreignKey: 'templateId', as: 'template' });
AiAutoReplyTemplate.hasMany(AiAutoReplyRun, { foreignKey: 'templateId', as: 'runs' });


SavedReply.belongsTo(User, { as: 'owner', foreignKey: 'userId' });
User.hasMany(SavedReply, { as: 'savedReplies', foreignKey: 'userId' });

InboxPreference.belongsTo(User, { as: 'user', foreignKey: 'userId' });
InboxPreference.belongsTo(SavedReply, { as: 'defaultSavedReply', foreignKey: 'defaultSavedReplyId' });
User.hasOne(InboxPreference, { as: 'inboxPreference', foreignKey: 'userId' });

InboxRoutingRule.belongsTo(User, { as: 'owner', foreignKey: 'userId' });
User.hasMany(InboxRoutingRule, { as: 'inboxRoutingRules', foreignKey: 'userId' });

export default {
  sequelize,
  MESSAGE_CHANNEL_TYPES,
  MESSAGE_THREAD_STATES,
  MESSAGE_TYPES,
  SUPPORT_CASE_STATUSES,
  SUPPORT_CASE_PRIORITIES,
  User,
  MessageThread,
  MessageParticipant,
  Message,
  MessageAttachment,
  MessageLabel,
  MessageThreadLabel,
  SupportCase,
  SavedReply,
  InboxPreference,
  InboxRoutingRule,
  UserAiProviderSetting,
  AiAutoReplyTemplate,
  AiAutoReplyRun,
};<|MERGE_RESOLUTION|>--- conflicted
+++ resolved
@@ -245,7 +245,6 @@
   };
 };
 
-<<<<<<< HEAD
 export const MessageLabel = sequelize.define(
   'MessageLabel',
   {
@@ -275,7 +274,6 @@
     description: plain.description,
     createdBy: plain.createdBy,
     metadata: plain.metadata,
-=======
 export const SavedReply = sequelize.define(
   'SavedReply',
   {
@@ -310,13 +308,11 @@
     isDefault: Boolean(plain.isDefault),
     orderIndex: Number(plain.orderIndex ?? 0),
     metadata: plain.metadata ?? null,
->>>>>>> ab554368
-    createdAt: plain.createdAt,
-    updatedAt: plain.updatedAt,
-  };
-};
-
-<<<<<<< HEAD
+    createdAt: plain.createdAt,
+    updatedAt: plain.updatedAt,
+  };
+};
+
 export const MessageThreadLabel = sequelize.define(
   'MessageThreadLabel',
   {
@@ -345,7 +341,6 @@
     appliedBy: plain.appliedBy,
     appliedAt: plain.appliedAt,
     metadata: plain.metadata,
-=======
 export const InboxPreference = sequelize.define(
   'InboxPreference',
   {
@@ -383,13 +378,11 @@
     autoResponderMessage: plain.autoResponderMessage ?? null,
     escalationKeywords: plain.escalationKeywords ?? null,
     defaultSavedReplyId: plain.defaultSavedReplyId ?? null,
->>>>>>> ab554368
-    createdAt: plain.createdAt,
-    updatedAt: plain.updatedAt,
-  };
-};
-
-<<<<<<< HEAD
+    createdAt: plain.createdAt,
+    updatedAt: plain.updatedAt,
+  };
+};
+
 MessageLabel.belongsToMany(MessageThread, {
   through: MessageThreadLabel,
   foreignKey: 'labelId',
@@ -406,7 +399,6 @@
 
 MessageThreadLabel.belongsTo(MessageThread, { foreignKey: 'threadId', as: 'thread' });
 MessageThreadLabel.belongsTo(MessageLabel, { foreignKey: 'labelId', as: 'label' });
-=======
 export const InboxRoutingRule = sequelize.define(
   'InboxRoutingRule',
   {
@@ -447,7 +439,6 @@
     updatedAt: plain.updatedAt,
   };
 };
->>>>>>> ab554368
 
 export const UserAiProviderSetting = sequelize.define(
   'UserAiProviderSetting',
