--- conflicted
+++ resolved
@@ -281,7 +281,6 @@
   };
 };
 
-<<<<<<< HEAD
 export const AiAutoReplyTemplate = sequelize.define(
   'AiAutoReplyTemplate',
   {
@@ -315,7 +314,6 @@
 );
 
 AiAutoReplyTemplate.prototype.toPublicObject = function toPublicObject() {
-=======
 export const MessageLabel = sequelize.define(
   'MessageLabel',
   {
@@ -338,12 +336,10 @@
 );
 
 MessageLabel.prototype.toPublicObject = function toPublicObject() {
->>>>>>> 6b8c2e4a
   const plain = this.get({ plain: true });
   return {
     id: plain.id,
     workspaceId: plain.workspaceId,
-<<<<<<< HEAD
     ownerId: plain.ownerId,
     title: plain.title,
     summary: plain.summary ?? null,
@@ -355,20 +351,17 @@
     sampleReply: plain.sampleReply ?? null,
     isDefault: Boolean(plain.isDefault),
     status: plain.status,
-=======
     name: plain.name,
     slug: plain.slug,
     color: plain.color,
     description: plain.description,
     createdBy: plain.createdBy,
->>>>>>> 6b8c2e4a
     metadata: plain.metadata ?? null,
     createdAt: plain.createdAt,
     updatedAt: plain.updatedAt,
   };
 };
 
-<<<<<<< HEAD
 export const AiAutoReplyRun = sequelize.define(
   'AiAutoReplyRun',
   {
@@ -420,7 +413,6 @@
     updatedAt: plain.updatedAt,
   };
 };
-=======
 export const MessageThreadLabel = sequelize.define(
   'MessageThreadLabel',
   {
@@ -440,7 +432,6 @@
 );
 
 MessageThreadLabel.belongsTo(User, { as: 'appliedByUser', foreignKey: 'appliedBy' });
->>>>>>> 6b8c2e4a
 
 MessageThread.hasMany(MessageParticipant, { as: 'participants', foreignKey: 'threadId' });
 MessageThread.hasMany(MessageParticipant, { as: 'viewerParticipants', foreignKey: 'threadId' });
