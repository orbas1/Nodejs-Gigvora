--- conflicted
+++ resolved
@@ -9,16 +9,13 @@
   markHttpServerClosing,
   markHttpServerStopped,
 } from './lifecycle/runtimeHealth.js';
-<<<<<<< HEAD
 import { warmRuntimeDependencyHealth } from './services/runtimeDependencyGuard.js';
 import {
   warmDatabaseConnections,
   drainDatabaseConnections,
 } from './services/databaseLifecycleService.js';
-=======
 import { getPlatformSettings } from './services/platformSettingsService.js';
 import { syncCriticalDependencies } from './observability/dependencyHealth.js';
->>>>>>> 2d9edb39
 
 dotenv.config();
 
@@ -32,16 +29,13 @@
   }
 
   markHttpServerStarting();
-<<<<<<< HEAD
   await warmDatabaseConnections({ logger });
-=======
   try {
     const settings = await getPlatformSettings();
     syncCriticalDependencies(settings, { logger: logger.child({ component: 'server' }) });
   } catch (error) {
     logger.warn({ err: error }, 'Failed to synchronise critical dependencies before startup');
   }
->>>>>>> 2d9edb39
   await startBackgroundWorkers({ logger });
   await warmRuntimeDependencyHealth({ logger, forceRefresh: true });
 
