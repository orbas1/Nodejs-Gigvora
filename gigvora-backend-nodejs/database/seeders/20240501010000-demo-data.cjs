--- conflicted
+++ resolved
@@ -16,19 +16,16 @@
   jobs: [1, 2],
   gigs: [1, 2, 3, 4, 5, 6, 7],
   projects: [1],
-<<<<<<< HEAD
   clientPortals: [1],
   clientPortalTimelineEvents: [1, 2, 3, 4],
   clientPortalScopeItems: [1, 2, 3, 4],
   clientPortalDecisionLogs: [1, 2, 3],
   clientPortalInsightWidgets: [1, 2, 3],
-=======
   projectBlueprints: [1],
   projectBlueprintSprints: [1, 2, 3, 4],
   projectBlueprintDependencies: [1, 2, 3, 4],
   projectBlueprintRisks: [1, 2, 3],
   projectBillingCheckpoints: [1, 2, 3, 4],
->>>>>>> 2a00e249
   experienceLaunchpads: [1],
   experienceLaunchpadApplications: [1, 2],
   experienceLaunchpadEmployerRequests: [1],
@@ -75,10 +72,8 @@
       const yesterday = new Date(now.getTime() - 24 * 60 * 60 * 1000);
       const tomorrow = new Date(now.getTime() + 24 * 60 * 60 * 1000);
       const nextWeek = new Date(now.getTime() + 7 * 24 * 60 * 60 * 1000);
-<<<<<<< HEAD
       const tenDaysFromNow = new Date(now.getTime() + 10 * 24 * 60 * 60 * 1000);
       const fifteenDaysFromNow = new Date(now.getTime() + 15 * 24 * 60 * 60 * 1000);
-=======
       const twoWeeksLater = new Date(now.getTime() + 14 * 24 * 60 * 60 * 1000);
       const threeWeeksLater = new Date(now.getTime() + 21 * 24 * 60 * 60 * 1000);
       const sixWeeksLater = new Date(now.getTime() + 42 * 24 * 60 * 60 * 1000);
@@ -86,7 +81,6 @@
       const inFiveDays = new Date(now.getTime() + 5 * 24 * 60 * 60 * 1000);
       const inSevenDays = new Date(now.getTime() + 7 * 24 * 60 * 60 * 1000);
       const inTenDays = new Date(now.getTime() + 10 * 24 * 60 * 60 * 1000);
->>>>>>> 2a00e249
 
       await queryInterface.bulkInsert(
         'users',
@@ -1025,7 +1019,6 @@
       );
 
       await queryInterface.bulkInsert(
-<<<<<<< HEAD
         'client_portals',
         [
           {
@@ -1073,7 +1066,6 @@
                 notify: true,
               },
             ],
-=======
         'project_blueprints',
         [
           {
@@ -1094,12 +1086,10 @@
               riskAppetite: 'moderate',
               stakeholderGroups: ['Product', 'Marketing', 'Compliance'],
             },
->>>>>>> 2a00e249
-            createdAt: twoDaysAgo,
-            updatedAt: now,
-          },
-        ],
-<<<<<<< HEAD
+            createdAt: twoDaysAgo,
+            updatedAt: now,
+          },
+        ],
         { transaction },
       );
 
@@ -1194,7 +1184,6 @@
               approvals: ['Rize leadership'],
               files: ['https://cdn.gigvora.com/brand-playbook-v1.pdf'],
             },
-=======
         { transaction }
       );
 
@@ -1425,12 +1414,10 @@
             riskLevel: 'medium',
             impact: 'Delays insight synthesis if interviews slip.',
             notes: 'Marketing ops confirmed 80% availability; legal still pending.',
->>>>>>> 2a00e249
-            createdAt: twoDaysAgo,
-            updatedAt: now,
-          },
-          {
-<<<<<<< HEAD
+            createdAt: twoDaysAgo,
+            updatedAt: now,
+          },
+          {
             id: seededIds.clientPortalScopeItems[1],
             portalId: seededIds.clientPortals[0],
             title: 'Marketing site redesign sprint',
@@ -1593,7 +1580,6 @@
           },
         ],
         { transaction },
-=======
             id: seededIds.projectBlueprintDependencies[1],
             blueprintId: seededIds.projectBlueprints[0],
             impactedSprintId: seededIds.projectBlueprintSprints[2],
@@ -2087,7 +2073,6 @@
           },
         ],
         { transaction }
->>>>>>> 2a00e249
       );
 
       await queryInterface.bulkInsert(
@@ -2951,7 +2936,6 @@
         { transaction }
       );
       await queryInterface.bulkDelete(
-<<<<<<< HEAD
         'client_portal_insight_widgets',
         { id: { [Op.in]: seededIds.clientPortalInsightWidgets } },
         { transaction },
@@ -2975,7 +2959,6 @@
         'client_portals',
         { id: { [Op.in]: seededIds.clientPortals } },
         { transaction },
-=======
         'project_billing_checkpoints',
         { id: { [Op.in]: seededIds.projectBillingCheckpoints } },
         { transaction }
@@ -3043,7 +3026,6 @@
         'gig_milestones',
         { id: { [Op.in]: seededIds.gigMilestones } },
         { transaction }
->>>>>>> 2a00e249
       );
       await queryInterface.bulkDelete('projects', { id: { [Op.in]: seededIds.projects } }, { transaction });
       await queryInterface.bulkDelete('gigs', { id: { [Op.in]: seededIds.gigs } }, { transaction });
