--- conflicted
+++ resolved
@@ -49,7 +49,6 @@
   providerWorkspaceMembers: [1, 2],
   providerWorkspaceInvites: [1],
   providerContactNotes: [1],
-<<<<<<< HEAD
   freelancerFinanceMetrics: [1, 2, 3, 4],
   freelancerRevenueMonthlies: [1, 2, 3, 4, 5],
   freelancerRevenueStreams: [1, 2, 3, 4],
@@ -61,7 +60,6 @@
   freelancerCostBreakdowns: [1, 2, 3, 4],
   freelancerSavingsGoals: [1, 2],
   freelancerFinanceControls: [1, 2, 3, 4],
-=======
   gigOrders: [1, 2, 3, 4, 5, 6],
   gigOrderRequirements: [1, 2, 3, 4, 5, 6],
   gigOrderRevisions: [1, 2],
@@ -72,7 +70,6 @@
   gigBundleItems: [1, 2, 3, 4, 5, 6, 7, 8, 9],
   gigUpsells: [1, 2, 3],
   gigCatalogItems: [1, 2, 3, 4],
->>>>>>> 7243297b
 };
 
 module.exports = {
@@ -84,13 +81,11 @@
       const threeDaysAgo = new Date(now.getTime() - 3 * 24 * 60 * 60 * 1000);
       const twoDaysAgo = new Date(now.getTime() - 2 * 24 * 60 * 60 * 1000);
       const yesterday = new Date(now.getTime() - 24 * 60 * 60 * 1000);
-<<<<<<< HEAD
       const financeFreelancerId = seededIds.users[1];
       const monthStartIso = (offset) => {
         const date = new Date(Date.UTC(now.getUTCFullYear(), now.getUTCMonth() - offset, 1));
         return date.toISOString().slice(0, 10);
       };
-=======
       const tomorrow = new Date(now.getTime() + 24 * 60 * 60 * 1000);
       const nextWeek = new Date(now.getTime() + 7 * 24 * 60 * 60 * 1000);
       const tenDaysFromNow = new Date(now.getTime() + 10 * 24 * 60 * 60 * 1000);
@@ -102,7 +97,6 @@
       const inFiveDays = new Date(now.getTime() + 5 * 24 * 60 * 60 * 1000);
       const inSevenDays = new Date(now.getTime() + 7 * 24 * 60 * 60 * 1000);
       const inTenDays = new Date(now.getTime() + 10 * 24 * 60 * 60 * 1000);
->>>>>>> 7243297b
 
       await queryInterface.bulkInsert(
         'users',
