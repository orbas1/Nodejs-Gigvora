--- conflicted
+++ resolved
@@ -70,7 +70,6 @@
   coreModelsLoaded = true;
 }
 
-<<<<<<< HEAD
 async function ensureTestSchema() {
   await loadCoreModels();
   const queryInterface = sequelize.getQueryInterface();
@@ -152,7 +151,6 @@
 }
 
 jest.setTimeout(30000);
-=======
 const DEFAULT_TEST_DEPENDENCIES = ['database', 'paymentsCore', 'complianceProviders'];
 
 async function primeDependencyHealth() {
@@ -164,7 +162,6 @@
   if (!PlatformSettingModel) {
     return;
   }
->>>>>>> 6b8c2e4a
 
   const defaults = {
     key: 'platform',
@@ -196,14 +193,12 @@
     },
   };
 if (process.env.SKIP_SEQUELIZE_BOOTSTRAP === 'true') {
-<<<<<<< HEAD
   beforeAll(async () => {
     await ensureTestSchema();
   });
   beforeEach(async () => {
     appCache.store?.clear?.();
     await ensureTestSchema();
-=======
   beforeAll(() => {
     markCoreDependenciesHealthy();
   });
@@ -221,7 +216,6 @@
     appCache.store?.clear?.();
     await loadCoreModels();
     await sequelize.sync({ force: true });
->>>>>>> 6b8c2e4a
   });
   afterAll(async () => {
     await sequelize.close();
