import { beforeAll, beforeEach, afterAll, jest } from '@jest/globals';
import sequelize from '../src/models/sequelizeClient.js';
import { PlatformSetting } from '../src/models/platformSetting.js';
import { markDependencyHealthy } from '../src/lifecycle/runtimeHealth.js';
import { appCache } from '../src/utils/cache.js';

if (typeof process.env.SKIP_SEQUELIZE_BOOTSTRAP === 'undefined') {
  process.env.SKIP_SEQUELIZE_BOOTSTRAP = 'true';
}

const REQUIRED_ENV_DEFAULTS = {
  STRIPE_PUBLISHABLE_KEY: 'pk_test_mocked',
  STRIPE_SECRET_KEY: 'sk_test_mocked',
  STRIPE_WEBHOOK_SECRET: 'whsec_mocked',
  CLOUDFLARE_R2_ACCOUNT_ID: 'mock-account',
  CLOUDFLARE_R2_ACCESS_KEY_ID: 'mock-access',
  CLOUDFLARE_R2_SECRET_ACCESS_KEY: 'mock-secret',
  CLOUDFLARE_R2_BUCKET: 'mock-bucket',
  CLOUDFLARE_R2_ENDPOINT: 'https://r2.mocked.example.com',
};

function ensureEnvironmentDefaults() {
  if (typeof process.env.SKIP_SEQUELIZE_BOOTSTRAP === 'undefined') {
    process.env.SKIP_SEQUELIZE_BOOTSTRAP =
      process.env.LIGHTWEIGHT_SERVICE_TESTS === 'true' ? 'true' : 'false';
  }

  Object.entries(REQUIRED_ENV_DEFAULTS).forEach(([key, value]) => {
    if (!process.env[key]) {
      process.env[key] = value;
    }
  });
}

function markCoreDependenciesHealthy() {
  ['database', 'paymentsCore', 'complianceProviders', 'paymentsEngine'].forEach((dependency) => {
    try {
      markDependencyHealthy(dependency, { source: 'test-harness', configured: true });
    } catch (error) {
      // eslint-disable-next-line no-console
      console.warn(`Failed to flag dependency ${dependency} as healthy during test bootstrap`, error);
    }
  });
}

let modelsLoaded = false;
const skipHeavyBootstrap = process.env.LIGHTWEIGHT_SERVICE_TESTS === 'true';

async function loadCoreModels() {
  if (modelsLoaded) {
    return;
  }
  const minimalAdminBootstrap = process.env.ADMIN_MANAGEMENT_MINIMAL_BOOTSTRAP === 'true';
  if (process.env.SKIP_SEQUELIZE_BOOTSTRAP === 'true') {
    if (minimalAdminBootstrap) {
      await import('../src/models/adminManagementModels.js');
    } else {
      await import('../src/models/messagingModels.js');
      await import('../src/models/moderationModels.js');
      await import('../src/models/liveServiceTelemetryModels.js');
      await import('../src/models/adminManagementModels.js');
    }
    modelsLoaded = true;
    return;
  }
  try {
    await import('../src/models/index.js');
    modelsLoaded = true;
  } catch (error) {
    if (error instanceof SyntaxError) {
      // eslint-disable-next-line no-console
      console.warn('[tests] Falling back to targeted model bootstrap due to syntax error in aggregated model index.');
      if (minimalAdminBootstrap) {
        await import('../src/models/adminManagementModels.js');
      } else {
        await Promise.all([
          import('../src/models/messagingModels.js'),
          import('../src/models/moderationModels.js'),
          import('../src/models/liveServiceTelemetryModels.js'),
          import('../src/models/adminManagementModels.js'),
        ]);
      }
      modelsLoaded = true;
      return;
    }
    throw error;
  }
}

async function resetDatabaseSchema() {
  await loadCoreModels();
  await sequelize.sync({ force: true });
}

async function seedPlatformDefaults() {
  const defaults = {
    key: 'platform',
    value: {
      payments: {
        provider: 'stripe',
        stripe: {
          publishableKey: 'pk_test_gigvora',
          secretKey: 'sk_test_gigvora',
          webhookSecret: 'whsec_test_gigvora',
        },
        escrow_com: {
          apiKey: 'escrow_test_key',
          apiSecret: 'escrow_test_secret',
          sandbox: true,
        },
      },
      storage: {
        provider: 'cloudflare_r2',
        cloudflare_r2: {
          accountId: 'r2_test_account',
          accessKeyId: 'r2_test_access',
          secretAccessKey: 'r2_test_secret',
          bucket: 'gigvora-test-bucket',
          endpoint: 'https://r2.example.test',
          publicBaseUrl: 'https://cdn.gigvora.test',
        },
      },
      maintenance: {
        windows: [],
        statusPageUrl: null,
        supportContact: 'support@gigvora.com',
      },
    },
  };

  await PlatformSetting.findOrCreate({
    where: { key: defaults.key },
    defaults,
  });
}

async function primeTestState() {
  ensureEnvironmentDefaults();
  markCoreDependenciesHealthy();
  await resetDatabaseSchema();
  await seedPlatformDefaults();
  markCoreDependenciesHealthy();
}

jest.setTimeout(30_000);
const skipBootstrap = process.env.SKIP_SEQUELIZE_BOOTSTRAP === 'true';
const mockSequelizeMode = process.env.MOCK_SEQUELIZE_MODE === 'true';

<<<<<<< HEAD
if (skipHeavyBootstrap) {
  ensureEnvironmentDefaults();
  markCoreDependenciesHealthy();

  beforeAll(async () => {
    ensureEnvironmentDefaults();
    markCoreDependenciesHealthy();
  });

  beforeEach(async () => {
    appCache.store?.clear?.();
    markCoreDependenciesHealthy();
  });

  afterAll(async () => {
    await sequelize.close();
  });
} else {
  beforeAll(async () => {
    ensureEnvironmentDefaults();
    if (skipBootstrap) {
      // eslint-disable-next-line no-console
      console.info('[tests] SKIP_SEQUELIZE_BOOTSTRAP enabled – skipping Sequelize sync for realtime-focused suites');
      await resetDatabaseSchema();
      markCoreDependenciesHealthy();
    } else {
      await primeTestState();
    }
  });

=======
if (mockSequelizeMode) {
  global.__mockSequelizeModels = {};
  jest.unstable_mockModule('../src/models/index.js', () => global.__mockSequelizeModels);
}

if (mockSequelizeMode) {
  ensureEnvironmentDefaults();

  beforeAll(async () => {});

  beforeEach(async () => {
    appCache.store?.clear?.();
  });

  afterAll(async () => {});
} else {
  beforeAll(async () => {
    ensureEnvironmentDefaults();
    if (skipBootstrap) {
      // eslint-disable-next-line no-console
      console.info('[tests] SKIP_SEQUELIZE_BOOTSTRAP enabled – skipping Sequelize sync for realtime-focused suites');
      await resetDatabaseSchema();
      markCoreDependenciesHealthy();
    } else {
      await primeTestState();
    }
  });

>>>>>>> 3100f0d5
  beforeEach(async () => {
    appCache.store?.clear?.();
    if (skipBootstrap) {
      await resetDatabaseSchema();
      markCoreDependenciesHealthy();
    } else {
      await primeTestState();
    }
  });

  afterAll(async () => {
    await sequelize.close();
  });
}<|MERGE_RESOLUTION|>--- conflicted
+++ resolved
@@ -146,7 +146,6 @@
 const skipBootstrap = process.env.SKIP_SEQUELIZE_BOOTSTRAP === 'true';
 const mockSequelizeMode = process.env.MOCK_SEQUELIZE_MODE === 'true';
 
-<<<<<<< HEAD
 if (skipHeavyBootstrap) {
   ensureEnvironmentDefaults();
   markCoreDependenciesHealthy();
@@ -177,36 +176,6 @@
     }
   });
 
-=======
-if (mockSequelizeMode) {
-  global.__mockSequelizeModels = {};
-  jest.unstable_mockModule('../src/models/index.js', () => global.__mockSequelizeModels);
-}
-
-if (mockSequelizeMode) {
-  ensureEnvironmentDefaults();
-
-  beforeAll(async () => {});
-
-  beforeEach(async () => {
-    appCache.store?.clear?.();
-  });
-
-  afterAll(async () => {});
-} else {
-  beforeAll(async () => {
-    ensureEnvironmentDefaults();
-    if (skipBootstrap) {
-      // eslint-disable-next-line no-console
-      console.info('[tests] SKIP_SEQUELIZE_BOOTSTRAP enabled – skipping Sequelize sync for realtime-focused suites');
-      await resetDatabaseSchema();
-      markCoreDependenciesHealthy();
-    } else {
-      await primeTestState();
-    }
-  });
-
->>>>>>> 3100f0d5
   beforeEach(async () => {
     appCache.store?.clear?.();
     if (skipBootstrap) {
