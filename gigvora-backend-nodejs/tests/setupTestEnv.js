--- conflicted
+++ resolved
@@ -1,10 +1,7 @@
 import { beforeAll, afterAll, beforeEach, jest } from '@jest/globals';
-<<<<<<< HEAD
 import { sequelize } from '../src/models/index.js';
 import '../src/models/headhunterExtras.js';
 import { appCache } from '../src/utils/cache.js';
-=======
->>>>>>> eed41a4a
 
 jest.setTimeout(30000);
 
