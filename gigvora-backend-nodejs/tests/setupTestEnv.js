--- conflicted
+++ resolved
@@ -110,7 +110,6 @@
     },
   };
 if (process.env.SKIP_SEQUELIZE_BOOTSTRAP === 'true') {
-<<<<<<< HEAD
   beforeAll(() => {
     markCoreDependenciesHealthy();
   });
@@ -118,7 +117,6 @@
     markCoreDependenciesHealthy();
   });
   afterAll(() => {});
-=======
   beforeAll(async () => {
     markCoreDependenciesHealthy();
     await loadCoreModels();
@@ -133,17 +131,13 @@
   afterAll(async () => {
     await sequelize.close();
   });
->>>>>>> 9ee9c255
 } else {
   beforeAll(async () => {
     markCoreDependenciesHealthy();
     await loadCoreModels();
     await sequelize.sync({ force: true });
-<<<<<<< HEAD
-    markCoreDependenciesHealthy();
-=======
+    markCoreDependenciesHealthy();
     seedDependencyHealth();
->>>>>>> 9ee9c255
   });
 
   beforeEach(async () => {
@@ -151,11 +145,8 @@
     markCoreDependenciesHealthy();
     await loadCoreModels();
     await sequelize.sync({ force: true });
-<<<<<<< HEAD
-    markCoreDependenciesHealthy();
-=======
+    markCoreDependenciesHealthy();
     seedDependencyHealth();
->>>>>>> 9ee9c255
   });
 
   const [setting] = await PlatformSettingModel.findOrCreate({
