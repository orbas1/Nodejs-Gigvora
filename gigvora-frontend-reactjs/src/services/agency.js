--- conflicted
+++ resolved
@@ -98,10 +98,6 @@
   });
 }
 
-<<<<<<< HEAD
-export async function fetchAgencyOverview({ workspaceSlug, workspaceId } = {}, { signal } = {}) {
-  return apiClient.get('/agency/dashboard/overview', {
-=======
 export async function fetchAgencyProfile(
   { includeFollowers = true, includeConnections = true, followersLimit, followersOffset, userId } = {},
   { signal } = {},
@@ -180,7 +176,6 @@
   return apiClient.delete(`/agency/profile/connections/${connectionId}`, { signal });
 export async function fetchAgencyCalendarEvent(eventId, { workspaceSlug, workspaceId } = {}, { signal } = {}) {
   return apiClient.get(`/agency/calendar/${eventId}`, {
->>>>>>> fe3a373f
     params: {
       workspaceSlug: workspaceSlug ?? undefined,
       workspaceId: workspaceId ?? undefined,
@@ -189,10 +184,18 @@
   });
 }
 
-<<<<<<< HEAD
+export async function fetchAgencyOverview({ workspaceSlug, workspaceId } = {}, { signal } = {}) {
+  return apiClient.get('/agency/dashboard/overview', {
+    params: {
+      workspaceSlug: workspaceSlug ?? undefined,
+      workspaceId: workspaceId ?? undefined,
+    },
+    signal,
+  });
+}
+
 export async function updateAgencyOverview(payload, options = {}) {
   return apiClient.put('/agency/dashboard/overview', payload, options);
-=======
 export async function createAgencyCalendarEvent(payload = {}, { signal } = {}) {
   return apiClient.post('/agency/calendar', payload, { signal });
 }
@@ -255,16 +258,12 @@
 
 export function deleteAgencyVolunteeringSpendEntry(spendEntryId, options = {}) {
   return apiClient.delete(`/agency/volunteering/spend/${spendEntryId}`, options);
->>>>>>> fe3a373f
 }
 
 export default {
   fetchAgencyDashboard,
-<<<<<<< HEAD
   fetchAgencyOverview,
   updateAgencyOverview,
-};
-=======
   fetchAgencyProfile,
   updateAgencyProfile,
   updateAgencyAvatar,
@@ -310,5 +309,4 @@
   createAgencyProfileWorkforceSegment,
   updateAgencyProfileWorkforceSegment,
   deleteAgencyProfileWorkforceSegment,
-};
->>>>>>> fe3a373f
+};