import apiClient from './apiClient.js';

function sanitizeParams(params = {}) {
  return Object.fromEntries(
    Object.entries(params).filter(([, value]) => value !== undefined && value !== null && `${value}`.length > 0),
  );
}

export async function fetchAgencyDashboard({ workspaceId, workspaceSlug, lookbackDays, signal, fresh } = {}) {
  const params = sanitizeParams({
    workspaceId,
    workspaceSlug,
    lookbackDays,
    fresh: fresh ? 'true' : undefined,
  });

  return apiClient.get('/agency/dashboard', { params, signal });
}

export async function fetchAgencyProfileManagement({ signal } = {}) {
  return apiClient.get('/agency/profile', { signal });
}

export async function updateAgencyProfileBasics(payload, { signal } = {}) {
  return apiClient.put('/agency/profile', payload, { signal });
}

export async function createAgencyProfileMedia(payload, { signal } = {}) {
  return apiClient.post('/agency/profile/media', payload, { signal });
}

export async function updateAgencyProfileMedia(mediaId, payload, { signal } = {}) {
  return apiClient.put(`/agency/profile/media/${mediaId}`, payload, { signal });
}

export async function deleteAgencyProfileMedia(mediaId, { signal } = {}) {
  return apiClient.delete(`/agency/profile/media/${mediaId}`, { signal });
}

export async function createAgencyProfileSkill(payload, { signal } = {}) {
  return apiClient.post('/agency/profile/skills', payload, { signal });
}

export async function updateAgencyProfileSkill(skillId, payload, { signal } = {}) {
  return apiClient.put(`/agency/profile/skills/${skillId}`, payload, { signal });
}

export async function deleteAgencyProfileSkill(skillId, { signal } = {}) {
  return apiClient.delete(`/agency/profile/skills/${skillId}`, { signal });
}

export async function createAgencyProfileCredential(payload, { signal } = {}) {
  return apiClient.post('/agency/profile/credentials', payload, { signal });
}

export async function updateAgencyProfileCredential(credentialId, payload, { signal } = {}) {
  return apiClient.put(`/agency/profile/credentials/${credentialId}`, payload, { signal });
}

export async function deleteAgencyProfileCredential(credentialId, { signal } = {}) {
  return apiClient.delete(`/agency/profile/credentials/${credentialId}`, { signal });
}

export async function createAgencyProfileExperience(payload, { signal } = {}) {
  return apiClient.post('/agency/profile/experiences', payload, { signal });
}

export async function updateAgencyProfileExperience(experienceId, payload, { signal } = {}) {
  return apiClient.put(`/agency/profile/experiences/${experienceId}`, payload, { signal });
}

export async function deleteAgencyProfileExperience(experienceId, { signal } = {}) {
  return apiClient.delete(`/agency/profile/experiences/${experienceId}`, { signal });
}

export async function createAgencyProfileWorkforceSegment(payload, { signal } = {}) {
  return apiClient.post('/agency/profile/workforce', payload, { signal });
}

export async function updateAgencyProfileWorkforceSegment(segmentId, payload, { signal } = {}) {
  return apiClient.put(`/agency/profile/workforce/${segmentId}`, payload, { signal });
}

export async function deleteAgencyProfileWorkforceSegment(segmentId, { signal } = {}) {
  return apiClient.delete(`/agency/profile/workforce/${segmentId}`, { signal });
}

export async function fetchAgencyVolunteeringOverview(
  { workspaceSlug, workspaceId } = {},
  { signal } = {},
) {
  return apiClient.get('/agency/volunteering/overview', {
    params: {
      workspaceSlug: workspaceSlug ?? undefined,
      workspaceId: workspaceId ?? undefined,
    },
    signal,
  });
}

<<<<<<< HEAD
export async function fetchAgencyCalendar(
  { workspaceSlug, workspaceId, types, status, from, to } = {},
  { signal } = {},
) {
  const typeParam = Array.isArray(types) ? types.filter(Boolean).join(',') : types;
  return apiClient.get('/agency/calendar', {
    params: {
      workspaceSlug: workspaceSlug ?? undefined,
      workspaceId: workspaceId ?? undefined,
      types: typeParam && typeParam.length ? typeParam : undefined,
      status: status ?? undefined,
      from: from ?? undefined,
      to: to ?? undefined,
    },
    signal,
  });
}

export async function fetchAgencyCalendarEvent(eventId, { workspaceSlug, workspaceId } = {}, { signal } = {}) {
  return apiClient.get(`/agency/calendar/${eventId}`, {
    params: {
      workspaceSlug: workspaceSlug ?? undefined,
      workspaceId: workspaceId ?? undefined,
    },
    signal,
  });
}

export async function createAgencyCalendarEvent(payload = {}, { signal } = {}) {
  return apiClient.post('/agency/calendar', payload, { signal });
}

export async function updateAgencyCalendarEvent(eventId, payload = {}, { signal } = {}) {
  return apiClient.put(`/agency/calendar/${eventId}`, payload, { signal });
}

export async function deleteAgencyCalendarEvent(eventId, payload = {}, { signal } = {}) {
  return apiClient.delete(`/agency/calendar/${eventId}`, {
    params: {
      workspaceSlug: payload.workspaceSlug ?? undefined,
      workspaceId: payload.workspaceId ?? undefined,
    },
    signal,
  });
=======
export function createAgencyVolunteeringContract(payload, options = {}) {
  return apiClient.post('/agency/volunteering/contracts', payload, options);
}

export function updateAgencyVolunteeringContract(contractId, payload, options = {}) {
  return apiClient.patch(`/agency/volunteering/contracts/${contractId}`, payload, options);
}

export function deleteAgencyVolunteeringContract(contractId, options = {}) {
  return apiClient.delete(`/agency/volunteering/contracts/${contractId}`, options);
}

export function createAgencyVolunteeringApplication(payload, options = {}) {
  return apiClient.post('/agency/volunteering/applications', payload, options);
}

export function updateAgencyVolunteeringApplication(applicationId, payload, options = {}) {
  return apiClient.patch(`/agency/volunteering/applications/${applicationId}`, payload, options);
}

export function deleteAgencyVolunteeringApplication(applicationId, options = {}) {
  return apiClient.delete(`/agency/volunteering/applications/${applicationId}`, options);
}

export function createAgencyVolunteeringResponse(payload, options = {}) {
  return apiClient.post('/agency/volunteering/responses', payload, options);
}

export function updateAgencyVolunteeringResponse(responseId, payload, options = {}) {
  return apiClient.patch(`/agency/volunteering/responses/${responseId}`, payload, options);
}

export function deleteAgencyVolunteeringResponse(responseId, options = {}) {
  return apiClient.delete(`/agency/volunteering/responses/${responseId}`, options);
}

export function createAgencyVolunteeringSpendEntry(payload, options = {}) {
  return apiClient.post('/agency/volunteering/spend', payload, options);
}

export function updateAgencyVolunteeringSpendEntry(spendEntryId, payload, options = {}) {
  return apiClient.patch(`/agency/volunteering/spend/${spendEntryId}`, payload, options);
}

export function deleteAgencyVolunteeringSpendEntry(spendEntryId, options = {}) {
  return apiClient.delete(`/agency/volunteering/spend/${spendEntryId}`, options);
>>>>>>> 3faf0876
}

export default {
  fetchAgencyDashboard,
<<<<<<< HEAD
  fetchAgencyCalendar,
  fetchAgencyCalendarEvent,
  createAgencyCalendarEvent,
  updateAgencyCalendarEvent,
  deleteAgencyCalendarEvent,
};
=======
  fetchAgencyVolunteeringOverview,
  createAgencyVolunteeringContract,
  updateAgencyVolunteeringContract,
  deleteAgencyVolunteeringContract,
  createAgencyVolunteeringApplication,
  updateAgencyVolunteeringApplication,
  deleteAgencyVolunteeringApplication,
  createAgencyVolunteeringResponse,
  updateAgencyVolunteeringResponse,
  deleteAgencyVolunteeringResponse,
  createAgencyVolunteeringSpendEntry,
  updateAgencyVolunteeringSpendEntry,
  deleteAgencyVolunteeringSpendEntry,
  fetchAgencyProfileManagement,
  updateAgencyProfileBasics,
  createAgencyProfileMedia,
  updateAgencyProfileMedia,
  deleteAgencyProfileMedia,
  createAgencyProfileSkill,
  updateAgencyProfileSkill,
  deleteAgencyProfileSkill,
  createAgencyProfileCredential,
  updateAgencyProfileCredential,
  deleteAgencyProfileCredential,
  createAgencyProfileExperience,
  updateAgencyProfileExperience,
  deleteAgencyProfileExperience,
  createAgencyProfileWorkforceSegment,
  updateAgencyProfileWorkforceSegment,
  deleteAgencyProfileWorkforceSegment,
};
>>>>>>> 3faf0876
<|MERGE_RESOLUTION|>--- conflicted
+++ resolved
@@ -98,7 +98,6 @@
   });
 }
 
-<<<<<<< HEAD
 export async function fetchAgencyCalendar(
   { workspaceSlug, workspaceId, types, status, from, to } = {},
   { signal } = {},
@@ -143,7 +142,6 @@
     },
     signal,
   });
-=======
 export function createAgencyVolunteeringContract(payload, options = {}) {
   return apiClient.post('/agency/volunteering/contracts', payload, options);
 }
@@ -190,19 +188,15 @@
 
 export function deleteAgencyVolunteeringSpendEntry(spendEntryId, options = {}) {
   return apiClient.delete(`/agency/volunteering/spend/${spendEntryId}`, options);
->>>>>>> 3faf0876
 }
 
 export default {
   fetchAgencyDashboard,
-<<<<<<< HEAD
   fetchAgencyCalendar,
   fetchAgencyCalendarEvent,
   createAgencyCalendarEvent,
   updateAgencyCalendarEvent,
   deleteAgencyCalendarEvent,
-};
-=======
   fetchAgencyVolunteeringOverview,
   createAgencyVolunteeringContract,
   updateAgencyVolunteeringContract,
@@ -233,5 +227,4 @@
   createAgencyProfileWorkforceSegment,
   updateAgencyProfileWorkforceSegment,
   deleteAgencyProfileWorkforceSegment,
-};
->>>>>>> 3faf0876
+};