import apiClient from './apiClient.js';

function sanitizeParams(params = {}) {
  return Object.fromEntries(
    Object.entries(params).filter(([, value]) => value !== undefined && value !== null && `${value}`.length > 0),
  );
}

export async function fetchAgencyDashboard({ workspaceId, workspaceSlug, lookbackDays, signal, fresh } = {}) {
  const params = sanitizeParams({
    workspaceId,
    workspaceSlug,
    lookbackDays,
    fresh: fresh ? 'true' : undefined,
  });

  return apiClient.get('/agency/dashboard', { params, signal });
}

export async function fetchAgencyProfileManagement({ signal } = {}) {
  return apiClient.get('/agency/profile', { signal });
}

export async function updateAgencyProfileBasics(payload, { signal } = {}) {
  return apiClient.put('/agency/profile', payload, { signal });
}

export async function createAgencyProfileMedia(payload, { signal } = {}) {
  return apiClient.post('/agency/profile/media', payload, { signal });
}

export async function updateAgencyProfileMedia(mediaId, payload, { signal } = {}) {
  return apiClient.put(`/agency/profile/media/${mediaId}`, payload, { signal });
}

export async function deleteAgencyProfileMedia(mediaId, { signal } = {}) {
  return apiClient.delete(`/agency/profile/media/${mediaId}`, { signal });
}

export async function createAgencyProfileSkill(payload, { signal } = {}) {
  return apiClient.post('/agency/profile/skills', payload, { signal });
}

export async function updateAgencyProfileSkill(skillId, payload, { signal } = {}) {
  return apiClient.put(`/agency/profile/skills/${skillId}`, payload, { signal });
}

export async function deleteAgencyProfileSkill(skillId, { signal } = {}) {
  return apiClient.delete(`/agency/profile/skills/${skillId}`, { signal });
}

export async function createAgencyProfileCredential(payload, { signal } = {}) {
  return apiClient.post('/agency/profile/credentials', payload, { signal });
}

export async function updateAgencyProfileCredential(credentialId, payload, { signal } = {}) {
  return apiClient.put(`/agency/profile/credentials/${credentialId}`, payload, { signal });
}

export async function deleteAgencyProfileCredential(credentialId, { signal } = {}) {
  return apiClient.delete(`/agency/profile/credentials/${credentialId}`, { signal });
}

export async function createAgencyProfileExperience(payload, { signal } = {}) {
  return apiClient.post('/agency/profile/experiences', payload, { signal });
}

export async function updateAgencyProfileExperience(experienceId, payload, { signal } = {}) {
  return apiClient.put(`/agency/profile/experiences/${experienceId}`, payload, { signal });
}

export async function deleteAgencyProfileExperience(experienceId, { signal } = {}) {
  return apiClient.delete(`/agency/profile/experiences/${experienceId}`, { signal });
}

export async function createAgencyProfileWorkforceSegment(payload, { signal } = {}) {
  return apiClient.post('/agency/profile/workforce', payload, { signal });
}

export async function updateAgencyProfileWorkforceSegment(segmentId, payload, { signal } = {}) {
  return apiClient.put(`/agency/profile/workforce/${segmentId}`, payload, { signal });
}

export async function deleteAgencyProfileWorkforceSegment(segmentId, { signal } = {}) {
  return apiClient.delete(`/agency/profile/workforce/${segmentId}`, { signal });
}

export async function fetchAgencyVolunteeringOverview(
  { workspaceSlug, workspaceId } = {},
  { signal } = {},
) {
  return apiClient.get('/agency/volunteering/overview', {
    params: {
      workspaceSlug: workspaceSlug ?? undefined,
      workspaceId: workspaceId ?? undefined,
    },
    signal,
  });
}

export async function fetchAgencyCalendar(
  { workspaceSlug, workspaceId, types, status, from, to } = {},
  { signal } = {},
) {
  const typeParam = Array.isArray(types) ? types.filter(Boolean).join(',') : types;
  return apiClient.get('/agency/calendar', {
    params: {
      workspaceSlug: workspaceSlug ?? undefined,
      workspaceId: workspaceId ?? undefined,
      types: typeParam && typeParam.length ? typeParam : undefined,
      status: status ?? undefined,
      from: from ?? undefined,
      to: to ?? undefined,
    },
    signal,
  });
}

export async function fetchAgencyCalendarEvent(eventId, { workspaceSlug, workspaceId } = {}, { signal } = {}) {
  return apiClient.get(`/agency/calendar/${eventId}`, {
    params: {
      workspaceSlug: workspaceSlug ?? undefined,
      workspaceId: workspaceId ?? undefined,
    },
    signal,
  });
}

export async function createAgencyCalendarEvent(payload = {}, { signal } = {}) {
  return apiClient.post('/agency/calendar', payload, { signal });
}

export async function updateAgencyCalendarEvent(eventId, payload = {}, { signal } = {}) {
  return apiClient.put(`/agency/calendar/${eventId}`, payload, { signal });
}

export async function deleteAgencyCalendarEvent(eventId, payload = {}, { signal } = {}) {
  return apiClient.delete(`/agency/calendar/${eventId}`, {
    params: {
      workspaceSlug: payload.workspaceSlug ?? undefined,
      workspaceId: payload.workspaceId ?? undefined,
    },
    signal,
  });
export function createAgencyVolunteeringContract(payload, options = {}) {
  return apiClient.post('/agency/volunteering/contracts', payload, options);
}

export function updateAgencyVolunteeringContract(contractId, payload, options = {}) {
  return apiClient.patch(`/agency/volunteering/contracts/${contractId}`, payload, options);
}

export function deleteAgencyVolunteeringContract(contractId, options = {}) {
  return apiClient.delete(`/agency/volunteering/contracts/${contractId}`, options);
}

export function createAgencyVolunteeringApplication(payload, options = {}) {
  return apiClient.post('/agency/volunteering/applications', payload, options);
}

export function updateAgencyVolunteeringApplication(applicationId, payload, options = {}) {
  return apiClient.patch(`/agency/volunteering/applications/${applicationId}`, payload, options);
}

export function deleteAgencyVolunteeringApplication(applicationId, options = {}) {
  return apiClient.delete(`/agency/volunteering/applications/${applicationId}`, options);
}

export function createAgencyVolunteeringResponse(payload, options = {}) {
  return apiClient.post('/agency/volunteering/responses', payload, options);
}

export function updateAgencyVolunteeringResponse(responseId, payload, options = {}) {
  return apiClient.patch(`/agency/volunteering/responses/${responseId}`, payload, options);
}

export function deleteAgencyVolunteeringResponse(responseId, options = {}) {
  return apiClient.delete(`/agency/volunteering/responses/${responseId}`, options);
}

export function createAgencyVolunteeringSpendEntry(payload, options = {}) {
  return apiClient.post('/agency/volunteering/spend', payload, options);
}

export function updateAgencyVolunteeringSpendEntry(spendEntryId, payload, options = {}) {
  return apiClient.patch(`/agency/volunteering/spend/${spendEntryId}`, payload, options);
}

export function deleteAgencyVolunteeringSpendEntry(spendEntryId, options = {}) {
  return apiClient.delete(`/agency/volunteering/spend/${spendEntryId}`, options);
}

export async function fetchAgencyProfile(
  { includeFollowers = true, includeConnections = true, followersLimit, followersOffset, userId } = {},
  { signal } = {},
) {
  return apiClient.get('/agency/profile', {
    params: {
      includeFollowers,
      includeConnections,
      followersLimit,
      followersOffset,
      userId,
    },
    signal,
  });
}

export async function updateAgencyProfile(body, { signal } = {}) {
  return apiClient.put('/agency/profile', body, { signal });
}

export async function updateAgencyAvatar(body, { signal } = {}) {
  return apiClient.put('/agency/profile/avatar', body, { signal });
}

export async function listAgencyFollowers(
  { limit, offset, userId } = {},
  { signal } = {},
) {
  return apiClient.get('/agency/profile/followers', {
    params: { limit, offset, userId },
    signal,
  });
}

export async function updateAgencyFollower(followerId, body, { signal } = {}) {
  return apiClient.patch(`/agency/profile/followers/${followerId}`, body, { signal });
}

export async function removeAgencyFollower(followerId, { signal } = {}) {
  return apiClient.delete(`/agency/profile/followers/${followerId}`, { signal });
}

export async function fetchAgencyConnections({ userId } = {}, { signal } = {}) {
  return apiClient.get('/agency/profile/connections', {
    params: { userId },
    signal,
  });
}

export async function requestAgencyConnection(targetId, { signal } = {}) {
  return apiClient.post('/agency/profile/connections', { targetId }, { signal });
}

export async function respondToAgencyConnection(connectionId, decision, { signal } = {}) {
  return apiClient.post(
    `/agency/profile/connections/${connectionId}/respond`,
    { decision },
    { signal },
  );
}

export async function removeAgencyConnection(connectionId, { signal } = {}) {
  return apiClient.delete(`/agency/profile/connections/${connectionId}`, { signal });
}

export default {
  fetchAgencyDashboard,
<<<<<<< HEAD
  fetchAgencyProfile,
  updateAgencyProfile,
  updateAgencyAvatar,
  listAgencyFollowers,
  updateAgencyFollower,
  removeAgencyFollower,
  fetchAgencyConnections,
  requestAgencyConnection,
  respondToAgencyConnection,
  removeAgencyConnection,
};
=======
  fetchAgencyCalendar,
  fetchAgencyCalendarEvent,
  createAgencyCalendarEvent,
  updateAgencyCalendarEvent,
  deleteAgencyCalendarEvent,
  fetchAgencyVolunteeringOverview,
  createAgencyVolunteeringContract,
  updateAgencyVolunteeringContract,
  deleteAgencyVolunteeringContract,
  createAgencyVolunteeringApplication,
  updateAgencyVolunteeringApplication,
  deleteAgencyVolunteeringApplication,
  createAgencyVolunteeringResponse,
  updateAgencyVolunteeringResponse,
  deleteAgencyVolunteeringResponse,
  createAgencyVolunteeringSpendEntry,
  updateAgencyVolunteeringSpendEntry,
  deleteAgencyVolunteeringSpendEntry,
  fetchAgencyProfileManagement,
  updateAgencyProfileBasics,
  createAgencyProfileMedia,
  updateAgencyProfileMedia,
  deleteAgencyProfileMedia,
  createAgencyProfileSkill,
  updateAgencyProfileSkill,
  deleteAgencyProfileSkill,
  createAgencyProfileCredential,
  updateAgencyProfileCredential,
  deleteAgencyProfileCredential,
  createAgencyProfileExperience,
  updateAgencyProfileExperience,
  deleteAgencyProfileExperience,
  createAgencyProfileWorkforceSegment,
  updateAgencyProfileWorkforceSegment,
  deleteAgencyProfileWorkforceSegment,
};
>>>>>>> 3650c395
<|MERGE_RESOLUTION|>--- conflicted
+++ resolved
@@ -98,6 +98,17 @@
   });
 }
 
+export async function fetchAgencyProfile(
+  { includeFollowers = true, includeConnections = true, followersLimit, followersOffset, userId } = {},
+  { signal } = {},
+) {
+  return apiClient.get('/agency/profile', {
+    params: {
+      includeFollowers,
+      includeConnections,
+      followersLimit,
+      followersOffset,
+      userId,
 export async function fetchAgencyCalendar(
   { workspaceSlug, workspaceId, types, status, from, to } = {},
   { signal } = {},
@@ -116,96 +127,6 @@
   });
 }
 
-export async function fetchAgencyCalendarEvent(eventId, { workspaceSlug, workspaceId } = {}, { signal } = {}) {
-  return apiClient.get(`/agency/calendar/${eventId}`, {
-    params: {
-      workspaceSlug: workspaceSlug ?? undefined,
-      workspaceId: workspaceId ?? undefined,
-    },
-    signal,
-  });
-}
-
-export async function createAgencyCalendarEvent(payload = {}, { signal } = {}) {
-  return apiClient.post('/agency/calendar', payload, { signal });
-}
-
-export async function updateAgencyCalendarEvent(eventId, payload = {}, { signal } = {}) {
-  return apiClient.put(`/agency/calendar/${eventId}`, payload, { signal });
-}
-
-export async function deleteAgencyCalendarEvent(eventId, payload = {}, { signal } = {}) {
-  return apiClient.delete(`/agency/calendar/${eventId}`, {
-    params: {
-      workspaceSlug: payload.workspaceSlug ?? undefined,
-      workspaceId: payload.workspaceId ?? undefined,
-    },
-    signal,
-  });
-export function createAgencyVolunteeringContract(payload, options = {}) {
-  return apiClient.post('/agency/volunteering/contracts', payload, options);
-}
-
-export function updateAgencyVolunteeringContract(contractId, payload, options = {}) {
-  return apiClient.patch(`/agency/volunteering/contracts/${contractId}`, payload, options);
-}
-
-export function deleteAgencyVolunteeringContract(contractId, options = {}) {
-  return apiClient.delete(`/agency/volunteering/contracts/${contractId}`, options);
-}
-
-export function createAgencyVolunteeringApplication(payload, options = {}) {
-  return apiClient.post('/agency/volunteering/applications', payload, options);
-}
-
-export function updateAgencyVolunteeringApplication(applicationId, payload, options = {}) {
-  return apiClient.patch(`/agency/volunteering/applications/${applicationId}`, payload, options);
-}
-
-export function deleteAgencyVolunteeringApplication(applicationId, options = {}) {
-  return apiClient.delete(`/agency/volunteering/applications/${applicationId}`, options);
-}
-
-export function createAgencyVolunteeringResponse(payload, options = {}) {
-  return apiClient.post('/agency/volunteering/responses', payload, options);
-}
-
-export function updateAgencyVolunteeringResponse(responseId, payload, options = {}) {
-  return apiClient.patch(`/agency/volunteering/responses/${responseId}`, payload, options);
-}
-
-export function deleteAgencyVolunteeringResponse(responseId, options = {}) {
-  return apiClient.delete(`/agency/volunteering/responses/${responseId}`, options);
-}
-
-export function createAgencyVolunteeringSpendEntry(payload, options = {}) {
-  return apiClient.post('/agency/volunteering/spend', payload, options);
-}
-
-export function updateAgencyVolunteeringSpendEntry(spendEntryId, payload, options = {}) {
-  return apiClient.patch(`/agency/volunteering/spend/${spendEntryId}`, payload, options);
-}
-
-export function deleteAgencyVolunteeringSpendEntry(spendEntryId, options = {}) {
-  return apiClient.delete(`/agency/volunteering/spend/${spendEntryId}`, options);
-}
-
-export async function fetchAgencyProfile(
-  { includeFollowers = true, includeConnections = true, followersLimit, followersOffset, userId } = {},
-  { signal } = {},
-) {
-  return apiClient.get('/agency/profile', {
-    params: {
-      includeFollowers,
-      includeConnections,
-      followersLimit,
-      followersOffset,
-      userId,
-    },
-    signal,
-  });
-}
-
 export async function updateAgencyProfile(body, { signal } = {}) {
   return apiClient.put('/agency/profile', body, { signal });
 }
@@ -253,11 +174,82 @@
 
 export async function removeAgencyConnection(connectionId, { signal } = {}) {
   return apiClient.delete(`/agency/profile/connections/${connectionId}`, { signal });
+export async function fetchAgencyCalendarEvent(eventId, { workspaceSlug, workspaceId } = {}, { signal } = {}) {
+  return apiClient.get(`/agency/calendar/${eventId}`, {
+    params: {
+      workspaceSlug: workspaceSlug ?? undefined,
+      workspaceId: workspaceId ?? undefined,
+    },
+    signal,
+  });
+}
+
+export async function createAgencyCalendarEvent(payload = {}, { signal } = {}) {
+  return apiClient.post('/agency/calendar', payload, { signal });
+}
+
+export async function updateAgencyCalendarEvent(eventId, payload = {}, { signal } = {}) {
+  return apiClient.put(`/agency/calendar/${eventId}`, payload, { signal });
+}
+
+export async function deleteAgencyCalendarEvent(eventId, payload = {}, { signal } = {}) {
+  return apiClient.delete(`/agency/calendar/${eventId}`, {
+    params: {
+      workspaceSlug: payload.workspaceSlug ?? undefined,
+      workspaceId: payload.workspaceId ?? undefined,
+    },
+    signal,
+  });
+export function createAgencyVolunteeringContract(payload, options = {}) {
+  return apiClient.post('/agency/volunteering/contracts', payload, options);
+}
+
+export function updateAgencyVolunteeringContract(contractId, payload, options = {}) {
+  return apiClient.patch(`/agency/volunteering/contracts/${contractId}`, payload, options);
+}
+
+export function deleteAgencyVolunteeringContract(contractId, options = {}) {
+  return apiClient.delete(`/agency/volunteering/contracts/${contractId}`, options);
+}
+
+export function createAgencyVolunteeringApplication(payload, options = {}) {
+  return apiClient.post('/agency/volunteering/applications', payload, options);
+}
+
+export function updateAgencyVolunteeringApplication(applicationId, payload, options = {}) {
+  return apiClient.patch(`/agency/volunteering/applications/${applicationId}`, payload, options);
+}
+
+export function deleteAgencyVolunteeringApplication(applicationId, options = {}) {
+  return apiClient.delete(`/agency/volunteering/applications/${applicationId}`, options);
+}
+
+export function createAgencyVolunteeringResponse(payload, options = {}) {
+  return apiClient.post('/agency/volunteering/responses', payload, options);
+}
+
+export function updateAgencyVolunteeringResponse(responseId, payload, options = {}) {
+  return apiClient.patch(`/agency/volunteering/responses/${responseId}`, payload, options);
+}
+
+export function deleteAgencyVolunteeringResponse(responseId, options = {}) {
+  return apiClient.delete(`/agency/volunteering/responses/${responseId}`, options);
+}
+
+export function createAgencyVolunteeringSpendEntry(payload, options = {}) {
+  return apiClient.post('/agency/volunteering/spend', payload, options);
+}
+
+export function updateAgencyVolunteeringSpendEntry(spendEntryId, payload, options = {}) {
+  return apiClient.patch(`/agency/volunteering/spend/${spendEntryId}`, payload, options);
+}
+
+export function deleteAgencyVolunteeringSpendEntry(spendEntryId, options = {}) {
+  return apiClient.delete(`/agency/volunteering/spend/${spendEntryId}`, options);
 }
 
 export default {
   fetchAgencyDashboard,
-<<<<<<< HEAD
   fetchAgencyProfile,
   updateAgencyProfile,
   updateAgencyAvatar,
@@ -268,8 +260,6 @@
   requestAgencyConnection,
   respondToAgencyConnection,
   removeAgencyConnection,
-};
-=======
   fetchAgencyCalendar,
   fetchAgencyCalendarEvent,
   createAgencyCalendarEvent,
@@ -305,5 +295,4 @@
   createAgencyProfileWorkforceSegment,
   updateAgencyProfileWorkforceSegment,
   deleteAgencyProfileWorkforceSegment,
-};
->>>>>>> 3650c395
+};