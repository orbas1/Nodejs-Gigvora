--- conflicted
+++ resolved
@@ -87,9 +87,6 @@
 
 export default {
   fetchAgencyDashboard,
-<<<<<<< HEAD
-};
-=======
   fetchAgencyProfileManagement,
   updateAgencyProfileBasics,
   createAgencyProfileMedia,
@@ -107,5 +104,4 @@
   createAgencyProfileWorkforceSegment,
   updateAgencyProfileWorkforceSegment,
   deleteAgencyProfileWorkforceSegment,
-};
->>>>>>> 98374c41
+};