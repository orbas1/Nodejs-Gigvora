--- conflicted
+++ resolved
@@ -103,7 +103,6 @@
   return apiClient.post('/admin/blog/media', payload, { signal });
 }
 
-<<<<<<< HEAD
 export async function fetchAdminBlogMetrics({ start, end } = {}, { signal } = {}) {
   const params = { start, end };
   return apiClient.get('/admin/blog/metrics/overview', { params, signal });
@@ -155,7 +154,6 @@
     throw new Error('A comment id is required.');
   }
   return apiClient.delete(`/admin/blog/comments/${commentId}`, { signal });
-=======
 export async function fetchAgencyBlogWorkspaces({ signal } = {}) {
   const data = await apiClient.get('/agency/blog/workspaces', { signal });
   return data?.results ?? [];
@@ -231,7 +229,6 @@
 
 export async function createAgencyBlogMedia(payload, { signal } = {}) {
   return apiClient.post('/agency/blog/media', payload, { signal });
->>>>>>> 7ce3457e
 }
 
 export default {
@@ -251,7 +248,6 @@
   updateBlogTag,
   deleteBlogTag,
   createBlogMedia,
-<<<<<<< HEAD
   fetchAdminBlogMetrics,
   fetchAdminBlogPostMetrics,
   updateAdminBlogPostMetrics,
@@ -259,7 +255,6 @@
   createAdminBlogComment,
   updateAdminBlogComment,
   deleteAdminBlogComment,
-=======
   fetchAgencyBlogWorkspaces,
   fetchAgencyBlogPosts,
   createAgencyBlogPost,
@@ -270,5 +265,4 @@
   createAgencyBlogCategory,
   createAgencyBlogTag,
   createAgencyBlogMedia,
->>>>>>> 7ce3457e
 };