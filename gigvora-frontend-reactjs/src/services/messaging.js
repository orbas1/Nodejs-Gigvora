import apiClient from './apiClient.js';

function sanitizeParams(params = {}) {
  return Object.fromEntries(
    Object.entries(params).filter(([, value]) => value !== undefined && value !== null && `${value}`.length > 0),
  );
}

export async function fetchInbox({
  userId,
  channelTypes,
  states,
  search,
  unreadOnly,
  includeParticipants = true,
  includeSupport = true,
  includeLabels = false,
  page = 1,
  pageSize = 20,
} = {}) {
  const params = sanitizeParams({
    userId,
    page,
    pageSize,
    includeParticipants,
    includeSupport,
    includeLabels,
    unreadOnly,
    search,
  });

  if (Array.isArray(channelTypes) && channelTypes.length > 0) {
    params.channelTypes = channelTypes.join(',');
  }
  if (Array.isArray(states) && states.length > 0) {
    params.states = states.join(',');
  }

  return apiClient.get('/messaging/threads', { params });
}

export async function fetchThread(
  threadId,
  { includeParticipants = true, includeSupport = true, includeLabels = false } = {},
) {
  const params = sanitizeParams({ includeParticipants, includeSupport, includeLabels });
  return apiClient.get(`/messaging/threads/${threadId}`, { params });
}

export async function fetchThreadMessages(threadId, { page = 1, pageSize = 50, includeSystem = false } = {}) {
  const params = sanitizeParams({ page, pageSize, includeSystem });
  return apiClient.get(`/messaging/threads/${threadId}/messages`, { params });
}

export async function sendMessage(threadId, { userId, messageType = 'text', body, attachments = [], metadata = {} } = {}) {
  return apiClient.post(`/messaging/threads/${threadId}/messages`, {
    userId,
    messageType,
    body,
    attachments,
    metadata,
  });
}

export async function createThread({ userId, subject, channelType = 'direct', participantIds = [], metadata = {} } = {}) {
  return apiClient.post('/messaging/threads', {
    userId,
    subject,
    channelType,
    participantIds,
    metadata,
  });
}

export async function createCallSession(threadId, { userId, callType = 'video', callId, role } = {}) {
  return apiClient.post(`/messaging/threads/${threadId}/calls`, {
    userId,
    callType,
    callId,
    role,
  });
}

export async function markThreadRead(threadId, { userId } = {}) {
  return apiClient.post(`/messaging/threads/${threadId}/read`, {
    userId,
  });
}

export async function updateThreadState(threadId, { state } = {}) {
<<<<<<< HEAD
  if (!state) {
    throw new Error('state is required to update a thread.');
  }
=======
>>>>>>> ecde14d4
  return apiClient.post(`/messaging/threads/${threadId}/state`, { state });
}

export async function muteThread(threadId, { userId, until } = {}) {
<<<<<<< HEAD
=======
  return apiClient.post(`/messaging/threads/${threadId}/mute`, {
    userId,
    until,
  });
}

export async function escalateThread(threadId, { userId, reason, priority = 'medium', metadata = {} } = {}) {
export async function updateThreadState(threadId, { state, userId } = {}) {
  return apiClient.post(`/messaging/threads/${threadId}/state`, { state, userId });
}

export async function muteThread(threadId, { userId, until } = {}) {
>>>>>>> ecde14d4
  return apiClient.post(`/messaging/threads/${threadId}/mute`, { userId, until });
}

export async function escalateThread(threadId, { userId, reason, priority, metadata } = {}) {
  return apiClient.post(`/messaging/threads/${threadId}/escalate`, {
    userId,
    reason,
    priority,
    metadata,
  });
}

<<<<<<< HEAD
=======
export async function assignSupportAgent(
  threadId,
  { userId, agentId, assignedBy, notifyAgent = true } = {},
) {
>>>>>>> ecde14d4
export async function assignSupport(threadId, { userId, agentId, assignedBy, notifyAgent } = {}) {
  return apiClient.post(`/messaging/threads/${threadId}/assign-support`, {
    userId,
    agentId,
    assignedBy,
    notifyAgent,
  });
}

<<<<<<< HEAD
=======
export async function updateSupportStatus(
  threadId,
  { userId, status, resolutionSummary, metadata = {} } = {},
) {
>>>>>>> ecde14d4
export async function updateSupportStatus(threadId, { userId, status, resolutionSummary, metadata } = {}) {
  return apiClient.post(`/messaging/threads/${threadId}/support-status`, {
    userId,
    status,
    resolutionSummary,
    metadata,
  });
}

<<<<<<< HEAD
=======
export async function updateThreadSettings(threadId, { userId, subject, channelType, metadataPatch, metadata } = {}) {
  return apiClient.post(`/messaging/threads/${threadId}/settings`, {
    userId,
    subject,
    channelType,
    metadataPatch: metadataPatch ?? metadata,
  });
}

export async function addThreadParticipants(threadId, { userId, participantIds } = {}) {
  return apiClient.post(`/messaging/threads/${threadId}/participants`, {
    userId,
    participantIds,
  });
}

export async function removeThreadParticipant(threadId, participantId, { userId } = {}) {
  return apiClient.delete(`/messaging/threads/${threadId}/participants/${participantId}`, {
    params: { userId },
  });
}

>>>>>>> ecde14d4
export default {
  fetchInbox,
  fetchThread,
  fetchThreadMessages,
  sendMessage,
  createThread,
  createCallSession,
  markThreadRead,
  updateThreadState,
  muteThread,
  escalateThread,
<<<<<<< HEAD
  assignSupport,
  updateSupportStatus,
=======
  assignSupportAgent,
  updateSupportStatus,
  assignSupport,
  updateSupportStatus,
  updateThreadSettings,
  addThreadParticipants,
  removeThreadParticipant,
>>>>>>> ecde14d4
};<|MERGE_RESOLUTION|>--- conflicted
+++ resolved
@@ -88,18 +88,13 @@
 }
 
 export async function updateThreadState(threadId, { state } = {}) {
-<<<<<<< HEAD
   if (!state) {
     throw new Error('state is required to update a thread.');
   }
-=======
->>>>>>> ecde14d4
   return apiClient.post(`/messaging/threads/${threadId}/state`, { state });
 }
 
 export async function muteThread(threadId, { userId, until } = {}) {
-<<<<<<< HEAD
-=======
   return apiClient.post(`/messaging/threads/${threadId}/mute`, {
     userId,
     until,
@@ -112,7 +107,6 @@
 }
 
 export async function muteThread(threadId, { userId, until } = {}) {
->>>>>>> ecde14d4
   return apiClient.post(`/messaging/threads/${threadId}/mute`, { userId, until });
 }
 
@@ -125,13 +119,10 @@
   });
 }
 
-<<<<<<< HEAD
-=======
 export async function assignSupportAgent(
   threadId,
   { userId, agentId, assignedBy, notifyAgent = true } = {},
 ) {
->>>>>>> ecde14d4
 export async function assignSupport(threadId, { userId, agentId, assignedBy, notifyAgent } = {}) {
   return apiClient.post(`/messaging/threads/${threadId}/assign-support`, {
     userId,
@@ -141,13 +132,10 @@
   });
 }
 
-<<<<<<< HEAD
-=======
 export async function updateSupportStatus(
   threadId,
   { userId, status, resolutionSummary, metadata = {} } = {},
 ) {
->>>>>>> ecde14d4
 export async function updateSupportStatus(threadId, { userId, status, resolutionSummary, metadata } = {}) {
   return apiClient.post(`/messaging/threads/${threadId}/support-status`, {
     userId,
@@ -157,8 +145,6 @@
   });
 }
 
-<<<<<<< HEAD
-=======
 export async function updateThreadSettings(threadId, { userId, subject, channelType, metadataPatch, metadata } = {}) {
   return apiClient.post(`/messaging/threads/${threadId}/settings`, {
     userId,
@@ -181,7 +167,6 @@
   });
 }
 
->>>>>>> ecde14d4
 export default {
   fetchInbox,
   fetchThread,
@@ -193,10 +178,8 @@
   updateThreadState,
   muteThread,
   escalateThread,
-<<<<<<< HEAD
   assignSupport,
   updateSupportStatus,
-=======
   assignSupportAgent,
   updateSupportStatus,
   assignSupport,
@@ -204,5 +187,4 @@
   updateThreadSettings,
   addThreadParticipants,
   removeThreadParticipant,
->>>>>>> ecde14d4
 };