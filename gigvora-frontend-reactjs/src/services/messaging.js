import apiClient from './apiClient.js';

function sanitizeParams(params = {}) {
  return Object.fromEntries(
    Object.entries(params).filter(([, value]) => value !== undefined && value !== null && `${value}`.length > 0),
  );
}

export async function fetchInbox({
  userId,
  channelTypes,
  states,
  search,
  unreadOnly,
  includeParticipants = true,
  includeSupport = true,
  page = 1,
  pageSize = 20,
} = {}) {
  const params = sanitizeParams({
    userId,
    page,
    pageSize,
    includeParticipants,
    includeSupport,
    unreadOnly,
    search,
  });

  if (Array.isArray(channelTypes) && channelTypes.length > 0) {
    params.channelTypes = channelTypes.join(',');
  }
  if (Array.isArray(states) && states.length > 0) {
    params.states = states.join(',');
  }

  return apiClient.get('/messaging/threads', { params });
}

export async function fetchThread(threadId, { includeParticipants = true, includeSupport = true } = {}) {
  const params = sanitizeParams({ includeParticipants, includeSupport });
  return apiClient.get(`/messaging/threads/${threadId}`, { params });
}

export async function fetchThreadMessages(threadId, { page = 1, pageSize = 50, includeSystem = false } = {}) {
  const params = sanitizeParams({ page, pageSize, includeSystem });
  return apiClient.get(`/messaging/threads/${threadId}/messages`, { params });
}

export async function sendMessage(threadId, { userId, messageType = 'text', body, attachments = [], metadata = {} } = {}) {
  return apiClient.post(`/messaging/threads/${threadId}/messages`, {
    userId,
    messageType,
    body,
    attachments,
    metadata,
  });
}

export async function createThread({ userId, subject, channelType = 'direct', participantIds = [], metadata = {} } = {}) {
  return apiClient.post('/messaging/threads', {
    userId,
    subject,
    channelType,
    participantIds,
    metadata,
  });
}

export async function createCallSession(threadId, { userId, callType = 'video', callId, role } = {}) {
  return apiClient.post(`/messaging/threads/${threadId}/calls`, {
    userId,
    callType,
    callId,
    role,
  });
}

export async function markThreadRead(threadId, { userId } = {}) {
  return apiClient.post(`/messaging/threads/${threadId}/read`, {
    userId,
  });
}

<<<<<<< HEAD
export async function updateThreadState(threadId, { state } = {}) {
  return apiClient.post(`/messaging/threads/${threadId}/state`, { state });
}

export async function muteThread(threadId, { userId, until } = {}) {
  return apiClient.post(`/messaging/threads/${threadId}/mute`, {
    userId,
    until,
  });
}

export async function escalateThread(threadId, { userId, reason, priority = 'medium', metadata = {} } = {}) {
=======
export async function updateThreadState(threadId, { state, userId } = {}) {
  return apiClient.post(`/messaging/threads/${threadId}/state`, { state, userId });
}

export async function muteThread(threadId, { userId, until } = {}) {
  return apiClient.post(`/messaging/threads/${threadId}/mute`, { userId, until });
}

export async function escalateThread(threadId, { userId, reason, priority, metadata } = {}) {
>>>>>>> 9de13b10
  return apiClient.post(`/messaging/threads/${threadId}/escalate`, {
    userId,
    reason,
    priority,
    metadata,
  });
}

<<<<<<< HEAD
export async function assignSupportAgent(
  threadId,
  { userId, agentId, assignedBy, notifyAgent = true } = {},
) {
=======
export async function assignSupport(threadId, { userId, agentId, assignedBy, notifyAgent } = {}) {
>>>>>>> 9de13b10
  return apiClient.post(`/messaging/threads/${threadId}/assign-support`, {
    userId,
    agentId,
    assignedBy,
    notifyAgent,
  });
}

<<<<<<< HEAD
export async function updateSupportStatus(
  threadId,
  { userId, status, resolutionSummary, metadata = {} } = {},
) {
=======
export async function updateSupportStatus(threadId, { userId, status, resolutionSummary, metadata } = {}) {
>>>>>>> 9de13b10
  return apiClient.post(`/messaging/threads/${threadId}/support-status`, {
    userId,
    status,
    resolutionSummary,
    metadata,
  });
}

<<<<<<< HEAD
=======
export async function updateThreadSettings(threadId, { userId, subject, channelType, metadataPatch, metadata } = {}) {
  return apiClient.post(`/messaging/threads/${threadId}/settings`, {
    userId,
    subject,
    channelType,
    metadataPatch: metadataPatch ?? metadata,
  });
}

export async function addThreadParticipants(threadId, { userId, participantIds } = {}) {
  return apiClient.post(`/messaging/threads/${threadId}/participants`, {
    userId,
    participantIds,
  });
}

export async function removeThreadParticipant(threadId, participantId, { userId } = {}) {
  return apiClient.delete(`/messaging/threads/${threadId}/participants/${participantId}`, {
    params: { userId },
  });
}

>>>>>>> 9de13b10
export default {
  fetchInbox,
  fetchThread,
  fetchThreadMessages,
  sendMessage,
  createThread,
  createCallSession,
  markThreadRead,
  updateThreadState,
  muteThread,
  escalateThread,
<<<<<<< HEAD
  assignSupportAgent,
  updateSupportStatus,
=======
  assignSupport,
  updateSupportStatus,
  updateThreadSettings,
  addThreadParticipants,
  removeThreadParticipant,
>>>>>>> 9de13b10
};<|MERGE_RESOLUTION|>--- conflicted
+++ resolved
@@ -82,7 +82,6 @@
   });
 }
 
-<<<<<<< HEAD
 export async function updateThreadState(threadId, { state } = {}) {
   return apiClient.post(`/messaging/threads/${threadId}/state`, { state });
 }
@@ -95,7 +94,6 @@
 }
 
 export async function escalateThread(threadId, { userId, reason, priority = 'medium', metadata = {} } = {}) {
-=======
 export async function updateThreadState(threadId, { state, userId } = {}) {
   return apiClient.post(`/messaging/threads/${threadId}/state`, { state, userId });
 }
@@ -105,7 +103,6 @@
 }
 
 export async function escalateThread(threadId, { userId, reason, priority, metadata } = {}) {
->>>>>>> 9de13b10
   return apiClient.post(`/messaging/threads/${threadId}/escalate`, {
     userId,
     reason,
@@ -114,14 +111,11 @@
   });
 }
 
-<<<<<<< HEAD
 export async function assignSupportAgent(
   threadId,
   { userId, agentId, assignedBy, notifyAgent = true } = {},
 ) {
-=======
 export async function assignSupport(threadId, { userId, agentId, assignedBy, notifyAgent } = {}) {
->>>>>>> 9de13b10
   return apiClient.post(`/messaging/threads/${threadId}/assign-support`, {
     userId,
     agentId,
@@ -130,14 +124,11 @@
   });
 }
 
-<<<<<<< HEAD
 export async function updateSupportStatus(
   threadId,
   { userId, status, resolutionSummary, metadata = {} } = {},
 ) {
-=======
 export async function updateSupportStatus(threadId, { userId, status, resolutionSummary, metadata } = {}) {
->>>>>>> 9de13b10
   return apiClient.post(`/messaging/threads/${threadId}/support-status`, {
     userId,
     status,
@@ -146,8 +137,6 @@
   });
 }
 
-<<<<<<< HEAD
-=======
 export async function updateThreadSettings(threadId, { userId, subject, channelType, metadataPatch, metadata } = {}) {
   return apiClient.post(`/messaging/threads/${threadId}/settings`, {
     userId,
@@ -170,7 +159,6 @@
   });
 }
 
->>>>>>> 9de13b10
 export default {
   fetchInbox,
   fetchThread,
@@ -182,14 +170,11 @@
   updateThreadState,
   muteThread,
   escalateThread,
-<<<<<<< HEAD
   assignSupportAgent,
   updateSupportStatus,
-=======
   assignSupport,
   updateSupportStatus,
   updateThreadSettings,
   addThreadParticipants,
   removeThreadParticipant,
->>>>>>> 9de13b10
 };