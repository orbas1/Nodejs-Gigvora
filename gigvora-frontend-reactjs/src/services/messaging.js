--- conflicted
+++ resolved
@@ -87,8 +87,6 @@
   });
 }
 
-<<<<<<< HEAD
-=======
 export async function updateThreadState(threadId, { state } = {}) {
   if (!state) {
     throw new Error('state is required to update a thread.');
@@ -138,7 +136,6 @@
   threadId,
   { userId, status, resolutionSummary, metadata = {} } = {},
 ) {
->>>>>>> 503e7359
 export async function updateSupportStatus(threadId, { userId, status, resolutionSummary, metadata } = {}) {
   return apiClient.post(`/messaging/threads/${threadId}/support-status`, {
     userId,
@@ -148,7 +145,6 @@
   });
 }
 
-<<<<<<< HEAD
 export async function assignSupportAgent(threadId, { userId, agentId, notifyAgent = true } = {}) {
   return apiClient.post(`/messaging/threads/${threadId}/assign-support`, {
     userId,
@@ -159,7 +155,6 @@
 
 export async function updateThreadState(threadId, { state } = {}) {
   return apiClient.post(`/messaging/threads/${threadId}/state`, { state });
-=======
 export async function updateThreadSettings(threadId, { userId, subject, channelType, metadataPatch, metadata } = {}) {
   return apiClient.post(`/messaging/threads/${threadId}/settings`, {
     userId,
@@ -180,7 +175,6 @@
   return apiClient.delete(`/messaging/threads/${threadId}/participants/${participantId}`, {
     params: { userId },
   });
->>>>>>> 503e7359
 }
 
 export default {
@@ -191,11 +185,9 @@
   createThread,
   createCallSession,
   markThreadRead,
-<<<<<<< HEAD
   updateSupportStatus,
   assignSupportAgent,
   updateThreadState,
-=======
   updateThreadState,
   muteThread,
   escalateThread,
@@ -208,5 +200,4 @@
   updateThreadSettings,
   addThreadParticipants,
   removeThreadParticipant,
->>>>>>> 503e7359
 };