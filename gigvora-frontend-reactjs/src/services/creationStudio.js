import { apiClient } from './apiClient.js';

<<<<<<< HEAD
// Company creation studio endpoints
export function fetchCompanyCreationStudioOverview({ workspaceId, signal } = {}) {
=======
/**
 * Company-scoped Creation Studio endpoints
 */
export function fetchCreationStudioOverview({ workspaceId, signal } = {}) {
>>>>>>> ded5ded2
  const params = {};
  if (workspaceId != null && `${workspaceId}`.length > 0) {
    params.workspaceId = workspaceId;
  }
  return apiClient.get('/company/creation-studio/overview', { params, signal });
}

export function fetchCompanyCreationStudioItems({ workspaceId, type, status, search, limit, offset } = {}, { signal } = {}) {
  const params = {};
  if (workspaceId != null && `${workspaceId}`.length > 0) {
    params.workspaceId = workspaceId;
  }
  if (type) {
    params.type = type;
  }
  if (status) {
    params.status = status;
  }
  if (search) {
    params.search = search;
  }
  if (limit != null) {
    params.limit = limit;
  }
  if (offset != null) {
    params.offset = offset;
  }
  return apiClient.get('/company/creation-studio', { params, signal });
}

export function createCompanyCreationStudioItem(payload, { signal } = {}) {
  return apiClient.post('/company/creation-studio', payload, { signal });
}

export function updateCompanyCreationStudioItem(itemId, payload, { signal } = {}) {
  if (!itemId) {
<<<<<<< HEAD
    throw new Error('itemId is required to update a creation studio item.');
=======
    throw new Error('An itemId is required to update a Creation Studio record.');
>>>>>>> ded5ded2
  }
  return apiClient.put(`/company/creation-studio/${itemId}`, payload, { signal });
}

export function publishCompanyCreationStudioItem(itemId, payload = {}, { signal } = {}) {
  if (!itemId) {
<<<<<<< HEAD
    throw new Error('itemId is required to publish a creation studio item.');
=======
    throw new Error('An itemId is required to publish a Creation Studio record.');
>>>>>>> ded5ded2
  }
  return apiClient.post(`/company/creation-studio/${itemId}/publish`, payload, { signal });
}

export function deleteCompanyCreationStudioItem(itemId, { signal } = {}) {
  if (!itemId) {
<<<<<<< HEAD
    throw new Error('itemId is required to delete a creation studio item.');
=======
    throw new Error('An itemId is required to delete a Creation Studio record.');
>>>>>>> ded5ded2
  }
  return apiClient.delete(`/company/creation-studio/${itemId}`, { signal });
}

<<<<<<< HEAD
// User creation studio workspace endpoints
=======
/**
 * User scoped Creation Studio workspace endpoints
 */
>>>>>>> ded5ded2
export async function fetchCreationWorkspace(userId, { includeArchived = false, signal } = {}) {
  if (!userId) {
    throw new Error('userId is required to load the creation studio workspace.');
  }
  const params = {};
  if (includeArchived) {
    params.includeArchived = 'true';
  }
  return apiClient.get(`/users/${userId}/creation-studio`, { params, signal });
}

export function createCreationItem(userId, payload, { signal } = {}) {
  if (!userId) {
    throw new Error('userId is required to create a creation studio item.');
  }
  return apiClient.post(`/users/${userId}/creation-studio`, payload, { signal });
}

export function updateCreationItem(userId, itemId, payload, { signal } = {}) {
  if (!userId || !itemId) {
    throw new Error('userId and itemId are required to update a creation studio item.');
  }
  return apiClient.put(`/users/${userId}/creation-studio/${itemId}`, payload, { signal });
}

export function saveCreationStep(userId, itemId, stepKey, payload, { signal } = {}) {
  if (!userId || !itemId || !stepKey) {
    throw new Error('userId, itemId, and stepKey are required to update a creation studio step.');
  }
  return apiClient.post(`/users/${userId}/creation-studio/${itemId}/steps/${encodeURIComponent(stepKey)}`, payload, { signal });
}

export function shareCreationItem(userId, itemId, payload, { signal } = {}) {
  if (!userId || !itemId) {
    throw new Error('userId and itemId are required to share a creation studio item.');
  }
  return apiClient.post(`/users/${userId}/creation-studio/${itemId}/share`, payload, { signal });
}

export function archiveCreationItem(userId, itemId, { signal } = {}) {
  if (!userId || !itemId) {
    throw new Error('userId and itemId are required to archive a creation studio item.');
  }
  return apiClient.delete(`/users/${userId}/creation-studio/${itemId}`, { signal });
}

<<<<<<< HEAD
// Public creation studio catalogue endpoints
=======
/**
 * Community facing Creation Studio endpoints used by feed and wizard surfaces.
 */
>>>>>>> ded5ded2
export function listCreationStudioItems(params = {}, options = {}) {
  return apiClient.get('/creation-studio/items', { params, ...options });
}

export function getCreationStudioItem(itemId, options = {}) {
  if (!itemId) {
    throw new Error('itemId is required to fetch a creation studio item.');
  }
  return apiClient.get(`/creation-studio/items/${itemId}`, options);
}

export function createCreationStudioItem(payload, options = {}) {
  return apiClient.post('/creation-studio/items', payload, options);
}

export function updateCreationStudioItem(itemId, payload, options = {}) {
  if (!itemId) {
    throw new Error('itemId is required to update a creation studio item.');
  }
  return apiClient.put(`/creation-studio/items/${itemId}`, payload, options);
}

export function publishCreationStudioItem(itemId, payload = {}, options = {}) {
  if (!itemId) {
    throw new Error('itemId is required to publish a creation studio item.');
  }
  return apiClient.post(`/creation-studio/items/${itemId}/publish`, payload, options);
}

<<<<<<< HEAD
export default {
  fetchCompanyCreationStudioOverview,
  fetchCompanyCreationStudioItems,
=======
export function deleteCreationStudioItem(itemId, options = {}) {
  if (!itemId) {
    throw new Error('itemId is required to delete a Creation Studio item.');
  }
  return apiClient.delete(`/creation-studio/items/${itemId}`, options);
}

const companyCreationStudio = {
  fetchCreationStudioOverview,
  fetchCreationStudioItems,
>>>>>>> ded5ded2
  createCompanyCreationStudioItem,
  updateCompanyCreationStudioItem,
  publishCompanyCreationStudioItem,
  deleteCompanyCreationStudioItem,
<<<<<<< HEAD
=======
};

const userCreationStudio = {
>>>>>>> ded5ded2
  fetchCreationWorkspace,
  createCreationItem,
  updateCreationItem,
  saveCreationStep,
  shareCreationItem,
  archiveCreationItem,
<<<<<<< HEAD
=======
};

const communityCreationStudio = {
>>>>>>> ded5ded2
  listCreationStudioItems,
  getCreationStudioItem,
  createCreationStudioItem,
  updateCreationStudioItem,
  publishCreationStudioItem,
  deleteCreationStudioItem,
};

export const creationStudioService = {
  ...companyCreationStudio,
  ...userCreationStudio,
  ...communityCreationStudio,
  company: companyCreationStudio,
  user: userCreationStudio,
  community: communityCreationStudio,
};

export default creationStudioService;<|MERGE_RESOLUTION|>--- conflicted
+++ resolved
@@ -1,14 +1,7 @@
 import { apiClient } from './apiClient.js';
 
-<<<<<<< HEAD
 // Company creation studio endpoints
 export function fetchCompanyCreationStudioOverview({ workspaceId, signal } = {}) {
-=======
-/**
- * Company-scoped Creation Studio endpoints
- */
-export function fetchCreationStudioOverview({ workspaceId, signal } = {}) {
->>>>>>> ded5ded2
   const params = {};
   if (workspaceId != null && `${workspaceId}`.length > 0) {
     params.workspaceId = workspaceId;
@@ -45,44 +38,26 @@
 
 export function updateCompanyCreationStudioItem(itemId, payload, { signal } = {}) {
   if (!itemId) {
-<<<<<<< HEAD
     throw new Error('itemId is required to update a creation studio item.');
-=======
-    throw new Error('An itemId is required to update a Creation Studio record.');
->>>>>>> ded5ded2
   }
   return apiClient.put(`/company/creation-studio/${itemId}`, payload, { signal });
 }
 
 export function publishCompanyCreationStudioItem(itemId, payload = {}, { signal } = {}) {
   if (!itemId) {
-<<<<<<< HEAD
     throw new Error('itemId is required to publish a creation studio item.');
-=======
-    throw new Error('An itemId is required to publish a Creation Studio record.');
->>>>>>> ded5ded2
   }
   return apiClient.post(`/company/creation-studio/${itemId}/publish`, payload, { signal });
 }
 
 export function deleteCompanyCreationStudioItem(itemId, { signal } = {}) {
   if (!itemId) {
-<<<<<<< HEAD
     throw new Error('itemId is required to delete a creation studio item.');
-=======
-    throw new Error('An itemId is required to delete a Creation Studio record.');
->>>>>>> ded5ded2
   }
   return apiClient.delete(`/company/creation-studio/${itemId}`, { signal });
 }
 
-<<<<<<< HEAD
 // User creation studio workspace endpoints
-=======
-/**
- * User scoped Creation Studio workspace endpoints
- */
->>>>>>> ded5ded2
 export async function fetchCreationWorkspace(userId, { includeArchived = false, signal } = {}) {
   if (!userId) {
     throw new Error('userId is required to load the creation studio workspace.');
@@ -129,13 +104,7 @@
   return apiClient.delete(`/users/${userId}/creation-studio/${itemId}`, { signal });
 }
 
-<<<<<<< HEAD
 // Public creation studio catalogue endpoints
-=======
-/**
- * Community facing Creation Studio endpoints used by feed and wizard surfaces.
- */
->>>>>>> ded5ded2
 export function listCreationStudioItems(params = {}, options = {}) {
   return apiClient.get('/creation-studio/items', { params, ...options });
 }
@@ -165,44 +134,19 @@
   return apiClient.post(`/creation-studio/items/${itemId}/publish`, payload, options);
 }
 
-<<<<<<< HEAD
 export default {
   fetchCompanyCreationStudioOverview,
   fetchCompanyCreationStudioItems,
-=======
-export function deleteCreationStudioItem(itemId, options = {}) {
-  if (!itemId) {
-    throw new Error('itemId is required to delete a Creation Studio item.');
-  }
-  return apiClient.delete(`/creation-studio/items/${itemId}`, options);
-}
-
-const companyCreationStudio = {
-  fetchCreationStudioOverview,
-  fetchCreationStudioItems,
->>>>>>> ded5ded2
   createCompanyCreationStudioItem,
   updateCompanyCreationStudioItem,
   publishCompanyCreationStudioItem,
   deleteCompanyCreationStudioItem,
-<<<<<<< HEAD
-=======
-};
-
-const userCreationStudio = {
->>>>>>> ded5ded2
   fetchCreationWorkspace,
   createCreationItem,
   updateCreationItem,
   saveCreationStep,
   shareCreationItem,
   archiveCreationItem,
-<<<<<<< HEAD
-=======
-};
-
-const communityCreationStudio = {
->>>>>>> ded5ded2
   listCreationStudioItems,
   getCreationStudioItem,
   createCreationStudioItem,
