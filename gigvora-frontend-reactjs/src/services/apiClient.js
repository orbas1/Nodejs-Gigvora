const API_BASE_URL = (import.meta.env.VITE_API_BASE_URL || 'http://localhost:4000/api').replace(/\/$/, '');
const DEFAULT_CACHE_TTL = 1000 * 60 * 2; // two minutes
const CACHE_NAMESPACE = 'gigvora:web:cache:';
const AUTH_TOKEN_KEY = 'gigvora:web:auth:accessToken';
const REFRESH_TOKEN_KEY = 'gigvora:web:auth:refreshToken';
<<<<<<< HEAD
=======
const ACCESS_TOKEN_EXPIRY_KEY = 'gigvora:web:auth:accessTokenExpiresAt';
const SESSION_STORAGE_KEY = 'gigvora:web:session';
>>>>>>> 328417f6

class ApiError extends Error {
  constructor(message, status, body) {
    super(message);
    this.name = 'ApiError';
    this.status = status;
    this.body = body;
  }
}

function getStorage() {
  if (typeof window === 'undefined') {
    return null;
  }
  try {
    return window.localStorage;
  } catch (error) {
    console.warn('Local storage is unavailable, caching disabled.', error);
    return null;
  }
}

const storage = getStorage();

function persistAuthToken(token) {
  if (!storage) {
    return;
  }
  if (!token) {
    storage.removeItem(AUTH_TOKEN_KEY);
    return;
  }
  storage.setItem(AUTH_TOKEN_KEY, token);
}

function readAuthToken() {
  if (!storage) {
    return null;
  }
  return storage.getItem(AUTH_TOKEN_KEY);
}

function buildUrl(path, params = {}) {
  const normalizedPath = path.startsWith('/') ? path : `/${path}`;
  const url = new URL(`${API_BASE_URL}${normalizedPath}`);
  const query = new URLSearchParams(url.search);

  Object.entries(params)
    .filter(([, value]) => value !== undefined && value !== null && `${value}`.length > 0)
    .forEach(([key, value]) => {
      query.set(key, value);
    });

  url.search = query.toString();
  return url.toString();
}

function readStoredSession() {
  if (!storage) {
    return null;
  }
  try {
    const raw = storage.getItem(SESSION_STORAGE_KEY);
    if (!raw) {
      return null;
    }
    const parsed = JSON.parse(raw);
    if (parsed && typeof parsed === 'object') {
      return parsed;
    }
  } catch (error) {
    console.warn('Unable to parse stored session payload.', error);
  }
  return null;
}

function normaliseRole(value) {
  if (!value) return null;
  return `${value}`.trim().toLowerCase().replace(/\s+/g, '-');
}

function getAuthHeaders() {
  if (!storage) {
    return {};
  }
  const token = readAuthToken();
  if (!token) {
    return {};
  const headers = {};
  const token = storage.getItem(AUTH_TOKEN_KEY);
  if (token) {
    headers.Authorization = `Bearer ${token}`;
  }

  const session = readStoredSession();
  if (session?.id) {
    headers['x-user-id'] = `${session.id}`;
  }
  if (session?.memberships) {
    const roles = [];
    if (Array.isArray(session.memberships)) {
      roles.push(...session.memberships);
    }
    if (Array.isArray(session.accountTypes)) {
      roles.push(...session.accountTypes);
    }
    if (session.primaryDashboard) {
      roles.push(session.primaryDashboard);
    }
    const normalised = Array.from(new Set(roles.map(normaliseRole).filter(Boolean)));
    if (normalised.length > 0) {
      headers['x-roles'] = normalised.join(',');
    }
  }
  if (session?.userType) {
    headers['x-user-type'] = normaliseRole(session.userType);
  }

  return headers;
}

function storeAccessToken(token) {
  if (!storage) {
    return;
  }
  try {
    if (!token) {
      storage.removeItem(AUTH_TOKEN_KEY);
    } else {
      storage.setItem(AUTH_TOKEN_KEY, token);
    }
  } catch (error) {
    console.warn('Unable to persist auth token', error);
  }
}

function getAccessToken() {
  if (!storage) {
    return null;
  }
  try {
    const token = storage.getItem(AUTH_TOKEN_KEY);
    return token || null;
  } catch (error) {
    console.warn('Unable to read access token from storage', error);
    return null;
  }
}

function setAccessToken(token) {
  if (!storage) {
    return;
  }
  try {
    if (!token) {
      storage.removeItem(AUTH_TOKEN_KEY);
      return;
    }
    storage.setItem(AUTH_TOKEN_KEY, token);
  } catch (error) {
    console.warn('Unable to persist access token', error);
  }
}

function setRefreshToken(token) {
  if (!storage) {
    return;
  }
  try {
    if (!token) {
      storage.removeItem(REFRESH_TOKEN_KEY);
      return;
    }
    storage.setItem(REFRESH_TOKEN_KEY, token);
  } catch (error) {
    console.warn('Unable to persist refresh token', error);
  }
}

function getRefreshToken() {
  if (!storage) {
    return null;
  }
  try {
    const token = storage.getItem(REFRESH_TOKEN_KEY);
    return token || null;
  } catch (error) {
    console.warn('Unable to read refresh token from storage', error);
    return null;
  }
}

async function request(method, path, { body, params, signal, headers } = {}) {
  const url = buildUrl(path, params);
  const requestHeaders = {
    Accept: 'application/json',
    'Content-Type': 'application/json',
    ...getAuthHeaders(),
    ...headers,
  };

  const response = await fetch(url, {
    method,
    headers: requestHeaders,
    body: body == null ? undefined : JSON.stringify(body),
    signal,
    credentials: 'include',
  });

  const contentType = response.headers.get('content-type') || '';
  let responseBody = null;

  if (contentType.includes('application/json')) {
    responseBody = await response.json();
  } else if (contentType.includes('text/')) {
    responseBody = await response.text();
  }

  if (!response.ok) {
    throw new ApiError(responseBody?.message || 'Request failed', response.status, responseBody);
  }

  return responseBody;
}

function cacheKey(key) {
  return `${CACHE_NAMESPACE}${key}`;
}

function readCache(key) {
  if (!storage) {
    return null;
  }
  try {
    const raw = storage.getItem(cacheKey(key));
    if (!raw) {
      return null;
    }
    const parsed = JSON.parse(raw);
    if (parsed.expiresAt && new Date(parsed.expiresAt).getTime() < Date.now()) {
      storage.removeItem(cacheKey(key));
      return null;
    }
    return {
      data: parsed.data,
      timestamp: parsed.storedAt ? new Date(parsed.storedAt) : null,
    };
  } catch (error) {
    console.warn('Failed to read cache entry', key, error);
    return null;
  }
}

function writeCache(key, data, ttl = DEFAULT_CACHE_TTL) {
  if (!storage) {
    return;
  }
  try {
    const payload = {
      data,
      storedAt: new Date().toISOString(),
      expiresAt: ttl === Infinity ? null : new Date(Date.now() + ttl).toISOString(),
    };
    storage.setItem(cacheKey(key), JSON.stringify(payload));
  } catch (error) {
    console.warn('Failed to persist cache entry', key, error);
  }
}

function removeCache(key) {
  if (!storage) {
    return;
  }
  try {
    storage.removeItem(cacheKey(key));
  } catch (error) {
    console.warn('Failed to remove cache entry', key, error);
  }
}

function setAuthTokens({ accessToken, refreshToken, expiresAt } = {}) {
  if (!storage) {
    return;
  }
  try {
    if (accessToken) {
      storage.setItem(AUTH_TOKEN_KEY, accessToken);
    } else {
      storage.removeItem(AUTH_TOKEN_KEY);
    }

    if (refreshToken) {
      storage.setItem(REFRESH_TOKEN_KEY, refreshToken);
    } else {
      storage.removeItem(REFRESH_TOKEN_KEY);
    }

    if (expiresAt) {
      storage.setItem(ACCESS_TOKEN_EXPIRY_KEY, expiresAt);
    } else {
      storage.removeItem(ACCESS_TOKEN_EXPIRY_KEY);
    }
  } catch (error) {
    console.warn('Failed to persist auth tokens', error);
  }
}

function getAuthTokens() {
  if (!storage) {
    return { accessToken: null, refreshToken: null, expiresAt: null };
  }
  return {
    accessToken: storage.getItem(AUTH_TOKEN_KEY),
    refreshToken: storage.getItem(REFRESH_TOKEN_KEY),
    expiresAt: storage.getItem(ACCESS_TOKEN_EXPIRY_KEY),
  };
}

function clearAuthTokens() {
  setAuthTokens({});
}

export const apiClient = {
  get: (path, options) => request('GET', path, options),
  post: (path, body, options) => request('POST', path, { ...options, body }),
  put: (path, body, options) => request('PUT', path, { ...options, body }),
  patch: (path, body, options) => request('PATCH', path, { ...options, body }),
  delete: (path, options) => request('DELETE', path, options),
  readCache,
  writeCache,
  removeCache,
  setAuthToken: persistAuthToken,
  getAuthToken: readAuthToken,
  clearAuthToken: () => persistAuthToken(null),
  storeAccessToken,
  clearAccessToken: () => storeAccessToken(null),
  ApiError,
  API_BASE_URL,
<<<<<<< HEAD
  getAccessToken,
  setAccessToken,
  setRefreshToken,
  getRefreshToken,
  clearAccessToken: () => setAccessToken(null),
  clearRefreshToken: () => setRefreshToken(null),
=======
  setAuthTokens,
  clearAuthTokens,
  getAuthTokens,
>>>>>>> 328417f6
};

export default apiClient;<|MERGE_RESOLUTION|>--- conflicted
+++ resolved
@@ -3,11 +3,8 @@
 const CACHE_NAMESPACE = 'gigvora:web:cache:';
 const AUTH_TOKEN_KEY = 'gigvora:web:auth:accessToken';
 const REFRESH_TOKEN_KEY = 'gigvora:web:auth:refreshToken';
-<<<<<<< HEAD
-=======
 const ACCESS_TOKEN_EXPIRY_KEY = 'gigvora:web:auth:accessTokenExpiresAt';
 const SESSION_STORAGE_KEY = 'gigvora:web:session';
->>>>>>> 328417f6
 
 class ApiError extends Error {
   constructor(message, status, body) {
@@ -346,18 +343,15 @@
   clearAccessToken: () => storeAccessToken(null),
   ApiError,
   API_BASE_URL,
-<<<<<<< HEAD
   getAccessToken,
   setAccessToken,
   setRefreshToken,
   getRefreshToken,
   clearAccessToken: () => setAccessToken(null),
   clearRefreshToken: () => setRefreshToken(null),
-=======
   setAuthTokens,
   clearAuthTokens,
   getAuthTokens,
->>>>>>> 328417f6
 };
 
 export default apiClient;