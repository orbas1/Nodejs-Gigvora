const API_BASE_URL = (import.meta.env.VITE_API_BASE_URL || 'http://localhost:4000/api').replace(/\/$/, '');
const DEFAULT_CACHE_TTL = 1000 * 60 * 2; // two minutes
const CACHE_NAMESPACE = 'gigvora:web:cache:';
const AUTH_TOKEN_KEY = 'gigvora:web:auth:accessToken';
const SESSION_STORAGE_KEY = 'gigvora:web:session';

class ApiError extends Error {
  constructor(message, status, body) {
    super(message);
    this.name = 'ApiError';
    this.status = status;
    this.body = body;
  }
}

function getStorage() {
  if (typeof window === 'undefined') {
    return null;
  }
  try {
    return window.localStorage;
  } catch (error) {
    console.warn('Local storage is unavailable, caching disabled.', error);
    return null;
  }
}

const storage = getStorage();

function persistAuthToken(token) {
  if (!storage) {
    return;
  }
  if (!token) {
    storage.removeItem(AUTH_TOKEN_KEY);
    return;
  }
  storage.setItem(AUTH_TOKEN_KEY, token);
}

function readAuthToken() {
  if (!storage) {
    return null;
  }
  return storage.getItem(AUTH_TOKEN_KEY);
}

function buildUrl(path, params = {}) {
  const normalizedPath = path.startsWith('/') ? path : `/${path}`;
  const url = new URL(`${API_BASE_URL}${normalizedPath}`);
  const query = new URLSearchParams(url.search);

  Object.entries(params)
    .filter(([, value]) => value !== undefined && value !== null && `${value}`.length > 0)
    .forEach(([key, value]) => {
      query.set(key, value);
    });

  url.search = query.toString();
  return url.toString();
}

function readStoredSession() {
  if (!storage) {
    return null;
  }
  try {
    const raw = storage.getItem(SESSION_STORAGE_KEY);
    if (!raw) {
      return null;
    }
    const parsed = JSON.parse(raw);
    if (parsed && typeof parsed === 'object') {
      return parsed;
    }
  } catch (error) {
    console.warn('Unable to parse stored session payload.', error);
  }
  return null;
}

function normaliseRole(value) {
  if (!value) return null;
  return `${value}`.trim().toLowerCase().replace(/\s+/g, '-');
}

function getAuthHeaders() {
  if (!storage) {
    return {};
  }
<<<<<<< HEAD
  const token = readAuthToken();
  if (!token) {
    return {};
=======
  const headers = {};
  const token = storage.getItem(AUTH_TOKEN_KEY);
  if (token) {
    headers.Authorization = `Bearer ${token}`;
  }

  const session = readStoredSession();
  if (session?.id) {
    headers['x-user-id'] = `${session.id}`;
  }
  if (session?.memberships) {
    const roles = [];
    if (Array.isArray(session.memberships)) {
      roles.push(...session.memberships);
    }
    if (Array.isArray(session.accountTypes)) {
      roles.push(...session.accountTypes);
    }
    if (session.primaryDashboard) {
      roles.push(session.primaryDashboard);
    }
    const normalised = Array.from(new Set(roles.map(normaliseRole).filter(Boolean)));
    if (normalised.length > 0) {
      headers['x-roles'] = normalised.join(',');
    }
  }
  if (session?.userType) {
    headers['x-user-type'] = normaliseRole(session.userType);
  }

  return headers;
}

function storeAccessToken(token) {
  if (!storage) {
    return;
  }
  try {
    if (!token) {
      storage.removeItem(AUTH_TOKEN_KEY);
    } else {
      storage.setItem(AUTH_TOKEN_KEY, token);
    }
  } catch (error) {
    console.warn('Unable to persist auth token', error);
>>>>>>> 255221e3
  }
}

async function request(method, path, { body, params, signal, headers } = {}) {
  const url = buildUrl(path, params);
  const requestHeaders = {
    Accept: 'application/json',
    'Content-Type': 'application/json',
    ...getAuthHeaders(),
    ...headers,
  };

  const response = await fetch(url, {
    method,
    headers: requestHeaders,
    body: body == null ? undefined : JSON.stringify(body),
    signal,
    credentials: 'include',
  });

  const contentType = response.headers.get('content-type') || '';
  let responseBody = null;

  if (contentType.includes('application/json')) {
    responseBody = await response.json();
  } else if (contentType.includes('text/')) {
    responseBody = await response.text();
  }

  if (!response.ok) {
    throw new ApiError(responseBody?.message || 'Request failed', response.status, responseBody);
  }

  return responseBody;
}

function cacheKey(key) {
  return `${CACHE_NAMESPACE}${key}`;
}

function readCache(key) {
  if (!storage) {
    return null;
  }
  try {
    const raw = storage.getItem(cacheKey(key));
    if (!raw) {
      return null;
    }
    const parsed = JSON.parse(raw);
    if (parsed.expiresAt && new Date(parsed.expiresAt).getTime() < Date.now()) {
      storage.removeItem(cacheKey(key));
      return null;
    }
    return {
      data: parsed.data,
      timestamp: parsed.storedAt ? new Date(parsed.storedAt) : null,
    };
  } catch (error) {
    console.warn('Failed to read cache entry', key, error);
    return null;
  }
}

function writeCache(key, data, ttl = DEFAULT_CACHE_TTL) {
  if (!storage) {
    return;
  }
  try {
    const payload = {
      data,
      storedAt: new Date().toISOString(),
      expiresAt: ttl === Infinity ? null : new Date(Date.now() + ttl).toISOString(),
    };
    storage.setItem(cacheKey(key), JSON.stringify(payload));
  } catch (error) {
    console.warn('Failed to persist cache entry', key, error);
  }
}

function removeCache(key) {
  if (!storage) {
    return;
  }
  try {
    storage.removeItem(cacheKey(key));
  } catch (error) {
    console.warn('Failed to remove cache entry', key, error);
  }
}

export const apiClient = {
  get: (path, options) => request('GET', path, options),
  post: (path, body, options) => request('POST', path, { ...options, body }),
  put: (path, body, options) => request('PUT', path, { ...options, body }),
  patch: (path, body, options) => request('PATCH', path, { ...options, body }),
  delete: (path, options) => request('DELETE', path, options),
  readCache,
  writeCache,
  removeCache,
<<<<<<< HEAD
  setAuthToken: persistAuthToken,
  getAuthToken: readAuthToken,
  clearAuthToken: () => persistAuthToken(null),
=======
  storeAccessToken,
  clearAccessToken: () => storeAccessToken(null),
>>>>>>> 255221e3
  ApiError,
  API_BASE_URL,
};

export default apiClient;<|MERGE_RESOLUTION|>--- conflicted
+++ resolved
@@ -88,11 +88,9 @@
   if (!storage) {
     return {};
   }
-<<<<<<< HEAD
   const token = readAuthToken();
   if (!token) {
     return {};
-=======
   const headers = {};
   const token = storage.getItem(AUTH_TOKEN_KEY);
   if (token) {
@@ -138,7 +136,6 @@
     }
   } catch (error) {
     console.warn('Unable to persist auth token', error);
->>>>>>> 255221e3
   }
 }
 
@@ -239,14 +236,11 @@
   readCache,
   writeCache,
   removeCache,
-<<<<<<< HEAD
   setAuthToken: persistAuthToken,
   getAuthToken: readAuthToken,
   clearAuthToken: () => persistAuthToken(null),
-=======
   storeAccessToken,
   clearAccessToken: () => storeAccessToken(null),
->>>>>>> 255221e3
   ApiError,
   API_BASE_URL,
 };
