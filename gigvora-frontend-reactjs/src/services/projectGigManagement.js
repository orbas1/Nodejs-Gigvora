import apiClient from './apiClient.js';

const BASE_PATH = '/users';

export async function fetchProjectGigManagement(userId) {
  const response = await apiClient.get(`${BASE_PATH}/${userId}/project-gig-management`);
  return response.data;
}

export async function createProject(userId, payload) {
  const response = await apiClient.post(`${BASE_PATH}/${userId}/project-gig-management/projects`, payload);
  return response.data;
}

export async function updateProject(userId, projectId, payload) {
  const response = await apiClient.patch(
    `${BASE_PATH}/${userId}/project-gig-management/projects/${projectId}`,
    payload,
  );
  return response.data;
}

export async function addProjectAsset(userId, projectId, payload) {
  const response = await apiClient.post(
    `${BASE_PATH}/${userId}/project-gig-management/projects/${projectId}/assets`,
    payload,
  );
  return response.data;
}

export async function updateProjectAsset(userId, projectId, assetId, payload) {
  const response = await apiClient.patch(
    `${BASE_PATH}/${userId}/project-gig-management/projects/${projectId}/assets/${assetId}`,
    payload,
  );
  return response.data;
}

export async function deleteProjectAsset(userId, projectId, assetId) {
  const response = await apiClient.delete(
    `${BASE_PATH}/${userId}/project-gig-management/projects/${projectId}/assets/${assetId}`,
  );
  return response.data;
}

export async function updateWorkspace(userId, projectId, payload) {
  const response = await apiClient.patch(
    `${BASE_PATH}/${userId}/project-gig-management/projects/${projectId}/workspace`,
    payload,
  );
  return response.data;
}

export async function createProjectMilestone(userId, projectId, payload) {
  const response = await apiClient.post(
    `${BASE_PATH}/${userId}/project-gig-management/projects/${projectId}/milestones`,
    payload,
  );
  return response.data;
}

export async function updateProjectMilestone(userId, projectId, milestoneId, payload) {
  const response = await apiClient.patch(
    `${BASE_PATH}/${userId}/project-gig-management/projects/${projectId}/milestones/${milestoneId}`,
    payload,
  );
  return response.data;
}

export async function deleteProjectMilestone(userId, projectId, milestoneId) {
  const response = await apiClient.delete(
    `${BASE_PATH}/${userId}/project-gig-management/projects/${projectId}/milestones/${milestoneId}`,
  );
  return response.data;
}

export async function createProjectCollaborator(userId, projectId, payload) {
  const response = await apiClient.post(
    `${BASE_PATH}/${userId}/project-gig-management/projects/${projectId}/collaborators`,
    payload,
  );
  return response.data;
}

export async function updateProjectCollaborator(userId, projectId, collaboratorId, payload) {
  const response = await apiClient.patch(
    `${BASE_PATH}/${userId}/project-gig-management/projects/${projectId}/collaborators/${collaboratorId}`,
    payload,
  );
  return response.data;
}

export async function deleteProjectCollaborator(userId, projectId, collaboratorId) {
  const response = await apiClient.delete(
    `${BASE_PATH}/${userId}/project-gig-management/projects/${projectId}/collaborators/${collaboratorId}`,
  );
  return response.data;
}

export async function archiveProject(userId, projectId, payload = {}) {
  const response = await apiClient.post(
    `${BASE_PATH}/${userId}/project-gig-management/projects/${projectId}/archive`,
    payload,
  );
  return response.data;
}

export async function restoreProject(userId, projectId, payload = {}) {
  const response = await apiClient.post(
    `${BASE_PATH}/${userId}/project-gig-management/projects/${projectId}/restore`,
    payload,
  );
  return response.data;
}

export async function createGigOrder(userId, payload) {
  const response = await apiClient.post(`${BASE_PATH}/${userId}/project-gig-management/gig-orders`, payload);
  return response.data;
}

export async function updateGigOrder(userId, orderId, payload) {
  const response = await apiClient.patch(
    `${BASE_PATH}/${userId}/project-gig-management/gig-orders/${orderId}`,
    payload,
  );
  return response.data;
}

<<<<<<< HEAD
export async function createProjectBid(userId, payload) {
  const response = await apiClient.post(`${BASE_PATH}/${userId}/project-gig-management/project-bids`, payload);
  return response.data;
}

export async function updateProjectBid(userId, bidId, payload) {
  const response = await apiClient.patch(
    `${BASE_PATH}/${userId}/project-gig-management/project-bids/${bidId}`,
=======
export async function addGigTimelineEvent(userId, orderId, payload) {
export async function createGigTimelineEvent(userId, orderId, payload) {
  const response = await apiClient.post(
    `${BASE_PATH}/${userId}/project-gig-management/gig-orders/${orderId}/timeline`,
    payload,
  );
  return response.data;
}

export async function postGigOrderMessage(userId, orderId, payload) {
  const response = await apiClient.post(
    `${BASE_PATH}/${userId}/project-gig-management/gig-orders/${orderId}/messages`,
export async function updateGigTimelineEvent(userId, orderId, eventId, payload) {
  const response = await apiClient.patch(
    `${BASE_PATH}/${userId}/project-gig-management/gig-orders/${orderId}/timeline/${eventId}`,
>>>>>>> f29eb78e
    payload,
  );
  return response.data;
}

<<<<<<< HEAD
export async function sendProjectInvitation(userId, payload) {
  const response = await apiClient.post(`${BASE_PATH}/${userId}/project-gig-management/invitations`, payload);
  return response.data;
}

export async function updateProjectInvitation(userId, invitationId, payload) {
  const response = await apiClient.patch(
    `${BASE_PATH}/${userId}/project-gig-management/invitations/${invitationId}`,
=======
export async function createGigEscrowCheckpoint(userId, orderId, payload) {
  const response = await apiClient.post(
    `${BASE_PATH}/${userId}/project-gig-management/gig-orders/${orderId}/escrow`,
export async function createGigSubmission(userId, orderId, payload) {
  const response = await apiClient.post(
    `${BASE_PATH}/${userId}/project-gig-management/gig-orders/${orderId}/submissions`,
    payload,
  );
  return response.data;
}

export async function updateGigEscrowCheckpoint(userId, orderId, checkpointId, payload) {
  const response = await apiClient.patch(
    `${BASE_PATH}/${userId}/project-gig-management/gig-orders/${orderId}/escrow/${checkpointId}`,
    payload,
  );
  return response.data;
export async function updateGigSubmission(userId, orderId, submissionId, payload) {
  const response = await apiClient.patch(
    `${BASE_PATH}/${userId}/project-gig-management/gig-orders/${orderId}/submissions/${submissionId}`,
>>>>>>> f29eb78e
    payload,
  );
  return response.data;
}

<<<<<<< HEAD
export async function updateAutoMatchSettings(userId, payload) {
  const response = await apiClient.put(`${BASE_PATH}/${userId}/project-gig-management/auto-match/settings`, payload);
  return response.data;
}

export async function createAutoMatch(userId, payload) {
  const response = await apiClient.post(`${BASE_PATH}/${userId}/project-gig-management/auto-match/matches`, payload);
  return response.data;
}

export async function updateAutoMatch(userId, matchId, payload) {
  const response = await apiClient.patch(
    `${BASE_PATH}/${userId}/project-gig-management/auto-match/matches/${matchId}`,
    payload,
  );
  return response.data;
}

export async function createProjectReview(userId, payload) {
  const response = await apiClient.post(`${BASE_PATH}/${userId}/project-gig-management/reviews`, payload);
  return response.data;
}

export async function createEscrowTransaction(userId, payload) {
  const response = await apiClient.post(`${BASE_PATH}/${userId}/project-gig-management/escrow/transactions`, payload);
  return response.data;
}

export async function updateEscrowSettings(userId, payload) {
  const response = await apiClient.patch(`${BASE_PATH}/${userId}/project-gig-management/escrow/settings`, payload);
  return response.data;
=======
export async function postGigChatMessage(userId, orderId, payload) {
  const response = await apiClient.post(
    `${BASE_PATH}/${userId}/project-gig-management/gig-orders/${orderId}/chat`,
    payload,
  );
  return response.data;
export async function fetchGigOrderDetail(userId, orderId, { signal } = {}) {
  return apiClient.get(`${BASE_PATH}/${userId}/project-gig-management/gig-orders/${orderId}`, { signal });
}

export async function createGigTimelineEvent(userId, orderId, payload) {
  return apiClient.post(
    `${BASE_PATH}/${userId}/project-gig-management/gig-orders/${orderId}/timeline`,
    payload,
  );
}

export async function createGigSubmission(userId, orderId, payload) {
  return apiClient.post(
    `${BASE_PATH}/${userId}/project-gig-management/gig-orders/${orderId}/submissions`,
    payload,
  );
}

export async function updateGigSubmission(userId, orderId, submissionId, payload) {
  return apiClient.patch(
    `${BASE_PATH}/${userId}/project-gig-management/gig-orders/${orderId}/submissions/${submissionId}`,
    payload,
  );
}

export async function postGigChatMessage(userId, orderId, payload) {
  return apiClient.post(
    `${BASE_PATH}/${userId}/project-gig-management/gig-orders/${orderId}/chat`,
    payload,
  );
}

export async function acknowledgeGigChatMessage(userId, orderId, messageId) {
  return apiClient.post(
    `${BASE_PATH}/${userId}/project-gig-management/gig-orders/${orderId}/chat/${messageId}/acknowledge`,
    {},
  );
>>>>>>> f29eb78e
}

export default {
  fetchProjectGigManagement,
  createProject,
  updateProject,
  addProjectAsset,
  updateProjectAsset,
  deleteProjectAsset,
  createProjectMilestone,
  updateProjectMilestone,
  deleteProjectMilestone,
  createProjectCollaborator,
  updateProjectCollaborator,
  deleteProjectCollaborator,
  updateWorkspace,
  archiveProject,
  restoreProject,
  createGigOrder,
  updateGigOrder,
<<<<<<< HEAD
  createProjectBid,
  updateProjectBid,
  sendProjectInvitation,
  updateProjectInvitation,
  updateAutoMatchSettings,
  createAutoMatch,
  updateAutoMatch,
  createProjectReview,
  createEscrowTransaction,
  updateEscrowSettings,
=======
  addGigTimelineEvent,
  postGigOrderMessage,
  createGigEscrowCheckpoint,
  updateGigEscrowCheckpoint,
  createGigTimelineEvent,
  updateGigTimelineEvent,
  createGigSubmission,
  updateGigSubmission,
  postGigChatMessage,
  fetchGigOrderDetail,
  createGigTimelineEvent,
  createGigSubmission,
  updateGigSubmission,
  postGigChatMessage,
  acknowledgeGigChatMessage,
>>>>>>> f29eb78e
};<|MERGE_RESOLUTION|>--- conflicted
+++ resolved
@@ -126,7 +126,6 @@
   return response.data;
 }
 
-<<<<<<< HEAD
 export async function createProjectBid(userId, payload) {
   const response = await apiClient.post(`${BASE_PATH}/${userId}/project-gig-management/project-bids`, payload);
   return response.data;
@@ -135,7 +134,6 @@
 export async function updateProjectBid(userId, bidId, payload) {
   const response = await apiClient.patch(
     `${BASE_PATH}/${userId}/project-gig-management/project-bids/${bidId}`,
-=======
 export async function addGigTimelineEvent(userId, orderId, payload) {
 export async function createGigTimelineEvent(userId, orderId, payload) {
   const response = await apiClient.post(
@@ -151,13 +149,11 @@
 export async function updateGigTimelineEvent(userId, orderId, eventId, payload) {
   const response = await apiClient.patch(
     `${BASE_PATH}/${userId}/project-gig-management/gig-orders/${orderId}/timeline/${eventId}`,
->>>>>>> f29eb78e
-    payload,
-  );
-  return response.data;
-}
-
-<<<<<<< HEAD
+    payload,
+  );
+  return response.data;
+}
+
 export async function sendProjectInvitation(userId, payload) {
   const response = await apiClient.post(`${BASE_PATH}/${userId}/project-gig-management/invitations`, payload);
   return response.data;
@@ -166,7 +162,6 @@
 export async function updateProjectInvitation(userId, invitationId, payload) {
   const response = await apiClient.patch(
     `${BASE_PATH}/${userId}/project-gig-management/invitations/${invitationId}`,
-=======
 export async function createGigEscrowCheckpoint(userId, orderId, payload) {
   const response = await apiClient.post(
     `${BASE_PATH}/${userId}/project-gig-management/gig-orders/${orderId}/escrow`,
@@ -187,13 +182,11 @@
 export async function updateGigSubmission(userId, orderId, submissionId, payload) {
   const response = await apiClient.patch(
     `${BASE_PATH}/${userId}/project-gig-management/gig-orders/${orderId}/submissions/${submissionId}`,
->>>>>>> f29eb78e
-    payload,
-  );
-  return response.data;
-}
-
-<<<<<<< HEAD
+    payload,
+  );
+  return response.data;
+}
+
 export async function updateAutoMatchSettings(userId, payload) {
   const response = await apiClient.put(`${BASE_PATH}/${userId}/project-gig-management/auto-match/settings`, payload);
   return response.data;
@@ -225,7 +218,6 @@
 export async function updateEscrowSettings(userId, payload) {
   const response = await apiClient.patch(`${BASE_PATH}/${userId}/project-gig-management/escrow/settings`, payload);
   return response.data;
-=======
 export async function postGigChatMessage(userId, orderId, payload) {
   const response = await apiClient.post(
     `${BASE_PATH}/${userId}/project-gig-management/gig-orders/${orderId}/chat`,
@@ -269,7 +261,6 @@
     `${BASE_PATH}/${userId}/project-gig-management/gig-orders/${orderId}/chat/${messageId}/acknowledge`,
     {},
   );
->>>>>>> f29eb78e
 }
 
 export default {
@@ -290,7 +281,6 @@
   restoreProject,
   createGigOrder,
   updateGigOrder,
-<<<<<<< HEAD
   createProjectBid,
   updateProjectBid,
   sendProjectInvitation,
@@ -301,7 +291,6 @@
   createProjectReview,
   createEscrowTransaction,
   updateEscrowSettings,
-=======
   addGigTimelineEvent,
   postGigOrderMessage,
   createGigEscrowCheckpoint,
@@ -317,5 +306,4 @@
   updateGigSubmission,
   postGigChatMessage,
   acknowledgeGigChatMessage,
->>>>>>> f29eb78e
 };