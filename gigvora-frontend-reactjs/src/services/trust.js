import apiClient from './apiClient.js';

export async function fetchTrustOverview(options = {}) {
  const response = await apiClient.get('/trust/overview', options);
  return response.overview;
}

export async function createEscrowAccount(payload, options = {}) {
  const response = await apiClient.post('/trust/escrow/accounts', payload, options);
  return response.account;
}

export async function updateEscrowAccount(accountId, payload, options = {}) {
  const response = await apiClient.patch(`/trust/escrow/accounts/${accountId}`, payload, options);
  return response.account;
}

export async function initiateEscrowTransaction(payload, options = {}) {
  const response = await apiClient.post('/trust/escrow/transactions', payload, options);
  return response.transaction;
}

export async function updateEscrowTransaction(transactionId, payload, options = {}) {
  const response = await apiClient.patch(
    `/trust/escrow/transactions/${transactionId}`,
    payload,
    options,
  );
  return response.transaction;
}

export async function releaseEscrow(transactionId, payload = {}, options = {}) {
  const response = await apiClient.post(`/trust/escrow/transactions/${transactionId}/release`, payload, options);
  return response.transaction;
}

export async function refundEscrow(transactionId, payload = {}, options = {}) {
  const response = await apiClient.post(`/trust/escrow/transactions/${transactionId}/refund`, payload, options);
  return response.transaction;
}

export async function createDispute(payload, options = {}) {
  const response = await apiClient.post('/trust/disputes', payload, options);
  return response.dispute;
}

export async function appendDisputeEvent(disputeId, payload, options = {}) {
  return apiClient.post(`/trust/disputes/${disputeId}/events`, payload, options);
}

<<<<<<< HEAD
export async function fetchDisputeCases(params = {}, options = {}) {
  const response = await apiClient.get('/trust/disputes', { ...options, params });
  return response.disputes;
}

export async function fetchDisputeCase(disputeId, options = {}) {
=======
export async function fetchDisputes(params = {}, options = {}) {
  const response = await apiClient.get('/trust/disputes', { ...options, params });
  return response;
}

export async function fetchDispute(disputeId, options = {}) {
  return apiClient.get(`/trust/disputes/${disputeId}`, options);
  const response = await apiClient.get('/trust/disputes', { params, ...options });
  return {
    disputes: response.disputes ?? [],
    pagination: response.pagination ?? {},
    totals: response.totals ?? {},
    filters: response.filters ?? {},
  };
}

export async function fetchDispute(disputeId, options = {}) {
>>>>>>> ac4fb061
  const response = await apiClient.get(`/trust/disputes/${disputeId}`, options);
  return response.dispute;
}

<<<<<<< HEAD
export async function updateDisputeCase(disputeId, payload, options = {}) {
  return apiClient.patch(`/trust/disputes/${disputeId}`, payload, options);
=======
export async function updateDispute(disputeId, payload, options = {}) {
  const response = await apiClient.patch(`/trust/disputes/${disputeId}`, payload, options);
  return response.dispute;
}

export async function fetchDisputeSettings(params = {}, options = {}) {
  const response = await apiClient.get('/trust/disputes/settings', { ...options, params });
  return response.settings;
}

export async function updateDisputeSettings(payload, options = {}) {
  const response = await apiClient.put('/trust/disputes/settings', payload, options);
  return response.settings;
}

export async function fetchDisputeTemplates(params = {}, options = {}) {
  const response = await apiClient.get('/trust/disputes/templates', { ...options, params });
  return response.templates;
}

export async function createDisputeTemplate(payload, options = {}) {
  const response = await apiClient.post('/trust/disputes/templates', payload, options);
  return response.template;
}

export async function updateDisputeTemplate(templateId, payload, options = {}) {
  const response = await apiClient.patch(`/trust/disputes/templates/${templateId}`, payload, options);
  return response.template;
}

export async function deleteDisputeTemplate(templateId, options = {}) {
  return apiClient.delete(`/trust/disputes/templates/${templateId}`, options);
>>>>>>> ac4fb061
}

export default {
  fetchTrustOverview,
  createEscrowAccount,
  updateEscrowAccount,
  initiateEscrowTransaction,
  updateEscrowTransaction,
  releaseEscrow,
  refundEscrow,
  createDispute,
  appendDisputeEvent,
<<<<<<< HEAD
  fetchDisputeCases,
  fetchDisputeCase,
  updateDisputeCase,
=======
  fetchDisputes,
  fetchDispute,
  updateDispute,
  fetchDisputeSettings,
  updateDisputeSettings,
  fetchDisputeTemplates,
  createDisputeTemplate,
  updateDisputeTemplate,
  deleteDisputeTemplate,
>>>>>>> ac4fb061
};<|MERGE_RESOLUTION|>--- conflicted
+++ resolved
@@ -48,14 +48,12 @@
   return apiClient.post(`/trust/disputes/${disputeId}/events`, payload, options);
 }
 
-<<<<<<< HEAD
 export async function fetchDisputeCases(params = {}, options = {}) {
   const response = await apiClient.get('/trust/disputes', { ...options, params });
   return response.disputes;
 }
 
 export async function fetchDisputeCase(disputeId, options = {}) {
-=======
 export async function fetchDisputes(params = {}, options = {}) {
   const response = await apiClient.get('/trust/disputes', { ...options, params });
   return response;
@@ -73,15 +71,12 @@
 }
 
 export async function fetchDispute(disputeId, options = {}) {
->>>>>>> ac4fb061
   const response = await apiClient.get(`/trust/disputes/${disputeId}`, options);
   return response.dispute;
 }
 
-<<<<<<< HEAD
 export async function updateDisputeCase(disputeId, payload, options = {}) {
   return apiClient.patch(`/trust/disputes/${disputeId}`, payload, options);
-=======
 export async function updateDispute(disputeId, payload, options = {}) {
   const response = await apiClient.patch(`/trust/disputes/${disputeId}`, payload, options);
   return response.dispute;
@@ -114,7 +109,6 @@
 
 export async function deleteDisputeTemplate(templateId, options = {}) {
   return apiClient.delete(`/trust/disputes/templates/${templateId}`, options);
->>>>>>> ac4fb061
 }
 
 export default {
@@ -127,11 +121,9 @@
   refundEscrow,
   createDispute,
   appendDisputeEvent,
-<<<<<<< HEAD
   fetchDisputeCases,
   fetchDisputeCase,
   updateDisputeCase,
-=======
   fetchDisputes,
   fetchDispute,
   updateDispute,
@@ -141,5 +133,4 @@
   createDisputeTemplate,
   updateDisputeTemplate,
   deleteDisputeTemplate,
->>>>>>> ac4fb061
 };