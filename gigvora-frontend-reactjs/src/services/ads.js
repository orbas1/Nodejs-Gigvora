--- conflicted
+++ resolved
@@ -1,6 +1,5 @@
 import { apiClient } from './apiClient.js';
 
-<<<<<<< HEAD
 function normaliseSurface(value) {
   if (!value) {
     return null;
@@ -33,10 +32,8 @@
 
 function serialiseContext(context) {
   if (!context || typeof context !== 'object') {
-=======
 function serializeSurfaces(surfaces) {
   if (!Array.isArray(surfaces) || !surfaces.length) {
->>>>>>> 96cafe0e
     return undefined;
   }
 
