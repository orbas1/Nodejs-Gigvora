--- conflicted
+++ resolved
@@ -477,11 +477,9 @@
         }
       if (/^https?:\/\//i.test(item.href)) {
         window.open(item.href, item.target ?? '_blank', 'noreferrer');
-<<<<<<< HEAD
       } else {
         navigate(item.href);
       }
-=======
       } else if (item.target === '_blank') {
         window.open(item.href, '_blank');
       } else if (typeof window !== 'undefined') {
@@ -520,7 +518,6 @@
       }
 
       navigate(href, { replace: false });
->>>>>>> c5b9787e
       setMobileOpen(false);
       return;
     }
