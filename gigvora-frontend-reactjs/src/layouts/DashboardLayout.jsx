import { useEffect, useMemo, useState } from 'react';
import { Link, useNavigate } from 'react-router-dom';
import {
  AdjustmentsHorizontalIcon,
  ArrowLeftOnRectangleIcon,
  Bars3Icon,
  ChevronDownIcon,
  ChevronUpIcon,
  ChevronRightIcon,
  Squares2X2Icon,
  XMarkIcon,
} from '@heroicons/react/24/outline';
import gigvoraWordmark from '../../images/Gigvora Logo.png';
import MessagingDock from '../components/messaging/MessagingDock.jsx';
import AdPlacementRail from '../components/ads/AdPlacementRail.jsx';

function slugify(value) {
  if (!value) {
    return '';
  }
  return value
    .toString()
    .trim()
    .toLowerCase()
    .replace(/[^a-z0-9]+/g, '-')
    .replace(/^-+|-+$/g, '')
    .slice(0, 80);
}

function normalizeMenuSections(sections) {
  return (Array.isArray(sections) ? sections : []).map((section, sectionIndex) => {
    const rawSectionId = section.id ?? slugify(section.label ?? `section-${sectionIndex + 1}`) ?? `section-${sectionIndex + 1}`;
    const sectionId = typeof rawSectionId === 'string' ? rawSectionId : String(rawSectionId);
    const sectionLabel = section.label ?? `Section ${sectionIndex + 1}`;
    const items = (Array.isArray(section.items) ? section.items : []).map((item, itemIndex) => {
      const rawItemId =
        item.id ??
        item.key ??
        slugify(item.name ?? `item-${sectionIndex + 1}-${itemIndex + 1}`) ??
        `item-${sectionIndex + 1}-${itemIndex + 1}`;
      const itemId = typeof rawItemId === 'string' ? rawItemId : String(rawItemId);

      return {
        ...item,
        id: itemId,
        name: item.name ?? `Menu item ${itemIndex + 1}`,
        description: item.description ?? '',
        sectionId: item.sectionId ?? item.targetId ?? slugify(item.sectionId ?? item.name),
        parentSectionId: sectionId,
        parentSectionLabel: sectionLabel,
        orderIndex: itemIndex,
        sectionOrderIndex: sectionIndex,
      };
    });

    return {
      ...section,
      id: sectionId,
      label: sectionLabel,
      orderIndex: sectionIndex,
      items,
    };
  });
}

function titleCase(value) {
  if (!value) {
    return '';
  }
  return value
    .toString()
    .replace(/[-_]/g, ' ')
    .replace(/(^|\s)([a-z])/g, (match, boundary, letter) => `${boundary}${letter.toUpperCase()}`)
    .trim();
}

function normalizeAvailableDashboards(items) {
  if (!Array.isArray(items)) {
    return [];
  }

  return items
    .map((item, index) => {
      if (!item) {
        return null;
      }

      if (typeof item === 'string') {
        const slug = slugify(item);
        return {
          id: slug || `dashboard-${index + 1}`,
          label: titleCase(item),
          href: slug ? `/dashboard/${slug}` : '/dashboard',
        };
      }

      if (typeof item === 'object') {
        const hrefSegment = typeof item.href === 'string' ? item.href.split('/').filter(Boolean).pop() : null;
        const slug = slugify(item.id ?? item.slug ?? hrefSegment ?? `dashboard-${index + 1}`);
        const label = item.label ?? titleCase(item.name ?? slug ?? `Dashboard ${index + 1}`);
        const href = item.href ?? (slug ? `/dashboard/${slug}` : '/dashboard');
        return {
          id: slug || `dashboard-${index + 1}`,
          label,
          href,
        };
      }

      return null;
    })
    .filter(Boolean);
}

function loadStoredCustomization(key) {
  if (typeof window === 'undefined') {
    return { order: [], hidden: [] };
  }

  try {
    const stored = window.localStorage.getItem(key);
    if (!stored) {
      return { order: [], hidden: [] };
    }

    const parsed = JSON.parse(stored);
    const order = Array.isArray(parsed?.order) ? parsed.order.map(String) : [];
    const hidden = Array.isArray(parsed?.hidden) ? parsed.hidden.map(String) : [];
    return { order, hidden };
  } catch (error) {
    console.warn('Failed to load dashboard customization', error);
    return { order: [], hidden: [] };
  }
}

function persistCustomization(key, { order, hidden }) {
  if (typeof window === 'undefined') {
    return;
  }

  try {
    const payload = JSON.stringify({
      order: Array.isArray(order) ? order : [],
      hidden: Array.isArray(hidden) ? hidden : [],
    });
    window.localStorage.setItem(key, payload);
  } catch (error) {
    console.warn('Failed to save dashboard customization', error);
  }
}

const DEFAULT_AD_SURFACE_BY_DASHBOARD = {
  admin: 'admin_dashboard',
  user: 'user_dashboard',
  freelancer: 'freelancer_dashboard',
  company: 'company_dashboard',
  agency: 'agency_dashboard',
  headhunter: 'headhunter_dashboard',
};

export default function DashboardLayout({
  currentDashboard,
  title,
  subtitle,
  description,
  menuSections,
  sections,
  availableDashboards,
  children,
  activeMenuItem,
  onMenuItemSelect,
  adSurface,
}) {
  const navigate = useNavigate();
  const [sidebarCollapsed, setSidebarCollapsed] = useState(false);
  const [mobileOpen, setMobileOpen] = useState(false);
  const [openDrawers, setOpenDrawers] = useState(() => new Set());
  const navigate = useNavigate();

  const normalizedMenuSections = useMemo(() => normalizeMenuSections(menuSections), [menuSections]);
  const allMenuItems = useMemo(() => {
    return normalizedMenuSections.flatMap((section) =>
      section.items.map((item) => ({
        id: String(item.id),
        name: item.name,
        description: item.description,
        sectionId: item.sectionId,
        parentSectionId: item.parentSectionId ?? section.id,
        parentSectionLabel: item.parentSectionLabel ?? section.label,
        orderIndex: item.orderIndex ?? 0,
        sectionOrderIndex: item.sectionOrderIndex ?? section.orderIndex ?? 0,
        href: item.href,
        icon: item.icon,
        target: item.target,
      })),
    );
  }, [normalizedMenuSections]);
  const menuItemLookup = useMemo(() => {
    const map = new Map();
    allMenuItems.forEach((item) => {
      map.set(item.id, item);
    });
    return map;
  }, [allMenuItems]);

  const normalizedDashboardId = slugify(currentDashboard) || 'dashboard';
  const customizationStorageKey = `gigvora.dashboard.${normalizedDashboardId}.nav-customization`;
  const [customOrder, setCustomOrder] = useState([]);
  const [hiddenItemIds, setHiddenItemIds] = useState(() => new Set());
  const [loadedCustomizationKey, setLoadedCustomizationKey] = useState(null);

  useEffect(() => {
    const knownIds = new Set(allMenuItems.map((item) => item.id));

    if (!knownIds.size) {
      setCustomOrder([]);
      setHiddenItemIds(new Set());
      setLoadedCustomizationKey(customizationStorageKey);
      return;
    }

    if (loadedCustomizationKey !== customizationStorageKey) {
      const stored = loadStoredCustomization(customizationStorageKey);
      const storedOrder = stored.order.filter((id) => knownIds.has(id));
      const missing = allMenuItems
        .map((item) => item.id)
        .filter((id) => !storedOrder.includes(id));
      setCustomOrder([...storedOrder, ...missing]);
      setHiddenItemIds(new Set(stored.hidden.filter((id) => knownIds.has(id))));
      setLoadedCustomizationKey(customizationStorageKey);
      return;
    }

    setCustomOrder((previous) => {
      const filtered = previous.filter((id) => knownIds.has(id));
      const missing = allMenuItems
        .map((item) => item.id)
        .filter((id) => !filtered.includes(id));
      if (!missing.length && filtered.length === previous.length) {
        return previous;
      }
      return [...filtered, ...missing];
    });
    setHiddenItemIds((previous) => {
      const filtered = [...previous].filter((id) => knownIds.has(id));
      return new Set(filtered);
    });
  }, [allMenuItems, customizationStorageKey, loadedCustomizationKey]);

  useEffect(() => {
    if (loadedCustomizationKey !== customizationStorageKey) {
      return;
    }
    persistCustomization(customizationStorageKey, {
      order: customOrder,
      hidden: Array.from(hiddenItemIds),
    });
  }, [customOrder, hiddenItemIds, customizationStorageKey, loadedCustomizationKey]);

  const customizedMenuSections = useMemo(() => {
    if (!normalizedMenuSections.length) {
      return normalizedMenuSections;
    }

    const hidden = hiddenItemIds;
    const orderMap = new Map();
    customOrder.forEach((id, index) => {
      orderMap.set(id, index);
    });

    return normalizedMenuSections
      .map((section) => {
        const nextItems = section.items
          .filter((item) => !hidden.has(item.id))
          .sort((a, b) => {
            const orderA = orderMap.has(a.id) ? orderMap.get(a.id) : Number.MAX_SAFE_INTEGER;
            const orderB = orderMap.has(b.id) ? orderMap.get(b.id) : Number.MAX_SAFE_INTEGER;
            if (orderA !== orderB) {
              return orderA - orderB;
            }
            const sectionCompare = (a.sectionOrderIndex ?? 0) - (b.sectionOrderIndex ?? 0);
            if (sectionCompare !== 0) {
              return sectionCompare;
            }
            return (a.orderIndex ?? 0) - (b.orderIndex ?? 0);
          });

        return {
          ...section,
          items: nextItems,
        };
      })
      .filter((section) => section.items.length);
  }, [customOrder, hiddenItemIds, normalizedMenuSections]);

  const hasMenuCustomization = allMenuItems.length > 0;

  const [customizerOpen, setCustomizerOpen] = useState(false);
  const [customizerDraftOrder, setCustomizerDraftOrder] = useState([]);
  const [customizerDraftHidden, setCustomizerDraftHidden] = useState(() => new Set());
  const [draggingItemId, setDraggingItemId] = useState(null);
  const effectiveDraftOrder = useMemo(() => {
    if (!customizerDraftOrder.length) {
      return allMenuItems.map((item) => item.id);
    }
    const knownIds = new Set(allMenuItems.map((item) => item.id));
    const filtered = customizerDraftOrder.filter((id) => knownIds.has(id));
    const missing = allMenuItems
      .map((item) => item.id)
      .filter((id) => !filtered.includes(id));
    return [...filtered, ...missing];
  }, [allMenuItems, customizerDraftOrder]);

  const openCustomization = () => {
    if (!hasMenuCustomization) {
      return;
    }
    setCustomizerDraftOrder(customOrder.length ? [...customOrder] : allMenuItems.map((item) => item.id));
    setCustomizerDraftHidden(new Set(hiddenItemIds));
    setDraggingItemId(null);
    setCustomizerOpen(true);
  };

  const closeCustomization = () => {
    setCustomizerOpen(false);
    setDraggingItemId(null);
  };

  const handleCustomizationSave = () => {
    setCustomOrder((previous) => {
      const draft = customizerDraftOrder.length
        ? customizerDraftOrder
        : allMenuItems.map((item) => item.id);
      if (draft.join('|') === previous.join('|')) {
        return previous;
      }
      return [...draft];
    });
    setHiddenItemIds(new Set(customizerDraftHidden));
    closeCustomization();
  };

  const handleCustomizationReset = () => {
    setCustomizerDraftOrder(allMenuItems.map((item) => item.id));
    setCustomizerDraftHidden(new Set());
  };

  const handleDragStart = (itemId) => {
    setDraggingItemId(itemId);
  };

  const handleDragEnter = (itemId) => {
    setCustomizerDraftOrder((current) => {
      if (!draggingItemId || draggingItemId === itemId) {
        return current;
      }
      const fromIndex = current.indexOf(draggingItemId);
      const toIndex = current.indexOf(itemId);
      if (fromIndex === -1 || toIndex === -1) {
        return current;
      }
      const updated = [...current];
      updated.splice(fromIndex, 1);
      updated.splice(toIndex, 0, draggingItemId);
      return updated;
    });
  };

  const handleDragEnd = () => {
    setDraggingItemId(null);
  };

  const handleMoveItem = (itemId, direction) => {
    setCustomizerDraftOrder((current) => {
      const index = current.indexOf(itemId);
      if (index === -1) {
        return current;
      }
      const targetIndex = direction === 'up' ? Math.max(0, index - 1) : Math.min(current.length - 1, index + 1);
      if (targetIndex === index) {
        return current;
      }
      const updated = [...current];
      updated.splice(index, 1);
      updated.splice(targetIndex, 0, itemId);
      return updated;
    });
  };

  const handleToggleHidden = (itemId) => {
    setCustomizerDraftHidden((current) => {
      const next = new Set(current);
      if (next.has(itemId)) {
        next.delete(itemId);
      } else {
        next.add(itemId);
      }
      return next;
    });
  };

  useEffect(() => {
    if (!customizerOpen) {
      return undefined;
    }
    const handleKeyDown = (event) => {
      if (event.key === 'Escape') {
        event.preventDefault();
        closeCustomization();
      }
    };
    window.addEventListener('keydown', handleKeyDown);
    return () => window.removeEventListener('keydown', handleKeyDown);
  }, [customizerOpen]);

  useEffect(() => {
    setOpenDrawers((previous) => {
      if (!previous.size) {
        return previous;
      }
      const validIds = new Set(customizedMenuSections.map((section) => section.id));
      const filtered = new Set([...previous].filter((id) => validIds.has(id)));
      return filtered;
    });
  }, [customizedMenuSections]);

  useEffect(() => {
    if (!openDrawers.size && customizedMenuSections.length) {
      setOpenDrawers(new Set(customizedMenuSections.map((section) => section.id)));
    }
  }, [customizedMenuSections, openDrawers.size]);

  const handleDrawerToggle = (sectionId) => {
    setOpenDrawers((previous) => {
      const next = new Set(previous);
      if (next.has(sectionId)) {
        next.delete(sectionId);
      } else {
        next.add(sectionId);
      }
      return next;
    });
  };

  const handleMenuClick = (item) => {
    if (!item) return;
    if (typeof onMenuItemSelect === 'function') {
      onMenuItemSelect(item.id, item);
      setMobileOpen(false);
      return;
    }

  if (item.href) {
    if (item.href.startsWith('http')) {
      window.open(item.href, item.target ?? '_blank', 'noreferrer');
    if (item.href) {
      const trimmedHref = item.href.trim();
      if (!trimmedHref) {
        setMobileOpen(false);
        return;
      }
      if (/^https?:\/\//i.test(trimmedHref)) {
        window.open(trimmedHref, item.target ?? '_blank', 'noreferrer');
      } else {
        navigate(trimmedHref);
      }
      if (/^[a-zA-Z]+:\/\//.test(item.href)) {
        window.open(item.href, item.target ?? '_blank', 'noreferrer');
        setMobileOpen(false);
        return;
      }
      navigate(item.href);
      if (typeof window !== 'undefined') {
        if (item.href.startsWith('http')) {
          window.open(item.href, item.target ?? '_blank', 'noreferrer');
        } else {
          window.location.assign(item.href);
        }
      if (/^https?:\/\//i.test(item.href)) {
        window.open(item.href, item.target ?? '_blank', 'noreferrer');
<<<<<<< HEAD
        setMobileOpen(false);
        return;
      }
      if (typeof window !== 'undefined') {
        if (item.target === '_blank') {
          window.open(item.href, '_blank', 'noopener');
        } else {
          window.location.assign(item.href);
        }
        setMobileOpen(false);
=======
      } else {
        navigate(item.href);
      }
      } else if (item.target === '_blank') {
        window.open(item.href, '_blank');
      } else if (typeof window !== 'undefined') {
        window.location.assign(item.href);
      }
      } else {
        navigate(item.href);
      }
>>>>>>> ab554368
      }
      }
      } else if (item.href.startsWith('/')) {
        navigate(item.href);
        setMobileOpen(false);
        setMobileOpen(false);
        return;
      }
      navigate(item.href);
      const href = item.href.trim();
      const isExternal = /^https?:\/\//i.test(href);
      if (isExternal) {
        window.open(href, item.target ?? '_blank', 'noreferrer');
        setMobileOpen(false);
        return;
      }

      if (href.startsWith('#')) {
        const targetId = href.slice(1);
        if (targetId && typeof document !== 'undefined') {
          const targetElement = document.getElementById(targetId);
          if (targetElement) {
            targetElement.scrollIntoView({ behavior: 'smooth', block: 'start' });
          }
        }
        setMobileOpen(false);
        return;
      }

      navigate(href, { replace: false });
      setMobileOpen(false);
      return;
    }
    navigate(item.href);
    setMobileOpen(false);
    return;
  }

  const targetId = item.sectionId ?? item.targetId ?? slugify(item.name);
    if (targetId && typeof document !== 'undefined') {
      const targetElement = document.getElementById(targetId);
      if (targetElement) {
        targetElement.scrollIntoView({ behavior: 'smooth', block: 'start' });
      }
    }
    setMobileOpen(false);
  };

  const activeItemId = activeMenuItem ?? null;
  const dashboards = normalizeAvailableDashboards(availableDashboards);

  const sidebarContent = (
    <div className="flex h-full flex-col gap-6 overflow-y-auto px-6 py-6">
      <div className={`flex items-center ${sidebarCollapsed ? 'justify-center' : 'justify-between'} gap-4`}>
        <Link to="/" className="inline-flex items-center">
          <img src={gigvoraWordmark} alt="Gigvora" className="h-9 w-auto" />
        </Link>
        <div className="flex items-center gap-2">
          {hasMenuCustomization ? (
            <button
              type="button"
              onClick={openCustomization}
              className={`inline-flex items-center rounded-full border border-slate-200 bg-white p-2 text-slate-500 transition hover:border-blue-200 hover:text-blue-600 ${
                sidebarCollapsed ? 'hidden lg:inline-flex' : ''
              }`}
              aria-label="Customize navigation"
            >
              <AdjustmentsHorizontalIcon className="h-5 w-5" aria-hidden="true" />
              <span className="sr-only">Customize navigation</span>
            </button>
          ) : null}
          <button
            type="button"
            onClick={() => setSidebarCollapsed((previous) => !previous)}
            className="hidden rounded-full border border-slate-200 bg-white p-2 text-slate-500 transition hover:border-blue-200 hover:text-blue-600 lg:inline-flex"
            aria-label={sidebarCollapsed ? 'Expand menu' : 'Collapse menu'}
          >
            <Squares2X2Icon className="h-5 w-5" />
          </button>
          <button
            type="button"
            onClick={() => setMobileOpen(false)}
            className="rounded-full border border-slate-200 bg-white p-2 text-slate-500 transition hover:border-blue-200 hover:text-blue-600 lg:hidden"
            aria-label="Close menu"
          >
            <XMarkIcon className="h-5 w-5" />
          </button>
        </div>
      </div>

      {sidebarCollapsed ? (
        <nav className="space-y-5">
          {customizedMenuSections.map((section) => (
            <div key={section.id}>
              <p className="text-[10px] font-semibold uppercase tracking-wide text-slate-400">{section.label}</p>
              <div className="mt-2 grid grid-cols-2 gap-2">
                {section.items.map((item) => {
                  const isActive = activeItemId === item.id;
                  const Icon = item.icon;
                  return (
                    <button
                      key={item.id}
                      type="button"
                      title={item.name}
                      onClick={() => handleMenuClick(item)}
                      className={`flex aspect-square items-center justify-center rounded-2xl border text-xs font-medium transition focus:outline-none focus:ring-2 focus:ring-blue-300 ${
                        isActive
                          ? 'border-blue-500 bg-blue-600 text-white shadow-lg'
                          : 'border-slate-200 bg-white/90 text-slate-500 hover:border-blue-300 hover:text-blue-600'
                      }`}
                    >
                      {Icon ? <Icon className="h-5 w-5" /> : item.name.charAt(0)}
                    </button>
                  );
                })}
              </div>
            </div>
          ))}
        </nav>
      ) : (
        <nav className="space-y-4">
          {customizedMenuSections.map((section) => {
            const isOpen = openDrawers.has(section.id);
            return (
              <div key={section.id} className="rounded-3xl border border-slate-200 bg-white/80">
                <button
                  type="button"
                  onClick={() => handleDrawerToggle(section.id)}
                  className="flex w-full items-center justify-between gap-3 rounded-3xl px-4 py-3 text-left text-sm font-semibold text-slate-700 transition hover:text-blue-600"
                >
                  <span>{section.label}</span>
                  <ChevronDownIcon
                    className={`h-5 w-5 transition ${isOpen ? 'rotate-180 text-blue-500' : 'text-slate-400'}`}
                  />
                </button>
                {isOpen ? (
                  <ul className="space-y-2 border-t border-slate-100 px-4 py-3">
                    {section.items.map((item) => {
                      const isActive = activeItemId === item.id;
                      const Icon = item.icon;
                      return (
                        <li key={item.id}>
                          <button
                            type="button"
                            onClick={() => handleMenuClick(item)}
                            className={`group flex w-full items-start gap-3 rounded-2xl border px-3 py-3 text-left transition focus:outline-none focus:ring-2 focus:ring-blue-200 ${
                              isActive
                                ? 'border-blue-400 bg-blue-50 text-blue-700 shadow-sm'
                                : 'border-transparent bg-slate-100/60 text-slate-700 hover:border-blue-300 hover:bg-blue-50'
                            }`}
                          >
                            <span className="mt-0.5 inline-flex h-8 w-8 items-center justify-center rounded-xl bg-white/80 text-blue-500">
                              {Icon ? <Icon className="h-5 w-5" /> : <ChevronRightIcon className="h-4 w-4" />}
                            </span>
                            <span className="flex-1">
                              <span className="text-sm font-medium">{item.name}</span>
                              {item.description ? (
                                <p className="mt-1 text-xs text-slate-500">{item.description}</p>
                              ) : null}
                            </span>
                          </button>
                        </li>
                      );
                    })}
                  </ul>
                ) : null}
              </div>
            );
          })}
        </nav>
      )}

      {dashboards.length ? (
        <div className="mt-auto space-y-3 rounded-3xl border border-slate-200 bg-white/80 p-4 text-sm text-slate-600">
          <p className="text-xs font-semibold uppercase tracking-wide text-slate-400">Switch dashboard</p>
          <div className="flex flex-wrap gap-2">
            {dashboards.map((dashboard) => {
              const isActive = currentDashboard && dashboard.id === slugify(currentDashboard);
              return (
              <Link
                key={dashboard.id}
                to={dashboard.href}
                className={`inline-flex items-center gap-2 rounded-full border px-3 py-1 text-xs font-semibold transition ${
                  isActive
                    ? 'border-blue-400 bg-blue-50 text-blue-700'
                    : 'border-slate-200 bg-white text-slate-600 hover:border-blue-300 hover:text-blue-600'
                }`}
              >
                <ArrowLeftOnRectangleIcon className="h-4 w-4" />
                {dashboard.label}
              </Link>
            );
            })}
          </div>
        </div>
      ) : null}
    </div>
  );

  const resolvedAdSurface = adSurface ?? DEFAULT_AD_SURFACE_BY_DASHBOARD[currentDashboard] ?? 'global_dashboard';

  return (
    <div className="relative flex min-h-screen flex-col bg-slate-50 text-slate-900 lg:flex-row">
      <aside
        className={`fixed inset-y-0 left-0 z-30 transform border-r border-slate-200 bg-white/95 shadow-lg transition-transform duration-300 ease-in-out lg:static lg:translate-x-0 ${
          mobileOpen ? 'translate-x-0' : '-translate-x-full'
        } ${sidebarCollapsed ? 'w-24 lg:w-28' : 'w-72 lg:w-80'}`}
      >
        {sidebarContent}
      </aside>

      <div className="flex min-h-screen flex-1 flex-col lg:pl-0">
        <header className="sticky top-0 z-20 flex items-center justify-between border-b border-slate-200 bg-white/90 px-6 py-4 backdrop-blur">
          <div className="flex items-center gap-3">
            <button
              type="button"
              onClick={() => setMobileOpen(true)}
              className="inline-flex rounded-full border border-slate-200 bg-white p-2 text-slate-500 transition hover:border-blue-200 hover:text-blue-600 lg:hidden"
              aria-label="Open menu"
            >
              <Bars3Icon className="h-5 w-5" />
            </button>
            <div>
              <h1 className="text-xl font-semibold text-slate-900">{title ?? 'Dashboard'}</h1>
              {subtitle ? <p className="text-sm text-slate-500">{subtitle}</p> : null}
            </div>
          </div>
          <div className="flex items-center gap-3">
            {description ? (
              <p className="hidden max-w-lg text-right text-sm text-slate-500 lg:block">{description}</p>
            ) : null}
            {hasMenuCustomization ? (
              <button
                type="button"
                onClick={openCustomization}
                className="inline-flex items-center gap-2 rounded-full border border-slate-200 bg-white px-3 py-1.5 text-sm font-semibold text-slate-500 transition hover:border-blue-200 hover:text-blue-600"
              >
                <AdjustmentsHorizontalIcon className="h-5 w-5" aria-hidden="true" />
                <span className="hidden sm:inline">Customize</span>
                <span className="sm:hidden">Layout</span>
              </button>
            ) : null}
          </div>
        </header>

      <main className="flex-1 bg-slate-50/60">{children}</main>
      </div>
      {resolvedAdSurface ? <AdPlacementRail surface={resolvedAdSurface} /> : null}
      <MessagingDock />
      {customizerOpen ? (
        <div className="fixed inset-0 z-50 flex items-center justify-center bg-slate-900/60 px-4 py-8">
          <div className="relative w-full max-w-2xl rounded-3xl bg-white p-6 shadow-2xl">
            <div className="flex items-start justify-between gap-4">
              <div>
                <h2 className="text-lg font-semibold text-slate-900">Customize navigation</h2>
                <p className="mt-1 text-sm text-slate-500">
                  Drag sections to reorder your dashboard shortcuts. Hidden items stay accessible from direct links.
                </p>
              </div>
              <button
                type="button"
                onClick={closeCustomization}
                className="inline-flex rounded-full border border-slate-200 p-2 text-slate-500 transition hover:border-blue-200 hover:text-blue-600"
                aria-label="Close customization panel"
              >
                <XMarkIcon className="h-5 w-5" aria-hidden="true" />
              </button>
            </div>
            <div className="mt-5 max-h-[50vh] overflow-y-auto pr-1">
              <ul className="space-y-3">
                {effectiveDraftOrder.map((itemId) => {
                  const item = menuItemLookup.get(itemId);
                  if (!item) {
                    return null;
                  }
                  const isHidden = customizerDraftHidden.has(itemId);
                  return (
                    <li
                      key={itemId}
                      draggable
                      onDragStart={() => handleDragStart(itemId)}
                      onDragEnter={() => handleDragEnter(itemId)}
                      onDragEnd={handleDragEnd}
                      onDragOver={(event) => event.preventDefault()}
                      className={`group flex items-center gap-3 rounded-2xl border border-slate-200 bg-white px-4 py-3 shadow-sm transition ${
                        isHidden ? 'opacity-60' : 'hover:border-blue-200 hover:shadow-md'
                      }`}
                    >
                      <span className="flex items-center justify-center rounded-xl bg-slate-100 p-2 text-slate-500">
                        <Bars3Icon className="h-5 w-5" aria-hidden="true" />
                      </span>
                      <div className="flex-1 overflow-hidden text-left">
                        <p className="truncate text-sm font-semibold text-slate-900">{item.name}</p>
                        <p className="truncate text-xs text-slate-500">{item.parentSectionLabel}</p>
                      </div>
                      <div className="flex items-center gap-3">
                        <div className="flex flex-col gap-1">
                          <button
                            type="button"
                            onClick={() => handleMoveItem(itemId, 'up')}
                            className="inline-flex items-center justify-center rounded-full border border-slate-200 p-1 text-slate-500 transition hover:border-blue-200 hover:text-blue-600"
                            aria-label={`Move ${item.name} up`}
                          >
                            <ChevronUpIcon className="h-4 w-4" aria-hidden="true" />
                          </button>
                          <button
                            type="button"
                            onClick={() => handleMoveItem(itemId, 'down')}
                            className="inline-flex items-center justify-center rounded-full border border-slate-200 p-1 text-slate-500 transition hover:border-blue-200 hover:text-blue-600"
                            aria-label={`Move ${item.name} down`}
                          >
                            <ChevronDownIcon className="h-4 w-4" aria-hidden="true" />
                          </button>
                        </div>
                        <button
                          type="button"
                          onClick={() => handleToggleHidden(itemId)}
                          className={`inline-flex items-center rounded-full border px-3 py-1 text-xs font-semibold transition ${
                            isHidden
                              ? 'border-slate-200 bg-slate-50 text-slate-500 hover:border-blue-200 hover:text-blue-600'
                              : 'border-blue-200 bg-blue-50 text-blue-600 hover:border-blue-300 hover:bg-blue-100'
                          }`}
                        >
                          {isHidden ? 'Show' : 'Hide'}
                        </button>
                      </div>
                    </li>
                  );
                })}
              </ul>
            </div>
            <div className="mt-6 flex flex-col gap-3 sm:flex-row sm:items-center sm:justify-between">
              <div className="text-xs text-slate-500">
                {customizerDraftHidden.size
                  ? `${customizerDraftHidden.size} item${customizerDraftHidden.size === 1 ? '' : 's'} hidden`
                  : 'All navigation items visible'}
              </div>
              <div className="flex flex-col gap-2 sm:flex-row sm:items-center">
                <button
                  type="button"
                  onClick={handleCustomizationReset}
                  className="inline-flex items-center justify-center rounded-full border border-slate-200 px-4 py-2 text-sm font-semibold text-slate-500 transition hover:border-blue-200 hover:text-blue-600"
                >
                  Reset order
                </button>
                <div className="flex gap-2">
                  <button
                    type="button"
                    onClick={closeCustomization}
                    className="inline-flex items-center justify-center rounded-full border border-slate-200 px-4 py-2 text-sm font-semibold text-slate-500 transition hover:border-blue-200 hover:text-blue-600"
                  >
                    Cancel
                  </button>
                  <button
                    type="button"
                    onClick={handleCustomizationSave}
                    className="inline-flex items-center justify-center rounded-full bg-blue-600 px-4 py-2 text-sm font-semibold text-white shadow-sm transition hover:bg-blue-700"
                  >
                    Save layout
                  </button>
                </div>
              </div>
            </div>
          </div>
        </div>
      ) : null}
    </div>
  );
}<|MERGE_RESOLUTION|>--- conflicted
+++ resolved
@@ -477,7 +477,6 @@
         }
       if (/^https?:\/\//i.test(item.href)) {
         window.open(item.href, item.target ?? '_blank', 'noreferrer');
-<<<<<<< HEAD
         setMobileOpen(false);
         return;
       }
@@ -488,7 +487,6 @@
           window.location.assign(item.href);
         }
         setMobileOpen(false);
-=======
       } else {
         navigate(item.href);
       }
@@ -500,7 +498,6 @@
       } else {
         navigate(item.href);
       }
->>>>>>> ab554368
       }
       }
       } else if (item.href.startsWith('/')) {
