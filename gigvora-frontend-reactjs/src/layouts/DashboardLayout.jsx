--- conflicted
+++ resolved
@@ -34,13 +34,10 @@
   profile,
   availableDashboards,
   children,
-<<<<<<< HEAD
   activeMenuItemId,
   onMenuItemClick,
-=======
   onMenuItemSelect,
   selectedMenuItemKey,
->>>>>>> cf648a16
 }) {
   const navigate = useNavigate();
   const [sidebarOpen, setSidebarOpen] = useState(false);
@@ -180,7 +177,6 @@
                             </div>
                             {item.description ? <p className="text-xs text-slate-500">{item.description}</p> : null}
                     {section.items.map((item) => (
-<<<<<<< HEAD
                       <li key={item.id ?? item.name}>
                         <button
                           type="button"
@@ -191,7 +187,6 @@
                               : 'border-transparent'
                           }`}
                         >
-=======
                       <li key={item.name}>
                         {item.href ? (
                           <a
@@ -211,7 +206,6 @@
                     {section.items.map((item) => {
                       const content = (
                         <>
->>>>>>> cf648a16
                           <div className="flex items-center justify-between">
                             <span className="text-sm font-medium text-slate-700">{item.name}</span>
                             <ChevronRightIcon
@@ -237,9 +231,7 @@
                               ))}
                             </div>
                           ) : null}
-<<<<<<< HEAD
                         </button>
-=======
                         </>
                       );
 
@@ -367,7 +359,6 @@
                             ) : null}
                           </div>
                         )}
->>>>>>> cf648a16
                       </li>
                     ))}
                   </ul>
