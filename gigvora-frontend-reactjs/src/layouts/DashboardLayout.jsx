--- conflicted
+++ resolved
@@ -1,10 +1,7 @@
-<<<<<<< HEAD
 import { useState } from 'react';
 import { Link, useLocation, useNavigate } from 'react-router-dom';
-=======
 import { useCallback, useState } from 'react';
 import { Link, useNavigate } from 'react-router-dom';
->>>>>>> f32b29c3
 import {
   ArrowLeftOnRectangleIcon,
   Bars3Icon,
@@ -388,7 +385,6 @@
                           }`}
                         >
                       <li key={item.name}>
-<<<<<<< HEAD
                         {(() => {
                           const isActive = item.to && location.pathname === item.to;
                           const baseClass =
@@ -448,7 +444,6 @@
                             </div>
                           );
                         })()}
-=======
                         {item.href ? (
                           <a
                             href={item.href}
@@ -668,7 +663,6 @@
                             ) : null}
                           </div>
                         )}
->>>>>>> f32b29c3
                       </li>
                     ))}
                   </ul>
