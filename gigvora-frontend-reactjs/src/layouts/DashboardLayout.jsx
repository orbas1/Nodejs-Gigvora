import { useCallback, useState } from 'react';
import { Link, useNavigate } from 'react-router-dom';
import {
  ArrowLeftOnRectangleIcon,
  Bars3Icon,
  CheckBadgeIcon,
  ChevronRightIcon,
  MagnifyingGlassIcon,
  Squares2X2Icon,
  XMarkIcon,
} from '@heroicons/react/24/outline';
import { DASHBOARD_LINKS } from '../constants/dashboardLinks.js';

function slugify(value) {
  return (value || '')
    .toString()
    .toLowerCase()
    .trim()
    .replace(/[^a-z0-9]+/g, '-')
    .replace(/^-+|-+$/g, '');
  return value
    ?.toString()
    .trim()
    .toLowerCase()
    .replace(/[^a-z0-9]+/g, '-')
    .replace(/(^-|-$)/g, '');
    .toLowerCase()
    .trim()
    .replace(/[^a-z0-9]+/g, '-')
    .replace(/^-+|-+$/g, '') ?? '';
}

export default function DashboardLayout({
  currentDashboard,
  title,
  subtitle,
  description,
  menuSections,
  sections,
  profile,
  availableDashboards,
  children,
  activeMenuItem,
  onMenuItemSelect,
  onMenuItemSelect,
  activeMenuItemKey,
  activeMenuItemId,
  onMenuItemClick,
  onMenuItemSelect,
  selectedMenuItemKey,
}) {
  const navigate = useNavigate();
  const [sidebarOpen, setSidebarOpen] = useState(false);
  const [searchQuery, setSearchQuery] = useState('');
  const [activeFeatureKey, setActiveFeatureKey] = useState(null);

  const handleNavigate = (targetId) => {
    if (!targetId) {
      return;
    }
    if (typeof document !== 'undefined') {
      const targetElement = document.getElementById(targetId);
      if (targetElement) {
        targetElement.scrollIntoView({ behavior: 'smooth', block: 'start' });
      }
    }
    setSidebarOpen(false);
  };

  const navigationSections = Array.isArray(menuSections) ? menuSections : [];
  const interactiveMenu = typeof onMenuItemSelect === 'function';
  const capabilitySections = Array.isArray(sections) ? sections : [];
  const heroTitle = title ?? 'Dashboard';
  const heroSubtitle = subtitle ?? 'Workspace overview';
  const heroDescription = description ?? '';

  const activeProfile = {
    name: 'Member',
    role: 'Gigvora User',
    initials: 'GV',
    status: 'Active subscription',
    badges: [],
    metrics: [],
    ...profile,
  };

  const memberships = Array.isArray(availableDashboards) && availableDashboards.length > 0
    ? availableDashboards
    : Object.keys(DASHBOARD_LINKS);

  const switchableDashboards = memberships.filter((key) => key !== currentDashboard && DASHBOARD_LINKS[key]);

  const handleSearchSubmit = (event) => {
    event.preventDefault();
  };

  const handleAnchorNavigation = useCallback((anchor) => {
    if (!anchor || typeof window === 'undefined') {
      return;
    }
    const target = document.getElementById(anchor);
    if (target) {
      target.scrollIntoView({ behavior: 'smooth', block: 'start' });
  const handleNavigateTo = useCallback((targetId) => {
    if (!targetId) {
      return;
    }
    const element = typeof document !== 'undefined' ? document.getElementById(targetId) : null;
    if (element) {
      element.scrollIntoView({ behavior: 'smooth', block: 'start' });
    }
    setSidebarOpen(false);
  }, []);

  return (
    <div className="relative min-h-screen bg-slate-50 text-slate-900">
      <div className="pointer-events-none absolute inset-0 bg-[radial-gradient(circle_at_top,_rgba(191,219,254,0.35),_transparent_65%)]" />
      <div className="relative z-10 flex min-h-screen">
        {/* Sidebar */}
        <aside
          className={`${sidebarOpen ? 'translate-x-0' : '-translate-x-full lg:translate-x-0'} fixed inset-y-0 left-0 z-20 w-80 shrink-0 transform border-r border-slate-200 bg-white/95 backdrop-blur transition-transform duration-300 ease-in-out lg:static`}
        >
          <div className="flex h-full flex-col gap-6 overflow-y-auto p-6">
            <div className="flex items-center justify-between">
              <Link
                to="/"
                className="inline-flex items-center gap-2 rounded-full border border-slate-200 bg-white px-3 py-1 text-sm font-medium text-slate-600 shadow-sm transition hover:border-blue-300 hover:text-blue-600"
              >
                <ArrowLeftOnRectangleIcon className="h-4 w-4" />
                Return to site
              </Link>
              <button
                type="button"
                onClick={() => setSidebarOpen(false)}
                className="rounded-full p-2 text-slate-500 hover:bg-slate-100 hover:text-slate-700 lg:hidden"
                aria-label="Close menu"
              >
                <XMarkIcon className="h-5 w-5" />
              </button>
            </div>

            <div className="rounded-3xl border border-slate-200 bg-white p-6 shadow-sm">
              <div className="flex items-center gap-4">
                <div className="flex h-14 w-14 items-center justify-center rounded-2xl bg-blue-100 text-lg font-semibold text-blue-700">
                  {activeProfile.initials}
                </div>
                <div>
                  <p className="text-sm uppercase tracking-wide text-slate-500">Profile</p>
                  <p className="text-lg font-semibold text-slate-900">{activeProfile.name}</p>
                  <p className="text-sm text-slate-500">{activeProfile.role}</p>
                </div>
              </div>
              {activeProfile.status ? (
                <p className="mt-4 rounded-2xl border border-blue-200 bg-blue-50 px-3 py-2 text-xs font-medium uppercase tracking-wide text-blue-700">
                  {activeProfile.status}
                </p>
              ) : null}
              {activeProfile.badges?.length ? (
                <div className="mt-4 flex flex-wrap gap-2">
                  {activeProfile.badges.map((badge) => (
                    <span
                      key={badge}
                      className="inline-flex items-center gap-1 rounded-full border border-slate-200 bg-slate-100 px-3 py-1 text-xs text-slate-600"
                    >
                      <CheckBadgeIcon className="h-4 w-4 text-blue-500" />
                      {badge}
                    </span>
                  ))}
                </div>
              ) : null}
              {activeProfile.metrics?.length ? (
                <dl className="mt-6 grid grid-cols-2 gap-3">
                  {activeProfile.metrics.map(({ label, value }) => (
                    <div key={label} className="rounded-2xl border border-slate-200 bg-slate-50 p-3">
                      <dt className="text-xs uppercase tracking-wide text-slate-500">{label}</dt>
                      <dd className="mt-1 text-lg font-semibold text-slate-900">{value}</dd>
                    </div>
                  ))}
                </dl>
              ) : null}
            </div>

            <div className="space-y-6">
              {navigationSections.map((section) => (
                <div key={section.label}>
                  <p className="text-xs font-semibold uppercase tracking-wide text-slate-400">{section.label}</p>
                  <ul className="mt-3 space-y-2">
                    {section.items.map((item) => {
<<<<<<< HEAD
                      const isInteractive = Boolean(item.href || item.onClick);
                      const Element = item.href ? 'a' : 'div';
                      const itemProps = {
                        className:
                          'group flex flex-col gap-1 rounded-2xl border border-transparent bg-slate-100/70 p-3 transition hover:border-blue-300 hover:bg-blue-50 focus-visible:outline focus-visible:outline-2 focus-visible:outline-blue-500' +
                          (isInteractive ? ' cursor-pointer' : ''),
                      };

                      if (item.href) {
                        itemProps.href = item.href;
                        if (item.target) {
                          itemProps.target = item.target;
                          itemProps.rel = item.rel ?? 'noopener noreferrer';
                        } else if (item.rel) {
                          itemProps.rel = item.rel;
                        }
                      }

                      if (item.onClick) {
                        itemProps.onClick = (event) => {
                          if (!item.href) {
                            event.preventDefault();
                          }
                          item.onClick(event);
                        };
                      }

                      if (!item.href && item.onClick) {
                        itemProps.role = 'button';
                        itemProps.tabIndex = 0;
                        itemProps.onKeyDown = (event) => {
                          if (event.key === 'Enter' || event.key === ' ') {
                            event.preventDefault();
                            item.onClick(event);
                          }
                        };
                      }

                      return (
                        <li key={item.name}>
                          <Element {...itemProps}>
                            <div className="flex items-center justify-between">
                              <span className="text-sm font-medium text-slate-700">{item.name}</span>
                              <ChevronRightIcon className="h-4 w-4 text-slate-400 transition group-hover:text-blue-500" />
                            </div>
=======
                      const isAnchor = Boolean(item.anchor);
                      const ItemComponent = isAnchor ? 'button' : 'div';
                      return (
                        <li key={item.name}>
                          <ItemComponent
                            type={isAnchor ? 'button' : undefined}
                            onClick={isAnchor ? () => handleAnchorNavigation(item.anchor) : undefined}
                            className="group flex w-full flex-col gap-1 rounded-2xl border border-transparent bg-slate-100/70 p-3 text-left transition hover:border-blue-300 hover:bg-blue-50"
                          >
                            <div className="flex items-center justify-between">
                              <span className="text-sm font-medium text-slate-700">{item.name}</span>
                              <ChevronRightIcon className="h-4 w-4 text-slate-400 transition group-hover:text-blue-500" />
                            </div>
                      const isLinkable = Boolean(item.targetId);
                      const Component = isLinkable ? 'button' : 'div';
                      return (
                        <li key={item.name}>
                          <Component
                            type={isLinkable ? 'button' : undefined}
                            onClick={isLinkable ? () => handleNavigateTo(item.targetId) : undefined}
                            className="group flex w-full flex-col gap-1 rounded-2xl border border-transparent bg-slate-100/70 p-3 text-left transition hover:border-blue-300 hover:bg-blue-50 focus:outline-none focus:ring-2 focus:ring-blue-200"
                      const itemKey = item.id ?? item.name;
                      const isActive = interactiveMenu && itemKey === activeMenuItem;
                      const Element = interactiveMenu ? 'button' : 'div';
                      const handleClick = () => {
                        if (interactiveMenu) {
                          onMenuItemSelect(itemKey, item);
                          setSidebarOpen(false);
                        }
                      };
                      return (
                        <li key={itemKey}>
                          <Element
                            type={interactiveMenu ? 'button' : undefined}
                            onClick={interactiveMenu ? handleClick : undefined}
                            className={`${
                              isActive
                                ? 'border-blue-400 bg-blue-50/80 text-blue-700'
                                : 'border-transparent bg-slate-100/70 text-slate-700'
                            } group flex w-full flex-col gap-1 rounded-2xl border p-3 text-left transition hover:border-blue-300 hover:bg-blue-50 focus:outline-none focus-visible:ring-2 focus-visible:ring-blue-500/40`}
                            aria-pressed={interactiveMenu ? isActive : undefined}
                          >
                            <div className="flex items-center justify-between">
                              <span className="text-sm font-medium">
                                {item.name}
                              </span>
                              <ChevronRightIcon
                                className={`${
                                  isActive ? 'text-blue-500' : 'text-slate-400'
                                } h-4 w-4 transition group-hover:text-blue-500`}
                              />
                            </div>
                            {item.description ? (
                              <p className="text-xs text-slate-500">
                                {item.description}
                              </p>
                      const itemKey = item.key ?? item.slug ?? item.id ?? item.name;
                      const isActive = activeMenuItemKey && itemKey === activeMenuItemKey;
                      const baseClasses =
                        'group flex flex-col gap-1 rounded-2xl border p-3 transition text-left';
                      const inactiveClasses =
                        'border-transparent bg-slate-100/70 hover:border-blue-300 hover:bg-blue-50';
                      const activeClasses = 'border-blue-400 bg-blue-50 shadow-sm';
                      const className = `${baseClasses} ${isActive ? activeClasses : inactiveClasses}`;

                      const handleClick = () => {
                        item.onClick?.(item);
                        onMenuItemSelect?.(itemKey, item);
                      };

                      const content = (
                        <>
                          <div className="flex items-center justify-between">
                            <span className={`text-sm font-medium ${isActive ? 'text-blue-700' : 'text-slate-700'}`}>
                              {item.name}
                            </span>
                            <ChevronRightIcon
                              className={`h-4 w-4 transition ${isActive ? 'text-blue-500' : 'text-slate-400 group-hover:text-blue-500'}`}
                      const targetId = item.targetId || slugify(item.name ?? '');
                      return (
                        <li key={item.name}>
                          <button
                            type="button"
                            onClick={() => handleNavigate(targetId)}
                            className="group flex w-full flex-col gap-1 rounded-2xl border border-transparent bg-slate-100/70 p-3 text-left transition hover:border-blue-300 hover:bg-blue-50 focus:outline-none focus:ring-2 focus:ring-blue-200"
                      const ItemComponent = item.href ? 'a' : 'div';
                      const itemProps = item.href
                        ? { href: item.href, className: 'group flex flex-col gap-1 rounded-2xl border border-transparent bg-slate-100/70 p-3 transition hover:border-blue-300 hover:bg-blue-50' }
                        : { className: 'group flex flex-col gap-1 rounded-2xl border border-transparent bg-slate-100/70 p-3 transition hover:border-blue-300 hover:bg-blue-50' };

                      return (
                        <li key={item.name}>
                          <ItemComponent {...itemProps}>
                            <div className="flex items-center justify-between">
                              <span className="text-sm font-medium text-slate-700">{item.name}</span>
                              <ChevronRightIcon className="h-4 w-4 text-slate-400 transition group-hover:text-blue-500" />
                            </div>
                            {item.description ? <p className="text-xs text-slate-500">{item.description}</p> : null}
                    {section.items.map((item) => (
                      <li key={item.id ?? item.name}>
                        <button
                          type="button"
                          onClick={() => onMenuItemClick?.(item)}
                          className={`group flex w-full flex-col gap-1 rounded-2xl border bg-slate-100/70 p-3 text-left transition hover:border-blue-300 hover:bg-blue-50 ${
                            activeMenuItemId && activeMenuItemId === (item.id ?? item.name)
                              ? 'border-blue-400 bg-blue-50 shadow-sm'
                              : 'border-transparent'
                          }`}
                        >
                      <li key={item.name}>
                        {item.href ? (
                          <a
                            href={item.href}
                            className="group block rounded-2xl border border-transparent bg-slate-100/70 p-3 transition hover:border-blue-300 hover:bg-blue-50 focus:outline-none focus-visible:ring-2 focus-visible:ring-blue-300"
                        {(item.href ? 'a' : 'div') === 'a' ? (
                          <a
                            href={item.href}
                            className="group flex flex-col gap-1 rounded-2xl border border-transparent bg-slate-100/70 p-3 transition hover:border-blue-300 hover:bg-blue-50"
                          >
                            <div className="flex items-center justify-between">
                              <span className="text-sm font-medium text-slate-700">{item.name}</span>
                              <ChevronRightIcon className="h-4 w-4 text-slate-400 transition group-hover:text-blue-500" />
                            </div>
                            </div>
                            </div>
                            </div>
                    {section.items.map((item) => {
                      const content = (
                        <>
                          <div className="flex items-center justify-between">
                            <span className="text-sm font-medium text-slate-700">{item.name}</span>
                            <ChevronRightIcon
                              className={`h-4 w-4 transition ${
                                activeMenuItemId && activeMenuItemId === (item.id ?? item.name)
                                  ? 'text-blue-500'
                                  : 'text-slate-400 group-hover:text-blue-500'
                              }`}
                            />
                          </div>
                          {item.description ? (
                            <p className={`text-xs ${isActive ? 'text-blue-600/90' : 'text-slate-500'}`}>
                              {item.description}
                            </p>
                          ) : null}
                          {item.tags?.length ? (
                            <div className="mt-2 flex flex-wrap gap-2">
                              {item.tags.map((tag) => (
                                <span
                                  key={tag}
                                  className="inline-flex items-center rounded-full bg-blue-50 px-2 py-0.5 text-[10px] font-medium uppercase tracking-wide text-blue-600"
                                >
                                  {tag}
                                </span>
                              ))}
                            </div>
                          ) : null}
                        </>
                      );

                      if (item.href) {
                        return (
                          <li key={itemKey}>
                            <Link to={item.href} className={className}>
                              {content}
                            </Link>
                          </li>
                        );
                      }

                      if (onMenuItemSelect || item.onClick) {
                        return (
                          <li key={itemKey}>
                            <button type="button" onClick={handleClick} className={className}>
                              {content}
                            </button>
                          </li>
                        );
                      }

                      return (
                        <li key={itemKey}>
                          <div className={className}>{content}</div>
                        </li>
                      );
                    })}
                        </button>
                        </>
                      );

                      return (
                        <li key={item.name}>
                          {item.href ? (
                            <a
                              href={item.href}
                              onClick={() => setSidebarOpen(false)}
                              className="group flex flex-col gap-1 rounded-2xl border border-transparent bg-slate-100/70 p-3 transition hover:border-blue-300 hover:bg-blue-50"
                            >
                              {content}
                            </a>
                          ) : (
                            <div className="group flex flex-col gap-1 rounded-2xl border border-transparent bg-slate-100/70 p-3 transition hover:border-blue-300 hover:bg-blue-50">
                              {content}
                            </div>
                          )}
                        </li>
                      );
                    })}
                      const itemKey = item.key ?? item.slug ?? slugify(item.name);
                      const isActive = selectedMenuItemKey && itemKey === selectedMenuItemKey;
                      const isInteractive = typeof onMenuItemSelect === 'function';

                      const baseClasses =
                        'group flex w-full flex-col gap-1 rounded-2xl border p-3 text-left transition focus-visible:outline-none focus-visible:ring-2 focus-visible:ring-blue-300';
                      const palette = isActive
                        ? 'border-blue-400 bg-blue-50 shadow-sm'
                        : 'border-transparent bg-slate-100/70 hover:border-blue-300 hover:bg-blue-50';
                      const textColor = isActive ? 'text-blue-700' : 'text-slate-700';

                      const handleClick = () => {
                        if (onMenuItemSelect) {
                          onMenuItemSelect({ key: itemKey, item, section });
                        }
                        if (item.sectionId) {
                          const target = document.getElementById(item.sectionId);
                          target?.scrollIntoView({ behavior: 'smooth', block: 'start' });
                        }
                      };

                      const Container = isInteractive ? 'button' : 'div';

                      return (
                        <li key={itemKey}>
                          <Container
                            type={isInteractive ? 'button' : undefined}
                            onClick={isInteractive ? handleClick : undefined}
                            className={`${baseClasses} ${palette}`}
                            aria-pressed={isInteractive ? (isActive ? 'true' : 'false') : undefined}
                          >
                            <div className={`flex items-center justify-between ${textColor}`}>
                              <span className={`text-sm font-medium ${textColor}`}>{item.name}</span>
                              <ChevronRightIcon
                                className={`h-4 w-4 transition ${
                                  isActive ? 'text-blue-500' : 'text-slate-400 group-hover:text-blue-500'
                                }`}
                              />
                            </div>
                            {item.description ? (
                              <p className={`text-xs ${isActive ? 'text-blue-600/80' : 'text-slate-500'}`}>{item.description}</p>
                    {section.items.map((item) => (
                      <li key={item.name}>
                        {item.href ? (
                          <a
                            href={item.href}
                            className="group flex flex-col gap-1 rounded-2xl border border-transparent bg-slate-100/70 p-3 transition hover:border-blue-300 hover:bg-blue-50"
                          >
                            <div className="flex items-center justify-between">
                              <span className="text-sm font-medium text-slate-700">{item.name}</span>
                              <ChevronRightIcon className="h-4 w-4 text-slate-400 transition group-hover:text-blue-500" />
                            </div>
>>>>>>> 39347286
                            {item.description ? (
                              <p className="text-xs text-slate-500">{item.description}</p>
                            ) : null}
                            {item.tags?.length ? (
                              <div className="mt-2 flex flex-wrap gap-2">
                                {item.tags.map((tag) => (
                                  <span
                                    key={tag}
<<<<<<< HEAD
=======
                                    className={`${
                                      isActive
                                        ? 'bg-blue-100 text-blue-700'
                                        : 'bg-blue-50 text-blue-600'
                                    } inline-flex items-center rounded-full px-2 py-0.5 text-[10px] font-medium uppercase tracking-wide`}
                                    className={`inline-flex items-center rounded-full px-2 py-0.5 text-[10px] font-medium uppercase tracking-wide ${
                                      isActive ? 'bg-blue-100 text-blue-700' : 'bg-blue-50 text-blue-600'
                                    }`}
>>>>>>> 39347286
                                    className="inline-flex items-center rounded-full bg-blue-50 px-2 py-0.5 text-[10px] font-medium uppercase tracking-wide text-blue-600"
                                  >
                                    {tag}
                                  </span>
                                ))}
                              </div>
                            ) : null}
<<<<<<< HEAD
=======
                          </Component>
                        </li>
                      );
                    })}
>>>>>>> 39347286
                          </Element>
                        </li>
                      );
                    })}
<<<<<<< HEAD
=======
                          </button>
                        </li>
                      );
                    })}
                          </ItemComponent>
                        </li>
                      );
                    })}
                          </Container>
                        </li>
                      );
                    })}
                          </a>
                        ) : (
                          <div className="group flex flex-col gap-1 rounded-2xl border border-transparent bg-slate-100/70 p-3 transition hover:border-blue-300 hover:bg-blue-50">
                            <div className="flex items-center justify-between">
                              <span className="text-sm font-medium text-slate-700">{item.name}</span>
                              <ChevronRightIcon className="h-4 w-4 text-slate-400 transition group-hover:text-blue-500" />
                            </div>
                            {item.description ? (
                              <p className="text-xs text-slate-500">{item.description}</p>
                            ) : null}
                            {item.tags?.length ? (
                              <div className="mt-2 flex flex-wrap gap-2">
                                {item.tags.map((tag) => (
                                  <span
                                    key={tag}
                                    className="inline-flex items-center rounded-full bg-blue-50 px-2 py-0.5 text-[10px] font-medium uppercase tracking-wide text-blue-600"
                                  >
                                    {tag}
                                  </span>
                                ))}
                              </div>
                            ) : null}
                          </div>
                        )}
                      </li>
                    ))}
>>>>>>> 39347286
                  </ul>
                </div>
              ))}
            </div>

            <div className="mt-auto rounded-3xl border border-blue-100 bg-blue-50 p-5 text-blue-700">
              <div className="flex items-center gap-3">
                <Squares2X2Icon className="h-6 w-6 text-blue-500" />
                <div>
                  <p className="text-sm font-semibold">Workspace tips</p>
                  <p className="text-xs text-blue-600/80">
                    Use the search bar to query profiles, gigs, jobs, and project records across Gigvora.
                  </p>
                </div>
              </div>
            </div>
          </div>
        </aside>

        {/* Main content */}
        <div className="flex min-h-screen flex-1 flex-col lg:ml-80">
          <header className="sticky top-0 z-10 border-b border-slate-200 bg-white/80 backdrop-blur">
            <div className="flex flex-wrap items-center gap-3 px-4 py-4 sm:px-8">
              <button
                type="button"
                className="inline-flex items-center justify-center rounded-xl border border-slate-200 bg-white p-2 text-slate-600 transition hover:border-blue-300 hover:text-blue-600 lg:hidden"
                onClick={() => setSidebarOpen(true)}
                aria-label="Open menu"
              >
                <Bars3Icon className="h-5 w-5" />
              </button>

              <form
                onSubmit={handleSearchSubmit}
                className="relative flex-1 min-w-[240px] rounded-2xl border border-slate-200 bg-white shadow-sm"
              >
                <MagnifyingGlassIcon className="pointer-events-none absolute left-4 top-1/2 h-5 w-5 -translate-y-1/2 text-slate-400" />
                <input
                  type="search"
                  value={searchQuery}
                  onChange={(event) => setSearchQuery(event.target.value)}
                  placeholder="Search the Gigvora database..."
                  className="w-full rounded-2xl border-0 bg-transparent py-3 pl-12 pr-4 text-sm text-slate-700 placeholder:text-slate-400 focus:outline-none focus:ring-2 focus:ring-blue-500/50"
                />
              </form>

              <div className="flex items-center gap-2">
                <span className="text-xs font-semibold uppercase tracking-wide text-slate-400">Switch</span>
                <div className="relative">
                  <select
                    value={currentDashboard}
                    onChange={(event) => {
                      const target = event.target.value;
                      if (target !== currentDashboard && DASHBOARD_LINKS[target]) {
                        navigate(DASHBOARD_LINKS[target].path);
                      }
                    }}
                    className="appearance-none rounded-xl border border-slate-200 bg-white py-2 pl-3 pr-8 text-sm text-slate-700 shadow-sm focus:border-blue-400 focus:outline-none focus:ring-2 focus:ring-blue-100"
                  >
                    {memberships
                      .filter((key) => DASHBOARD_LINKS[key])
                      .map((key) => (
                        <option key={key} value={key}>
                          {DASHBOARD_LINKS[key].label}
                        </option>
                      ))}
                  </select>
                  <ChevronRightIcon className="pointer-events-none absolute right-2 top-1/2 h-4 w-4 -translate-y-1/2 text-slate-400" />
                </div>
              </div>
            </div>
          </header>

          <main className="flex-1 bg-transparent">
            <div className="mx-auto w-full max-w-6xl space-y-10 px-4 py-10 sm:px-8">
              <div className="space-y-4">
                <p className="text-sm uppercase tracking-wide text-blue-600/90">{heroSubtitle}</p>
                <h1 className="text-3xl font-semibold text-slate-900 sm:text-4xl">{heroTitle}</h1>
                <p className="max-w-3xl text-base text-slate-600">{heroDescription}</p>

                {switchableDashboards.length ? (
                  <div className="flex flex-wrap items-center gap-3 rounded-2xl border border-slate-200 bg-white p-4 text-sm text-slate-600 shadow-sm">
                    <span className="font-medium text-slate-700">Your memberships:</span>
                    <div className="flex flex-wrap gap-2">
                      {memberships.map((key) =>
                        DASHBOARD_LINKS[key] ? (
                          <span
                            key={key}
                            className={`${
                              key === currentDashboard
                                ? 'bg-blue-50 text-blue-700 border-blue-300'
                                : 'bg-slate-100 text-slate-600 border-slate-200'
                            } inline-flex items-center gap-2 rounded-full border px-3 py-1 text-xs font-medium uppercase tracking-wide`}
                          >
                            {DASHBOARD_LINKS[key].label}
                          </span>
                        ) : null,
                      )}
                    </div>
                  </div>
                ) : null}
              </div>

              {children
                ? children
                : capabilitySections.map((section) => (
                    <section
                      key={section.title}
                      id={section.id}
                      className="rounded-3xl border border-slate-200 bg-white p-6 shadow-[0_18px_40px_-24px_rgba(30,64,175,0.35)] sm:p-8"
                    >
                      <div className="flex flex-col gap-4 sm:flex-row sm:items-start sm:justify-between">
                        <div>
                          <h2 className="text-xl font-semibold text-slate-900 sm:text-2xl">{section.title}</h2>
                          {section.description ? (
                            <p className="mt-2 max-w-3xl text-sm text-slate-600">{section.description}</p>
                          ) : null}
                        </div>
                        {section.meta ? (
                          <div className="rounded-2xl border border-blue-200 bg-blue-50 px-4 py-2 text-xs font-medium uppercase tracking-wide text-blue-700">
                            {section.meta}
                          </div>
                        ) : null}
                      </div>
                      <div className="mt-6 grid gap-4 sm:grid-cols-2">
                        {section.features.map((feature) => {
                          const featureId = feature.anchorId || feature.targetId || slugify(feature.name);
                          const featureKey = `${section.title}:${feature.name}`;
                          const hasDeepDive = Boolean(feature.deepDive);
                          const isExpanded = activeFeatureKey === featureKey;
                          return (
                            <div
                              key={feature.name}
                              className={`group flex h-full flex-col justify-between rounded-2xl border p-5 transition ${
                                isExpanded
                                  ? 'border-blue-300 bg-blue-50 shadow-[0_18px_40px_-24px_rgba(30,64,175,0.35)]'
                                  : 'border-slate-200 bg-slate-50 hover:border-blue-300 hover:bg-blue-50'
                              }`}
                            >
                              <div className="space-y-3">
                                <div
                                  role={hasDeepDive ? 'button' : undefined}
                                  tabIndex={hasDeepDive ? 0 : undefined}
                                  onClick={
                                    hasDeepDive
                                      ? () =>
                                          setActiveFeatureKey((current) =>
                                            current === featureKey ? null : featureKey,
                                          )
                                      : undefined
                                  }
                                  onKeyDown={
                                    hasDeepDive
                                      ? (event) => {
                                          if (event.key === 'Enter' || event.key === ' ') {
                                            event.preventDefault();
                                            setActiveFeatureKey((current) =>
                                              current === featureKey ? null : featureKey,
                                            );
                                          }
                                        }
                                      : undefined
                                  }
                                  className={
                                    hasDeepDive
                                      ? 'cursor-pointer rounded-xl px-2 py-1 outline-none focus-visible:ring-2 focus-visible:ring-blue-500 focus-visible:ring-offset-2'
                                      : undefined
                                  }
                                >
                                  <div className="flex items-start justify-between gap-3">
                                    <div>
                                      <h3 className="text-lg font-semibold text-slate-900">{feature.name}</h3>
                                      {feature.description ? (
                                        <p className="mt-2 text-sm text-slate-600">{feature.description}</p>
                                      ) : null}
                                    </div>
                                    {hasDeepDive ? (
                                      <span
                                        className={`inline-flex items-center gap-1 rounded-full border px-2 py-1 text-xs font-semibold uppercase tracking-wide transition ${
                                          isExpanded
                                            ? 'border-blue-500 bg-blue-100 text-blue-700'
                                            : 'border-slate-200 bg-white text-slate-500'
                                        }`}
                                      >
                                        {isExpanded ? 'Hide' : 'Explore'}
                                        <ChevronRightIcon
                                          className={`h-4 w-4 transition ${
                                            isExpanded ? 'rotate-90 text-blue-600' : 'text-slate-400'
                                          }`}
                                        />
                                      </span>
                                    ) : null}
                                  </div>
                                  {feature.bulletPoints?.length ? (
                                    <ul className="mt-3 space-y-2 text-sm text-slate-600">
                                      {feature.bulletPoints.map((point) => (
                                        <li key={point} className="flex gap-2">
                                          <span className="mt-1 h-1.5 w-1.5 shrink-0 rounded-full bg-blue-400" />
                                          <span>{point}</span>
                                        </li>
                                      ))}
                                    </ul>
                                  ) : null}
                                </div>
                                {hasDeepDive && isExpanded ? (
                                  <div className="mt-3 text-sm text-slate-600">{feature.deepDive}</div>
                                ) : null}
                          const featureId = feature.id ?? slugify(feature.name ?? '');
                          return (
                            <div
                              key={feature.name}
                              id={featureId || undefined}
                      {typeof section.render === 'function' ? (
                        <div className="mt-6">{section.render(section)}</div>
                      ) : (
                        <div className="mt-6 grid gap-4 sm:grid-cols-2">
                          {(section.features ?? []).map((feature) => (
                            <div
                              key={feature.name}
                              className="group flex h-full flex-col justify-between rounded-2xl border border-slate-200 bg-slate-50 p-5 transition hover:border-blue-300 hover:bg-blue-50"
                            >
                              <div>
                                <h3 className="text-lg font-semibold text-slate-900">{feature.name}</h3>
                                {feature.description ? (
                                  <p className="mt-2 text-sm text-slate-600">{feature.description}</p>
                                ) : null}
                              {feature.bulletPoints?.length ? (
                                <ul className="mt-3 space-y-2 text-sm text-slate-600">
                                  {feature.bulletPoints.map((point) => (
                                    <li key={point} className="flex gap-2">
                                      <span className="mt-1 h-1.5 w-1.5 shrink-0 rounded-full bg-blue-400" />
                                      <span>{point}</span>
                                    </li>
                                  ))}
                                </ul>
                                {feature.bulletPoints?.length ? (
                                  <ul className="mt-3 space-y-2 text-sm text-slate-600">
                                    {feature.bulletPoints.map((point) => (
                                      <li key={point} className="flex gap-2">
                                        <span className="mt-1 h-1.5 w-1.5 shrink-0 rounded-full bg-blue-400" />
                                        <span>{point}</span>
                                      </li>
                                    ))}
                                  </ul>
                                ) : null}
                                {feature.customContent ? (
                                  <div className="mt-4">{feature.customContent}</div>
                                ) : null}
                              </div>
                              {feature.callout ? (
                                <p className="mt-4 rounded-2xl border border-blue-200 bg-blue-50 px-3 py-2 text-xs font-medium uppercase tracking-wide text-blue-700">
                                  {feature.callout}
                                </p>
                              ) : null}
                              {feature.pillars?.length ? (
                                <div className="mt-4 space-y-3">
                                  {feature.pillars.map((pillar) => (
                                    <div
                                      key={pillar.title ?? pillar.description}
                                      className="rounded-2xl border border-slate-200 bg-white/70 p-4 shadow-[0_10px_25px_-18px_rgba(30,64,175,0.55)]"
                                    >
                                      <div className="flex flex-col gap-2">
                                        {pillar.title ? (
                                          <p className="text-xs font-semibold uppercase tracking-wide text-blue-600/80">
                                            {pillar.title}
                                          </p>
                                        ) : null}
                                        {pillar.description ? (
                                          <p className="text-sm text-slate-600">{pillar.description}</p>
                                        ) : null}
                                      </div>
                                      {pillar.items?.length ? (
                                        <ul className="mt-3 space-y-2 text-sm text-slate-600">
                                          {pillar.items.map((item) => (
                                            <li key={item} className="flex gap-2">
                                              <span className="mt-1 h-1.5 w-1.5 shrink-0 rounded-full bg-blue-300" />
                                              <span>{item}</span>
                                            </li>
                                          ))}
                                        </ul>
                                      ) : null}
                                      {pillar.metrics?.length ? (
                                        <dl className="mt-3 grid gap-2 sm:grid-cols-2">
                                          {pillar.metrics.map(({ label, value }) => (
                                            <div
                                              key={`${pillar.title ?? 'pillar'}-${label}`}
                                              className="rounded-xl border border-blue-100 bg-blue-50/80 p-3"
                                            >
                                              <dt className="text-[10px] font-semibold uppercase tracking-wide text-blue-500">
                                                {label}
                                              </dt>
                                              <dd className="mt-1 text-sm font-semibold text-blue-900">{value}</dd>
                                            </div>
                                          ))}
                                        </dl>
                                      ) : null}
                                    </div>
                                  ))}
                                </div>
                              ) : null}
                              {feature.metrics?.length ? (
                                <dl className="mt-4 grid gap-3 sm:grid-cols-2">
                                  {feature.metrics.map(({ label, value }) => (
                                    <div key={label} className="rounded-2xl border border-blue-100 bg-blue-50/70 p-4">
                                      <dt className="text-xs font-semibold uppercase tracking-wide text-blue-500/90">{label}</dt>
                                      <dd className="mt-1 text-lg font-semibold text-blue-900">{value}</dd>
                                    </div>
                                  ))}
                                </dl>
                              ) : null}
                              </div>
                              {feature.callout ? (
                                <p className="mt-4 rounded-2xl border border-blue-200 bg-blue-50 px-3 py-2 text-xs font-medium uppercase tracking-wide text-blue-700">
                                  {feature.callout}
                                </p>
                              ) : null}
                              {feature.component ? (
                                <div className="mt-5">{feature.component}</div>
                              ) : null}
                              {feature.content ? (
                                <div className="mt-5">{feature.content}</div>
                              ) : null}
                              {feature.workflows?.length ? (
                                <div className="mt-4 space-y-3">
                                  <p className="text-[11px] font-semibold uppercase tracking-wide text-slate-400">
                                    {feature.workflowsLabel ?? 'Signature workflows'}
                                  </p>
                                  <div className="space-y-3">
                                    {feature.workflows.map((workflow) => (
                                      <div
                                        key={workflow.title}
                                        className="rounded-2xl border border-slate-200 bg-white/70 p-3 shadow-sm"
                                      >
                                        <div className="flex flex-col gap-2 sm:flex-row sm:items-start sm:justify-between">
                                          <div>
                                            <p className="text-sm font-semibold text-slate-800">{workflow.title}</p>
                                            {workflow.description ? (
                                              <p className="mt-1 text-sm text-slate-600">{workflow.description}</p>
                                            ) : null}
                                          </div>
                                          {workflow.badge ? (
                                            <span className="inline-flex items-center whitespace-nowrap rounded-full border border-blue-200 bg-blue-50 px-2 py-1 text-[10px] font-semibold uppercase tracking-wide text-blue-600">
                                              {workflow.badge}
                                            </span>
                                          ) : null}
                                        </div>
                                        {workflow.items?.length ? (
                                          <ul className="mt-3 space-y-2 text-sm text-slate-600">
                                            {workflow.items.map((item) => (
                                              <li key={item} className="flex gap-2">
                                                <span className="mt-1 h-1.5 w-1.5 shrink-0 rounded-full bg-blue-300" />
                                                <span>{item}</span>
                                              </li>
                                            ))}
                                          </ul>
                                        ) : null}
                                      </div>
                                    ))}
                                  </div>
                                </div>
                              ) : null}
                              {feature.metrics?.length ? (
                                <div className="mt-5">
                                  <p className="text-[11px] font-semibold uppercase tracking-wide text-slate-400">
                                    {feature.metricsLabel ?? 'Key metrics'}
                                  </p>
                                  <dl className="mt-3 grid gap-3 sm:grid-cols-2">
                                    {feature.metrics.map((metric) => (
                                      <div
                                        key={metric.label}
                                        className="rounded-2xl border border-slate-200 bg-white/70 p-3 shadow-sm"
                                      >
                                        <dt className="text-xs uppercase tracking-wide text-slate-500">{metric.label}</dt>
                                        <dd className="mt-1 text-lg font-semibold text-slate-900">{metric.value}</dd>
                                        {metric.trend ? (
                                          <p
                                            className={`mt-1 text-xs font-medium ${
                                              metric.trend.direction === 'down'
                                                ? 'text-rose-600'
                                                : 'text-emerald-600'
                                            }`}
                                          >
                                            {metric.trend.label ?? metric.trend.value}
                                          </p>
                                        ) : null}
                                        {metric.context ? (
                                          <p className="mt-1 text-xs text-slate-500">{metric.context}</p>
                                        ) : null}
                                      </div>
                                    ))}
                                  </dl>
                                </div>
                              ) : null}
                              {feature.automations?.length ? (
                                <div className="mt-5">
                                  <p className="text-[11px] font-semibold uppercase tracking-wide text-slate-400">
                                    {feature.automationsLabel ?? 'Automations'}
                                  </p>
                                  <ul className="mt-2 space-y-2 text-sm text-slate-600">
                                    {feature.automations.map((automation) => (
                                      <li key={automation} className="flex gap-2">
                                        <span className="mt-1 h-1.5 w-1.5 shrink-0 rounded-full bg-blue-300" />
                                        <span>{automation}</span>
                                      </li>
                                    ))}
                                  </ul>
                                </div>
                              ) : null}
                              {feature.integrations?.length ? (
                                <div className="mt-5">
                                  <p className="text-[11px] font-semibold uppercase tracking-wide text-slate-400">
                                    {feature.integrationsLabel ?? 'Integrations'}
                                  </p>
                                  <div className="mt-2 flex flex-wrap gap-2">
                                    {feature.integrations.map((integration) => (
                                      <span
                                        key={integration}
                                        className="inline-flex items-center rounded-full border border-slate-200 bg-slate-100 px-3 py-1 text-[11px] font-medium text-slate-600"
                                      >
                                        {integration}
                                      </span>
                                    ))}
                                  </div>
                                </div>
                              ) : null}
                            </div>
                          );
                        })}
                      </div>
                          ))}
                        </div>
                      )}
                    </section>
                  ))}
            </div>
          </main>
        </div>
      </div>
    </div>
  );
}<|MERGE_RESOLUTION|>--- conflicted
+++ resolved
@@ -186,7 +186,6 @@
                   <p className="text-xs font-semibold uppercase tracking-wide text-slate-400">{section.label}</p>
                   <ul className="mt-3 space-y-2">
                     {section.items.map((item) => {
-<<<<<<< HEAD
                       const isInteractive = Boolean(item.href || item.onClick);
                       const Element = item.href ? 'a' : 'div';
                       const itemProps = {
@@ -232,7 +231,6 @@
                               <span className="text-sm font-medium text-slate-700">{item.name}</span>
                               <ChevronRightIcon className="h-4 w-4 text-slate-400 transition group-hover:text-blue-500" />
                             </div>
-=======
                       const isAnchor = Boolean(item.anchor);
                       const ItemComponent = isAnchor ? 'button' : 'div';
                       return (
@@ -492,7 +490,6 @@
                               <span className="text-sm font-medium text-slate-700">{item.name}</span>
                               <ChevronRightIcon className="h-4 w-4 text-slate-400 transition group-hover:text-blue-500" />
                             </div>
->>>>>>> 39347286
                             {item.description ? (
                               <p className="text-xs text-slate-500">{item.description}</p>
                             ) : null}
@@ -501,8 +498,6 @@
                                 {item.tags.map((tag) => (
                                   <span
                                     key={tag}
-<<<<<<< HEAD
-=======
                                     className={`${
                                       isActive
                                         ? 'bg-blue-100 text-blue-700'
@@ -511,7 +506,6 @@
                                     className={`inline-flex items-center rounded-full px-2 py-0.5 text-[10px] font-medium uppercase tracking-wide ${
                                       isActive ? 'bg-blue-100 text-blue-700' : 'bg-blue-50 text-blue-600'
                                     }`}
->>>>>>> 39347286
                                     className="inline-flex items-center rounded-full bg-blue-50 px-2 py-0.5 text-[10px] font-medium uppercase tracking-wide text-blue-600"
                                   >
                                     {tag}
@@ -519,19 +513,14 @@
                                 ))}
                               </div>
                             ) : null}
-<<<<<<< HEAD
-=======
                           </Component>
                         </li>
                       );
                     })}
->>>>>>> 39347286
                           </Element>
                         </li>
                       );
                     })}
-<<<<<<< HEAD
-=======
                           </button>
                         </li>
                       );
@@ -570,7 +559,6 @@
                         )}
                       </li>
                     ))}
->>>>>>> 39347286
                   </ul>
                 </div>
               ))}
