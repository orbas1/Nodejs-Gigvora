--- conflicted
+++ resolved
@@ -54,7 +54,6 @@
   };
 
   return (
-<<<<<<< HEAD
     <div className="relative min-h-screen bg-gradient-to-br from-slate-50 via-white to-slate-100 text-slate-900">
       <div
         aria-hidden="true"
@@ -64,24 +63,12 @@
         {/* Sidebar */}
         <aside
           className={`$\{sidebarOpen ? 'translate-x-0' : '-translate-x-full lg:translate-x-0'\} fixed inset-y-0 left-0 z-20 w-80 shrink-0 transform border-r border-slate-200/80 bg-white/90 shadow-lg shadow-blue-100/40 backdrop-blur transition-transform duration-300 ease-in-out lg:static`}
-=======
-    <div className="relative min-h-screen bg-gradient-to-br from-white via-blue-50/40 to-slate-100 text-slate-900">
-      <div className="pointer-events-none absolute inset-0 bg-[radial-gradient(circle_at_top,_rgba(191,219,254,0.45),_transparent_70%)]" />
-      <div className="relative z-10 flex min-h-screen">
-        {/* Sidebar */}
-        <aside
-          className={`$\{sidebarOpen ? 'translate-x-0' : '-translate-x-full lg:translate-x-0'\} fixed inset-y-0 left-0 z-20 w-80 shrink-0 transform border-r border-slate-200/80 bg-white/95 shadow-xl backdrop-blur transition-transform duration-300 ease-in-out lg:static`}
->>>>>>> 92a27228
         >
           <div className="flex h-full flex-col gap-6 overflow-y-auto p-6">
             <div className="flex items-center justify-between">
               <Link
                 to="/"
-<<<<<<< HEAD
                 className="inline-flex items-center gap-2 rounded-full border border-blue-100 bg-white px-3 py-1 text-sm font-medium text-blue-700 transition hover:border-blue-200 hover:bg-blue-50"
-=======
-                className="inline-flex items-center gap-2 rounded-full border border-slate-200 bg-white/90 px-3 py-1 text-sm font-medium text-slate-600 transition hover:border-accent/60 hover:text-accent"
->>>>>>> 92a27228
               >
                 <ArrowLeftOnRectangleIcon className="h-4 w-4" />
                 Return to site
@@ -89,18 +76,13 @@
               <button
                 type="button"
                 onClick={() => setSidebarOpen(false)}
-<<<<<<< HEAD
                 className="rounded-full p-2 text-slate-400 transition hover:bg-slate-100 hover:text-slate-600 lg:hidden"
-=======
-                className="rounded-full p-2 text-slate-500 hover:bg-slate-100 hover:text-slate-900 lg:hidden"
->>>>>>> 92a27228
                 aria-label="Close menu"
               >
                 <XMarkIcon className="h-5 w-5" />
               </button>
             </div>
 
-<<<<<<< HEAD
             <div className="rounded-3xl border border-blue-100 bg-gradient-to-br from-blue-50 via-white to-blue-100/60 p-6 shadow-sm">
               <div className="flex items-center gap-4">
                 <div className="flex h-14 w-14 items-center justify-center rounded-2xl bg-blue-600/15 text-lg font-semibold text-blue-700">
@@ -114,21 +96,6 @@
               </div>
               {activeProfile.status ? (
                 <p className="mt-4 inline-flex items-center rounded-full border border-blue-200 bg-blue-100/70 px-3 py-1 text-xs font-semibold uppercase tracking-wide text-blue-700">
-=======
-            <div className="rounded-3xl border border-slate-200/80 bg-gradient-to-br from-white via-blue-50/40 to-slate-50/60 p-6 shadow-soft">
-              <div className="flex items-center gap-4">
-                <div className="flex h-14 w-14 items-center justify-center rounded-2xl bg-accent/10 text-lg font-semibold text-accent">
-                  {activeProfile.initials}
-                </div>
-                <div>
-                  <p className="text-xs uppercase tracking-wide text-slate-500">Profile</p>
-                  <p className="text-lg font-semibold text-slate-900">{activeProfile.name}</p>
-                  <p className="text-sm text-slate-600">{activeProfile.role}</p>
-                </div>
-              </div>
-              {activeProfile.status ? (
-                <p className="mt-4 rounded-2xl border border-accent/40 bg-accent/10 px-3 py-2 text-xs font-medium uppercase tracking-wide text-accent">
->>>>>>> 92a27228
                   {activeProfile.status}
                 </p>
               ) : null}
@@ -137,15 +104,9 @@
                   {activeProfile.badges.map((badge) => (
                     <span
                       key={badge}
-<<<<<<< HEAD
                       className="inline-flex items-center gap-1 rounded-full border border-slate-200 bg-white px-3 py-1 text-xs text-slate-600 shadow-sm"
                     >
                       <CheckBadgeIcon className="h-4 w-4 text-blue-500" />
-=======
-                      className="inline-flex items-center gap-1 rounded-full border border-accent/20 bg-accentSoft px-3 py-1 text-xs text-accent"
-                    >
-                      <CheckBadgeIcon className="h-4 w-4 text-accent" />
->>>>>>> 92a27228
                       {badge}
                     </span>
                   ))}
@@ -154,13 +115,8 @@
               {activeProfile.metrics?.length ? (
                 <dl className="mt-6 grid grid-cols-2 gap-3">
                   {activeProfile.metrics.map(({ label, value }) => (
-<<<<<<< HEAD
                     <div key={label} className="rounded-2xl border border-slate-200 bg-white/80 p-3 shadow-sm">
                       <dt className="text-xs font-semibold uppercase tracking-wide text-slate-400">{label}</dt>
-=======
-                    <div key={label} className="rounded-2xl border border-slate-200 bg-white/95 p-3">
-                      <dt className="text-xs uppercase tracking-wide text-slate-500">{label}</dt>
->>>>>>> 92a27228
                       <dd className="mt-1 text-lg font-semibold text-slate-900">{value}</dd>
                     </div>
                   ))}
@@ -175,17 +131,10 @@
                   <ul className="mt-3 space-y-2">
                     {section.items.map((item) => (
                       <li key={item.name}>
-<<<<<<< HEAD
                         <div className="group flex flex-col gap-1 rounded-2xl border border-transparent bg-white/80 p-3 shadow-sm transition hover:border-blue-200 hover:bg-blue-50">
                           <div className="flex items-center justify-between">
                             <span className="text-sm font-medium text-slate-900">{item.name}</span>
                             <ChevronRightIcon className="h-4 w-4 text-slate-400 transition group-hover:text-blue-500" />
-=======
-                        <div className="group flex flex-col gap-1 rounded-2xl border border-transparent bg-white/90 p-3 transition hover:border-accent/50 hover:bg-accentSoft/60">
-                          <div className="flex items-center justify-between">
-                            <span className="text-sm font-medium text-slate-800">{item.name}</span>
-                            <ChevronRightIcon className="h-4 w-4 text-slate-400 transition group-hover:text-accent" />
->>>>>>> 92a27228
                           </div>
                           {item.description ? (
                             <p className="text-xs text-slate-500">{item.description}</p>
@@ -195,11 +144,7 @@
                               {item.tags.map((tag) => (
                                 <span
                                   key={tag}
-<<<<<<< HEAD
                                   className="inline-flex items-center rounded-full bg-blue-100 px-2 py-0.5 text-[10px] font-semibold uppercase tracking-wide text-blue-700"
-=======
-                                  className="inline-flex items-center rounded-full bg-accentSoft px-2 py-0.5 text-[10px] font-medium uppercase tracking-wide text-accent"
->>>>>>> 92a27228
                                 >
                                   {tag}
                                 </span>
@@ -214,21 +159,12 @@
               ))}
             </div>
 
-<<<<<<< HEAD
             <div className="mt-auto rounded-3xl border border-blue-100 bg-blue-50 p-5 text-blue-800 shadow-sm">
-=======
-            <div className="mt-auto rounded-3xl border border-accent/25 bg-white/90 p-5 text-accentDark">
->>>>>>> 92a27228
               <div className="flex items-center gap-3">
                 <Squares2X2Icon className="h-6 w-6 text-accent" />
                 <div>
-<<<<<<< HEAD
                   <p className="text-sm font-semibold">Workspace tips</p>
                   <p className="text-xs text-blue-700/80">
-=======
-                  <p className="text-sm font-semibold text-slate-900">Workspace tips</p>
-                  <p className="text-xs text-slate-600">
->>>>>>> 92a27228
                     Use the search bar to query profiles, gigs, jobs, and project records across Gigvora.
                   </p>
                 </div>
@@ -239,44 +175,25 @@
 
         {/* Main content */}
         <div className="flex min-h-screen flex-1 flex-col lg:ml-80">
-<<<<<<< HEAD
           <header className="sticky top-0 z-10 border-b border-slate-200/80 bg-white/80 backdrop-blur">
             <div className="flex flex-wrap items-center gap-3 px-4 py-4 sm:px-8">
               <button
                 type="button"
                 className="inline-flex items-center justify-center rounded-xl border border-slate-200 bg-white p-2 text-slate-500 transition hover:border-blue-200 hover:text-blue-600 lg:hidden"
-=======
-          <header className="sticky top-0 z-10 border-b border-slate-200 bg-white/80 backdrop-blur">
-            <div className="flex flex-wrap items-center gap-3 px-4 py-4 sm:px-8">
-              <button
-                type="button"
-                className="inline-flex items-center justify-center rounded-xl border border-slate-200 bg-white p-2 text-slate-600 transition hover:border-accent/60 hover:text-accent lg:hidden"
->>>>>>> 92a27228
                 onClick={() => setSidebarOpen(true)}
                 aria-label="Open menu"
               >
                 <Bars3Icon className="h-5 w-5" />
               </button>
 
-<<<<<<< HEAD
               <form onSubmit={handleSearchSubmit} className="relative min-w-[240px] flex-1 rounded-2xl border border-slate-200 bg-white shadow-sm">
-=======
-              <form
-                onSubmit={handleSearchSubmit}
-                className="relative flex-1 min-w-[240px] rounded-2xl border border-slate-200 bg-white/90 shadow-sm"
-              >
->>>>>>> 92a27228
                 <MagnifyingGlassIcon className="pointer-events-none absolute left-4 top-1/2 h-5 w-5 -translate-y-1/2 text-slate-400" />
                 <input
                   type="search"
                   value={searchQuery}
                   onChange={(event) => setSearchQuery(event.target.value)}
                   placeholder="Search the Gigvora database..."
-<<<<<<< HEAD
                   className="w-full rounded-2xl border-0 bg-transparent py-3 pl-12 pr-4 text-sm text-slate-700 placeholder:text-slate-400 focus:outline-none focus:ring-2 focus:ring-blue-200"
-=======
-                  className="w-full rounded-2xl border-0 bg-transparent py-3 pl-12 pr-4 text-sm text-slate-700 placeholder:text-slate-400 focus:outline-none focus:ring-2 focus:ring-accent/50"
->>>>>>> 92a27228
                 />
               </form>
 
@@ -291,11 +208,7 @@
                         navigate(DASHBOARD_LINKS[target].path);
                       }
                     }}
-<<<<<<< HEAD
                     className="appearance-none rounded-xl border border-slate-200 bg-white py-2 pl-3 pr-8 text-sm text-slate-700 shadow-sm focus:border-blue-300 focus:outline-none"
-=======
-                    className="appearance-none rounded-xl border border-slate-200 bg-white py-2 pl-3 pr-8 text-sm text-slate-700 focus:border-accent/60 focus:outline-none"
->>>>>>> 92a27228
                   >
                     {memberships
                       .filter((key) => DASHBOARD_LINKS[key])
@@ -311,38 +224,22 @@
             </div>
           </header>
 
-<<<<<<< HEAD
           <main className="flex-1">
             <div className="mx-auto w-full max-w-6xl space-y-10 px-4 py-10 sm:px-8">
               <div className="space-y-4">
                 <p className="text-sm font-semibold uppercase tracking-wide text-blue-600/80">{heroSubtitle}</p>
-=======
-          <main className="flex-1 bg-transparent">
-            <div className="mx-auto w-full max-w-6xl space-y-10 px-4 py-10 sm:px-8">
-              <div className="space-y-4">
-                <p className="text-sm uppercase tracking-wide text-accent">{heroSubtitle}</p>
->>>>>>> 92a27228
                 <h1 className="text-3xl font-semibold text-slate-900 sm:text-4xl">{heroTitle}</h1>
                 <p className="max-w-3xl text-base text-slate-600">{heroDescription}</p>
 
                 {switchableDashboards.length ? (
-<<<<<<< HEAD
                   <div className="flex flex-wrap items-center gap-3 rounded-2xl border border-slate-200 bg-white p-4 text-sm text-slate-600 shadow-sm">
                     <span className="font-semibold text-slate-700">Your memberships:</span>
-=======
-                  <div className="flex flex-wrap items-center gap-3 rounded-2xl border border-slate-200 bg-white/90 p-4 text-sm text-slate-600 shadow-sm">
-                    <span className="font-medium text-slate-700">Your memberships:</span>
->>>>>>> 92a27228
                     <div className="flex flex-wrap gap-2">
                       {memberships.map((key) =>
                         DASHBOARD_LINKS[key] ? (
                           <span
                             key={key}
-<<<<<<< HEAD
                             className={`$\{key === currentDashboard ? 'bg-blue-100 text-blue-700 border-blue-200' : 'bg-slate-100 text-slate-600 border-slate-200'\} inline-flex items-center gap-2 rounded-full border px-3 py-1 text-xs font-semibold uppercase tracking-wide`}
-=======
-                            className={`$\{key === currentDashboard ? 'bg-accentSoft text-accent border-accent/50' : 'bg-white text-slate-600 border-slate-200'\} inline-flex items-center gap-2 rounded-full border px-3 py-1 text-xs font-medium uppercase tracking-wide`}
->>>>>>> 92a27228
                           >
                             {DASHBOARD_LINKS[key].label}
                           </span>
@@ -353,7 +250,6 @@
                 ) : null}
               </div>
 
-<<<<<<< HEAD
               {children ??
                 capabilitySections.map((section) => (
                   <section
@@ -405,60 +301,6 @@
                     </div>
                   </section>
                 ))}
-=======
-              {children
-                ? children
-                : capabilitySections.map((section) => (
-                    <section
-                      key={section.title}
-                      className="rounded-3xl border border-slate-200 bg-white/95 p-6 shadow-[0_18px_45px_-25px_rgba(37,99,235,0.25)] sm:p-8"
-                    >
-                      <div className="flex flex-col gap-4 sm:flex-row sm:items-start sm:justify-between">
-                        <div>
-                          <h2 className="text-xl font-semibold text-slate-900 sm:text-2xl">{section.title}</h2>
-                          {section.description ? (
-                            <p className="mt-2 max-w-3xl text-sm text-slate-600">{section.description}</p>
-                          ) : null}
-                        </div>
-                        {section.meta ? (
-                          <div className="rounded-2xl border border-accent/40 bg-accentSoft px-4 py-2 text-xs font-medium uppercase tracking-wide text-accent">
-                            {section.meta}
-                          </div>
-                        ) : null}
-                      </div>
-                      <div className="mt-6 grid gap-4 sm:grid-cols-2">
-                        {section.features.map((feature) => (
-                          <div
-                            key={feature.name}
-                            className="group flex h-full flex-col justify-between rounded-2xl border border-slate-200 bg-white p-5 transition hover:border-accent/60 hover:bg-accentSoft/60"
-                          >
-                            <div>
-                              <h3 className="text-lg font-semibold text-slate-900">{feature.name}</h3>
-                              {feature.description ? (
-                                <p className="mt-2 text-sm text-slate-600">{feature.description}</p>
-                              ) : null}
-                              {feature.bulletPoints?.length ? (
-                                <ul className="mt-3 space-y-2 text-sm text-slate-600">
-                                  {feature.bulletPoints.map((point) => (
-                                    <li key={point} className="flex gap-2">
-                                      <span className="mt-1 h-1.5 w-1.5 shrink-0 rounded-full bg-accent" />
-                                      <span>{point}</span>
-                                    </li>
-                                  ))}
-                                </ul>
-                              ) : null}
-                            </div>
-                            {feature.callout ? (
-                              <p className="mt-4 rounded-2xl border border-accent/40 bg-accentSoft px-3 py-2 text-xs font-medium uppercase tracking-wide text-accent">
-                                {feature.callout}
-                              </p>
-                            ) : null}
-                          </div>
-                        ))}
-                      </div>
-                    </section>
-                  ))}
->>>>>>> 92a27228
             </div>
           </main>
         </div>
