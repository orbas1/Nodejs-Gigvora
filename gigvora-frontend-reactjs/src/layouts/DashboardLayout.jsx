import { useEffect, useMemo, useState } from 'react';
import { Link, useNavigate } from 'react-router-dom';
import {
  AdjustmentsHorizontalIcon,
  ArrowLeftOnRectangleIcon,
  Bars3Icon,
  ChevronDownIcon,
  ChevronUpIcon,
  ChevronRightIcon,
  Squares2X2Icon,
  XMarkIcon,
} from '@heroicons/react/24/outline';
import gigvoraWordmark from '../../images/Gigvora Logo.png';
import MessagingDock from '../components/messaging/MessagingDock.jsx';
import AdPlacementRail from '../components/ads/AdPlacementRail.jsx';

function slugify(value) {
  if (!value) {
    return '';
  }
  return value
    .toString()
    .trim()
    .toLowerCase()
    .replace(/[^a-z0-9]+/g, '-')
    .replace(/^-+|-+$/g, '')
    .slice(0, 80);
}

function normalizeMenuSections(sections) {
  return (Array.isArray(sections) ? sections : []).map((section, sectionIndex) => {
    const rawSectionId = section.id ?? slugify(section.label ?? `section-${sectionIndex + 1}`) ?? `section-${sectionIndex + 1}`;
    const sectionId = typeof rawSectionId === 'string' ? rawSectionId : String(rawSectionId);
    const sectionLabel = section.label ?? `Section ${sectionIndex + 1}`;
    const items = (Array.isArray(section.items) ? section.items : []).map((item, itemIndex) => {
      const rawItemId =
        item.id ??
        item.key ??
        slugify(item.name ?? `item-${sectionIndex + 1}-${itemIndex + 1}`) ??
        `item-${sectionIndex + 1}-${itemIndex + 1}`;
      const itemId = typeof rawItemId === 'string' ? rawItemId : String(rawItemId);

      return {
        ...item,
        id: itemId,
        name: item.name ?? `Menu item ${itemIndex + 1}`,
        description: item.description ?? '',
        sectionId: item.sectionId ?? item.targetId ?? slugify(item.sectionId ?? item.name),
        parentSectionId: sectionId,
        parentSectionLabel: sectionLabel,
        orderIndex: itemIndex,
        sectionOrderIndex: sectionIndex,
      };
    });

    return {
      ...section,
      id: sectionId,
      label: sectionLabel,
      orderIndex: sectionIndex,
      items,
    };
  });
}

function titleCase(value) {
  if (!value) {
    return '';
  }
  return value
    .toString()
    .replace(/[-_]/g, ' ')
    .replace(/(^|\s)([a-z])/g, (match, boundary, letter) => `${boundary}${letter.toUpperCase()}`)
    .trim();
}

function normalizeAvailableDashboards(items) {
  if (!Array.isArray(items)) {
    return [];
  }

  return items
    .map((item, index) => {
      if (!item) {
        return null;
      }

      if (typeof item === 'string') {
        const slug = slugify(item);
        return {
          id: slug || `dashboard-${index + 1}`,
          label: titleCase(item),
          href: slug ? `/dashboard/${slug}` : '/dashboard',
        };
      }

      if (typeof item === 'object') {
        const hrefSegment = typeof item.href === 'string' ? item.href.split('/').filter(Boolean).pop() : null;
        const slug = slugify(item.id ?? item.slug ?? hrefSegment ?? `dashboard-${index + 1}`);
        const label = item.label ?? titleCase(item.name ?? slug ?? `Dashboard ${index + 1}`);
        const href = item.href ?? (slug ? `/dashboard/${slug}` : '/dashboard');
        return {
          id: slug || `dashboard-${index + 1}`,
          label,
          href,
        };
      }

      return null;
    })
    .filter(Boolean);
}

function loadStoredCustomization(key) {
  if (typeof window === 'undefined') {
    return { order: [], hidden: [] };
  }

  try {
    const stored = window.localStorage.getItem(key);
    if (!stored) {
      return { order: [], hidden: [] };
    }

    const parsed = JSON.parse(stored);
    const order = Array.isArray(parsed?.order) ? parsed.order.map(String) : [];
    const hidden = Array.isArray(parsed?.hidden) ? parsed.hidden.map(String) : [];
    return { order, hidden };
  } catch (error) {
    console.warn('Failed to load dashboard customization', error);
    return { order: [], hidden: [] };
  }
}

function persistCustomization(key, { order, hidden }) {
  if (typeof window === 'undefined') {
    return;
  }

  try {
    const payload = JSON.stringify({
      order: Array.isArray(order) ? order : [],
      hidden: Array.isArray(hidden) ? hidden : [],
    });
    window.localStorage.setItem(key, payload);
  } catch (error) {
    console.warn('Failed to save dashboard customization', error);
  }
}

const DEFAULT_AD_SURFACE_BY_DASHBOARD = {
  admin: 'admin_dashboard',
  user: 'user_dashboard',
  freelancer: 'freelancer_dashboard',
  company: 'company_dashboard',
  agency: 'agency_dashboard',
  headhunter: 'headhunter_dashboard',
};

export default function DashboardLayout({
  currentDashboard,
  title,
  subtitle,
  description,
  menuSections,
  sections,
  availableDashboards,
  children,
  activeMenuItem,
  onMenuItemSelect,
  adSurface,
}) {
  const navigate = useNavigate();
  const [sidebarCollapsed, setSidebarCollapsed] = useState(false);
  const [mobileOpen, setMobileOpen] = useState(false);
  const [openDrawers, setOpenDrawers] = useState(() => new Set());
  const navigate = useNavigate();

  const normalizedMenuSections = useMemo(() => normalizeMenuSections(menuSections), [menuSections]);
  const allMenuItems = useMemo(() => {
    return normalizedMenuSections.flatMap((section) =>
      section.items.map((item) => ({
        id: String(item.id),
        name: item.name,
        description: item.description,
        sectionId: item.sectionId,
        parentSectionId: item.parentSectionId ?? section.id,
        parentSectionLabel: item.parentSectionLabel ?? section.label,
        orderIndex: item.orderIndex ?? 0,
        sectionOrderIndex: item.sectionOrderIndex ?? section.orderIndex ?? 0,
        href: item.href,
        icon: item.icon,
        target: item.target,
      })),
    );
  }, [normalizedMenuSections]);
  const menuItemLookup = useMemo(() => {
    const map = new Map();
    allMenuItems.forEach((item) => {
      map.set(item.id, item);
    });
    return map;
  }, [allMenuItems]);

  const normalizedDashboardId = slugify(currentDashboard) || 'dashboard';
  const customizationStorageKey = `gigvora.dashboard.${normalizedDashboardId}.nav-customization`;
  const [customOrder, setCustomOrder] = useState([]);
  const [hiddenItemIds, setHiddenItemIds] = useState(() => new Set());
  const [loadedCustomizationKey, setLoadedCustomizationKey] = useState(null);

  useEffect(() => {
    const knownIds = new Set(allMenuItems.map((item) => item.id));

    if (!knownIds.size) {
      setCustomOrder([]);
      setHiddenItemIds(new Set());
      setLoadedCustomizationKey(customizationStorageKey);
      return;
    }

    if (loadedCustomizationKey !== customizationStorageKey) {
      const stored = loadStoredCustomization(customizationStorageKey);
      const storedOrder = stored.order.filter((id) => knownIds.has(id));
      const missing = allMenuItems
        .map((item) => item.id)
        .filter((id) => !storedOrder.includes(id));
      setCustomOrder([...storedOrder, ...missing]);
      setHiddenItemIds(new Set(stored.hidden.filter((id) => knownIds.has(id))));
      setLoadedCustomizationKey(customizationStorageKey);
      return;
    }

    setCustomOrder((previous) => {
      const filtered = previous.filter((id) => knownIds.has(id));
      const missing = allMenuItems
        .map((item) => item.id)
        .filter((id) => !filtered.includes(id));
      if (!missing.length && filtered.length === previous.length) {
        return previous;
      }
      return [...filtered, ...missing];
    });
    setHiddenItemIds((previous) => {
      const filtered = [...previous].filter((id) => knownIds.has(id));
      return new Set(filtered);
    });
  }, [allMenuItems, customizationStorageKey, loadedCustomizationKey]);

  useEffect(() => {
    if (loadedCustomizationKey !== customizationStorageKey) {
      return;
    }
    persistCustomization(customizationStorageKey, {
      order: customOrder,
      hidden: Array.from(hiddenItemIds),
    });
  }, [customOrder, hiddenItemIds, customizationStorageKey, loadedCustomizationKey]);

  const customizedMenuSections = useMemo(() => {
    if (!normalizedMenuSections.length) {
      return normalizedMenuSections;
    }

    const hidden = hiddenItemIds;
    const orderMap = new Map();
    customOrder.forEach((id, index) => {
      orderMap.set(id, index);
    });

    return normalizedMenuSections
      .map((section) => {
        const nextItems = section.items
          .filter((item) => !hidden.has(item.id))
          .sort((a, b) => {
            const orderA = orderMap.has(a.id) ? orderMap.get(a.id) : Number.MAX_SAFE_INTEGER;
            const orderB = orderMap.has(b.id) ? orderMap.get(b.id) : Number.MAX_SAFE_INTEGER;
            if (orderA !== orderB) {
              return orderA - orderB;
            }
            const sectionCompare = (a.sectionOrderIndex ?? 0) - (b.sectionOrderIndex ?? 0);
            if (sectionCompare !== 0) {
              return sectionCompare;
            }
            return (a.orderIndex ?? 0) - (b.orderIndex ?? 0);
          });

        return {
          ...section,
          items: nextItems,
        };
      })
      .filter((section) => section.items.length);
  }, [customOrder, hiddenItemIds, normalizedMenuSections]);

  const hasMenuCustomization = allMenuItems.length > 0;

  const [customizerOpen, setCustomizerOpen] = useState(false);
  const [customizerDraftOrder, setCustomizerDraftOrder] = useState([]);
  const [customizerDraftHidden, setCustomizerDraftHidden] = useState(() => new Set());
  const [draggingItemId, setDraggingItemId] = useState(null);
  const effectiveDraftOrder = useMemo(() => {
    if (!customizerDraftOrder.length) {
      return allMenuItems.map((item) => item.id);
    }
    const knownIds = new Set(allMenuItems.map((item) => item.id));
    const filtered = customizerDraftOrder.filter((id) => knownIds.has(id));
    const missing = allMenuItems
      .map((item) => item.id)
      .filter((id) => !filtered.includes(id));
    return [...filtered, ...missing];
  }, [allMenuItems, customizerDraftOrder]);

  const openCustomization = () => {
    if (!hasMenuCustomization) {
      return;
    }
    setCustomizerDraftOrder(customOrder.length ? [...customOrder] : allMenuItems.map((item) => item.id));
    setCustomizerDraftHidden(new Set(hiddenItemIds));
    setDraggingItemId(null);
    setCustomizerOpen(true);
  };

  const closeCustomization = () => {
    setCustomizerOpen(false);
    setDraggingItemId(null);
  };

  const handleCustomizationSave = () => {
    setCustomOrder((previous) => {
      const draft = customizerDraftOrder.length
        ? customizerDraftOrder
        : allMenuItems.map((item) => item.id);
      if (draft.join('|') === previous.join('|')) {
        return previous;
      }
      return [...draft];
    });
    setHiddenItemIds(new Set(customizerDraftHidden));
    closeCustomization();
  };

  const handleCustomizationReset = () => {
    setCustomizerDraftOrder(allMenuItems.map((item) => item.id));
    setCustomizerDraftHidden(new Set());
  };

  const handleDragStart = (itemId) => {
    setDraggingItemId(itemId);
  };

  const handleDragEnter = (itemId) => {
    setCustomizerDraftOrder((current) => {
      if (!draggingItemId || draggingItemId === itemId) {
        return current;
      }
      const fromIndex = current.indexOf(draggingItemId);
      const toIndex = current.indexOf(itemId);
      if (fromIndex === -1 || toIndex === -1) {
        return current;
      }
      const updated = [...current];
      updated.splice(fromIndex, 1);
      updated.splice(toIndex, 0, draggingItemId);
      return updated;
    });
  };

  const handleDragEnd = () => {
    setDraggingItemId(null);
  };

  const handleMoveItem = (itemId, direction) => {
    setCustomizerDraftOrder((current) => {
      const index = current.indexOf(itemId);
      if (index === -1) {
        return current;
      }
      const targetIndex = direction === 'up' ? Math.max(0, index - 1) : Math.min(current.length - 1, index + 1);
      if (targetIndex === index) {
        return current;
      }
      const updated = [...current];
      updated.splice(index, 1);
      updated.splice(targetIndex, 0, itemId);
      return updated;
    });
  };

  const handleToggleHidden = (itemId) => {
    setCustomizerDraftHidden((current) => {
      const next = new Set(current);
      if (next.has(itemId)) {
        next.delete(itemId);
      } else {
        next.add(itemId);
      }
      return next;
    });
  };

  useEffect(() => {
    if (!customizerOpen) {
      return undefined;
    }
    const handleKeyDown = (event) => {
      if (event.key === 'Escape') {
        event.preventDefault();
        closeCustomization();
      }
    };
    window.addEventListener('keydown', handleKeyDown);
    return () => window.removeEventListener('keydown', handleKeyDown);
  }, [customizerOpen]);

  useEffect(() => {
    setOpenDrawers((previous) => {
      if (!previous.size) {
        return previous;
      }
      const validIds = new Set(customizedMenuSections.map((section) => section.id));
      const filtered = new Set([...previous].filter((id) => validIds.has(id)));
      return filtered;
    });
  }, [customizedMenuSections]);

  useEffect(() => {
    if (!openDrawers.size && customizedMenuSections.length) {
      setOpenDrawers(new Set(customizedMenuSections.map((section) => section.id)));
    }
  }, [customizedMenuSections, openDrawers.size]);

  const handleDrawerToggle = (sectionId) => {
    setOpenDrawers((previous) => {
      const next = new Set(previous);
      if (next.has(sectionId)) {
        next.delete(sectionId);
      } else {
        next.add(sectionId);
      }
      return next;
    });
  };

  const handleMenuClick = (item) => {
    if (!item) return;
    if (typeof onMenuItemSelect === 'function') {
      onMenuItemSelect(item.id, item);
      setMobileOpen(false);
      return;
    }

    if (item.href) {
      if (/^https?:\/\//i.test(item.href)) {
        window.open(item.href, item.target ?? '_blank', 'noreferrer');
<<<<<<< HEAD
      } else if (item.href.startsWith('/')) {
        navigate(item.href);
        setMobileOpen(false);
=======
        setMobileOpen(false);
        return;
>>>>>>> 50aed979
      }
      navigate(item.href);
      const href = item.href.trim();
      const isExternal = /^https?:\/\//i.test(href);
      if (isExternal) {
        window.open(href, item.target ?? '_blank', 'noreferrer');
        setMobileOpen(false);
        return;
      }

      if (href.startsWith('#')) {
        const targetId = href.slice(1);
        if (targetId && typeof document !== 'undefined') {
          const targetElement = document.getElementById(targetId);
          if (targetElement) {
            targetElement.scrollIntoView({ behavior: 'smooth', block: 'start' });
          }
        }
        setMobileOpen(false);
        return;
      }

      navigate(href, { replace: false });
      setMobileOpen(false);
      return;
    }

    const targetId = item.sectionId ?? item.targetId ?? slugify(item.name);
    if (targetId && typeof document !== 'undefined') {
      const targetElement = document.getElementById(targetId);
      if (targetElement) {
        targetElement.scrollIntoView({ behavior: 'smooth', block: 'start' });
      }
    }
    setMobileOpen(false);
  };

  const activeItemId = activeMenuItem ?? null;
  const dashboards = normalizeAvailableDashboards(availableDashboards);

  const sidebarContent = (
    <div className="flex h-full flex-col gap-6 overflow-y-auto px-6 py-6">
      <div className={`flex items-center ${sidebarCollapsed ? 'justify-center' : 'justify-between'} gap-4`}>
        <Link to="/" className="inline-flex items-center">
          <img src={gigvoraWordmark} alt="Gigvora" className="h-9 w-auto" />
        </Link>
        <div className="flex items-center gap-2">
          {hasMenuCustomization ? (
            <button
              type="button"
              onClick={openCustomization}
              className={`inline-flex items-center rounded-full border border-slate-200 bg-white p-2 text-slate-500 transition hover:border-blue-200 hover:text-blue-600 ${
                sidebarCollapsed ? 'hidden lg:inline-flex' : ''
              }`}
              aria-label="Customize navigation"
            >
              <AdjustmentsHorizontalIcon className="h-5 w-5" aria-hidden="true" />
              <span className="sr-only">Customize navigation</span>
            </button>
          ) : null}
          <button
            type="button"
            onClick={() => setSidebarCollapsed((previous) => !previous)}
            className="hidden rounded-full border border-slate-200 bg-white p-2 text-slate-500 transition hover:border-blue-200 hover:text-blue-600 lg:inline-flex"
            aria-label={sidebarCollapsed ? 'Expand menu' : 'Collapse menu'}
          >
            <Squares2X2Icon className="h-5 w-5" />
          </button>
          <button
            type="button"
            onClick={() => setMobileOpen(false)}
            className="rounded-full border border-slate-200 bg-white p-2 text-slate-500 transition hover:border-blue-200 hover:text-blue-600 lg:hidden"
            aria-label="Close menu"
          >
            <XMarkIcon className="h-5 w-5" />
          </button>
        </div>
      </div>

      {sidebarCollapsed ? (
        <nav className="space-y-5">
          {customizedMenuSections.map((section) => (
            <div key={section.id}>
              <p className="text-[10px] font-semibold uppercase tracking-wide text-slate-400">{section.label}</p>
              <div className="mt-2 grid grid-cols-2 gap-2">
                {section.items.map((item) => {
                  const isActive = activeItemId === item.id;
                  const Icon = item.icon;
                  return (
                    <button
                      key={item.id}
                      type="button"
                      title={item.name}
                      onClick={() => handleMenuClick(item)}
                      className={`flex aspect-square items-center justify-center rounded-2xl border text-xs font-medium transition focus:outline-none focus:ring-2 focus:ring-blue-300 ${
                        isActive
                          ? 'border-blue-500 bg-blue-600 text-white shadow-lg'
                          : 'border-slate-200 bg-white/90 text-slate-500 hover:border-blue-300 hover:text-blue-600'
                      }`}
                    >
                      {Icon ? <Icon className="h-5 w-5" /> : item.name.charAt(0)}
                    </button>
                  );
                })}
              </div>
            </div>
          ))}
        </nav>
      ) : (
        <nav className="space-y-4">
          {customizedMenuSections.map((section) => {
            const isOpen = openDrawers.has(section.id);
            return (
              <div key={section.id} className="rounded-3xl border border-slate-200 bg-white/80">
                <button
                  type="button"
                  onClick={() => handleDrawerToggle(section.id)}
                  className="flex w-full items-center justify-between gap-3 rounded-3xl px-4 py-3 text-left text-sm font-semibold text-slate-700 transition hover:text-blue-600"
                >
                  <span>{section.label}</span>
                  <ChevronDownIcon
                    className={`h-5 w-5 transition ${isOpen ? 'rotate-180 text-blue-500' : 'text-slate-400'}`}
                  />
                </button>
                {isOpen ? (
                  <ul className="space-y-2 border-t border-slate-100 px-4 py-3">
                    {section.items.map((item) => {
                      const isActive = activeItemId === item.id;
                      const Icon = item.icon;
                      return (
                        <li key={item.id}>
                          <button
                            type="button"
                            onClick={() => handleMenuClick(item)}
                            className={`group flex w-full items-start gap-3 rounded-2xl border px-3 py-3 text-left transition focus:outline-none focus:ring-2 focus:ring-blue-200 ${
                              isActive
                                ? 'border-blue-400 bg-blue-50 text-blue-700 shadow-sm'
                                : 'border-transparent bg-slate-100/60 text-slate-700 hover:border-blue-300 hover:bg-blue-50'
                            }`}
                          >
                            <span className="mt-0.5 inline-flex h-8 w-8 items-center justify-center rounded-xl bg-white/80 text-blue-500">
                              {Icon ? <Icon className="h-5 w-5" /> : <ChevronRightIcon className="h-4 w-4" />}
                            </span>
                            <span className="flex-1">
                              <span className="text-sm font-medium">{item.name}</span>
                              {item.description ? (
                                <p className="mt-1 text-xs text-slate-500">{item.description}</p>
                              ) : null}
                            </span>
                          </button>
                        </li>
                      );
                    })}
                  </ul>
                ) : null}
              </div>
            );
          })}
        </nav>
      )}

      {dashboards.length ? (
        <div className="mt-auto space-y-3 rounded-3xl border border-slate-200 bg-white/80 p-4 text-sm text-slate-600">
          <p className="text-xs font-semibold uppercase tracking-wide text-slate-400">Switch dashboard</p>
          <div className="flex flex-wrap gap-2">
            {dashboards.map((dashboard) => {
              const isActive = currentDashboard && dashboard.id === slugify(currentDashboard);
              return (
              <Link
                key={dashboard.id}
                to={dashboard.href}
                className={`inline-flex items-center gap-2 rounded-full border px-3 py-1 text-xs font-semibold transition ${
                  isActive
                    ? 'border-blue-400 bg-blue-50 text-blue-700'
                    : 'border-slate-200 bg-white text-slate-600 hover:border-blue-300 hover:text-blue-600'
                }`}
              >
                <ArrowLeftOnRectangleIcon className="h-4 w-4" />
                {dashboard.label}
              </Link>
            );
            })}
          </div>
        </div>
      ) : null}
    </div>
  );

  const resolvedAdSurface = adSurface ?? DEFAULT_AD_SURFACE_BY_DASHBOARD[currentDashboard] ?? 'global_dashboard';

  return (
    <div className="relative flex min-h-screen flex-col bg-slate-50 text-slate-900 lg:flex-row">
      <aside
        className={`fixed inset-y-0 left-0 z-30 transform border-r border-slate-200 bg-white/95 shadow-lg transition-transform duration-300 ease-in-out lg:static lg:translate-x-0 ${
          mobileOpen ? 'translate-x-0' : '-translate-x-full'
        } ${sidebarCollapsed ? 'w-24 lg:w-28' : 'w-72 lg:w-80'}`}
      >
        {sidebarContent}
      </aside>

      <div className="flex min-h-screen flex-1 flex-col lg:pl-0">
        <header className="sticky top-0 z-20 flex items-center justify-between border-b border-slate-200 bg-white/90 px-6 py-4 backdrop-blur">
          <div className="flex items-center gap-3">
            <button
              type="button"
              onClick={() => setMobileOpen(true)}
              className="inline-flex rounded-full border border-slate-200 bg-white p-2 text-slate-500 transition hover:border-blue-200 hover:text-blue-600 lg:hidden"
              aria-label="Open menu"
            >
              <Bars3Icon className="h-5 w-5" />
            </button>
            <div>
              <h1 className="text-xl font-semibold text-slate-900">{title ?? 'Dashboard'}</h1>
              {subtitle ? <p className="text-sm text-slate-500">{subtitle}</p> : null}
            </div>
          </div>
          <div className="flex items-center gap-3">
            {description ? (
              <p className="hidden max-w-lg text-right text-sm text-slate-500 lg:block">{description}</p>
            ) : null}
            {hasMenuCustomization ? (
              <button
                type="button"
                onClick={openCustomization}
                className="inline-flex items-center gap-2 rounded-full border border-slate-200 bg-white px-3 py-1.5 text-sm font-semibold text-slate-500 transition hover:border-blue-200 hover:text-blue-600"
              >
                <AdjustmentsHorizontalIcon className="h-5 w-5" aria-hidden="true" />
                <span className="hidden sm:inline">Customize</span>
                <span className="sm:hidden">Layout</span>
              </button>
            ) : null}
          </div>
        </header>

      <main className="flex-1 bg-slate-50/60">{children}</main>
      </div>
      {resolvedAdSurface ? <AdPlacementRail surface={resolvedAdSurface} /> : null}
      <MessagingDock />
      {customizerOpen ? (
        <div className="fixed inset-0 z-50 flex items-center justify-center bg-slate-900/60 px-4 py-8">
          <div className="relative w-full max-w-2xl rounded-3xl bg-white p-6 shadow-2xl">
            <div className="flex items-start justify-between gap-4">
              <div>
                <h2 className="text-lg font-semibold text-slate-900">Customize navigation</h2>
                <p className="mt-1 text-sm text-slate-500">
                  Drag sections to reorder your dashboard shortcuts. Hidden items stay accessible from direct links.
                </p>
              </div>
              <button
                type="button"
                onClick={closeCustomization}
                className="inline-flex rounded-full border border-slate-200 p-2 text-slate-500 transition hover:border-blue-200 hover:text-blue-600"
                aria-label="Close customization panel"
              >
                <XMarkIcon className="h-5 w-5" aria-hidden="true" />
              </button>
            </div>
            <div className="mt-5 max-h-[50vh] overflow-y-auto pr-1">
              <ul className="space-y-3">
                {effectiveDraftOrder.map((itemId) => {
                  const item = menuItemLookup.get(itemId);
                  if (!item) {
                    return null;
                  }
                  const isHidden = customizerDraftHidden.has(itemId);
                  return (
                    <li
                      key={itemId}
                      draggable
                      onDragStart={() => handleDragStart(itemId)}
                      onDragEnter={() => handleDragEnter(itemId)}
                      onDragEnd={handleDragEnd}
                      onDragOver={(event) => event.preventDefault()}
                      className={`group flex items-center gap-3 rounded-2xl border border-slate-200 bg-white px-4 py-3 shadow-sm transition ${
                        isHidden ? 'opacity-60' : 'hover:border-blue-200 hover:shadow-md'
                      }`}
                    >
                      <span className="flex items-center justify-center rounded-xl bg-slate-100 p-2 text-slate-500">
                        <Bars3Icon className="h-5 w-5" aria-hidden="true" />
                      </span>
                      <div className="flex-1 overflow-hidden text-left">
                        <p className="truncate text-sm font-semibold text-slate-900">{item.name}</p>
                        <p className="truncate text-xs text-slate-500">{item.parentSectionLabel}</p>
                      </div>
                      <div className="flex items-center gap-3">
                        <div className="flex flex-col gap-1">
                          <button
                            type="button"
                            onClick={() => handleMoveItem(itemId, 'up')}
                            className="inline-flex items-center justify-center rounded-full border border-slate-200 p-1 text-slate-500 transition hover:border-blue-200 hover:text-blue-600"
                            aria-label={`Move ${item.name} up`}
                          >
                            <ChevronUpIcon className="h-4 w-4" aria-hidden="true" />
                          </button>
                          <button
                            type="button"
                            onClick={() => handleMoveItem(itemId, 'down')}
                            className="inline-flex items-center justify-center rounded-full border border-slate-200 p-1 text-slate-500 transition hover:border-blue-200 hover:text-blue-600"
                            aria-label={`Move ${item.name} down`}
                          >
                            <ChevronDownIcon className="h-4 w-4" aria-hidden="true" />
                          </button>
                        </div>
                        <button
                          type="button"
                          onClick={() => handleToggleHidden(itemId)}
                          className={`inline-flex items-center rounded-full border px-3 py-1 text-xs font-semibold transition ${
                            isHidden
                              ? 'border-slate-200 bg-slate-50 text-slate-500 hover:border-blue-200 hover:text-blue-600'
                              : 'border-blue-200 bg-blue-50 text-blue-600 hover:border-blue-300 hover:bg-blue-100'
                          }`}
                        >
                          {isHidden ? 'Show' : 'Hide'}
                        </button>
                      </div>
                    </li>
                  );
                })}
              </ul>
            </div>
            <div className="mt-6 flex flex-col gap-3 sm:flex-row sm:items-center sm:justify-between">
              <div className="text-xs text-slate-500">
                {customizerDraftHidden.size
                  ? `${customizerDraftHidden.size} item${customizerDraftHidden.size === 1 ? '' : 's'} hidden`
                  : 'All navigation items visible'}
              </div>
              <div className="flex flex-col gap-2 sm:flex-row sm:items-center">
                <button
                  type="button"
                  onClick={handleCustomizationReset}
                  className="inline-flex items-center justify-center rounded-full border border-slate-200 px-4 py-2 text-sm font-semibold text-slate-500 transition hover:border-blue-200 hover:text-blue-600"
                >
                  Reset order
                </button>
                <div className="flex gap-2">
                  <button
                    type="button"
                    onClick={closeCustomization}
                    className="inline-flex items-center justify-center rounded-full border border-slate-200 px-4 py-2 text-sm font-semibold text-slate-500 transition hover:border-blue-200 hover:text-blue-600"
                  >
                    Cancel
                  </button>
                  <button
                    type="button"
                    onClick={handleCustomizationSave}
                    className="inline-flex items-center justify-center rounded-full bg-blue-600 px-4 py-2 text-sm font-semibold text-white shadow-sm transition hover:bg-blue-700"
                  >
                    Save layout
                  </button>
                </div>
              </div>
            </div>
          </div>
        </div>
      ) : null}
    </div>
  );
}<|MERGE_RESOLUTION|>--- conflicted
+++ resolved
@@ -452,14 +452,11 @@
     if (item.href) {
       if (/^https?:\/\//i.test(item.href)) {
         window.open(item.href, item.target ?? '_blank', 'noreferrer');
-<<<<<<< HEAD
       } else if (item.href.startsWith('/')) {
         navigate(item.href);
         setMobileOpen(false);
-=======
         setMobileOpen(false);
         return;
->>>>>>> 50aed979
       }
       navigate(item.href);
       const href = item.href.trim();
