import { useState } from 'react';
import { Link, useNavigate } from 'react-router-dom';
import {
  ArrowLeftOnRectangleIcon,
  Bars3Icon,
  CheckBadgeIcon,
  ChevronRightIcon,
  MagnifyingGlassIcon,
  Squares2X2Icon,
  XMarkIcon,
} from '@heroicons/react/24/outline';
import { DASHBOARD_LINKS } from '../constants/dashboardLinks.js';

function slugify(value) {
  return value
    ?.toString()
    .trim()
    .toLowerCase()
    .replace(/[^a-z0-9]+/g, '-')
    .replace(/(^-|-$)/g, '');
    .toLowerCase()
    .trim()
    .replace(/[^a-z0-9]+/g, '-')
    .replace(/^-+|-+$/g, '') ?? '';
}

export default function DashboardLayout({
  currentDashboard,
  title,
  subtitle,
  description,
  menuSections,
  sections,
  profile,
  availableDashboards,
  children,
  activeMenuItemId,
  onMenuItemClick,
  onMenuItemSelect,
  selectedMenuItemKey,
}) {
  const navigate = useNavigate();
  const [sidebarOpen, setSidebarOpen] = useState(false);
  const [searchQuery, setSearchQuery] = useState('');
  const [activeFeatureKey, setActiveFeatureKey] = useState(null);

  const handleNavigate = (targetId) => {
    if (!targetId) {
      return;
    }
    if (typeof document !== 'undefined') {
      const targetElement = document.getElementById(targetId);
      if (targetElement) {
        targetElement.scrollIntoView({ behavior: 'smooth', block: 'start' });
      }
    }
    setSidebarOpen(false);
  };

  const navigationSections = Array.isArray(menuSections) ? menuSections : [];
  const capabilitySections = Array.isArray(sections) ? sections : [];
  const heroTitle = title ?? 'Dashboard';
  const heroSubtitle = subtitle ?? 'Workspace overview';
  const heroDescription = description ?? '';

  const activeProfile = {
    name: 'Member',
    role: 'Gigvora User',
    initials: 'GV',
    status: 'Active subscription',
    badges: [],
    metrics: [],
    ...profile,
  };

  const memberships = Array.isArray(availableDashboards) && availableDashboards.length > 0
    ? availableDashboards
    : Object.keys(DASHBOARD_LINKS);

  const switchableDashboards = memberships.filter((key) => key !== currentDashboard && DASHBOARD_LINKS[key]);

  const handleSearchSubmit = (event) => {
    event.preventDefault();
  };

  return (
    <div className="relative min-h-screen bg-slate-50 text-slate-900">
      <div className="pointer-events-none absolute inset-0 bg-[radial-gradient(circle_at_top,_rgba(191,219,254,0.35),_transparent_65%)]" />
      <div className="relative z-10 flex min-h-screen">
        {/* Sidebar */}
        <aside
          className={`${sidebarOpen ? 'translate-x-0' : '-translate-x-full lg:translate-x-0'} fixed inset-y-0 left-0 z-20 w-80 shrink-0 transform border-r border-slate-200 bg-white/95 backdrop-blur transition-transform duration-300 ease-in-out lg:static`}
        >
          <div className="flex h-full flex-col gap-6 overflow-y-auto p-6">
            <div className="flex items-center justify-between">
              <Link
                to="/"
                className="inline-flex items-center gap-2 rounded-full border border-slate-200 bg-white px-3 py-1 text-sm font-medium text-slate-600 shadow-sm transition hover:border-blue-300 hover:text-blue-600"
              >
                <ArrowLeftOnRectangleIcon className="h-4 w-4" />
                Return to site
              </Link>
              <button
                type="button"
                onClick={() => setSidebarOpen(false)}
                className="rounded-full p-2 text-slate-500 hover:bg-slate-100 hover:text-slate-700 lg:hidden"
                aria-label="Close menu"
              >
                <XMarkIcon className="h-5 w-5" />
              </button>
            </div>

            <div className="rounded-3xl border border-slate-200 bg-white p-6 shadow-sm">
              <div className="flex items-center gap-4">
                <div className="flex h-14 w-14 items-center justify-center rounded-2xl bg-blue-100 text-lg font-semibold text-blue-700">
                  {activeProfile.initials}
                </div>
                <div>
                  <p className="text-sm uppercase tracking-wide text-slate-500">Profile</p>
                  <p className="text-lg font-semibold text-slate-900">{activeProfile.name}</p>
                  <p className="text-sm text-slate-500">{activeProfile.role}</p>
                </div>
              </div>
              {activeProfile.status ? (
                <p className="mt-4 rounded-2xl border border-blue-200 bg-blue-50 px-3 py-2 text-xs font-medium uppercase tracking-wide text-blue-700">
                  {activeProfile.status}
                </p>
              ) : null}
              {activeProfile.badges?.length ? (
                <div className="mt-4 flex flex-wrap gap-2">
                  {activeProfile.badges.map((badge) => (
                    <span
                      key={badge}
                      className="inline-flex items-center gap-1 rounded-full border border-slate-200 bg-slate-100 px-3 py-1 text-xs text-slate-600"
                    >
                      <CheckBadgeIcon className="h-4 w-4 text-blue-500" />
                      {badge}
                    </span>
                  ))}
                </div>
              ) : null}
              {activeProfile.metrics?.length ? (
                <dl className="mt-6 grid grid-cols-2 gap-3">
                  {activeProfile.metrics.map(({ label, value }) => (
                    <div key={label} className="rounded-2xl border border-slate-200 bg-slate-50 p-3">
                      <dt className="text-xs uppercase tracking-wide text-slate-500">{label}</dt>
                      <dd className="mt-1 text-lg font-semibold text-slate-900">{value}</dd>
                    </div>
                  ))}
                </dl>
              ) : null}
            </div>

            <div className="space-y-6">
              {navigationSections.map((section) => (
                <div key={section.label}>
                  <p className="text-xs font-semibold uppercase tracking-wide text-slate-400">{section.label}</p>
                  <ul className="mt-3 space-y-2">
                    {section.items.map((item) => {
                      const targetId = item.targetId || slugify(item.name ?? '');
                      return (
                        <li key={item.name}>
                          <button
                            type="button"
                            onClick={() => handleNavigate(targetId)}
                            className="group flex w-full flex-col gap-1 rounded-2xl border border-transparent bg-slate-100/70 p-3 text-left transition hover:border-blue-300 hover:bg-blue-50 focus:outline-none focus:ring-2 focus:ring-blue-200"
                      const ItemComponent = item.href ? 'a' : 'div';
                      const itemProps = item.href
                        ? { href: item.href, className: 'group flex flex-col gap-1 rounded-2xl border border-transparent bg-slate-100/70 p-3 transition hover:border-blue-300 hover:bg-blue-50' }
                        : { className: 'group flex flex-col gap-1 rounded-2xl border border-transparent bg-slate-100/70 p-3 transition hover:border-blue-300 hover:bg-blue-50' };

                      return (
                        <li key={item.name}>
                          <ItemComponent {...itemProps}>
                            <div className="flex items-center justify-between">
                              <span className="text-sm font-medium text-slate-700">{item.name}</span>
                              <ChevronRightIcon className="h-4 w-4 text-slate-400 transition group-hover:text-blue-500" />
                            </div>
                            {item.description ? <p className="text-xs text-slate-500">{item.description}</p> : null}
                    {section.items.map((item) => (
                      <li key={item.id ?? item.name}>
                        <button
                          type="button"
                          onClick={() => onMenuItemClick?.(item)}
                          className={`group flex w-full flex-col gap-1 rounded-2xl border bg-slate-100/70 p-3 text-left transition hover:border-blue-300 hover:bg-blue-50 ${
                            activeMenuItemId && activeMenuItemId === (item.id ?? item.name)
                              ? 'border-blue-400 bg-blue-50 shadow-sm'
                              : 'border-transparent'
                          }`}
                        >
                      <li key={item.name}>
                        {item.href ? (
                          <a
                            href={item.href}
                            className="group block rounded-2xl border border-transparent bg-slate-100/70 p-3 transition hover:border-blue-300 hover:bg-blue-50 focus:outline-none focus-visible:ring-2 focus-visible:ring-blue-300"
                        {(item.href ? 'a' : 'div') === 'a' ? (
                          <a
                            href={item.href}
                            className="group flex flex-col gap-1 rounded-2xl border border-transparent bg-slate-100/70 p-3 transition hover:border-blue-300 hover:bg-blue-50"
                          >
                            <div className="flex items-center justify-between">
                              <span className="text-sm font-medium text-slate-700">{item.name}</span>
                              <ChevronRightIcon className="h-4 w-4 text-slate-400 transition group-hover:text-blue-500" />
                            </div>
                            </div>
                            </div>
                    {section.items.map((item) => {
                      const content = (
                        <>
                          <div className="flex items-center justify-between">
                            <span className="text-sm font-medium text-slate-700">{item.name}</span>
                            <ChevronRightIcon
                              className={`h-4 w-4 transition ${
                                activeMenuItemId && activeMenuItemId === (item.id ?? item.name)
                                  ? 'text-blue-500'
                                  : 'text-slate-400 group-hover:text-blue-500'
                              }`}
                            />
                          </div>
                          {item.description ? (
                            <p className="text-xs text-slate-500">{item.description}</p>
                          ) : null}
                          {item.tags?.length ? (
                            <div className="mt-2 flex flex-wrap gap-2">
                              {item.tags.map((tag) => (
                                <span
                                  key={tag}
                                  className="inline-flex items-center rounded-full bg-blue-50 px-2 py-0.5 text-[10px] font-medium uppercase tracking-wide text-blue-600"
                                >
                                  {tag}
                                </span>
                              ))}
                            </div>
                          ) : null}
                        </button>
                        </>
                      );

                      return (
                        <li key={item.name}>
                          {item.href ? (
                            <a
                              href={item.href}
                              onClick={() => setSidebarOpen(false)}
                              className="group flex flex-col gap-1 rounded-2xl border border-transparent bg-slate-100/70 p-3 transition hover:border-blue-300 hover:bg-blue-50"
                            >
                              {content}
                            </a>
                          ) : (
                            <div className="group flex flex-col gap-1 rounded-2xl border border-transparent bg-slate-100/70 p-3 transition hover:border-blue-300 hover:bg-blue-50">
                              {content}
                            </div>
                          )}
                        </li>
                      );
                    })}
                      const itemKey = item.key ?? item.slug ?? slugify(item.name);
                      const isActive = selectedMenuItemKey && itemKey === selectedMenuItemKey;
                      const isInteractive = typeof onMenuItemSelect === 'function';

                      const baseClasses =
                        'group flex w-full flex-col gap-1 rounded-2xl border p-3 text-left transition focus-visible:outline-none focus-visible:ring-2 focus-visible:ring-blue-300';
                      const palette = isActive
                        ? 'border-blue-400 bg-blue-50 shadow-sm'
                        : 'border-transparent bg-slate-100/70 hover:border-blue-300 hover:bg-blue-50';
                      const textColor = isActive ? 'text-blue-700' : 'text-slate-700';

                      const handleClick = () => {
                        if (onMenuItemSelect) {
                          onMenuItemSelect({ key: itemKey, item, section });
                        }
                        if (item.sectionId) {
                          const target = document.getElementById(item.sectionId);
                          target?.scrollIntoView({ behavior: 'smooth', block: 'start' });
                        }
                      };

                      const Container = isInteractive ? 'button' : 'div';

                      return (
                        <li key={itemKey}>
                          <Container
                            type={isInteractive ? 'button' : undefined}
                            onClick={isInteractive ? handleClick : undefined}
                            className={`${baseClasses} ${palette}`}
                            aria-pressed={isInteractive ? (isActive ? 'true' : 'false') : undefined}
                          >
                            <div className={`flex items-center justify-between ${textColor}`}>
                              <span className={`text-sm font-medium ${textColor}`}>{item.name}</span>
                              <ChevronRightIcon
                                className={`h-4 w-4 transition ${
                                  isActive ? 'text-blue-500' : 'text-slate-400 group-hover:text-blue-500'
                                }`}
                              />
                            </div>
                            {item.description ? (
                              <p className={`text-xs ${isActive ? 'text-blue-600/80' : 'text-slate-500'}`}>{item.description}</p>
                    {section.items.map((item) => (
                      <li key={item.name}>
                        {item.href ? (
                          <a
                            href={item.href}
                            className="group flex flex-col gap-1 rounded-2xl border border-transparent bg-slate-100/70 p-3 transition hover:border-blue-300 hover:bg-blue-50"
                          >
                            <div className="flex items-center justify-between">
                              <span className="text-sm font-medium text-slate-700">{item.name}</span>
                              <ChevronRightIcon className="h-4 w-4 text-slate-400 transition group-hover:text-blue-500" />
                            </div>
                            {item.description ? (
                              <p className="text-xs text-slate-500">{item.description}</p>
                            ) : null}
                            {item.tags?.length ? (
                              <div className="mt-2 flex flex-wrap gap-2">
                                {item.tags.map((tag) => (
                                  <span
                                    key={tag}
                                    className={`inline-flex items-center rounded-full px-2 py-0.5 text-[10px] font-medium uppercase tracking-wide ${
                                      isActive ? 'bg-blue-100 text-blue-700' : 'bg-blue-50 text-blue-600'
                                    }`}
                                    className="inline-flex items-center rounded-full bg-blue-50 px-2 py-0.5 text-[10px] font-medium uppercase tracking-wide text-blue-600"
                                  >
                                    {tag}
                                  </span>
                                ))}
                              </div>
                            ) : null}
                          </button>
                        </li>
                      );
                    })}
                          </ItemComponent>
                        </li>
                      );
                    })}
                          </Container>
                        </li>
                      );
                    })}
                          </a>
                        ) : (
                          <div className="group flex flex-col gap-1 rounded-2xl border border-transparent bg-slate-100/70 p-3 transition hover:border-blue-300 hover:bg-blue-50">
                            <div className="flex items-center justify-between">
                              <span className="text-sm font-medium text-slate-700">{item.name}</span>
                              <ChevronRightIcon className="h-4 w-4 text-slate-400 transition group-hover:text-blue-500" />
                            </div>
                            {item.description ? (
                              <p className="text-xs text-slate-500">{item.description}</p>
                            ) : null}
                            {item.tags?.length ? (
                              <div className="mt-2 flex flex-wrap gap-2">
                                {item.tags.map((tag) => (
                                  <span
                                    key={tag}
                                    className="inline-flex items-center rounded-full bg-blue-50 px-2 py-0.5 text-[10px] font-medium uppercase tracking-wide text-blue-600"
                                  >
                                    {tag}
                                  </span>
                                ))}
                              </div>
                            ) : null}
                          </div>
                        )}
                      </li>
                    ))}
                  </ul>
                </div>
              ))}
            </div>

            <div className="mt-auto rounded-3xl border border-blue-100 bg-blue-50 p-5 text-blue-700">
              <div className="flex items-center gap-3">
                <Squares2X2Icon className="h-6 w-6 text-blue-500" />
                <div>
                  <p className="text-sm font-semibold">Workspace tips</p>
                  <p className="text-xs text-blue-600/80">
                    Use the search bar to query profiles, gigs, jobs, and project records across Gigvora.
                  </p>
                </div>
              </div>
            </div>
          </div>
        </aside>

        {/* Main content */}
        <div className="flex min-h-screen flex-1 flex-col lg:ml-80">
          <header className="sticky top-0 z-10 border-b border-slate-200 bg-white/80 backdrop-blur">
            <div className="flex flex-wrap items-center gap-3 px-4 py-4 sm:px-8">
              <button
                type="button"
                className="inline-flex items-center justify-center rounded-xl border border-slate-200 bg-white p-2 text-slate-600 transition hover:border-blue-300 hover:text-blue-600 lg:hidden"
                onClick={() => setSidebarOpen(true)}
                aria-label="Open menu"
              >
                <Bars3Icon className="h-5 w-5" />
              </button>

              <form
                onSubmit={handleSearchSubmit}
                className="relative flex-1 min-w-[240px] rounded-2xl border border-slate-200 bg-white shadow-sm"
              >
                <MagnifyingGlassIcon className="pointer-events-none absolute left-4 top-1/2 h-5 w-5 -translate-y-1/2 text-slate-400" />
                <input
                  type="search"
                  value={searchQuery}
                  onChange={(event) => setSearchQuery(event.target.value)}
                  placeholder="Search the Gigvora database..."
                  className="w-full rounded-2xl border-0 bg-transparent py-3 pl-12 pr-4 text-sm text-slate-700 placeholder:text-slate-400 focus:outline-none focus:ring-2 focus:ring-blue-500/50"
                />
              </form>

              <div className="flex items-center gap-2">
                <span className="text-xs font-semibold uppercase tracking-wide text-slate-400">Switch</span>
                <div className="relative">
                  <select
                    value={currentDashboard}
                    onChange={(event) => {
                      const target = event.target.value;
                      if (target !== currentDashboard && DASHBOARD_LINKS[target]) {
                        navigate(DASHBOARD_LINKS[target].path);
                      }
                    }}
                    className="appearance-none rounded-xl border border-slate-200 bg-white py-2 pl-3 pr-8 text-sm text-slate-700 shadow-sm focus:border-blue-400 focus:outline-none focus:ring-2 focus:ring-blue-100"
                  >
                    {memberships
                      .filter((key) => DASHBOARD_LINKS[key])
                      .map((key) => (
                        <option key={key} value={key}>
                          {DASHBOARD_LINKS[key].label}
                        </option>
                      ))}
                  </select>
                  <ChevronRightIcon className="pointer-events-none absolute right-2 top-1/2 h-4 w-4 -translate-y-1/2 text-slate-400" />
                </div>
              </div>
            </div>
          </header>

          <main className="flex-1 bg-transparent">
            <div className="mx-auto w-full max-w-6xl space-y-10 px-4 py-10 sm:px-8">
              <div className="space-y-4">
                <p className="text-sm uppercase tracking-wide text-blue-600/90">{heroSubtitle}</p>
                <h1 className="text-3xl font-semibold text-slate-900 sm:text-4xl">{heroTitle}</h1>
                <p className="max-w-3xl text-base text-slate-600">{heroDescription}</p>

                {switchableDashboards.length ? (
                  <div className="flex flex-wrap items-center gap-3 rounded-2xl border border-slate-200 bg-white p-4 text-sm text-slate-600 shadow-sm">
                    <span className="font-medium text-slate-700">Your memberships:</span>
                    <div className="flex flex-wrap gap-2">
                      {memberships.map((key) =>
                        DASHBOARD_LINKS[key] ? (
                          <span
                            key={key}
                            className={`${
                              key === currentDashboard
                                ? 'bg-blue-50 text-blue-700 border-blue-300'
                                : 'bg-slate-100 text-slate-600 border-slate-200'
                            } inline-flex items-center gap-2 rounded-full border px-3 py-1 text-xs font-medium uppercase tracking-wide`}
                          >
                            {DASHBOARD_LINKS[key].label}
                          </span>
                        ) : null,
                      )}
                    </div>
                  </div>
                ) : null}
              </div>

              {children
                ? children
                : capabilitySections.map((section) => (
                    <section
                      key={section.title}
                      id={section.id}
                      className="rounded-3xl border border-slate-200 bg-white p-6 shadow-[0_18px_40px_-24px_rgba(30,64,175,0.35)] sm:p-8"
                    >
                      <div className="flex flex-col gap-4 sm:flex-row sm:items-start sm:justify-between">
                        <div>
                          <h2 className="text-xl font-semibold text-slate-900 sm:text-2xl">{section.title}</h2>
                          {section.description ? (
                            <p className="mt-2 max-w-3xl text-sm text-slate-600">{section.description}</p>
                          ) : null}
                        </div>
                        {section.meta ? (
                          <div className="rounded-2xl border border-blue-200 bg-blue-50 px-4 py-2 text-xs font-medium uppercase tracking-wide text-blue-700">
                            {section.meta}
                          </div>
                        ) : null}
                      </div>
                      <div className="mt-6 grid gap-4 sm:grid-cols-2">
                        {section.features.map((feature) => {
<<<<<<< HEAD
                          const featureKey = `${section.title}:${feature.name}`;
                          const hasDeepDive = Boolean(feature.deepDive);
                          const isExpanded = activeFeatureKey === featureKey;
                          return (
                            <div
                              key={feature.name}
                              className={`group flex h-full flex-col justify-between rounded-2xl border p-5 transition ${
                                isExpanded
                                  ? 'border-blue-300 bg-blue-50 shadow-[0_18px_40px_-24px_rgba(30,64,175,0.35)]'
                                  : 'border-slate-200 bg-slate-50 hover:border-blue-300 hover:bg-blue-50'
                              }`}
                            >
                              <div className="space-y-3">
                                <div
                                  role={hasDeepDive ? 'button' : undefined}
                                  tabIndex={hasDeepDive ? 0 : undefined}
                                  onClick={
                                    hasDeepDive
                                      ? () =>
                                          setActiveFeatureKey((current) =>
                                            current === featureKey ? null : featureKey,
                                          )
                                      : undefined
                                  }
                                  onKeyDown={
                                    hasDeepDive
                                      ? (event) => {
                                          if (event.key === 'Enter' || event.key === ' ') {
                                            event.preventDefault();
                                            setActiveFeatureKey((current) =>
                                              current === featureKey ? null : featureKey,
                                            );
                                          }
                                        }
                                      : undefined
                                  }
                                  className={
                                    hasDeepDive
                                      ? 'cursor-pointer rounded-xl px-2 py-1 outline-none focus-visible:ring-2 focus-visible:ring-blue-500 focus-visible:ring-offset-2'
                                      : undefined
                                  }
                                >
                                  <div className="flex items-start justify-between gap-3">
                                    <div>
                                      <h3 className="text-lg font-semibold text-slate-900">{feature.name}</h3>
                                      {feature.description ? (
                                        <p className="mt-2 text-sm text-slate-600">{feature.description}</p>
                                      ) : null}
                                    </div>
                                    {hasDeepDive ? (
                                      <span
                                        className={`inline-flex items-center gap-1 rounded-full border px-2 py-1 text-xs font-semibold uppercase tracking-wide transition ${
                                          isExpanded
                                            ? 'border-blue-500 bg-blue-100 text-blue-700'
                                            : 'border-slate-200 bg-white text-slate-500'
                                        }`}
                                      >
                                        {isExpanded ? 'Hide' : 'Explore'}
                                        <ChevronRightIcon
                                          className={`h-4 w-4 transition ${
                                            isExpanded ? 'rotate-90 text-blue-600' : 'text-slate-400'
                                          }`}
                                        />
                                      </span>
                                    ) : null}
                                  </div>
                                  {feature.bulletPoints?.length ? (
                                    <ul className="mt-3 space-y-2 text-sm text-slate-600">
                                      {feature.bulletPoints.map((point) => (
                                        <li key={point} className="flex gap-2">
                                          <span className="mt-1 h-1.5 w-1.5 shrink-0 rounded-full bg-blue-400" />
                                          <span>{point}</span>
                                        </li>
                                      ))}
                                    </ul>
                                  ) : null}
                                </div>
                                {hasDeepDive && isExpanded ? (
                                  <div className="mt-3 text-sm text-slate-600">{feature.deepDive}</div>
                                ) : null}
=======
                          const featureId = feature.id ?? slugify(feature.name ?? '');
                          return (
                            <div
                              key={feature.name}
                              id={featureId || undefined}
                      {typeof section.render === 'function' ? (
                        <div className="mt-6">{section.render(section)}</div>
                      ) : (
                        <div className="mt-6 grid gap-4 sm:grid-cols-2">
                          {(section.features ?? []).map((feature) => (
                            <div
                              key={feature.name}
                              className="group flex h-full flex-col justify-between rounded-2xl border border-slate-200 bg-slate-50 p-5 transition hover:border-blue-300 hover:bg-blue-50"
                            >
                              <div>
                                <h3 className="text-lg font-semibold text-slate-900">{feature.name}</h3>
                                {feature.description ? (
                                  <p className="mt-2 text-sm text-slate-600">{feature.description}</p>
                                ) : null}
                              {feature.bulletPoints?.length ? (
                                <ul className="mt-3 space-y-2 text-sm text-slate-600">
                                  {feature.bulletPoints.map((point) => (
                                    <li key={point} className="flex gap-2">
                                      <span className="mt-1 h-1.5 w-1.5 shrink-0 rounded-full bg-blue-400" />
                                      <span>{point}</span>
                                    </li>
                                  ))}
                                </ul>
                                {feature.bulletPoints?.length ? (
                                  <ul className="mt-3 space-y-2 text-sm text-slate-600">
                                    {feature.bulletPoints.map((point) => (
                                      <li key={point} className="flex gap-2">
                                        <span className="mt-1 h-1.5 w-1.5 shrink-0 rounded-full bg-blue-400" />
                                        <span>{point}</span>
                                      </li>
                                    ))}
                                  </ul>
                                ) : null}
                              </div>
                              {feature.callout ? (
                                <p className="mt-4 rounded-2xl border border-blue-200 bg-blue-50 px-3 py-2 text-xs font-medium uppercase tracking-wide text-blue-700">
                                  {feature.callout}
                                </p>
                              ) : null}
                              {feature.pillars?.length ? (
                                <div className="mt-4 space-y-3">
                                  {feature.pillars.map((pillar) => (
                                    <div
                                      key={pillar.title ?? pillar.description}
                                      className="rounded-2xl border border-slate-200 bg-white/70 p-4 shadow-[0_10px_25px_-18px_rgba(30,64,175,0.55)]"
                                    >
                                      <div className="flex flex-col gap-2">
                                        {pillar.title ? (
                                          <p className="text-xs font-semibold uppercase tracking-wide text-blue-600/80">
                                            {pillar.title}
                                          </p>
                                        ) : null}
                                        {pillar.description ? (
                                          <p className="text-sm text-slate-600">{pillar.description}</p>
                                        ) : null}
                                      </div>
                                      {pillar.items?.length ? (
                                        <ul className="mt-3 space-y-2 text-sm text-slate-600">
                                          {pillar.items.map((item) => (
                                            <li key={item} className="flex gap-2">
                                              <span className="mt-1 h-1.5 w-1.5 shrink-0 rounded-full bg-blue-300" />
                                              <span>{item}</span>
                                            </li>
                                          ))}
                                        </ul>
                                      ) : null}
                                      {pillar.metrics?.length ? (
                                        <dl className="mt-3 grid gap-2 sm:grid-cols-2">
                                          {pillar.metrics.map(({ label, value }) => (
                                            <div
                                              key={`${pillar.title ?? 'pillar'}-${label}`}
                                              className="rounded-xl border border-blue-100 bg-blue-50/80 p-3"
                                            >
                                              <dt className="text-[10px] font-semibold uppercase tracking-wide text-blue-500">
                                                {label}
                                              </dt>
                                              <dd className="mt-1 text-sm font-semibold text-blue-900">{value}</dd>
                                            </div>
                                          ))}
                                        </dl>
                                      ) : null}
                                    </div>
                                  ))}
                                </div>
                              ) : null}
                              {feature.metrics?.length ? (
                                <dl className="mt-4 grid gap-3 sm:grid-cols-2">
                                  {feature.metrics.map(({ label, value }) => (
                                    <div key={label} className="rounded-2xl border border-blue-100 bg-blue-50/70 p-4">
                                      <dt className="text-xs font-semibold uppercase tracking-wide text-blue-500/90">{label}</dt>
                                      <dd className="mt-1 text-lg font-semibold text-blue-900">{value}</dd>
                                    </div>
                                  ))}
                                </dl>
                              ) : null}
>>>>>>> b76d0460
                              </div>
                              {feature.callout ? (
                                <p className="mt-4 rounded-2xl border border-blue-200 bg-blue-50 px-3 py-2 text-xs font-medium uppercase tracking-wide text-blue-700">
                                  {feature.callout}
                                </p>
<<<<<<< HEAD
=======
                              ) : null}
                              {feature.component ? (
                                <div className="mt-5">{feature.component}</div>
>>>>>>> b76d0460
                              ) : null}
                            </div>
                          );
                        })}
                      </div>
                          ))}
                        </div>
                      )}
                    </section>
                  ))}
            </div>
          </main>
        </div>
      </div>
    </div>
  );
}<|MERGE_RESOLUTION|>--- conflicted
+++ resolved
@@ -488,7 +488,6 @@
                       </div>
                       <div className="mt-6 grid gap-4 sm:grid-cols-2">
                         {section.features.map((feature) => {
-<<<<<<< HEAD
                           const featureKey = `${section.title}:${feature.name}`;
                           const hasDeepDive = Boolean(feature.deepDive);
                           const isExpanded = activeFeatureKey === featureKey;
@@ -569,7 +568,6 @@
                                 {hasDeepDive && isExpanded ? (
                                   <div className="mt-3 text-sm text-slate-600">{feature.deepDive}</div>
                                 ) : null}
-=======
                           const featureId = feature.id ?? slugify(feature.name ?? '');
                           return (
                             <div
@@ -670,18 +668,14 @@
                                   ))}
                                 </dl>
                               ) : null}
->>>>>>> b76d0460
                               </div>
                               {feature.callout ? (
                                 <p className="mt-4 rounded-2xl border border-blue-200 bg-blue-50 px-3 py-2 text-xs font-medium uppercase tracking-wide text-blue-700">
                                   {feature.callout}
                                 </p>
-<<<<<<< HEAD
-=======
                               ) : null}
                               {feature.component ? (
                                 <div className="mt-5">{feature.component}</div>
->>>>>>> b76d0460
                               ) : null}
                             </div>
                           );
