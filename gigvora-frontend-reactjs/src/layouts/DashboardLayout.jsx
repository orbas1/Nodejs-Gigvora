import { useState } from 'react';
import { Link, useLocation, useNavigate } from 'react-router-dom';
import { useCallback, useState } from 'react';
import { Link, useNavigate } from 'react-router-dom';
import {
  ArrowLeftOnRectangleIcon,
  Bars3Icon,
  CheckBadgeIcon,
  ChevronRightIcon,
  MagnifyingGlassIcon,
  Squares2X2Icon,
  XMarkIcon,
} from '@heroicons/react/24/outline';
import { DASHBOARD_LINKS } from '../constants/dashboardLinks.js';

function slugify(value) {
  return (value || '')
    .toString()
    .toLowerCase()
    .trim()
    .replace(/[^a-z0-9]+/g, '-')
    .replace(/^-+|-+$/g, '');
  return value
    ?.toString()
    .trim()
    .toLowerCase()
    .replace(/[^a-z0-9]+/g, '-')
    .replace(/(^-|-$)/g, '');
    .toLowerCase()
    .trim()
    .replace(/[^a-z0-9]+/g, '-')
    .replace(/^-+|-+$/g, '') ?? '';
}

export default function DashboardLayout({
  currentDashboard,
  title,
  subtitle,
  description,
  menuSections,
  sections,
  profile,
  availableDashboards,
  children,
<<<<<<< HEAD
  activeMenuItem,
  onMenuItemSelect,
=======
  onMenuItemSelect,
  activeMenuItemId,
  activeMenuItem,
  onMenuItemSelect,
  onMenuItemSelect,
  activeMenuItemKey,
  activeMenuItemId,
  onMenuItemClick,
  onMenuItemSelect,
  selectedMenuItemKey,
>>>>>>> 4cee514d
}) {
  const navigate = useNavigate();
  const location = useLocation();
  const [sidebarOpen, setSidebarOpen] = useState(false);
  const [searchQuery, setSearchQuery] = useState('');
<<<<<<< HEAD
  const currentMenuItem = activeMenuItem ?? null;
  const handleMenuItemSelect = typeof onMenuItemSelect === 'function' ? onMenuItemSelect : undefined;
=======
  const [activeFeatureKey, setActiveFeatureKey] = useState(null);

  const handleNavigate = (targetId) => {
    if (!targetId) {
      return;
    }
    if (typeof document !== 'undefined') {
      const targetElement = document.getElementById(targetId);
      if (targetElement) {
        targetElement.scrollIntoView({ behavior: 'smooth', block: 'start' });
      }
    }
    setSidebarOpen(false);
  };
>>>>>>> 4cee514d

  const navigationSections = Array.isArray(menuSections) ? menuSections : [];
  const interactiveMenu = typeof onMenuItemSelect === 'function';
  const capabilitySections = Array.isArray(sections) ? sections : [];
  const heroTitle = title ?? 'Dashboard';
  const heroSubtitle = subtitle ?? 'Workspace overview';
  const heroDescription = description ?? '';

  const activeProfile = {
    name: 'Member',
    role: 'Gigvora User',
    initials: 'GV',
    status: 'Active subscription',
    badges: [],
    metrics: [],
    ...profile,
  };

  const memberships = Array.isArray(availableDashboards) && availableDashboards.length > 0
    ? availableDashboards
    : Object.keys(DASHBOARD_LINKS);

  const switchableDashboards = memberships.filter((key) => key !== currentDashboard && DASHBOARD_LINKS[key]);

  const handleSearchSubmit = (event) => {
    event.preventDefault();
  };

  const handleMenuItemClick = (item) => {
    if (typeof onMenuItemSelect === 'function') {
      onMenuItemSelect(item);
    }
  };

  const resolvedActiveMenuItemId = activeMenuItemId ?? null;
  const handleAnchorNavigation = useCallback((anchor) => {
    if (!anchor || typeof window === 'undefined') {
      return;
    }
    const target = document.getElementById(anchor);
    if (target) {
      target.scrollIntoView({ behavior: 'smooth', block: 'start' });
  const handleNavigateTo = useCallback((targetId) => {
    if (!targetId) {
      return;
    }
    const element = typeof document !== 'undefined' ? document.getElementById(targetId) : null;
    if (element) {
      element.scrollIntoView({ behavior: 'smooth', block: 'start' });
    }
    setSidebarOpen(false);
  }, []);

  return (
    <div className="relative min-h-screen bg-slate-50 text-slate-900">
      <div className="pointer-events-none absolute inset-0 bg-[radial-gradient(circle_at_top,_rgba(191,219,254,0.35),_transparent_65%)]" />
      <div className="relative z-10 flex min-h-screen">
        {/* Sidebar */}
        <aside
          className={`${sidebarOpen ? 'translate-x-0' : '-translate-x-full lg:translate-x-0'} fixed inset-y-0 left-0 z-20 w-80 shrink-0 transform border-r border-slate-200 bg-white/95 backdrop-blur transition-transform duration-300 ease-in-out lg:static`}
        >
          <div className="flex h-full flex-col gap-6 overflow-y-auto p-6">
            <div className="flex items-center justify-between">
              <Link
                to="/"
                className="inline-flex items-center gap-2 rounded-full border border-slate-200 bg-white px-3 py-1 text-sm font-medium text-slate-600 shadow-sm transition hover:border-blue-300 hover:text-blue-600"
              >
                <ArrowLeftOnRectangleIcon className="h-4 w-4" />
                Return to site
              </Link>
              <button
                type="button"
                onClick={() => setSidebarOpen(false)}
                className="rounded-full p-2 text-slate-500 hover:bg-slate-100 hover:text-slate-700 lg:hidden"
                aria-label="Close menu"
              >
                <XMarkIcon className="h-5 w-5" />
              </button>
            </div>

            <div className="rounded-3xl border border-slate-200 bg-white p-6 shadow-sm">
              <div className="flex items-center gap-4">
                <div className="flex h-14 w-14 items-center justify-center rounded-2xl bg-blue-100 text-lg font-semibold text-blue-700">
                  {activeProfile.initials}
                </div>
                <div>
                  <p className="text-sm uppercase tracking-wide text-slate-500">Profile</p>
                  <p className="text-lg font-semibold text-slate-900">{activeProfile.name}</p>
                  <p className="text-sm text-slate-500">{activeProfile.role}</p>
                </div>
              </div>
              {activeProfile.status ? (
                <p className="mt-4 rounded-2xl border border-blue-200 bg-blue-50 px-3 py-2 text-xs font-medium uppercase tracking-wide text-blue-700">
                  {activeProfile.status}
                </p>
              ) : null}
              {activeProfile.badges?.length ? (
                <div className="mt-4 flex flex-wrap gap-2">
                  {activeProfile.badges.map((badge) => (
                    <span
                      key={badge}
                      className="inline-flex items-center gap-1 rounded-full border border-slate-200 bg-slate-100 px-3 py-1 text-xs text-slate-600"
                    >
                      <CheckBadgeIcon className="h-4 w-4 text-blue-500" />
                      {badge}
                    </span>
                  ))}
                </div>
              ) : null}
              {activeProfile.metrics?.length ? (
                <dl className="mt-6 grid grid-cols-2 gap-3">
                  {activeProfile.metrics.map(({ label, value }) => (
                    <div key={label} className="rounded-2xl border border-slate-200 bg-slate-50 p-3">
                      <dt className="text-xs uppercase tracking-wide text-slate-500">{label}</dt>
                      <dd className="mt-1 text-lg font-semibold text-slate-900">{value}</dd>
                    </div>
                  ))}
                </dl>
              ) : null}
            </div>

            <div className="space-y-6">
              {navigationSections.map((section) => (
                <div key={section.label}>
                  <p className="text-xs font-semibold uppercase tracking-wide text-slate-400">{section.label}</p>
                  <ul className="mt-3 space-y-2">
                    {section.items.map((item) => {
<<<<<<< HEAD
                      const itemId = item.id ?? item.slug ?? item.name;
                      const isActive = currentMenuItem === itemId;
=======
                      const itemId = item.id ?? item.name;
                      const isActive = resolvedActiveMenuItemId && item.id
                        ? item.id === resolvedActiveMenuItemId
                        : false;
>>>>>>> 4cee514d
                      return (
                        <li key={itemId}>
                          <button
                            type="button"
<<<<<<< HEAD
                            onClick={() => handleMenuItemSelect?.(itemId, item)}
                            className={`group w-full text-left transition ${
                              isActive
                                ? 'border-blue-400 bg-blue-50 shadow-sm'
                                : 'border-transparent bg-slate-100/70'
                            } flex flex-col gap-1 rounded-2xl border p-3 hover:border-blue-300 hover:bg-blue-50 focus:outline-none focus:ring-2 focus:ring-blue-400/60`}
                          >
                            <div className="flex items-center justify-between">
                              <span className={`text-sm font-medium ${isActive ? 'text-blue-700' : 'text-slate-700'}`}>
                                {item.name}
                              </span>
                              <ChevronRightIcon
                                className={`h-4 w-4 transition ${isActive ? 'text-blue-500' : 'text-slate-400 group-hover:text-blue-500'}`}
                              />
                            </div>
                            {item.description ? (
                              <p className={`text-xs ${isActive ? 'text-blue-600/80' : 'text-slate-500'}`}>{item.description}</p>
=======
                            onClick={() => handleMenuItemClick(item)}
                            className={`group flex w-full flex-col gap-1 rounded-2xl border p-3 text-left transition focus:outline-none focus:ring-2 focus:ring-blue-200 ${
                              isActive
                                ? 'border-blue-400 bg-blue-50 shadow-inner'
                                : 'border-transparent bg-slate-100/70 hover:border-blue-300 hover:bg-blue-50'
                            }`}
                            aria-pressed={isActive}
                          >
                            <div className="flex items-center justify-between">
                              <span
                                className={`${
                                  isActive ? 'text-blue-700' : 'text-slate-700'
                                } text-sm font-medium`}
                              >
                      const isInteractive = Boolean(item.href || item.onClick);
                      const Element = item.href ? 'a' : 'div';
                      const itemProps = {
                        className:
                          'group flex flex-col gap-1 rounded-2xl border border-transparent bg-slate-100/70 p-3 transition hover:border-blue-300 hover:bg-blue-50 focus-visible:outline focus-visible:outline-2 focus-visible:outline-blue-500' +
                          (isInteractive ? ' cursor-pointer' : ''),
                      };

                      if (item.href) {
                        itemProps.href = item.href;
                        if (item.target) {
                          itemProps.target = item.target;
                          itemProps.rel = item.rel ?? 'noopener noreferrer';
                        } else if (item.rel) {
                          itemProps.rel = item.rel;
                        }
                      }

                      if (item.onClick) {
                        itemProps.onClick = (event) => {
                          if (!item.href) {
                            event.preventDefault();
                          }
                          item.onClick(event);
                        };
                      }

                      if (!item.href && item.onClick) {
                        itemProps.role = 'button';
                        itemProps.tabIndex = 0;
                        itemProps.onKeyDown = (event) => {
                          if (event.key === 'Enter' || event.key === ' ') {
                            event.preventDefault();
                            item.onClick(event);
                          }
                        };
                      }

                      return (
                        <li key={item.name}>
                          <Element {...itemProps}>
                            <div className="flex items-center justify-between">
                              <span className="text-sm font-medium text-slate-700">{item.name}</span>
                              <ChevronRightIcon className="h-4 w-4 text-slate-400 transition group-hover:text-blue-500" />
                            </div>
                      const isAnchor = Boolean(item.anchor);
                      const ItemComponent = isAnchor ? 'button' : 'div';
                      return (
                        <li key={item.name}>
                          <ItemComponent
                            type={isAnchor ? 'button' : undefined}
                            onClick={isAnchor ? () => handleAnchorNavigation(item.anchor) : undefined}
                            className="group flex w-full flex-col gap-1 rounded-2xl border border-transparent bg-slate-100/70 p-3 text-left transition hover:border-blue-300 hover:bg-blue-50"
                          >
                            <div className="flex items-center justify-between">
                              <span className="text-sm font-medium text-slate-700">{item.name}</span>
                              <ChevronRightIcon className="h-4 w-4 text-slate-400 transition group-hover:text-blue-500" />
                            </div>
                      const isLinkable = Boolean(item.targetId);
                      const Component = isLinkable ? 'button' : 'div';
                      return (
                        <li key={item.name}>
                          <Component
                            type={isLinkable ? 'button' : undefined}
                            onClick={isLinkable ? () => handleNavigateTo(item.targetId) : undefined}
                            className="group flex w-full flex-col gap-1 rounded-2xl border border-transparent bg-slate-100/70 p-3 text-left transition hover:border-blue-300 hover:bg-blue-50 focus:outline-none focus:ring-2 focus:ring-blue-200"
                      const itemKey = item.id ?? item.name;
                      const isActive = interactiveMenu && itemKey === activeMenuItem;
                      const Element = interactiveMenu ? 'button' : 'div';
                      const handleClick = () => {
                        if (interactiveMenu) {
                          onMenuItemSelect(itemKey, item);
                          setSidebarOpen(false);
                        }
                      };
                      return (
                        <li key={itemKey}>
                          <Element
                            type={interactiveMenu ? 'button' : undefined}
                            onClick={interactiveMenu ? handleClick : undefined}
                            className={`${
                              isActive
                                ? 'border-blue-400 bg-blue-50/80 text-blue-700'
                                : 'border-transparent bg-slate-100/70 text-slate-700'
                            } group flex w-full flex-col gap-1 rounded-2xl border p-3 text-left transition hover:border-blue-300 hover:bg-blue-50 focus:outline-none focus-visible:ring-2 focus-visible:ring-blue-500/40`}
                            aria-pressed={interactiveMenu ? isActive : undefined}
                          >
                            <div className="flex items-center justify-between">
                              <span className="text-sm font-medium">
                                {item.name}
                              </span>
                              <ChevronRightIcon
                                className={`${
                                  isActive
                                    ? 'h-4 w-4 text-blue-500'
                                    : 'h-4 w-4 text-slate-400 transition group-hover:text-blue-500'
                                }`}
                              />
                            </div>
                            {item.description ? (
                              <p className={`${isActive ? 'text-blue-600' : 'text-slate-500'} text-xs`}>
                                {item.description}
                              </p>
                                  isActive ? 'text-blue-500' : 'text-slate-400'
                                } h-4 w-4 transition group-hover:text-blue-500`}
                              />
                            </div>
                            {item.description ? (
                              <p className="text-xs text-slate-500">
                                {item.description}
                              </p>
                      const itemKey = item.key ?? item.slug ?? item.id ?? item.name;
                      const isActive = activeMenuItemKey && itemKey === activeMenuItemKey;
                      const baseClasses =
                        'group flex flex-col gap-1 rounded-2xl border p-3 transition text-left';
                      const inactiveClasses =
                        'border-transparent bg-slate-100/70 hover:border-blue-300 hover:bg-blue-50';
                      const activeClasses = 'border-blue-400 bg-blue-50 shadow-sm';
                      const className = `${baseClasses} ${isActive ? activeClasses : inactiveClasses}`;

                      const handleClick = () => {
                        item.onClick?.(item);
                        onMenuItemSelect?.(itemKey, item);
                      };

                      const content = (
                        <>
                          <div className="flex items-center justify-between">
                            <span className={`text-sm font-medium ${isActive ? 'text-blue-700' : 'text-slate-700'}`}>
                              {item.name}
                            </span>
                            <ChevronRightIcon
                              className={`h-4 w-4 transition ${isActive ? 'text-blue-500' : 'text-slate-400 group-hover:text-blue-500'}`}
                      const targetId = item.targetId || slugify(item.name ?? '');
                      return (
                        <li key={item.name}>
                          <button
                            type="button"
                            onClick={() => handleNavigate(targetId)}
                            className="group flex w-full flex-col gap-1 rounded-2xl border border-transparent bg-slate-100/70 p-3 text-left transition hover:border-blue-300 hover:bg-blue-50 focus:outline-none focus:ring-2 focus:ring-blue-200"
                      const ItemComponent = item.href ? 'a' : 'div';
                      const itemProps = item.href
                        ? { href: item.href, className: 'group flex flex-col gap-1 rounded-2xl border border-transparent bg-slate-100/70 p-3 transition hover:border-blue-300 hover:bg-blue-50' }
                        : { className: 'group flex flex-col gap-1 rounded-2xl border border-transparent bg-slate-100/70 p-3 transition hover:border-blue-300 hover:bg-blue-50' };

                      return (
                        <li key={item.name}>
                          <ItemComponent {...itemProps}>
                            <div className="flex items-center justify-between">
                              <span className="text-sm font-medium text-slate-700">{item.name}</span>
                              <ChevronRightIcon className="h-4 w-4 text-slate-400 transition group-hover:text-blue-500" />
                            </div>
                            {item.description ? <p className="text-xs text-slate-500">{item.description}</p> : null}
                    {section.items.map((item) => (
                      <li key={item.id ?? item.name}>
                        <button
                          type="button"
                          onClick={() => onMenuItemClick?.(item)}
                          className={`group flex w-full flex-col gap-1 rounded-2xl border bg-slate-100/70 p-3 text-left transition hover:border-blue-300 hover:bg-blue-50 ${
                            activeMenuItemId && activeMenuItemId === (item.id ?? item.name)
                              ? 'border-blue-400 bg-blue-50 shadow-sm'
                              : 'border-transparent'
                          }`}
                        >
                      <li key={item.name}>
                        {(() => {
                          const isActive = item.to && location.pathname === item.to;
                          const baseClass =
                            'group flex flex-col gap-1 rounded-2xl border bg-slate-100/70 p-3 transition hover:border-blue-300 hover:bg-blue-50';
                          const activeClass = isActive ? ' border-blue-400 bg-blue-50 shadow-sm' : ' border-transparent';
                          const className = `${baseClass}${activeClass}`;
                          if (item.to) {
                            return (
                              <Link
                                to={item.to}
                                onClick={() => setSidebarOpen(false)}
                                className={className}
                              >
                                <div className="flex items-center justify-between">
                                  <span className="text-sm font-medium text-slate-700">{item.name}</span>
                                  <ChevronRightIcon className="h-4 w-4 text-slate-400 transition group-hover:text-blue-500" />
                                </div>
                                {item.description ? (
                                  <p className="text-xs text-slate-500">{item.description}</p>
                                ) : null}
                                {item.tags?.length ? (
                                  <div className="mt-2 flex flex-wrap gap-2">
                                    {item.tags.map((tag) => (
                                      <span
                                        key={tag}
                                        className="inline-flex items-center rounded-full bg-blue-50 px-2 py-0.5 text-[10px] font-medium uppercase tracking-wide text-blue-600"
                                      >
                                        {tag}
                                      </span>
                                    ))}
                                  </div>
                                ) : null}
                              </Link>
                            );
                          }
                          return (
                            <div className={className}>
                              <div className="flex items-center justify-between">
                                <span className="text-sm font-medium text-slate-700">{item.name}</span>
                                <ChevronRightIcon className="h-4 w-4 text-slate-400 transition group-hover:text-blue-500" />
                              </div>
                              {item.description ? (
                                <p className="text-xs text-slate-500">{item.description}</p>
                              ) : null}
                              {item.tags?.length ? (
                                <div className="mt-2 flex flex-wrap gap-2">
                                  {item.tags.map((tag) => (
                                    <span
                                      key={tag}
                                      className="inline-flex items-center rounded-full bg-blue-50 px-2 py-0.5 text-[10px] font-medium uppercase tracking-wide text-blue-600"
                                    >
                                      {tag}
                                    </span>
                                  ))}
                                </div>
                              ) : null}
                            </div>
                          );
                        })()}
                        {item.href ? (
                          <a
                            href={item.href}
                            className="group block rounded-2xl border border-transparent bg-slate-100/70 p-3 transition hover:border-blue-300 hover:bg-blue-50 focus:outline-none focus-visible:ring-2 focus-visible:ring-blue-300"
                        {(item.href ? 'a' : 'div') === 'a' ? (
                          <a
                            href={item.href}
                            className="group flex flex-col gap-1 rounded-2xl border border-transparent bg-slate-100/70 p-3 transition hover:border-blue-300 hover:bg-blue-50"
                          >
                            <div className="flex items-center justify-between">
                              <span className="text-sm font-medium text-slate-700">{item.name}</span>
                              <ChevronRightIcon className="h-4 w-4 text-slate-400 transition group-hover:text-blue-500" />
                            </div>
                            </div>
                            </div>
                            </div>
                    {section.items.map((item) => {
                      const content = (
                        <>
                          <div className="flex items-center justify-between">
                            <span className="text-sm font-medium text-slate-700">{item.name}</span>
                            <ChevronRightIcon
                              className={`h-4 w-4 transition ${
                                activeMenuItemId && activeMenuItemId === (item.id ?? item.name)
                                  ? 'text-blue-500'
                                  : 'text-slate-400 group-hover:text-blue-500'
                              }`}
                            />
                          </div>
                          {item.description ? (
                            <p className={`text-xs ${isActive ? 'text-blue-600/90' : 'text-slate-500'}`}>
                              {item.description}
                            </p>
                          ) : null}
                          {item.tags?.length ? (
                            <div className="mt-2 flex flex-wrap gap-2">
                              {item.tags.map((tag) => (
                                <span
                                  key={tag}
                                  className="inline-flex items-center rounded-full bg-blue-50 px-2 py-0.5 text-[10px] font-medium uppercase tracking-wide text-blue-600"
                                >
                                  {tag}
                                </span>
                              ))}
                            </div>
                          ) : null}
                        </>
                      );

                      if (item.href) {
                        return (
                          <li key={itemKey}>
                            <Link to={item.href} className={className}>
                              {content}
                            </Link>
                          </li>
                        );
                      }

                      if (onMenuItemSelect || item.onClick) {
                        return (
                          <li key={itemKey}>
                            <button type="button" onClick={handleClick} className={className}>
                              {content}
                            </button>
                          </li>
                        );
                      }

                      return (
                        <li key={itemKey}>
                          <div className={className}>{content}</div>
                        </li>
                      );
                    })}
                        </button>
                        </>
                      );

                      return (
                        <li key={item.name}>
                          {item.href ? (
                            <a
                              href={item.href}
                              onClick={() => setSidebarOpen(false)}
                              className="group flex flex-col gap-1 rounded-2xl border border-transparent bg-slate-100/70 p-3 transition hover:border-blue-300 hover:bg-blue-50"
                            >
                              {content}
                            </a>
                          ) : (
                            <div className="group flex flex-col gap-1 rounded-2xl border border-transparent bg-slate-100/70 p-3 transition hover:border-blue-300 hover:bg-blue-50">
                              {content}
                            </div>
                          )}
                        </li>
                      );
                    })}
                      const itemKey = item.key ?? item.slug ?? slugify(item.name);
                      const isActive = selectedMenuItemKey && itemKey === selectedMenuItemKey;
                      const isInteractive = typeof onMenuItemSelect === 'function';

                      const baseClasses =
                        'group flex w-full flex-col gap-1 rounded-2xl border p-3 text-left transition focus-visible:outline-none focus-visible:ring-2 focus-visible:ring-blue-300';
                      const palette = isActive
                        ? 'border-blue-400 bg-blue-50 shadow-sm'
                        : 'border-transparent bg-slate-100/70 hover:border-blue-300 hover:bg-blue-50';
                      const textColor = isActive ? 'text-blue-700' : 'text-slate-700';

                      const handleClick = () => {
                        if (onMenuItemSelect) {
                          onMenuItemSelect({ key: itemKey, item, section });
                        }
                        if (item.sectionId) {
                          const target = document.getElementById(item.sectionId);
                          target?.scrollIntoView({ behavior: 'smooth', block: 'start' });
                        }
                      };

                      const Container = isInteractive ? 'button' : 'div';

                      return (
                        <li key={itemKey}>
                          <Container
                            type={isInteractive ? 'button' : undefined}
                            onClick={isInteractive ? handleClick : undefined}
                            className={`${baseClasses} ${palette}`}
                            aria-pressed={isInteractive ? (isActive ? 'true' : 'false') : undefined}
                          >
                            <div className={`flex items-center justify-between ${textColor}`}>
                              <span className={`text-sm font-medium ${textColor}`}>{item.name}</span>
                              <ChevronRightIcon
                                className={`h-4 w-4 transition ${
                                  isActive ? 'text-blue-500' : 'text-slate-400 group-hover:text-blue-500'
                                }`}
                              />
                            </div>
                            {item.description ? (
                              <p className={`text-xs ${isActive ? 'text-blue-600/80' : 'text-slate-500'}`}>{item.description}</p>
                    {section.items.map((item) => (
                      <li key={item.name}>
                        {item.href ? (
                          <a
                            href={item.href}
                            className="group flex flex-col gap-1 rounded-2xl border border-transparent bg-slate-100/70 p-3 transition hover:border-blue-300 hover:bg-blue-50"
                          >
                            <div className="flex items-center justify-between">
                              <span className="text-sm font-medium text-slate-700">{item.name}</span>
                              <ChevronRightIcon className="h-4 w-4 text-slate-400 transition group-hover:text-blue-500" />
                            </div>
                            {item.description ? (
                              <p className="text-xs text-slate-500">{item.description}</p>
>>>>>>> 4cee514d
                            ) : null}
                            {item.tags?.length ? (
                              <div className="mt-2 flex flex-wrap gap-2">
                                {item.tags.map((tag) => (
                                  <span
                                    key={tag}
                                    className={`inline-flex items-center rounded-full px-2 py-0.5 text-[10px] font-medium uppercase tracking-wide ${
<<<<<<< HEAD
                                      isActive ? 'bg-blue-500 text-white' : 'bg-blue-50 text-blue-600'
                                    }`}
=======
                                      isActive ? 'bg-blue-100 text-blue-700' : 'bg-blue-50 text-blue-600'
                                    }`}
                                    className={`${
                                      isActive
                                        ? 'bg-blue-100 text-blue-700'
                                        : 'bg-blue-50 text-blue-600'
                                    } inline-flex items-center rounded-full px-2 py-0.5 text-[10px] font-medium uppercase tracking-wide`}
                                    className={`inline-flex items-center rounded-full px-2 py-0.5 text-[10px] font-medium uppercase tracking-wide ${
                                      isActive ? 'bg-blue-100 text-blue-700' : 'bg-blue-50 text-blue-600'
                                    }`}
                                    className="inline-flex items-center rounded-full bg-blue-50 px-2 py-0.5 text-[10px] font-medium uppercase tracking-wide text-blue-600"
>>>>>>> 4cee514d
                                  >
                                    {tag}
                                  </span>
                                ))}
                              </div>
                            ) : null}
<<<<<<< HEAD
=======
                          </Component>
                        </li>
                      );
                    })}
                          </Element>
                        </li>
                      );
                    })}
>>>>>>> 4cee514d
                          </button>
                        </li>
                      );
                    })}
<<<<<<< HEAD
=======
                          </ItemComponent>
                        </li>
                      );
                    })}
                          </Container>
                        </li>
                      );
                    })}
                          </a>
                        ) : (
                          <div className="group flex flex-col gap-1 rounded-2xl border border-transparent bg-slate-100/70 p-3 transition hover:border-blue-300 hover:bg-blue-50">
                            <div className="flex items-center justify-between">
                              <span className="text-sm font-medium text-slate-700">{item.name}</span>
                              <ChevronRightIcon className="h-4 w-4 text-slate-400 transition group-hover:text-blue-500" />
                            </div>
                            {item.description ? (
                              <p className="text-xs text-slate-500">{item.description}</p>
                            ) : null}
                            {item.tags?.length ? (
                              <div className="mt-2 flex flex-wrap gap-2">
                                {item.tags.map((tag) => (
                                  <span
                                    key={tag}
                                    className="inline-flex items-center rounded-full bg-blue-50 px-2 py-0.5 text-[10px] font-medium uppercase tracking-wide text-blue-600"
                                  >
                                    {tag}
                                  </span>
                                ))}
                              </div>
                            ) : null}
                          </div>
                        )}
                      </li>
                    ))}
>>>>>>> 4cee514d
                  </ul>
                </div>
              ))}
            </div>

            <div className="mt-auto rounded-3xl border border-blue-100 bg-blue-50 p-5 text-blue-700">
              <div className="flex items-center gap-3">
                <Squares2X2Icon className="h-6 w-6 text-blue-500" />
                <div>
                  <p className="text-sm font-semibold">Workspace tips</p>
                  <p className="text-xs text-blue-600/80">
                    Use the search bar to query profiles, gigs, jobs, and project records across Gigvora.
                  </p>
                </div>
              </div>
            </div>
          </div>
        </aside>

        {/* Main content */}
        <div className="flex min-h-screen flex-1 flex-col lg:ml-80">
          <header className="sticky top-0 z-10 border-b border-slate-200 bg-white/80 backdrop-blur">
            <div className="flex flex-wrap items-center gap-3 px-4 py-4 sm:px-8">
              <button
                type="button"
                className="inline-flex items-center justify-center rounded-xl border border-slate-200 bg-white p-2 text-slate-600 transition hover:border-blue-300 hover:text-blue-600 lg:hidden"
                onClick={() => setSidebarOpen(true)}
                aria-label="Open menu"
              >
                <Bars3Icon className="h-5 w-5" />
              </button>

              <form
                onSubmit={handleSearchSubmit}
                className="relative flex-1 min-w-[240px] rounded-2xl border border-slate-200 bg-white shadow-sm"
              >
                <MagnifyingGlassIcon className="pointer-events-none absolute left-4 top-1/2 h-5 w-5 -translate-y-1/2 text-slate-400" />
                <input
                  type="search"
                  value={searchQuery}
                  onChange={(event) => setSearchQuery(event.target.value)}
                  placeholder="Search the Gigvora database..."
                  className="w-full rounded-2xl border-0 bg-transparent py-3 pl-12 pr-4 text-sm text-slate-700 placeholder:text-slate-400 focus:outline-none focus:ring-2 focus:ring-blue-500/50"
                />
              </form>

              <div className="flex items-center gap-2">
                <span className="text-xs font-semibold uppercase tracking-wide text-slate-400">Switch</span>
                <div className="relative">
                  <select
                    value={currentDashboard}
                    onChange={(event) => {
                      const target = event.target.value;
                      if (target !== currentDashboard && DASHBOARD_LINKS[target]) {
                        navigate(DASHBOARD_LINKS[target].path);
                      }
                    }}
                    className="appearance-none rounded-xl border border-slate-200 bg-white py-2 pl-3 pr-8 text-sm text-slate-700 shadow-sm focus:border-blue-400 focus:outline-none focus:ring-2 focus:ring-blue-100"
                  >
                    {memberships
                      .filter((key) => DASHBOARD_LINKS[key])
                      .map((key) => (
                        <option key={key} value={key}>
                          {DASHBOARD_LINKS[key].label}
                        </option>
                      ))}
                  </select>
                  <ChevronRightIcon className="pointer-events-none absolute right-2 top-1/2 h-4 w-4 -translate-y-1/2 text-slate-400" />
                </div>
              </div>
            </div>
          </header>

          <main className="flex-1 bg-transparent">
            <div className="mx-auto w-full max-w-6xl space-y-10 px-4 py-10 sm:px-8">
              <div className="space-y-4">
                <p className="text-sm uppercase tracking-wide text-blue-600/90">{heroSubtitle}</p>
                <h1 className="text-3xl font-semibold text-slate-900 sm:text-4xl">{heroTitle}</h1>
                <p className="max-w-3xl text-base text-slate-600">{heroDescription}</p>

                {switchableDashboards.length ? (
                  <div className="flex flex-wrap items-center gap-3 rounded-2xl border border-slate-200 bg-white p-4 text-sm text-slate-600 shadow-sm">
                    <span className="font-medium text-slate-700">Your memberships:</span>
                    <div className="flex flex-wrap gap-2">
                      {memberships.map((key) =>
                        DASHBOARD_LINKS[key] ? (
                          <span
                            key={key}
                            className={`${
                              key === currentDashboard
                                ? 'bg-blue-50 text-blue-700 border-blue-300'
                                : 'bg-slate-100 text-slate-600 border-slate-200'
                            } inline-flex items-center gap-2 rounded-full border px-3 py-1 text-xs font-medium uppercase tracking-wide`}
                          >
                            {DASHBOARD_LINKS[key].label}
                          </span>
                        ) : null,
                      )}
                    </div>
                  </div>
                ) : null}
              </div>

              {children
                ? children
                : capabilitySections.map((section) => (
                    <section
                      key={section.title}
                      id={section.id}
                      className="rounded-3xl border border-slate-200 bg-white p-6 shadow-[0_18px_40px_-24px_rgba(30,64,175,0.35)] sm:p-8"
                    >
                      <div className="flex flex-col gap-4 sm:flex-row sm:items-start sm:justify-between">
                        <div>
                          <h2 className="text-xl font-semibold text-slate-900 sm:text-2xl">{section.title}</h2>
                          {section.description ? (
                            <p className="mt-2 max-w-3xl text-sm text-slate-600">{section.description}</p>
                          ) : null}
                        </div>
                        {section.meta ? (
                          <div className="rounded-2xl border border-blue-200 bg-blue-50 px-4 py-2 text-xs font-medium uppercase tracking-wide text-blue-700">
                            {section.meta}
                          </div>
                        ) : null}
                      </div>
                      <div className="mt-6 grid gap-4 sm:grid-cols-2">
                        {section.features.map((feature) => {
                          const featureId = feature.anchorId || feature.targetId || slugify(feature.name);
                          const featureKey = `${section.title}:${feature.name}`;
                          const hasDeepDive = Boolean(feature.deepDive);
                          const isExpanded = activeFeatureKey === featureKey;
                          return (
                            <div
                              key={feature.name}
                              className={`group flex h-full flex-col justify-between rounded-2xl border p-5 transition ${
                                isExpanded
                                  ? 'border-blue-300 bg-blue-50 shadow-[0_18px_40px_-24px_rgba(30,64,175,0.35)]'
                                  : 'border-slate-200 bg-slate-50 hover:border-blue-300 hover:bg-blue-50'
                              }`}
                            >
                              <div className="space-y-3">
                                <div
                                  role={hasDeepDive ? 'button' : undefined}
                                  tabIndex={hasDeepDive ? 0 : undefined}
                                  onClick={
                                    hasDeepDive
                                      ? () =>
                                          setActiveFeatureKey((current) =>
                                            current === featureKey ? null : featureKey,
                                          )
                                      : undefined
                                  }
                                  onKeyDown={
                                    hasDeepDive
                                      ? (event) => {
                                          if (event.key === 'Enter' || event.key === ' ') {
                                            event.preventDefault();
                                            setActiveFeatureKey((current) =>
                                              current === featureKey ? null : featureKey,
                                            );
                                          }
                                        }
                                      : undefined
                                  }
                                  className={
                                    hasDeepDive
                                      ? 'cursor-pointer rounded-xl px-2 py-1 outline-none focus-visible:ring-2 focus-visible:ring-blue-500 focus-visible:ring-offset-2'
                                      : undefined
                                  }
                                >
                                  <div className="flex items-start justify-between gap-3">
                                    <div>
                                      <h3 className="text-lg font-semibold text-slate-900">{feature.name}</h3>
                                      {feature.description ? (
                                        <p className="mt-2 text-sm text-slate-600">{feature.description}</p>
                                      ) : null}
                                    </div>
                                    {hasDeepDive ? (
                                      <span
                                        className={`inline-flex items-center gap-1 rounded-full border px-2 py-1 text-xs font-semibold uppercase tracking-wide transition ${
                                          isExpanded
                                            ? 'border-blue-500 bg-blue-100 text-blue-700'
                                            : 'border-slate-200 bg-white text-slate-500'
                                        }`}
                                      >
                                        {isExpanded ? 'Hide' : 'Explore'}
                                        <ChevronRightIcon
                                          className={`h-4 w-4 transition ${
                                            isExpanded ? 'rotate-90 text-blue-600' : 'text-slate-400'
                                          }`}
                                        />
                                      </span>
                                    ) : null}
                                  </div>
                                  {feature.bulletPoints?.length ? (
                                    <ul className="mt-3 space-y-2 text-sm text-slate-600">
                                      {feature.bulletPoints.map((point) => (
                                        <li key={point} className="flex gap-2">
                                          <span className="mt-1 h-1.5 w-1.5 shrink-0 rounded-full bg-blue-400" />
                                          <span>{point}</span>
                                        </li>
                                      ))}
                                    </ul>
                                  ) : null}
                                </div>
                                {hasDeepDive && isExpanded ? (
                                  <div className="mt-3 text-sm text-slate-600">{feature.deepDive}</div>
                                ) : null}
                          const featureId = feature.id ?? slugify(feature.name ?? '');
                          return (
                            <div
                              key={feature.name}
                              id={featureId || undefined}
                      {typeof section.render === 'function' ? (
                        <div className="mt-6">{section.render(section)}</div>
                      ) : (
                        <div className="mt-6 grid gap-4 sm:grid-cols-2">
                          {(section.features ?? []).map((feature) => (
                            <div
                              key={feature.name}
                              className="group flex h-full flex-col justify-between rounded-2xl border border-slate-200 bg-slate-50 p-5 transition hover:border-blue-300 hover:bg-blue-50"
                            >
                              <div>
                                <h3 className="text-lg font-semibold text-slate-900">{feature.name}</h3>
                                {feature.description ? (
                                  <p className="mt-2 text-sm text-slate-600">{feature.description}</p>
                                ) : null}
                              {feature.bulletPoints?.length ? (
                                <ul className="mt-3 space-y-2 text-sm text-slate-600">
                                  {feature.bulletPoints.map((point) => (
                                    <li key={point} className="flex gap-2">
                                      <span className="mt-1 h-1.5 w-1.5 shrink-0 rounded-full bg-blue-400" />
                                      <span>{point}</span>
                                    </li>
                                  ))}
                                </ul>
                                {feature.bulletPoints?.length ? (
                                  <ul className="mt-3 space-y-2 text-sm text-slate-600">
                                    {feature.bulletPoints.map((point) => (
                                      <li key={point} className="flex gap-2">
                                        <span className="mt-1 h-1.5 w-1.5 shrink-0 rounded-full bg-blue-400" />
                                        <span>{point}</span>
                                      </li>
                                    ))}
                                  </ul>
                                ) : null}
                                {feature.customContent ? (
                                  <div className="mt-4">{feature.customContent}</div>
                                ) : null}
                              </div>
                              {feature.callout ? (
                                <p className="mt-4 rounded-2xl border border-blue-200 bg-blue-50 px-3 py-2 text-xs font-medium uppercase tracking-wide text-blue-700">
                                  {feature.callout}
                                </p>
                              ) : null}
                              {feature.pillars?.length ? (
                                <div className="mt-4 space-y-3">
                                  {feature.pillars.map((pillar) => (
                                    <div
                                      key={pillar.title ?? pillar.description}
                                      className="rounded-2xl border border-slate-200 bg-white/70 p-4 shadow-[0_10px_25px_-18px_rgba(30,64,175,0.55)]"
                                    >
                                      <div className="flex flex-col gap-2">
                                        {pillar.title ? (
                                          <p className="text-xs font-semibold uppercase tracking-wide text-blue-600/80">
                                            {pillar.title}
                                          </p>
                                        ) : null}
                                        {pillar.description ? (
                                          <p className="text-sm text-slate-600">{pillar.description}</p>
                                        ) : null}
                                      </div>
                                      {pillar.items?.length ? (
                                        <ul className="mt-3 space-y-2 text-sm text-slate-600">
                                          {pillar.items.map((item) => (
                                            <li key={item} className="flex gap-2">
                                              <span className="mt-1 h-1.5 w-1.5 shrink-0 rounded-full bg-blue-300" />
                                              <span>{item}</span>
                                            </li>
                                          ))}
                                        </ul>
                                      ) : null}
                                      {pillar.metrics?.length ? (
                                        <dl className="mt-3 grid gap-2 sm:grid-cols-2">
                                          {pillar.metrics.map(({ label, value }) => (
                                            <div
                                              key={`${pillar.title ?? 'pillar'}-${label}`}
                                              className="rounded-xl border border-blue-100 bg-blue-50/80 p-3"
                                            >
                                              <dt className="text-[10px] font-semibold uppercase tracking-wide text-blue-500">
                                                {label}
                                              </dt>
                                              <dd className="mt-1 text-sm font-semibold text-blue-900">{value}</dd>
                                            </div>
                                          ))}
                                        </dl>
                                      ) : null}
                                    </div>
                                  ))}
                                </div>
                              ) : null}
                              {feature.metrics?.length ? (
                                <dl className="mt-4 grid gap-3 sm:grid-cols-2">
                                  {feature.metrics.map(({ label, value }) => (
                                    <div key={label} className="rounded-2xl border border-blue-100 bg-blue-50/70 p-4">
                                      <dt className="text-xs font-semibold uppercase tracking-wide text-blue-500/90">{label}</dt>
                                      <dd className="mt-1 text-lg font-semibold text-blue-900">{value}</dd>
                                    </div>
                                  ))}
                                </dl>
                              ) : null}
                              </div>
                              {feature.callout ? (
                                <p className="mt-4 rounded-2xl border border-blue-200 bg-blue-50 px-3 py-2 text-xs font-medium uppercase tracking-wide text-blue-700">
                                  {feature.callout}
                                </p>
                              ) : null}
                              {feature.component ? (
                                <div className="mt-5">{feature.component}</div>
                              ) : null}
                              {feature.content ? (
                                <div className="mt-5">{feature.content}</div>
                              ) : null}
                              {feature.workflows?.length ? (
                                <div className="mt-4 space-y-3">
                                  <p className="text-[11px] font-semibold uppercase tracking-wide text-slate-400">
                                    {feature.workflowsLabel ?? 'Signature workflows'}
                                  </p>
                                  <div className="space-y-3">
                                    {feature.workflows.map((workflow) => (
                                      <div
                                        key={workflow.title}
                                        className="rounded-2xl border border-slate-200 bg-white/70 p-3 shadow-sm"
                                      >
                                        <div className="flex flex-col gap-2 sm:flex-row sm:items-start sm:justify-between">
                                          <div>
                                            <p className="text-sm font-semibold text-slate-800">{workflow.title}</p>
                                            {workflow.description ? (
                                              <p className="mt-1 text-sm text-slate-600">{workflow.description}</p>
                                            ) : null}
                                          </div>
                                          {workflow.badge ? (
                                            <span className="inline-flex items-center whitespace-nowrap rounded-full border border-blue-200 bg-blue-50 px-2 py-1 text-[10px] font-semibold uppercase tracking-wide text-blue-600">
                                              {workflow.badge}
                                            </span>
                                          ) : null}
                                        </div>
                                        {workflow.items?.length ? (
                                          <ul className="mt-3 space-y-2 text-sm text-slate-600">
                                            {workflow.items.map((item) => (
                                              <li key={item} className="flex gap-2">
                                                <span className="mt-1 h-1.5 w-1.5 shrink-0 rounded-full bg-blue-300" />
                                                <span>{item}</span>
                                              </li>
                                            ))}
                                          </ul>
                                        ) : null}
                                      </div>
                                    ))}
                                  </div>
                                </div>
                              ) : null}
                              {feature.metrics?.length ? (
                                <div className="mt-5">
                                  <p className="text-[11px] font-semibold uppercase tracking-wide text-slate-400">
                                    {feature.metricsLabel ?? 'Key metrics'}
                                  </p>
                                  <dl className="mt-3 grid gap-3 sm:grid-cols-2">
                                    {feature.metrics.map((metric) => (
                                      <div
                                        key={metric.label}
                                        className="rounded-2xl border border-slate-200 bg-white/70 p-3 shadow-sm"
                                      >
                                        <dt className="text-xs uppercase tracking-wide text-slate-500">{metric.label}</dt>
                                        <dd className="mt-1 text-lg font-semibold text-slate-900">{metric.value}</dd>
                                        {metric.trend ? (
                                          <p
                                            className={`mt-1 text-xs font-medium ${
                                              metric.trend.direction === 'down'
                                                ? 'text-rose-600'
                                                : 'text-emerald-600'
                                            }`}
                                          >
                                            {metric.trend.label ?? metric.trend.value}
                                          </p>
                                        ) : null}
                                        {metric.context ? (
                                          <p className="mt-1 text-xs text-slate-500">{metric.context}</p>
                                        ) : null}
                                      </div>
                                    ))}
                                  </dl>
                                </div>
                              ) : null}
                              {feature.automations?.length ? (
                                <div className="mt-5">
                                  <p className="text-[11px] font-semibold uppercase tracking-wide text-slate-400">
                                    {feature.automationsLabel ?? 'Automations'}
                                  </p>
                                  <ul className="mt-2 space-y-2 text-sm text-slate-600">
                                    {feature.automations.map((automation) => (
                                      <li key={automation} className="flex gap-2">
                                        <span className="mt-1 h-1.5 w-1.5 shrink-0 rounded-full bg-blue-300" />
                                        <span>{automation}</span>
                                      </li>
                                    ))}
                                  </ul>
                                </div>
                              ) : null}
                              {feature.integrations?.length ? (
                                <div className="mt-5">
                                  <p className="text-[11px] font-semibold uppercase tracking-wide text-slate-400">
                                    {feature.integrationsLabel ?? 'Integrations'}
                                  </p>
                                  <div className="mt-2 flex flex-wrap gap-2">
                                    {feature.integrations.map((integration) => (
                                      <span
                                        key={integration}
                                        className="inline-flex items-center rounded-full border border-slate-200 bg-slate-100 px-3 py-1 text-[11px] font-medium text-slate-600"
                                      >
                                        {integration}
                                      </span>
                                    ))}
                                  </div>
                                </div>
                              ) : null}
                              {feature.metrics?.length ? (
                                <dl className="mt-4 grid gap-3 sm:grid-cols-2">
                                  {feature.metrics.map(({ label, value, description: metricDescription }) => (
                                    <div
                                      key={`${feature.name}-${label}-${value}`}
                                      className="rounded-2xl border border-slate-200 bg-white/70 p-3"
                                    >
                                      <dt className="text-xs uppercase tracking-wide text-slate-400">{label}</dt>
                                      <dd className="mt-1 text-base font-semibold text-slate-900">{value}</dd>
                                      {metricDescription ? (
                                        <p className="mt-1 text-xs text-slate-500">{metricDescription}</p>
                                      ) : null}
                                    </div>
                                  ))}
                                </dl>
                              ) : null}
                              {feature.detailSections?.length ? (
                                <div className="mt-4 space-y-4">
                                  {feature.detailSections.map((detail) => (
                                    <div
                                      key={`${feature.name}-${detail.title}`}
                                      className="rounded-2xl border border-slate-200 bg-white/80 p-4"
                                    >
                                      <div className="flex flex-col gap-2 sm:flex-row sm:items-start sm:justify-between">
                                        <div>
                                          <h4 className="text-sm font-semibold text-slate-800">{detail.title}</h4>
                                          {detail.description ? (
                                            <p className="mt-1 text-sm text-slate-600">{detail.description}</p>
                                          ) : null}
                                        </div>
                                        {detail.meta ? (
                                          <span className="inline-flex items-center gap-1 rounded-full border border-blue-200 bg-blue-50 px-3 py-1 text-[10px] font-medium uppercase tracking-wide text-blue-700">
                                            {detail.meta}
                                          </span>
                                        ) : null}
                                      </div>
                                      {detail.items?.length ? (
                                        <ul className="mt-3 space-y-1.5 text-sm text-slate-600">
                                          {detail.items.map((item) => (
                                            <li key={item} className="flex gap-2">
                                              <span className="mt-1 h-1 w-1 shrink-0 rounded-full bg-blue-300" />
                                              <span>{item}</span>
                                            </li>
                                          ))}
                                        </ul>
                                      ) : null}
                                    </div>
                                  ))}
                                </div>
                              ) : null}
                              {feature.workflow?.stages?.length ? (
                                <div className="mt-5">
                                  <p className="text-xs font-semibold uppercase tracking-wide text-slate-400">
                                    {feature.workflow.title ?? 'Workflow stages'}
                                  </p>
                                  <ol className="mt-3 space-y-3">
                                    {feature.workflow.stages.map((stage) => (
                                      <li
                                        key={`${feature.name}-${stage.name}`}
                                        className="rounded-2xl border border-slate-200 bg-white/80 p-4"
                                      >
                                        <div className="flex flex-col gap-2 sm:flex-row sm:items-start sm:justify-between">
                                          <div>
                                            <p className="text-sm font-semibold text-slate-800">{stage.name}</p>
                                            {stage.description ? (
                                              <p className="mt-1 text-sm text-slate-600">{stage.description}</p>
                                            ) : null}
                                          </div>
                                          {stage.owner ? (
                                            <span className="inline-flex items-center gap-1 rounded-full border border-slate-200 bg-slate-100 px-3 py-1 text-[10px] font-medium uppercase tracking-wide text-slate-500">
                                              {stage.owner}
                                            </span>
                                          ) : null}
                                        </div>
                                        {stage.outputs?.length ? (
                                          <ul className="mt-2 space-y-1.5 text-xs text-slate-500">
                                            {stage.outputs.map((output) => (
                                              <li key={output} className="flex gap-2">
                                                <span className="mt-1 h-1 w-1 shrink-0 rounded-full bg-blue-300" />
                                                <span>{output}</span>
                                              </li>
                                            ))}
                                          </ul>
                                        ) : null}
                                      </li>
                                    ))}
                                  </ol>
                                </div>
                              ) : null}
                            </div>
                          );
                        })}
                      </div>
                          ))}
                        </div>
                      )}
                    </section>
                  ))}
            </div>
          </main>
        </div>
      </div>
    </div>
  );
}<|MERGE_RESOLUTION|>--- conflicted
+++ resolved
@@ -42,10 +42,8 @@
   profile,
   availableDashboards,
   children,
-<<<<<<< HEAD
   activeMenuItem,
   onMenuItemSelect,
-=======
   onMenuItemSelect,
   activeMenuItemId,
   activeMenuItem,
@@ -56,16 +54,13 @@
   onMenuItemClick,
   onMenuItemSelect,
   selectedMenuItemKey,
->>>>>>> 4cee514d
 }) {
   const navigate = useNavigate();
   const location = useLocation();
   const [sidebarOpen, setSidebarOpen] = useState(false);
   const [searchQuery, setSearchQuery] = useState('');
-<<<<<<< HEAD
   const currentMenuItem = activeMenuItem ?? null;
   const handleMenuItemSelect = typeof onMenuItemSelect === 'function' ? onMenuItemSelect : undefined;
-=======
   const [activeFeatureKey, setActiveFeatureKey] = useState(null);
 
   const handleNavigate = (targetId) => {
@@ -80,7 +75,6 @@
     }
     setSidebarOpen(false);
   };
->>>>>>> 4cee514d
 
   const navigationSections = Array.isArray(menuSections) ? menuSections : [];
   const interactiveMenu = typeof onMenuItemSelect === 'function';
@@ -208,20 +202,16 @@
                   <p className="text-xs font-semibold uppercase tracking-wide text-slate-400">{section.label}</p>
                   <ul className="mt-3 space-y-2">
                     {section.items.map((item) => {
-<<<<<<< HEAD
                       const itemId = item.id ?? item.slug ?? item.name;
                       const isActive = currentMenuItem === itemId;
-=======
                       const itemId = item.id ?? item.name;
                       const isActive = resolvedActiveMenuItemId && item.id
                         ? item.id === resolvedActiveMenuItemId
                         : false;
->>>>>>> 4cee514d
                       return (
                         <li key={itemId}>
                           <button
                             type="button"
-<<<<<<< HEAD
                             onClick={() => handleMenuItemSelect?.(itemId, item)}
                             className={`group w-full text-left transition ${
                               isActive
@@ -239,7 +229,6 @@
                             </div>
                             {item.description ? (
                               <p className={`text-xs ${isActive ? 'text-blue-600/80' : 'text-slate-500'}`}>{item.description}</p>
-=======
                             onClick={() => handleMenuItemClick(item)}
                             className={`group flex w-full flex-col gap-1 rounded-2xl border p-3 text-left transition focus:outline-none focus:ring-2 focus:ring-blue-200 ${
                               isActive
@@ -629,7 +618,6 @@
                             </div>
                             {item.description ? (
                               <p className="text-xs text-slate-500">{item.description}</p>
->>>>>>> 4cee514d
                             ) : null}
                             {item.tags?.length ? (
                               <div className="mt-2 flex flex-wrap gap-2">
@@ -637,10 +625,8 @@
                                   <span
                                     key={tag}
                                     className={`inline-flex items-center rounded-full px-2 py-0.5 text-[10px] font-medium uppercase tracking-wide ${
-<<<<<<< HEAD
                                       isActive ? 'bg-blue-500 text-white' : 'bg-blue-50 text-blue-600'
                                     }`}
-=======
                                       isActive ? 'bg-blue-100 text-blue-700' : 'bg-blue-50 text-blue-600'
                                     }`}
                                     className={`${
@@ -652,15 +638,12 @@
                                       isActive ? 'bg-blue-100 text-blue-700' : 'bg-blue-50 text-blue-600'
                                     }`}
                                     className="inline-flex items-center rounded-full bg-blue-50 px-2 py-0.5 text-[10px] font-medium uppercase tracking-wide text-blue-600"
->>>>>>> 4cee514d
                                   >
                                     {tag}
                                   </span>
                                 ))}
                               </div>
                             ) : null}
-<<<<<<< HEAD
-=======
                           </Component>
                         </li>
                       );
@@ -669,13 +652,10 @@
                         </li>
                       );
                     })}
->>>>>>> 4cee514d
                           </button>
                         </li>
                       );
                     })}
-<<<<<<< HEAD
-=======
                           </ItemComponent>
                         </li>
                       );
@@ -710,7 +690,6 @@
                         )}
                       </li>
                     ))}
->>>>>>> 4cee514d
                   </ul>
                 </div>
               ))}
