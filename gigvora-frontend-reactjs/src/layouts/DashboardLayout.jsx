--- conflicted
+++ resolved
@@ -450,14 +450,12 @@
     }
 
     if (item.href) {
-<<<<<<< HEAD
       if (typeof window !== 'undefined') {
         if (item.href.startsWith('http')) {
           window.open(item.href, item.target ?? '_blank', 'noreferrer');
         } else {
           window.location.assign(item.href);
         }
-=======
       if (/^https?:\/\//i.test(item.href)) {
         window.open(item.href, item.target ?? '_blank', 'noreferrer');
       } else {
@@ -478,7 +476,6 @@
         window.open(href, item.target ?? '_blank', 'noreferrer');
         setMobileOpen(false);
         return;
->>>>>>> fdb9833f
       }
 
       if (href.startsWith('#')) {
