--- conflicted
+++ resolved
@@ -449,11 +449,9 @@
       return;
     }
 
-<<<<<<< HEAD
   if (item.href) {
     if (item.href.startsWith('http')) {
       window.open(item.href, item.target ?? '_blank', 'noreferrer');
-=======
     if (item.href) {
       if (typeof window !== 'undefined') {
         if (item.href.startsWith('http')) {
@@ -501,7 +499,6 @@
       }
 
       navigate(href, { replace: false });
->>>>>>> b96c2686
       setMobileOpen(false);
       return;
     }
