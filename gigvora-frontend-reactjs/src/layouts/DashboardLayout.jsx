import { useEffect, useMemo, useState } from 'react';
import { Link, useNavigate } from 'react-router-dom';
import {
  AdjustmentsHorizontalIcon,
  ArrowLeftOnRectangleIcon,
  Bars3Icon,
  ChevronDownIcon,
  ChevronUpIcon,
  ChevronRightIcon,
  Squares2X2Icon,
  XMarkIcon,
} from '@heroicons/react/24/outline';
import gigvoraWordmark from '../../images/Gigvora Logo.png';
import MessagingDock from '../components/messaging/MessagingDock.jsx';
import AdPlacementRail from '../components/ads/AdPlacementRail.jsx';

function slugify(value) {
  if (!value) {
    return '';
  }
  return value
    .toString()
    .trim()
    .toLowerCase()
    .replace(/[^a-z0-9]+/g, '-')
    .replace(/^-+|-+$/g, '')
    .slice(0, 80);
}

function normalizeMenuSections(sections) {
  return (Array.isArray(sections) ? sections : []).map((section, sectionIndex) => {
    const rawSectionId = section.id ?? slugify(section.label ?? `section-${sectionIndex + 1}`) ?? `section-${sectionIndex + 1}`;
    const sectionId = typeof rawSectionId === 'string' ? rawSectionId : String(rawSectionId);
    const sectionLabel = section.label ?? `Section ${sectionIndex + 1}`;
    const items = (Array.isArray(section.items) ? section.items : []).map((item, itemIndex) => {
      const rawItemId =
        item.id ??
        item.key ??
        slugify(item.name ?? `item-${sectionIndex + 1}-${itemIndex + 1}`) ??
        `item-${sectionIndex + 1}-${itemIndex + 1}`;
      const itemId = typeof rawItemId === 'string' ? rawItemId : String(rawItemId);

      return {
        ...item,
        id: itemId,
        name: item.name ?? `Menu item ${itemIndex + 1}`,
        description: item.description ?? '',
        sectionId: item.sectionId ?? item.targetId ?? slugify(item.sectionId ?? item.name),
        parentSectionId: sectionId,
        parentSectionLabel: sectionLabel,
        orderIndex: itemIndex,
        sectionOrderIndex: sectionIndex,
      };
    });

    return {
      ...section,
      id: sectionId,
      label: sectionLabel,
      orderIndex: sectionIndex,
      items,
    };
  });
}

function titleCase(value) {
  if (!value) {
    return '';
  }
  return value
    .toString()
    .replace(/[-_]/g, ' ')
    .replace(/(^|\s)([a-z])/g, (match, boundary, letter) => `${boundary}${letter.toUpperCase()}`)
    .trim();
}

function normalizeAvailableDashboards(items) {
  if (!Array.isArray(items)) {
    return [];
  }

  return items
    .map((item, index) => {
      if (!item) {
        return null;
      }

      if (typeof item === 'string') {
        const slug = slugify(item);
        return {
          id: slug || `dashboard-${index + 1}`,
          label: titleCase(item),
          href: slug ? `/dashboard/${slug}` : '/dashboard',
        };
      }

      if (typeof item === 'object') {
        const hrefSegment = typeof item.href === 'string' ? item.href.split('/').filter(Boolean).pop() : null;
        const slug = slugify(item.id ?? item.slug ?? hrefSegment ?? `dashboard-${index + 1}`);
        const label = item.label ?? titleCase(item.name ?? slug ?? `Dashboard ${index + 1}`);
        const href = item.href ?? (slug ? `/dashboard/${slug}` : '/dashboard');
        return {
          id: slug || `dashboard-${index + 1}`,
          label,
          href,
        };
      }

      return null;
    })
    .filter(Boolean);
}

function loadStoredCustomization(key) {
  if (typeof window === 'undefined') {
    return { order: [], hidden: [] };
  }

  try {
    const stored = window.localStorage.getItem(key);
    if (!stored) {
      return { order: [], hidden: [] };
    }

    const parsed = JSON.parse(stored);
    const order = Array.isArray(parsed?.order) ? parsed.order.map(String) : [];
    const hidden = Array.isArray(parsed?.hidden) ? parsed.hidden.map(String) : [];
    return { order, hidden };
  } catch (error) {
    console.warn('Failed to load dashboard customization', error);
    return { order: [], hidden: [] };
  }
}

function persistCustomization(key, { order, hidden }) {
  if (typeof window === 'undefined') {
    return;
  }

  try {
    const payload = JSON.stringify({
      order: Array.isArray(order) ? order : [],
      hidden: Array.isArray(hidden) ? hidden : [],
    });
    window.localStorage.setItem(key, payload);
  } catch (error) {
    console.warn('Failed to save dashboard customization', error);
  }
}

const DEFAULT_AD_SURFACE_BY_DASHBOARD = {
  admin: 'admin_dashboard',
  user: 'user_dashboard',
  freelancer: 'freelancer_dashboard',
  company: 'company_dashboard',
  agency: 'agency_dashboard',
  headhunter: 'headhunter_dashboard',
};

export default function DashboardLayout({
  currentDashboard,
  title,
  subtitle,
  description,
  menuSections,
  sections,
  availableDashboards,
  children,
  activeMenuItem,
  onMenuItemSelect,
  adSurface,
}) {
  const navigate = useNavigate();
  const [sidebarCollapsed, setSidebarCollapsed] = useState(false);
  const [mobileOpen, setMobileOpen] = useState(false);
  const [openDrawers, setOpenDrawers] = useState(() => new Set());
  const navigate = useNavigate();

  const normalizedMenuSections = useMemo(() => normalizeMenuSections(menuSections), [menuSections]);
  const allMenuItems = useMemo(() => {
    return normalizedMenuSections.flatMap((section) =>
      section.items.map((item) => ({
        id: String(item.id),
        name: item.name,
        description: item.description,
        sectionId: item.sectionId,
        parentSectionId: item.parentSectionId ?? section.id,
        parentSectionLabel: item.parentSectionLabel ?? section.label,
        orderIndex: item.orderIndex ?? 0,
        sectionOrderIndex: item.sectionOrderIndex ?? section.orderIndex ?? 0,
        href: item.href,
        icon: item.icon,
        target: item.target,
      })),
    );
  }, [normalizedMenuSections]);
  const menuItemLookup = useMemo(() => {
    const map = new Map();
    allMenuItems.forEach((item) => {
      map.set(item.id, item);
    });
    return map;
  }, [allMenuItems]);

  const normalizedDashboardId = slugify(currentDashboard) || 'dashboard';
  const customizationStorageKey = `gigvora.dashboard.${normalizedDashboardId}.nav-customization`;
  const [customOrder, setCustomOrder] = useState([]);
  const [hiddenItemIds, setHiddenItemIds] = useState(() => new Set());
  const [loadedCustomizationKey, setLoadedCustomizationKey] = useState(null);

  useEffect(() => {
    const knownIds = new Set(allMenuItems.map((item) => item.id));

    if (!knownIds.size) {
      setCustomOrder([]);
      setHiddenItemIds(new Set());
      setLoadedCustomizationKey(customizationStorageKey);
      return;
    }

    if (loadedCustomizationKey !== customizationStorageKey) {
      const stored = loadStoredCustomization(customizationStorageKey);
      const storedOrder = stored.order.filter((id) => knownIds.has(id));
      const missing = allMenuItems
        .map((item) => item.id)
        .filter((id) => !storedOrder.includes(id));
      setCustomOrder([...storedOrder, ...missing]);
      setHiddenItemIds(new Set(stored.hidden.filter((id) => knownIds.has(id))));
      setLoadedCustomizationKey(customizationStorageKey);
      return;
    }

    setCustomOrder((previous) => {
      const filtered = previous.filter((id) => knownIds.has(id));
      const missing = allMenuItems
        .map((item) => item.id)
        .filter((id) => !filtered.includes(id));
      if (!missing.length && filtered.length === previous.length) {
        return previous;
      }
      return [...filtered, ...missing];
    });
    setHiddenItemIds((previous) => {
      const filtered = [...previous].filter((id) => knownIds.has(id));
      return new Set(filtered);
    });
  }, [allMenuItems, customizationStorageKey, loadedCustomizationKey]);

  useEffect(() => {
    if (loadedCustomizationKey !== customizationStorageKey) {
      return;
    }
    persistCustomization(customizationStorageKey, {
      order: customOrder,
      hidden: Array.from(hiddenItemIds),
    });
  }, [customOrder, hiddenItemIds, customizationStorageKey, loadedCustomizationKey]);

  const customizedMenuSections = useMemo(() => {
    if (!normalizedMenuSections.length) {
      return normalizedMenuSections;
    }

    const hidden = hiddenItemIds;
    const orderMap = new Map();
    customOrder.forEach((id, index) => {
      orderMap.set(id, index);
    });

    return normalizedMenuSections
      .map((section) => {
        const nextItems = section.items
          .filter((item) => !hidden.has(item.id))
          .sort((a, b) => {
            const orderA = orderMap.has(a.id) ? orderMap.get(a.id) : Number.MAX_SAFE_INTEGER;
            const orderB = orderMap.has(b.id) ? orderMap.get(b.id) : Number.MAX_SAFE_INTEGER;
            if (orderA !== orderB) {
              return orderA - orderB;
            }
            const sectionCompare = (a.sectionOrderIndex ?? 0) - (b.sectionOrderIndex ?? 0);
            if (sectionCompare !== 0) {
              return sectionCompare;
            }
            return (a.orderIndex ?? 0) - (b.orderIndex ?? 0);
          });

        return {
          ...section,
          items: nextItems,
        };
      })
      .filter((section) => section.items.length);
  }, [customOrder, hiddenItemIds, normalizedMenuSections]);

  const hasMenuCustomization = allMenuItems.length > 0;

  const [customizerOpen, setCustomizerOpen] = useState(false);
  const [customizerDraftOrder, setCustomizerDraftOrder] = useState([]);
  const [customizerDraftHidden, setCustomizerDraftHidden] = useState(() => new Set());
  const [draggingItemId, setDraggingItemId] = useState(null);
  const effectiveDraftOrder = useMemo(() => {
    if (!customizerDraftOrder.length) {
      return allMenuItems.map((item) => item.id);
    }
    const knownIds = new Set(allMenuItems.map((item) => item.id));
    const filtered = customizerDraftOrder.filter((id) => knownIds.has(id));
    const missing = allMenuItems
      .map((item) => item.id)
      .filter((id) => !filtered.includes(id));
    return [...filtered, ...missing];
  }, [allMenuItems, customizerDraftOrder]);

  const openCustomization = () => {
    if (!hasMenuCustomization) {
      return;
    }
    setCustomizerDraftOrder(customOrder.length ? [...customOrder] : allMenuItems.map((item) => item.id));
    setCustomizerDraftHidden(new Set(hiddenItemIds));
    setDraggingItemId(null);
    setCustomizerOpen(true);
  };

  const closeCustomization = () => {
    setCustomizerOpen(false);
    setDraggingItemId(null);
  };

  const handleCustomizationSave = () => {
    setCustomOrder((previous) => {
      const draft = customizerDraftOrder.length
        ? customizerDraftOrder
        : allMenuItems.map((item) => item.id);
      if (draft.join('|') === previous.join('|')) {
        return previous;
      }
      return [...draft];
    });
    setHiddenItemIds(new Set(customizerDraftHidden));
    closeCustomization();
  };

  const handleCustomizationReset = () => {
    setCustomizerDraftOrder(allMenuItems.map((item) => item.id));
    setCustomizerDraftHidden(new Set());
  };

  const handleDragStart = (itemId) => {
    setDraggingItemId(itemId);
  };

  const handleDragEnter = (itemId) => {
    setCustomizerDraftOrder((current) => {
      if (!draggingItemId || draggingItemId === itemId) {
        return current;
      }
      const fromIndex = current.indexOf(draggingItemId);
      const toIndex = current.indexOf(itemId);
      if (fromIndex === -1 || toIndex === -1) {
        return current;
      }
      const updated = [...current];
      updated.splice(fromIndex, 1);
      updated.splice(toIndex, 0, draggingItemId);
      return updated;
    });
  };

  const handleDragEnd = () => {
    setDraggingItemId(null);
  };

  const handleMoveItem = (itemId, direction) => {
    setCustomizerDraftOrder((current) => {
      const index = current.indexOf(itemId);
      if (index === -1) {
        return current;
      }
      const targetIndex = direction === 'up' ? Math.max(0, index - 1) : Math.min(current.length - 1, index + 1);
      if (targetIndex === index) {
        return current;
      }
      const updated = [...current];
      updated.splice(index, 1);
      updated.splice(targetIndex, 0, itemId);
      return updated;
    });
  };

  const handleToggleHidden = (itemId) => {
    setCustomizerDraftHidden((current) => {
      const next = new Set(current);
      if (next.has(itemId)) {
        next.delete(itemId);
      } else {
        next.add(itemId);
      }
      return next;
    });
  };

  useEffect(() => {
    if (!customizerOpen) {
      return undefined;
    }
    const handleKeyDown = (event) => {
      if (event.key === 'Escape') {
        event.preventDefault();
        closeCustomization();
      }
    };
    window.addEventListener('keydown', handleKeyDown);
    return () => window.removeEventListener('keydown', handleKeyDown);
  }, [customizerOpen]);

  useEffect(() => {
    setOpenDrawers((previous) => {
      if (!previous.size) {
        return previous;
      }
      const validIds = new Set(customizedMenuSections.map((section) => section.id));
      const filtered = new Set([...previous].filter((id) => validIds.has(id)));
      return filtered;
    });
  }, [customizedMenuSections]);

  useEffect(() => {
    if (!openDrawers.size && customizedMenuSections.length) {
      setOpenDrawers(new Set(customizedMenuSections.map((section) => section.id)));
    }
  }, [customizedMenuSections, openDrawers.size]);

  const handleDrawerToggle = (sectionId) => {
    setOpenDrawers((previous) => {
      const next = new Set(previous);
      if (next.has(sectionId)) {
        next.delete(sectionId);
      } else {
        next.add(sectionId);
      }
      return next;
    });
  };

  const handleMenuClick = (item) => {
    if (!item) return;
    if (typeof onMenuItemSelect === 'function') {
      onMenuItemSelect(item.id, item);
      setMobileOpen(false);
      return;
    }

    if (item.href) {
      if (/^https?:\/\//i.test(item.href)) {
        window.open(item.href, item.target ?? '_blank', 'noreferrer');
      } else {
        navigate(item.href);
<<<<<<< HEAD
      }
=======
      }
      }
      } else if (item.href.startsWith('/')) {
        navigate(item.href);
        setMobileOpen(false);
        setMobileOpen(false);
        return;
      }
      navigate(item.href);
      const href = item.href.trim();
      const isExternal = /^https?:\/\//i.test(href);
      if (isExternal) {
        window.open(href, item.target ?? '_blank', 'noreferrer');
        setMobileOpen(false);
        return;
      }

      if (href.startsWith('#')) {
        const targetId = href.slice(1);
        if (targetId && typeof document !== 'undefined') {
          const targetElement = document.getElementById(targetId);
          if (targetElement) {
            targetElement.scrollIntoView({ behavior: 'smooth', block: 'start' });
          }
        }
        setMobileOpen(false);
        return;
      }

      navigate(href, { replace: false });
>>>>>>> 0db516d2
      setMobileOpen(false);
      return;
    }

    const targetId = item.sectionId ?? item.targetId ?? slugify(item.name);
    if (targetId && typeof document !== 'undefined') {
      const targetElement = document.getElementById(targetId);
      if (targetElement) {
        targetElement.scrollIntoView({ behavior: 'smooth', block: 'start' });
      }
    }
    setMobileOpen(false);
  };

  const activeItemId = activeMenuItem ?? null;
  const dashboards = normalizeAvailableDashboards(availableDashboards);

  const sidebarContent = (
    <div className="flex h-full flex-col gap-6 overflow-y-auto px-6 py-6">
      <div className={`flex items-center ${sidebarCollapsed ? 'justify-center' : 'justify-between'} gap-4`}>
        <Link to="/" className="inline-flex items-center">
          <img src={gigvoraWordmark} alt="Gigvora" className="h-9 w-auto" />
        </Link>
        <div className="flex items-center gap-2">
          {hasMenuCustomization ? (
            <button
              type="button"
              onClick={openCustomization}
              className={`inline-flex items-center rounded-full border border-slate-200 bg-white p-2 text-slate-500 transition hover:border-blue-200 hover:text-blue-600 ${
                sidebarCollapsed ? 'hidden lg:inline-flex' : ''
              }`}
              aria-label="Customize navigation"
            >
              <AdjustmentsHorizontalIcon className="h-5 w-5" aria-hidden="true" />
              <span className="sr-only">Customize navigation</span>
            </button>
          ) : null}
          <button
            type="button"
            onClick={() => setSidebarCollapsed((previous) => !previous)}
            className="hidden rounded-full border border-slate-200 bg-white p-2 text-slate-500 transition hover:border-blue-200 hover:text-blue-600 lg:inline-flex"
            aria-label={sidebarCollapsed ? 'Expand menu' : 'Collapse menu'}
          >
            <Squares2X2Icon className="h-5 w-5" />
          </button>
          <button
            type="button"
            onClick={() => setMobileOpen(false)}
            className="rounded-full border border-slate-200 bg-white p-2 text-slate-500 transition hover:border-blue-200 hover:text-blue-600 lg:hidden"
            aria-label="Close menu"
          >
            <XMarkIcon className="h-5 w-5" />
          </button>
        </div>
      </div>

      {sidebarCollapsed ? (
        <nav className="space-y-5">
          {customizedMenuSections.map((section) => (
            <div key={section.id}>
              <p className="text-[10px] font-semibold uppercase tracking-wide text-slate-400">{section.label}</p>
              <div className="mt-2 grid grid-cols-2 gap-2">
                {section.items.map((item) => {
                  const isActive = activeItemId === item.id;
                  const Icon = item.icon;
                  return (
                    <button
                      key={item.id}
                      type="button"
                      title={item.name}
                      onClick={() => handleMenuClick(item)}
                      className={`flex aspect-square items-center justify-center rounded-2xl border text-xs font-medium transition focus:outline-none focus:ring-2 focus:ring-blue-300 ${
                        isActive
                          ? 'border-blue-500 bg-blue-600 text-white shadow-lg'
                          : 'border-slate-200 bg-white/90 text-slate-500 hover:border-blue-300 hover:text-blue-600'
                      }`}
                    >
                      {Icon ? <Icon className="h-5 w-5" /> : item.name.charAt(0)}
                    </button>
                  );
                })}
              </div>
            </div>
          ))}
        </nav>
      ) : (
        <nav className="space-y-4">
          {customizedMenuSections.map((section) => {
            const isOpen = openDrawers.has(section.id);
            return (
              <div key={section.id} className="rounded-3xl border border-slate-200 bg-white/80">
                <button
                  type="button"
                  onClick={() => handleDrawerToggle(section.id)}
                  className="flex w-full items-center justify-between gap-3 rounded-3xl px-4 py-3 text-left text-sm font-semibold text-slate-700 transition hover:text-blue-600"
                >
                  <span>{section.label}</span>
                  <ChevronDownIcon
                    className={`h-5 w-5 transition ${isOpen ? 'rotate-180 text-blue-500' : 'text-slate-400'}`}
                  />
                </button>
                {isOpen ? (
                  <ul className="space-y-2 border-t border-slate-100 px-4 py-3">
                    {section.items.map((item) => {
                      const isActive = activeItemId === item.id;
                      const Icon = item.icon;
                      return (
                        <li key={item.id}>
                          <button
                            type="button"
                            onClick={() => handleMenuClick(item)}
                            className={`group flex w-full items-start gap-3 rounded-2xl border px-3 py-3 text-left transition focus:outline-none focus:ring-2 focus:ring-blue-200 ${
                              isActive
                                ? 'border-blue-400 bg-blue-50 text-blue-700 shadow-sm'
                                : 'border-transparent bg-slate-100/60 text-slate-700 hover:border-blue-300 hover:bg-blue-50'
                            }`}
                          >
                            <span className="mt-0.5 inline-flex h-8 w-8 items-center justify-center rounded-xl bg-white/80 text-blue-500">
                              {Icon ? <Icon className="h-5 w-5" /> : <ChevronRightIcon className="h-4 w-4" />}
                            </span>
                            <span className="flex-1">
                              <span className="text-sm font-medium">{item.name}</span>
                              {item.description ? (
                                <p className="mt-1 text-xs text-slate-500">{item.description}</p>
                              ) : null}
                            </span>
                          </button>
                        </li>
                      );
                    })}
                  </ul>
                ) : null}
              </div>
            );
          })}
        </nav>
      )}

      {dashboards.length ? (
        <div className="mt-auto space-y-3 rounded-3xl border border-slate-200 bg-white/80 p-4 text-sm text-slate-600">
          <p className="text-xs font-semibold uppercase tracking-wide text-slate-400">Switch dashboard</p>
          <div className="flex flex-wrap gap-2">
            {dashboards.map((dashboard) => {
              const isActive = currentDashboard && dashboard.id === slugify(currentDashboard);
              return (
              <Link
                key={dashboard.id}
                to={dashboard.href}
                className={`inline-flex items-center gap-2 rounded-full border px-3 py-1 text-xs font-semibold transition ${
                  isActive
                    ? 'border-blue-400 bg-blue-50 text-blue-700'
                    : 'border-slate-200 bg-white text-slate-600 hover:border-blue-300 hover:text-blue-600'
                }`}
              >
                <ArrowLeftOnRectangleIcon className="h-4 w-4" />
                {dashboard.label}
              </Link>
            );
            })}
          </div>
        </div>
      ) : null}
    </div>
  );

  const resolvedAdSurface = adSurface ?? DEFAULT_AD_SURFACE_BY_DASHBOARD[currentDashboard] ?? 'global_dashboard';

  return (
    <div className="relative flex min-h-screen flex-col bg-slate-50 text-slate-900 lg:flex-row">
      <aside
        className={`fixed inset-y-0 left-0 z-30 transform border-r border-slate-200 bg-white/95 shadow-lg transition-transform duration-300 ease-in-out lg:static lg:translate-x-0 ${
          mobileOpen ? 'translate-x-0' : '-translate-x-full'
        } ${sidebarCollapsed ? 'w-24 lg:w-28' : 'w-72 lg:w-80'}`}
      >
        {sidebarContent}
      </aside>

      <div className="flex min-h-screen flex-1 flex-col lg:pl-0">
        <header className="sticky top-0 z-20 flex items-center justify-between border-b border-slate-200 bg-white/90 px-6 py-4 backdrop-blur">
          <div className="flex items-center gap-3">
            <button
              type="button"
              onClick={() => setMobileOpen(true)}
              className="inline-flex rounded-full border border-slate-200 bg-white p-2 text-slate-500 transition hover:border-blue-200 hover:text-blue-600 lg:hidden"
              aria-label="Open menu"
            >
              <Bars3Icon className="h-5 w-5" />
            </button>
            <div>
              <h1 className="text-xl font-semibold text-slate-900">{title ?? 'Dashboard'}</h1>
              {subtitle ? <p className="text-sm text-slate-500">{subtitle}</p> : null}
            </div>
          </div>
          <div className="flex items-center gap-3">
            {description ? (
              <p className="hidden max-w-lg text-right text-sm text-slate-500 lg:block">{description}</p>
            ) : null}
            {hasMenuCustomization ? (
              <button
                type="button"
                onClick={openCustomization}
                className="inline-flex items-center gap-2 rounded-full border border-slate-200 bg-white px-3 py-1.5 text-sm font-semibold text-slate-500 transition hover:border-blue-200 hover:text-blue-600"
              >
                <AdjustmentsHorizontalIcon className="h-5 w-5" aria-hidden="true" />
                <span className="hidden sm:inline">Customize</span>
                <span className="sm:hidden">Layout</span>
              </button>
            ) : null}
          </div>
        </header>

      <main className="flex-1 bg-slate-50/60">{children}</main>
      </div>
      {resolvedAdSurface ? <AdPlacementRail surface={resolvedAdSurface} /> : null}
      <MessagingDock />
      {customizerOpen ? (
        <div className="fixed inset-0 z-50 flex items-center justify-center bg-slate-900/60 px-4 py-8">
          <div className="relative w-full max-w-2xl rounded-3xl bg-white p-6 shadow-2xl">
            <div className="flex items-start justify-between gap-4">
              <div>
                <h2 className="text-lg font-semibold text-slate-900">Customize navigation</h2>
                <p className="mt-1 text-sm text-slate-500">
                  Drag sections to reorder your dashboard shortcuts. Hidden items stay accessible from direct links.
                </p>
              </div>
              <button
                type="button"
                onClick={closeCustomization}
                className="inline-flex rounded-full border border-slate-200 p-2 text-slate-500 transition hover:border-blue-200 hover:text-blue-600"
                aria-label="Close customization panel"
              >
                <XMarkIcon className="h-5 w-5" aria-hidden="true" />
              </button>
            </div>
            <div className="mt-5 max-h-[50vh] overflow-y-auto pr-1">
              <ul className="space-y-3">
                {effectiveDraftOrder.map((itemId) => {
                  const item = menuItemLookup.get(itemId);
                  if (!item) {
                    return null;
                  }
                  const isHidden = customizerDraftHidden.has(itemId);
                  return (
                    <li
                      key={itemId}
                      draggable
                      onDragStart={() => handleDragStart(itemId)}
                      onDragEnter={() => handleDragEnter(itemId)}
                      onDragEnd={handleDragEnd}
                      onDragOver={(event) => event.preventDefault()}
                      className={`group flex items-center gap-3 rounded-2xl border border-slate-200 bg-white px-4 py-3 shadow-sm transition ${
                        isHidden ? 'opacity-60' : 'hover:border-blue-200 hover:shadow-md'
                      }`}
                    >
                      <span className="flex items-center justify-center rounded-xl bg-slate-100 p-2 text-slate-500">
                        <Bars3Icon className="h-5 w-5" aria-hidden="true" />
                      </span>
                      <div className="flex-1 overflow-hidden text-left">
                        <p className="truncate text-sm font-semibold text-slate-900">{item.name}</p>
                        <p className="truncate text-xs text-slate-500">{item.parentSectionLabel}</p>
                      </div>
                      <div className="flex items-center gap-3">
                        <div className="flex flex-col gap-1">
                          <button
                            type="button"
                            onClick={() => handleMoveItem(itemId, 'up')}
                            className="inline-flex items-center justify-center rounded-full border border-slate-200 p-1 text-slate-500 transition hover:border-blue-200 hover:text-blue-600"
                            aria-label={`Move ${item.name} up`}
                          >
                            <ChevronUpIcon className="h-4 w-4" aria-hidden="true" />
                          </button>
                          <button
                            type="button"
                            onClick={() => handleMoveItem(itemId, 'down')}
                            className="inline-flex items-center justify-center rounded-full border border-slate-200 p-1 text-slate-500 transition hover:border-blue-200 hover:text-blue-600"
                            aria-label={`Move ${item.name} down`}
                          >
                            <ChevronDownIcon className="h-4 w-4" aria-hidden="true" />
                          </button>
                        </div>
                        <button
                          type="button"
                          onClick={() => handleToggleHidden(itemId)}
                          className={`inline-flex items-center rounded-full border px-3 py-1 text-xs font-semibold transition ${
                            isHidden
                              ? 'border-slate-200 bg-slate-50 text-slate-500 hover:border-blue-200 hover:text-blue-600'
                              : 'border-blue-200 bg-blue-50 text-blue-600 hover:border-blue-300 hover:bg-blue-100'
                          }`}
                        >
                          {isHidden ? 'Show' : 'Hide'}
                        </button>
                      </div>
                    </li>
                  );
                })}
              </ul>
            </div>
            <div className="mt-6 flex flex-col gap-3 sm:flex-row sm:items-center sm:justify-between">
              <div className="text-xs text-slate-500">
                {customizerDraftHidden.size
                  ? `${customizerDraftHidden.size} item${customizerDraftHidden.size === 1 ? '' : 's'} hidden`
                  : 'All navigation items visible'}
              </div>
              <div className="flex flex-col gap-2 sm:flex-row sm:items-center">
                <button
                  type="button"
                  onClick={handleCustomizationReset}
                  className="inline-flex items-center justify-center rounded-full border border-slate-200 px-4 py-2 text-sm font-semibold text-slate-500 transition hover:border-blue-200 hover:text-blue-600"
                >
                  Reset order
                </button>
                <div className="flex gap-2">
                  <button
                    type="button"
                    onClick={closeCustomization}
                    className="inline-flex items-center justify-center rounded-full border border-slate-200 px-4 py-2 text-sm font-semibold text-slate-500 transition hover:border-blue-200 hover:text-blue-600"
                  >
                    Cancel
                  </button>
                  <button
                    type="button"
                    onClick={handleCustomizationSave}
                    className="inline-flex items-center justify-center rounded-full bg-blue-600 px-4 py-2 text-sm font-semibold text-white shadow-sm transition hover:bg-blue-700"
                  >
                    Save layout
                  </button>
                </div>
              </div>
            </div>
          </div>
        </div>
      ) : null}
    </div>
  );
}<|MERGE_RESOLUTION|>--- conflicted
+++ resolved
@@ -454,9 +454,7 @@
         window.open(item.href, item.target ?? '_blank', 'noreferrer');
       } else {
         navigate(item.href);
-<<<<<<< HEAD
-      }
-=======
+      }
       }
       }
       } else if (item.href.startsWith('/')) {
@@ -487,7 +485,6 @@
       }
 
       navigate(href, { replace: false });
->>>>>>> 0db516d2
       setMobileOpen(false);
       return;
     }
