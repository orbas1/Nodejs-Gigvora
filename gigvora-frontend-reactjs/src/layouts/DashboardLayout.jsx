import { useEffect, useMemo, useState } from 'react';
import { Link, useNavigate } from 'react-router-dom';
import {
  AdjustmentsHorizontalIcon,
  ArrowLeftOnRectangleIcon,
  Bars3Icon,
  ChevronDownIcon,
  ChevronUpIcon,
  ChevronRightIcon,
  Squares2X2Icon,
  XMarkIcon,
} from '@heroicons/react/24/outline';
import gigvoraWordmark from '../../images/Gigvora Logo.png';
import MessagingDock from '../components/messaging/MessagingDock.jsx';
import AdPlacementRail from '../components/ads/AdPlacementRail.jsx';

function slugify(value) {
  if (!value) {
    return '';
  }
  return value
    .toString()
    .trim()
    .toLowerCase()
    .replace(/[^a-z0-9]+/g, '-')
    .replace(/^-+|-+$/g, '')
    .slice(0, 80);
}

function normalizeMenuSections(sections) {
  return (Array.isArray(sections) ? sections : []).map((section, sectionIndex) => {
    const rawSectionId = section.id ?? slugify(section.label ?? `section-${sectionIndex + 1}`) ?? `section-${sectionIndex + 1}`;
    const sectionId = typeof rawSectionId === 'string' ? rawSectionId : String(rawSectionId);
    const sectionLabel = section.label ?? `Section ${sectionIndex + 1}`;
    const items = (Array.isArray(section.items) ? section.items : []).map((item, itemIndex) => {
      const rawItemId =
        item.id ??
        item.key ??
        slugify(item.name ?? `item-${sectionIndex + 1}-${itemIndex + 1}`) ??
        `item-${sectionIndex + 1}-${itemIndex + 1}`;
      const itemId = typeof rawItemId === 'string' ? rawItemId : String(rawItemId);

      return {
        ...item,
        id: itemId,
        name: item.name ?? `Menu item ${itemIndex + 1}`,
        description: item.description ?? '',
        sectionId: item.sectionId ?? item.targetId ?? slugify(item.sectionId ?? item.name),
        parentSectionId: sectionId,
        parentSectionLabel: sectionLabel,
        orderIndex: itemIndex,
        sectionOrderIndex: sectionIndex,
      };
    });

    return {
      ...section,
      id: sectionId,
      label: sectionLabel,
      orderIndex: sectionIndex,
      items,
    };
  });
}

function titleCase(value) {
  if (!value) {
    return '';
  }
  return value
    .toString()
    .replace(/[-_]/g, ' ')
    .replace(/(^|\s)([a-z])/g, (match, boundary, letter) => `${boundary}${letter.toUpperCase()}`)
    .trim();
}

function normalizeAvailableDashboards(items) {
  if (!Array.isArray(items)) {
    return [];
  }

  return items
    .map((item, index) => {
      if (!item) {
        return null;
      }

      if (typeof item === 'string') {
        const slug = slugify(item);
        return {
          id: slug || `dashboard-${index + 1}`,
          label: titleCase(item),
          href: slug ? `/dashboard/${slug}` : '/dashboard',
        };
      }

      if (typeof item === 'object') {
        const hrefSegment = typeof item.href === 'string' ? item.href.split('/').filter(Boolean).pop() : null;
        const slug = slugify(item.id ?? item.slug ?? hrefSegment ?? `dashboard-${index + 1}`);
        const label = item.label ?? titleCase(item.name ?? slug ?? `Dashboard ${index + 1}`);
        const href = item.href ?? (slug ? `/dashboard/${slug}` : '/dashboard');
        return {
          id: slug || `dashboard-${index + 1}`,
          label,
          href,
        };
      }

      return null;
    })
    .filter(Boolean);
}

function loadStoredCustomization(key) {
  if (typeof window === 'undefined') {
    return { order: [], hidden: [] };
  }

  try {
    const stored = window.localStorage.getItem(key);
    if (!stored) {
      return { order: [], hidden: [] };
    }

    const parsed = JSON.parse(stored);
    const order = Array.isArray(parsed?.order) ? parsed.order.map(String) : [];
    const hidden = Array.isArray(parsed?.hidden) ? parsed.hidden.map(String) : [];
    return { order, hidden };
  } catch (error) {
    console.warn('Failed to load dashboard customization', error);
    return { order: [], hidden: [] };
  }
}

function persistCustomization(key, { order, hidden }) {
  if (typeof window === 'undefined') {
    return;
  }

  try {
    const payload = JSON.stringify({
      order: Array.isArray(order) ? order : [],
      hidden: Array.isArray(hidden) ? hidden : [],
    });
    window.localStorage.setItem(key, payload);
  } catch (error) {
    console.warn('Failed to save dashboard customization', error);
  }
}

const DEFAULT_AD_SURFACE_BY_DASHBOARD = {
  admin: 'admin_dashboard',
  user: 'user_dashboard',
  freelancer: 'freelancer_dashboard',
  company: 'company_dashboard',
  agency: 'agency_dashboard',
  headhunter: 'headhunter_dashboard',
};

export default function DashboardLayout({
  currentDashboard,
  title,
  subtitle,
  description,
  menuSections,
  sections,
  availableDashboards,
  children,
  activeMenuItem,
  onMenuItemSelect,
  adSurface,
}) {
  const navigate = useNavigate();
  const [sidebarCollapsed, setSidebarCollapsed] = useState(false);
  const [mobileOpen, setMobileOpen] = useState(false);
  const [openDrawers, setOpenDrawers] = useState(() => new Set());
  const navigate = useNavigate();

  const normalizedMenuSections = useMemo(() => normalizeMenuSections(menuSections), [menuSections]);
  const allMenuItems = useMemo(() => {
    return normalizedMenuSections.flatMap((section) =>
      section.items.map((item) => ({
        id: String(item.id),
        name: item.name,
        description: item.description,
        sectionId: item.sectionId,
        parentSectionId: item.parentSectionId ?? section.id,
        parentSectionLabel: item.parentSectionLabel ?? section.label,
        orderIndex: item.orderIndex ?? 0,
        sectionOrderIndex: item.sectionOrderIndex ?? section.orderIndex ?? 0,
        href: item.href,
        icon: item.icon,
        target: item.target,
      })),
    );
  }, [normalizedMenuSections]);
  const menuItemLookup = useMemo(() => {
    const map = new Map();
    allMenuItems.forEach((item) => {
      map.set(item.id, item);
    });
    return map;
  }, [allMenuItems]);

  const normalizedDashboardId = slugify(currentDashboard) || 'dashboard';
  const customizationStorageKey = `gigvora.dashboard.${normalizedDashboardId}.nav-customization`;
  const [customOrder, setCustomOrder] = useState([]);
  const [hiddenItemIds, setHiddenItemIds] = useState(() => new Set());
  const [loadedCustomizationKey, setLoadedCustomizationKey] = useState(null);

  useEffect(() => {
    const knownIds = new Set(allMenuItems.map((item) => item.id));

    if (!knownIds.size) {
      setCustomOrder([]);
      setHiddenItemIds(new Set());
      setLoadedCustomizationKey(customizationStorageKey);
      return;
    }

    if (loadedCustomizationKey !== customizationStorageKey) {
      const stored = loadStoredCustomization(customizationStorageKey);
      const storedOrder = stored.order.filter((id) => knownIds.has(id));
      const missing = allMenuItems
        .map((item) => item.id)
        .filter((id) => !storedOrder.includes(id));
      setCustomOrder([...storedOrder, ...missing]);
      setHiddenItemIds(new Set(stored.hidden.filter((id) => knownIds.has(id))));
      setLoadedCustomizationKey(customizationStorageKey);
      return;
    }

    setCustomOrder((previous) => {
      const filtered = previous.filter((id) => knownIds.has(id));
      const missing = allMenuItems
        .map((item) => item.id)
        .filter((id) => !filtered.includes(id));
      if (!missing.length && filtered.length === previous.length) {
        return previous;
      }
      return [...filtered, ...missing];
    });
    setHiddenItemIds((previous) => {
      const filtered = [...previous].filter((id) => knownIds.has(id));
      return new Set(filtered);
    });
  }, [allMenuItems, customizationStorageKey, loadedCustomizationKey]);

  useEffect(() => {
    if (loadedCustomizationKey !== customizationStorageKey) {
      return;
    }
    persistCustomization(customizationStorageKey, {
      order: customOrder,
      hidden: Array.from(hiddenItemIds),
    });
  }, [customOrder, hiddenItemIds, customizationStorageKey, loadedCustomizationKey]);

  const customizedMenuSections = useMemo(() => {
    if (!normalizedMenuSections.length) {
      return normalizedMenuSections;
    }

    const hidden = hiddenItemIds;
    const orderMap = new Map();
    customOrder.forEach((id, index) => {
      orderMap.set(id, index);
    });

    return normalizedMenuSections
      .map((section) => {
        const nextItems = section.items
          .filter((item) => !hidden.has(item.id))
          .sort((a, b) => {
            const orderA = orderMap.has(a.id) ? orderMap.get(a.id) : Number.MAX_SAFE_INTEGER;
            const orderB = orderMap.has(b.id) ? orderMap.get(b.id) : Number.MAX_SAFE_INTEGER;
            if (orderA !== orderB) {
              return orderA - orderB;
            }
            const sectionCompare = (a.sectionOrderIndex ?? 0) - (b.sectionOrderIndex ?? 0);
            if (sectionCompare !== 0) {
              return sectionCompare;
            }
            return (a.orderIndex ?? 0) - (b.orderIndex ?? 0);
          });

        return {
          ...section,
          items: nextItems,
        };
      })
      .filter((section) => section.items.length);
  }, [customOrder, hiddenItemIds, normalizedMenuSections]);

  const hasMenuCustomization = allMenuItems.length > 0;

  const [customizerOpen, setCustomizerOpen] = useState(false);
  const [customizerDraftOrder, setCustomizerDraftOrder] = useState([]);
  const [customizerDraftHidden, setCustomizerDraftHidden] = useState(() => new Set());
  const [draggingItemId, setDraggingItemId] = useState(null);
  const effectiveDraftOrder = useMemo(() => {
    if (!customizerDraftOrder.length) {
      return allMenuItems.map((item) => item.id);
    }
    const knownIds = new Set(allMenuItems.map((item) => item.id));
    const filtered = customizerDraftOrder.filter((id) => knownIds.has(id));
    const missing = allMenuItems
      .map((item) => item.id)
      .filter((id) => !filtered.includes(id));
    return [...filtered, ...missing];
  }, [allMenuItems, customizerDraftOrder]);

  const openCustomization = () => {
    if (!hasMenuCustomization) {
      return;
    }
    setCustomizerDraftOrder(customOrder.length ? [...customOrder] : allMenuItems.map((item) => item.id));
    setCustomizerDraftHidden(new Set(hiddenItemIds));
    setDraggingItemId(null);
    setCustomizerOpen(true);
  };

  const closeCustomization = () => {
    setCustomizerOpen(false);
    setDraggingItemId(null);
  };

  const handleCustomizationSave = () => {
    setCustomOrder((previous) => {
      const draft = customizerDraftOrder.length
        ? customizerDraftOrder
        : allMenuItems.map((item) => item.id);
      if (draft.join('|') === previous.join('|')) {
        return previous;
      }
      return [...draft];
    });
    setHiddenItemIds(new Set(customizerDraftHidden));
    closeCustomization();
  };

  const handleCustomizationReset = () => {
    setCustomizerDraftOrder(allMenuItems.map((item) => item.id));
    setCustomizerDraftHidden(new Set());
  };

  const handleDragStart = (itemId) => {
    setDraggingItemId(itemId);
  };

  const handleDragEnter = (itemId) => {
    setCustomizerDraftOrder((current) => {
      if (!draggingItemId || draggingItemId === itemId) {
        return current;
      }
      const fromIndex = current.indexOf(draggingItemId);
      const toIndex = current.indexOf(itemId);
      if (fromIndex === -1 || toIndex === -1) {
        return current;
      }
      const updated = [...current];
      updated.splice(fromIndex, 1);
      updated.splice(toIndex, 0, draggingItemId);
      return updated;
    });
  };

  const handleDragEnd = () => {
    setDraggingItemId(null);
  };

  const handleMoveItem = (itemId, direction) => {
    setCustomizerDraftOrder((current) => {
      const index = current.indexOf(itemId);
      if (index === -1) {
        return current;
      }
      const targetIndex = direction === 'up' ? Math.max(0, index - 1) : Math.min(current.length - 1, index + 1);
      if (targetIndex === index) {
        return current;
      }
      const updated = [...current];
      updated.splice(index, 1);
      updated.splice(targetIndex, 0, itemId);
      return updated;
    });
  };

  const handleToggleHidden = (itemId) => {
    setCustomizerDraftHidden((current) => {
      const next = new Set(current);
      if (next.has(itemId)) {
        next.delete(itemId);
      } else {
        next.add(itemId);
      }
      return next;
    });
  };

  useEffect(() => {
    if (!customizerOpen) {
      return undefined;
    }
    const handleKeyDown = (event) => {
      if (event.key === 'Escape') {
        event.preventDefault();
        closeCustomization();
      }
    };
    window.addEventListener('keydown', handleKeyDown);
    return () => window.removeEventListener('keydown', handleKeyDown);
  }, [customizerOpen]);

  useEffect(() => {
    setOpenDrawers((previous) => {
      if (!previous.size) {
        return previous;
      }
      const validIds = new Set(customizedMenuSections.map((section) => section.id));
      const filtered = new Set([...previous].filter((id) => validIds.has(id)));
      return filtered;
    });
  }, [customizedMenuSections]);

  useEffect(() => {
    if (!openDrawers.size && customizedMenuSections.length) {
      setOpenDrawers(new Set(customizedMenuSections.map((section) => section.id)));
    }
  }, [customizedMenuSections, openDrawers.size]);

  const handleDrawerToggle = (sectionId) => {
    setOpenDrawers((previous) => {
      const next = new Set(previous);
      if (next.has(sectionId)) {
        next.delete(sectionId);
      } else {
        next.add(sectionId);
      }
      return next;
    });
  };

  const handleMenuClick = (item) => {
    if (!item) return;
    if (typeof onMenuItemSelect === 'function') {
      onMenuItemSelect(item.id, item);
      setMobileOpen(false);
      return;
    }

  if (item.href) {
    if (item.href.startsWith('http')) {
      window.open(item.href, item.target ?? '_blank', 'noreferrer');
    if (item.href) {
<<<<<<< HEAD
      if (/^[a-zA-Z]+:\/\//.test(item.href)) {
        window.open(item.href, item.target ?? '_blank', 'noreferrer');
        setMobileOpen(false);
        return;
      }
      navigate(item.href);
=======
      if (typeof window !== 'undefined') {
        if (item.href.startsWith('http')) {
          window.open(item.href, item.target ?? '_blank', 'noreferrer');
        } else {
          window.location.assign(item.href);
        }
      if (/^https?:\/\//i.test(item.href)) {
        window.open(item.href, item.target ?? '_blank', 'noreferrer');
      } else if (item.target === '_blank') {
        window.open(item.href, '_blank');
      } else if (typeof window !== 'undefined') {
        window.location.assign(item.href);
      }
      } else {
        navigate(item.href);
      }
      }
      }
      } else if (item.href.startsWith('/')) {
        navigate(item.href);
        setMobileOpen(false);
        setMobileOpen(false);
        return;
      }
      navigate(item.href);
      const href = item.href.trim();
      const isExternal = /^https?:\/\//i.test(href);
      if (isExternal) {
        window.open(href, item.target ?? '_blank', 'noreferrer');
        setMobileOpen(false);
        return;
      }

      if (href.startsWith('#')) {
        const targetId = href.slice(1);
        if (targetId && typeof document !== 'undefined') {
          const targetElement = document.getElementById(targetId);
          if (targetElement) {
            targetElement.scrollIntoView({ behavior: 'smooth', block: 'start' });
          }
        }
        setMobileOpen(false);
        return;
      }

      navigate(href, { replace: false });
>>>>>>> 82f6b03e
      setMobileOpen(false);
      return;
    }
    navigate(item.href);
    setMobileOpen(false);
    return;
  }

  const targetId = item.sectionId ?? item.targetId ?? slugify(item.name);
    if (targetId && typeof document !== 'undefined') {
      const targetElement = document.getElementById(targetId);
      if (targetElement) {
        targetElement.scrollIntoView({ behavior: 'smooth', block: 'start' });
      }
    }
    setMobileOpen(false);
  };

  const activeItemId = activeMenuItem ?? null;
  const dashboards = normalizeAvailableDashboards(availableDashboards);

  const sidebarContent = (
    <div className="flex h-full flex-col gap-6 overflow-y-auto px-6 py-6">
      <div className={`flex items-center ${sidebarCollapsed ? 'justify-center' : 'justify-between'} gap-4`}>
        <Link to="/" className="inline-flex items-center">
          <img src={gigvoraWordmark} alt="Gigvora" className="h-9 w-auto" />
        </Link>
        <div className="flex items-center gap-2">
          {hasMenuCustomization ? (
            <button
              type="button"
              onClick={openCustomization}
              className={`inline-flex items-center rounded-full border border-slate-200 bg-white p-2 text-slate-500 transition hover:border-blue-200 hover:text-blue-600 ${
                sidebarCollapsed ? 'hidden lg:inline-flex' : ''
              }`}
              aria-label="Customize navigation"
            >
              <AdjustmentsHorizontalIcon className="h-5 w-5" aria-hidden="true" />
              <span className="sr-only">Customize navigation</span>
            </button>
          ) : null}
          <button
            type="button"
            onClick={() => setSidebarCollapsed((previous) => !previous)}
            className="hidden rounded-full border border-slate-200 bg-white p-2 text-slate-500 transition hover:border-blue-200 hover:text-blue-600 lg:inline-flex"
            aria-label={sidebarCollapsed ? 'Expand menu' : 'Collapse menu'}
          >
            <Squares2X2Icon className="h-5 w-5" />
          </button>
          <button
            type="button"
            onClick={() => setMobileOpen(false)}
            className="rounded-full border border-slate-200 bg-white p-2 text-slate-500 transition hover:border-blue-200 hover:text-blue-600 lg:hidden"
            aria-label="Close menu"
          >
            <XMarkIcon className="h-5 w-5" />
          </button>
        </div>
      </div>

      {sidebarCollapsed ? (
        <nav className="space-y-5">
          {customizedMenuSections.map((section) => (
            <div key={section.id}>
              <p className="text-[10px] font-semibold uppercase tracking-wide text-slate-400">{section.label}</p>
              <div className="mt-2 grid grid-cols-2 gap-2">
                {section.items.map((item) => {
                  const isActive = activeItemId === item.id;
                  const Icon = item.icon;
                  return (
                    <button
                      key={item.id}
                      type="button"
                      title={item.name}
                      onClick={() => handleMenuClick(item)}
                      className={`flex aspect-square items-center justify-center rounded-2xl border text-xs font-medium transition focus:outline-none focus:ring-2 focus:ring-blue-300 ${
                        isActive
                          ? 'border-blue-500 bg-blue-600 text-white shadow-lg'
                          : 'border-slate-200 bg-white/90 text-slate-500 hover:border-blue-300 hover:text-blue-600'
                      }`}
                    >
                      {Icon ? <Icon className="h-5 w-5" /> : item.name.charAt(0)}
                    </button>
                  );
                })}
              </div>
            </div>
          ))}
        </nav>
      ) : (
        <nav className="space-y-4">
          {customizedMenuSections.map((section) => {
            const isOpen = openDrawers.has(section.id);
            return (
              <div key={section.id} className="rounded-3xl border border-slate-200 bg-white/80">
                <button
                  type="button"
                  onClick={() => handleDrawerToggle(section.id)}
                  className="flex w-full items-center justify-between gap-3 rounded-3xl px-4 py-3 text-left text-sm font-semibold text-slate-700 transition hover:text-blue-600"
                >
                  <span>{section.label}</span>
                  <ChevronDownIcon
                    className={`h-5 w-5 transition ${isOpen ? 'rotate-180 text-blue-500' : 'text-slate-400'}`}
                  />
                </button>
                {isOpen ? (
                  <ul className="space-y-2 border-t border-slate-100 px-4 py-3">
                    {section.items.map((item) => {
                      const isActive = activeItemId === item.id;
                      const Icon = item.icon;
                      return (
                        <li key={item.id}>
                          <button
                            type="button"
                            onClick={() => handleMenuClick(item)}
                            className={`group flex w-full items-start gap-3 rounded-2xl border px-3 py-3 text-left transition focus:outline-none focus:ring-2 focus:ring-blue-200 ${
                              isActive
                                ? 'border-blue-400 bg-blue-50 text-blue-700 shadow-sm'
                                : 'border-transparent bg-slate-100/60 text-slate-700 hover:border-blue-300 hover:bg-blue-50'
                            }`}
                          >
                            <span className="mt-0.5 inline-flex h-8 w-8 items-center justify-center rounded-xl bg-white/80 text-blue-500">
                              {Icon ? <Icon className="h-5 w-5" /> : <ChevronRightIcon className="h-4 w-4" />}
                            </span>
                            <span className="flex-1">
                              <span className="text-sm font-medium">{item.name}</span>
                              {item.description ? (
                                <p className="mt-1 text-xs text-slate-500">{item.description}</p>
                              ) : null}
                            </span>
                          </button>
                        </li>
                      );
                    })}
                  </ul>
                ) : null}
              </div>
            );
          })}
        </nav>
      )}

      {dashboards.length ? (
        <div className="mt-auto space-y-3 rounded-3xl border border-slate-200 bg-white/80 p-4 text-sm text-slate-600">
          <p className="text-xs font-semibold uppercase tracking-wide text-slate-400">Switch dashboard</p>
          <div className="flex flex-wrap gap-2">
            {dashboards.map((dashboard) => {
              const isActive = currentDashboard && dashboard.id === slugify(currentDashboard);
              return (
              <Link
                key={dashboard.id}
                to={dashboard.href}
                className={`inline-flex items-center gap-2 rounded-full border px-3 py-1 text-xs font-semibold transition ${
                  isActive
                    ? 'border-blue-400 bg-blue-50 text-blue-700'
                    : 'border-slate-200 bg-white text-slate-600 hover:border-blue-300 hover:text-blue-600'
                }`}
              >
                <ArrowLeftOnRectangleIcon className="h-4 w-4" />
                {dashboard.label}
              </Link>
            );
            })}
          </div>
        </div>
      ) : null}
    </div>
  );

  const resolvedAdSurface = adSurface ?? DEFAULT_AD_SURFACE_BY_DASHBOARD[currentDashboard] ?? 'global_dashboard';

  return (
    <div className="relative flex min-h-screen flex-col bg-slate-50 text-slate-900 lg:flex-row">
      <aside
        className={`fixed inset-y-0 left-0 z-30 transform border-r border-slate-200 bg-white/95 shadow-lg transition-transform duration-300 ease-in-out lg:static lg:translate-x-0 ${
          mobileOpen ? 'translate-x-0' : '-translate-x-full'
        } ${sidebarCollapsed ? 'w-24 lg:w-28' : 'w-72 lg:w-80'}`}
      >
        {sidebarContent}
      </aside>

      <div className="flex min-h-screen flex-1 flex-col lg:pl-0">
        <header className="sticky top-0 z-20 flex items-center justify-between border-b border-slate-200 bg-white/90 px-6 py-4 backdrop-blur">
          <div className="flex items-center gap-3">
            <button
              type="button"
              onClick={() => setMobileOpen(true)}
              className="inline-flex rounded-full border border-slate-200 bg-white p-2 text-slate-500 transition hover:border-blue-200 hover:text-blue-600 lg:hidden"
              aria-label="Open menu"
            >
              <Bars3Icon className="h-5 w-5" />
            </button>
            <div>
              <h1 className="text-xl font-semibold text-slate-900">{title ?? 'Dashboard'}</h1>
              {subtitle ? <p className="text-sm text-slate-500">{subtitle}</p> : null}
            </div>
          </div>
          <div className="flex items-center gap-3">
            {description ? (
              <p className="hidden max-w-lg text-right text-sm text-slate-500 lg:block">{description}</p>
            ) : null}
            {hasMenuCustomization ? (
              <button
                type="button"
                onClick={openCustomization}
                className="inline-flex items-center gap-2 rounded-full border border-slate-200 bg-white px-3 py-1.5 text-sm font-semibold text-slate-500 transition hover:border-blue-200 hover:text-blue-600"
              >
                <AdjustmentsHorizontalIcon className="h-5 w-5" aria-hidden="true" />
                <span className="hidden sm:inline">Customize</span>
                <span className="sm:hidden">Layout</span>
              </button>
            ) : null}
          </div>
        </header>

      <main className="flex-1 bg-slate-50/60">{children}</main>
      </div>
      {resolvedAdSurface ? <AdPlacementRail surface={resolvedAdSurface} /> : null}
      <MessagingDock />
      {customizerOpen ? (
        <div className="fixed inset-0 z-50 flex items-center justify-center bg-slate-900/60 px-4 py-8">
          <div className="relative w-full max-w-2xl rounded-3xl bg-white p-6 shadow-2xl">
            <div className="flex items-start justify-between gap-4">
              <div>
                <h2 className="text-lg font-semibold text-slate-900">Customize navigation</h2>
                <p className="mt-1 text-sm text-slate-500">
                  Drag sections to reorder your dashboard shortcuts. Hidden items stay accessible from direct links.
                </p>
              </div>
              <button
                type="button"
                onClick={closeCustomization}
                className="inline-flex rounded-full border border-slate-200 p-2 text-slate-500 transition hover:border-blue-200 hover:text-blue-600"
                aria-label="Close customization panel"
              >
                <XMarkIcon className="h-5 w-5" aria-hidden="true" />
              </button>
            </div>
            <div className="mt-5 max-h-[50vh] overflow-y-auto pr-1">
              <ul className="space-y-3">
                {effectiveDraftOrder.map((itemId) => {
                  const item = menuItemLookup.get(itemId);
                  if (!item) {
                    return null;
                  }
                  const isHidden = customizerDraftHidden.has(itemId);
                  return (
                    <li
                      key={itemId}
                      draggable
                      onDragStart={() => handleDragStart(itemId)}
                      onDragEnter={() => handleDragEnter(itemId)}
                      onDragEnd={handleDragEnd}
                      onDragOver={(event) => event.preventDefault()}
                      className={`group flex items-center gap-3 rounded-2xl border border-slate-200 bg-white px-4 py-3 shadow-sm transition ${
                        isHidden ? 'opacity-60' : 'hover:border-blue-200 hover:shadow-md'
                      }`}
                    >
                      <span className="flex items-center justify-center rounded-xl bg-slate-100 p-2 text-slate-500">
                        <Bars3Icon className="h-5 w-5" aria-hidden="true" />
                      </span>
                      <div className="flex-1 overflow-hidden text-left">
                        <p className="truncate text-sm font-semibold text-slate-900">{item.name}</p>
                        <p className="truncate text-xs text-slate-500">{item.parentSectionLabel}</p>
                      </div>
                      <div className="flex items-center gap-3">
                        <div className="flex flex-col gap-1">
                          <button
                            type="button"
                            onClick={() => handleMoveItem(itemId, 'up')}
                            className="inline-flex items-center justify-center rounded-full border border-slate-200 p-1 text-slate-500 transition hover:border-blue-200 hover:text-blue-600"
                            aria-label={`Move ${item.name} up`}
                          >
                            <ChevronUpIcon className="h-4 w-4" aria-hidden="true" />
                          </button>
                          <button
                            type="button"
                            onClick={() => handleMoveItem(itemId, 'down')}
                            className="inline-flex items-center justify-center rounded-full border border-slate-200 p-1 text-slate-500 transition hover:border-blue-200 hover:text-blue-600"
                            aria-label={`Move ${item.name} down`}
                          >
                            <ChevronDownIcon className="h-4 w-4" aria-hidden="true" />
                          </button>
                        </div>
                        <button
                          type="button"
                          onClick={() => handleToggleHidden(itemId)}
                          className={`inline-flex items-center rounded-full border px-3 py-1 text-xs font-semibold transition ${
                            isHidden
                              ? 'border-slate-200 bg-slate-50 text-slate-500 hover:border-blue-200 hover:text-blue-600'
                              : 'border-blue-200 bg-blue-50 text-blue-600 hover:border-blue-300 hover:bg-blue-100'
                          }`}
                        >
                          {isHidden ? 'Show' : 'Hide'}
                        </button>
                      </div>
                    </li>
                  );
                })}
              </ul>
            </div>
            <div className="mt-6 flex flex-col gap-3 sm:flex-row sm:items-center sm:justify-between">
              <div className="text-xs text-slate-500">
                {customizerDraftHidden.size
                  ? `${customizerDraftHidden.size} item${customizerDraftHidden.size === 1 ? '' : 's'} hidden`
                  : 'All navigation items visible'}
              </div>
              <div className="flex flex-col gap-2 sm:flex-row sm:items-center">
                <button
                  type="button"
                  onClick={handleCustomizationReset}
                  className="inline-flex items-center justify-center rounded-full border border-slate-200 px-4 py-2 text-sm font-semibold text-slate-500 transition hover:border-blue-200 hover:text-blue-600"
                >
                  Reset order
                </button>
                <div className="flex gap-2">
                  <button
                    type="button"
                    onClick={closeCustomization}
                    className="inline-flex items-center justify-center rounded-full border border-slate-200 px-4 py-2 text-sm font-semibold text-slate-500 transition hover:border-blue-200 hover:text-blue-600"
                  >
                    Cancel
                  </button>
                  <button
                    type="button"
                    onClick={handleCustomizationSave}
                    className="inline-flex items-center justify-center rounded-full bg-blue-600 px-4 py-2 text-sm font-semibold text-white shadow-sm transition hover:bg-blue-700"
                  >
                    Save layout
                  </button>
                </div>
              </div>
            </div>
          </div>
        </div>
      ) : null}
    </div>
  );
}<|MERGE_RESOLUTION|>--- conflicted
+++ resolved
@@ -453,14 +453,12 @@
     if (item.href.startsWith('http')) {
       window.open(item.href, item.target ?? '_blank', 'noreferrer');
     if (item.href) {
-<<<<<<< HEAD
       if (/^[a-zA-Z]+:\/\//.test(item.href)) {
         window.open(item.href, item.target ?? '_blank', 'noreferrer');
         setMobileOpen(false);
         return;
       }
       navigate(item.href);
-=======
       if (typeof window !== 'undefined') {
         if (item.href.startsWith('http')) {
           window.open(item.href, item.target ?? '_blank', 'noreferrer');
@@ -507,7 +505,6 @@
       }
 
       navigate(href, { replace: false });
->>>>>>> 82f6b03e
       setMobileOpen(false);
       return;
     }
