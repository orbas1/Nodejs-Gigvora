--- conflicted
+++ resolved
@@ -136,7 +136,6 @@
                 <div key={section.label}>
                   <p className="text-xs font-semibold uppercase tracking-wide text-slate-400">{section.label}</p>
                   <ul className="mt-3 space-y-2">
-<<<<<<< HEAD
                     {section.items.map((item) => (
                       <li key={item.name}>
                         {(item.href ? 'a' : 'div') === 'a' ? (
@@ -148,7 +147,6 @@
                               <span className="text-sm font-medium text-slate-700">{item.name}</span>
                               <ChevronRightIcon className="h-4 w-4 text-slate-400 transition group-hover:text-blue-500" />
                             </div>
-=======
                     {section.items.map((item) => {
                       const content = (
                         <>
@@ -244,7 +242,6 @@
                               <span className="text-sm font-medium text-slate-700">{item.name}</span>
                               <ChevronRightIcon className="h-4 w-4 text-slate-400 transition group-hover:text-blue-500" />
                             </div>
->>>>>>> 2d3e0ef1
                             {item.description ? (
                               <p className="text-xs text-slate-500">{item.description}</p>
                             ) : null}
@@ -253,12 +250,9 @@
                                 {item.tags.map((tag) => (
                                   <span
                                     key={tag}
-<<<<<<< HEAD
-=======
                                     className={`inline-flex items-center rounded-full px-2 py-0.5 text-[10px] font-medium uppercase tracking-wide ${
                                       isActive ? 'bg-blue-100 text-blue-700' : 'bg-blue-50 text-blue-600'
                                     }`}
->>>>>>> 2d3e0ef1
                                     className="inline-flex items-center rounded-full bg-blue-50 px-2 py-0.5 text-[10px] font-medium uppercase tracking-wide text-blue-600"
                                   >
                                     {tag}
@@ -266,13 +260,10 @@
                                 ))}
                               </div>
                             ) : null}
-<<<<<<< HEAD
-=======
                           </Container>
                         </li>
                       );
                     })}
->>>>>>> 2d3e0ef1
                           </a>
                         ) : (
                           <div className="group flex flex-col gap-1 rounded-2xl border border-transparent bg-slate-100/70 p-3 transition hover:border-blue-300 hover:bg-blue-50">
