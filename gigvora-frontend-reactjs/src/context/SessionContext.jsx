import { createContext, useContext, useEffect, useMemo, useState } from 'react';
<<<<<<< HEAD
import apiClient from '../services/apiClient.js';
=======
import { apiClient } from '../services/apiClient.js';
>>>>>>> 4436ba3f

const STORAGE_KEY = 'gigvora:web:session';

const defaultValue = {
  session: null,
  isAuthenticated: false,
  login: () => {},
  logout: () => {},
  updateSession: () => {},
};

function normalizeStringList(value) {
  if (!Array.isArray(value)) {
    return [];
  }
  const unique = new Set();
  value.forEach((item) => {
    if (typeof item !== 'string') {
      return;
    }
    const trimmed = item.trim();
    if (!trimmed) {
      return;
    }
    unique.add(trimmed);
  });
  return Array.from(unique);
}

function normalizeSessionValue(value) {
  if (!value || typeof value !== 'object') {
    return null;
  }

  const normalizedRoles = normalizeStringList(value.roles ?? value.memberships);
  const normalizedMemberships = normalizeStringList(value.memberships);
  const normalizedPermissions = normalizeStringList(value.permissions);
  const normalizedCapabilities = normalizeStringList(value.capabilities);

  const session = {
    ...value,
    roles: normalizedRoles,
    permissions: normalizedPermissions,
    capabilities: normalizedCapabilities,
    memberships: normalizedMemberships,
  };

  if (typeof session.primaryDashboard === 'string') {
    const trimmed = session.primaryDashboard.trim();
    if (trimmed && !session.memberships.includes(trimmed)) {
      session.memberships = [trimmed, ...session.memberships];
    }
  }

  if (!session.memberships.length) {
    session.memberships = normalizedRoles.length ? normalizedRoles : ['user'];
  } else {
    session.memberships = normalizeStringList(session.memberships);
  }

  session.isAuthenticated = Boolean(session.isAuthenticated);

  return session;
}

const SessionContext = createContext(defaultValue);

function readStoredSession() {
  if (typeof window === 'undefined') {
    return null;
  }
  try {
    const raw = window.localStorage.getItem(STORAGE_KEY);
    if (!raw) {
      return null;
    }
    const parsed = JSON.parse(raw);
    if (parsed && typeof parsed === 'object') {
<<<<<<< HEAD
      if (parsed.tokens) {
        apiClient.setAuthTokens(parsed.tokens);
      }
      return parsed;
=======
      return normalizeSessionValue(parsed);
>>>>>>> 4436ba3f
    }
    return null;
  } catch (error) {
    console.warn('Unable to read stored session', error);
    return null;
  }
}

function normalizeMemberships(value) {
  const source = Array.isArray(value) ? value : value ? [value] : [];
  const unique = [...new Set(source.filter(Boolean))];
  if (unique.length === 0) {
    unique.push('user');
  }
  return unique;
}

function normalizeSessionPayload(payload) {
  if (!payload) {
    return null;
  }

  if (payload.session) {
    return normalizeSessionPayload(payload.session);
  }

  const user = payload.user ?? payload;
  if (!user) {
    return null;
  }

  const firstName = user.firstName ?? payload.firstName;
  const lastName = user.lastName ?? payload.lastName;
  const email = user.email ?? payload.email ?? null;
  const name = user.name ?? [firstName, lastName].filter(Boolean).join(' ').trim() || email || 'Gigvora member';
  const memberships = normalizeMemberships(user.memberships ?? payload.memberships ?? user.userType ?? payload.userType);
  const primaryDashboard = user.primaryDashboard ?? payload.primaryDashboard ?? memberships[0];
  const tokens = payload.tokens ?? (payload.accessToken || payload.refreshToken
    ? {
        accessToken: payload.accessToken,
        refreshToken: payload.refreshToken,
        expiresAt: payload.expiresAt ?? null,
      }
    : null);

  const session = {
    id: user.id ?? payload.id ?? null,
    email,
    firstName,
    lastName,
    name,
    userType: user.userType ?? payload.userType ?? memberships[0] ?? 'user',
    memberships,
    primaryDashboard,
    avatarSeed: user.avatarSeed ?? payload.avatarSeed ?? name,
    title: user.title ?? payload.title ?? null,
    location: user.location ?? payload.location ?? null,
    twoFactorEnabled: user.twoFactorEnabled ?? payload.twoFactorEnabled ?? true,
    twoFactorMethod: user.twoFactorMethod ?? payload.twoFactorMethod ?? 'email',
    lastLoginAt: user.lastLoginAt ?? payload.lastLoginAt ?? null,
    tokens,
    isAuthenticated: true,
  };

  return session;
}

function persistSession(value) {
  if (typeof window === 'undefined') {
    return;
  }
  try {
    if (!value) {
      window.localStorage.removeItem(STORAGE_KEY);
      return;
    }
    window.localStorage.setItem(STORAGE_KEY, JSON.stringify(value));
  } catch (error) {
    console.warn('Unable to persist session', error);
  }
}

export function SessionProvider({ children }) {
  const [session, setSession] = useState(() => readStoredSession());

  useEffect(() => {
    setSession((previous) => previous ?? readStoredSession());
  }, []);

  useEffect(() => {
    persistSession(session);
  }, [session]);

  useEffect(() => {
    if (!session?.accessToken) {
      apiClient.clearAccessToken();
    } else {
      apiClient.storeAccessToken(session.accessToken);
    }
  }, [session?.accessToken]);

  const value = useMemo(
    () => ({
      session,
      isAuthenticated: Boolean(session?.isAuthenticated),
      login: (payload = {}) => {
<<<<<<< HEAD
        const normalized = normalizeSessionPayload(payload);
        if (!normalized) {
          return null;
        }
        setSession(normalized);
        if (normalized.tokens) {
          apiClient.setAuthTokens(normalized.tokens);
        } else {
          apiClient.clearAuthTokens();
        }
        return normalized;
=======
        const nextSession =
          normalizeSessionValue({
            ...payload,
            isAuthenticated: true,
          }) ?? { isAuthenticated: true };
        const nextSession = {
          isAuthenticated: true,
          ...payload,
        };
        if (payload.accessToken) {
          apiClient.storeAccessToken(payload.accessToken);
        }
        setSession(nextSession);
        return nextSession;
>>>>>>> 4436ba3f
      },
      logout: () => {
        apiClient.clearAuthTokens();
        setSession(null);
        apiClient.clearAccessToken();
      },
      updateSession: (updates = {}) => {
        setSession((previous) => {
          const base = previous ?? { isAuthenticated: true };
<<<<<<< HEAD
          const merged = normalizeSessionPayload({ ...base, ...updates });
          if (merged?.tokens) {
            apiClient.setAuthTokens(merged.tokens);
          } else {
            apiClient.clearAuthTokens();
          }
          return merged;
=======
          return normalizeSessionValue({ ...base, ...updates }) ?? base;
          if (!previous) {
            if (updates.accessToken) {
              apiClient.storeAccessToken(updates.accessToken);
            } else if (updates.accessToken === null) {
              apiClient.clearAccessToken();
            }
            return { isAuthenticated: true, ...updates };
          }
          if (updates.accessToken) {
            apiClient.storeAccessToken(updates.accessToken);
          } else if (updates.accessToken === null) {
            apiClient.clearAccessToken();
          }
          return { ...previous, ...updates };
>>>>>>> 4436ba3f
        });
      },
    }),
    [session],
  );

  return <SessionContext.Provider value={value}>{children}</SessionContext.Provider>;
}

export function useSession() {
  return useContext(SessionContext);
}

export default SessionContext;<|MERGE_RESOLUTION|>--- conflicted
+++ resolved
@@ -1,9 +1,6 @@
 import { createContext, useContext, useEffect, useMemo, useState } from 'react';
-<<<<<<< HEAD
 import apiClient from '../services/apiClient.js';
-=======
 import { apiClient } from '../services/apiClient.js';
->>>>>>> 4436ba3f
 
 const STORAGE_KEY = 'gigvora:web:session';
 
@@ -82,14 +79,11 @@
     }
     const parsed = JSON.parse(raw);
     if (parsed && typeof parsed === 'object') {
-<<<<<<< HEAD
       if (parsed.tokens) {
         apiClient.setAuthTokens(parsed.tokens);
       }
       return parsed;
-=======
       return normalizeSessionValue(parsed);
->>>>>>> 4436ba3f
     }
     return null;
   } catch (error) {
@@ -196,7 +190,6 @@
       session,
       isAuthenticated: Boolean(session?.isAuthenticated),
       login: (payload = {}) => {
-<<<<<<< HEAD
         const normalized = normalizeSessionPayload(payload);
         if (!normalized) {
           return null;
@@ -208,7 +201,6 @@
           apiClient.clearAuthTokens();
         }
         return normalized;
-=======
         const nextSession =
           normalizeSessionValue({
             ...payload,
@@ -223,7 +215,6 @@
         }
         setSession(nextSession);
         return nextSession;
->>>>>>> 4436ba3f
       },
       logout: () => {
         apiClient.clearAuthTokens();
@@ -233,7 +224,6 @@
       updateSession: (updates = {}) => {
         setSession((previous) => {
           const base = previous ?? { isAuthenticated: true };
-<<<<<<< HEAD
           const merged = normalizeSessionPayload({ ...base, ...updates });
           if (merged?.tokens) {
             apiClient.setAuthTokens(merged.tokens);
@@ -241,7 +231,6 @@
             apiClient.clearAuthTokens();
           }
           return merged;
-=======
           return normalizeSessionValue({ ...base, ...updates }) ?? base;
           if (!previous) {
             if (updates.accessToken) {
@@ -257,7 +246,6 @@
             apiClient.clearAccessToken();
           }
           return { ...previous, ...updates };
->>>>>>> 4436ba3f
         });
       },
     }),
