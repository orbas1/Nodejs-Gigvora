import { Routes, Route } from 'react-router-dom';
import MainLayout from './layouts/MainLayout.jsx';
import HomePage from './pages/HomePage.jsx';
import LoginPage from './pages/LoginPage.jsx';
import RegisterPage from './pages/RegisterPage.jsx';
import CompanyRegisterPage from './pages/CompanyRegisterPage.jsx';
import FeedPage from './pages/FeedPage.jsx';
import ProfilePage from './pages/ProfilePage.jsx';
import SearchPage from './pages/SearchPage.jsx';
import JobsPage from './pages/JobsPage.jsx';
import GigsPage from './pages/GigsPage.jsx';
import ProjectsPage from './pages/ProjectsPage.jsx';
import ProjectCreatePage from './pages/ProjectCreatePage.jsx';
import ProjectDetailPage from './pages/ProjectDetailPage.jsx';
import ProjectAutoMatchPage from './pages/ProjectAutoMatchPage.jsx';
import LaunchpadPage from './pages/LaunchpadPage.jsx';
import MentorsPage from './pages/MentorsPage.jsx';
import VolunteeringPage from './pages/VolunteeringPage.jsx';
import AdminLoginPage from './pages/AdminLoginPage.jsx';
import GroupsPage from './pages/GroupsPage.jsx';
<<<<<<< HEAD
import GroupProfilePage from './pages/GroupProfilePage.jsx';
=======
import PagesPage from './pages/PagesPage.jsx';
>>>>>>> abd0b63e
import ConnectionsPage from './pages/ConnectionsPage.jsx';
import TrustCenterPage from './pages/TrustCenter.jsx';
import AutoAssignQueuePage from './pages/AutoAssignQueuePage.jsx';
import InboxPage from './pages/InboxPage.jsx';
import TermsPage from './pages/TermsPage.jsx';
import PrivacyPage from './pages/PrivacyPage.jsx';
import SettingsPage from './pages/SettingsPage.jsx';
import FinanceHubPage from './pages/FinanceHubPage.jsx';
import AboutPage from './pages/AboutPage.jsx';
import NotificationsPage from './pages/NotificationsPage.jsx';
import RequireDashboardAccess from './components/auth/RequireDashboardAccess.jsx';
import UserDashboardPage from './pages/dashboards/UserDashboardPage.jsx';
import FreelancerDashboardPage from './pages/dashboards/FreelancerDashboardPage.jsx';
import FreelancerPipelinePage from './pages/dashboards/FreelancerPipelinePage.jsx';
import RequireRole from './components/routing/RequireRole.jsx';
import AdminDashboardPage from './pages/dashboards/AdminDashboardPage.jsx';
import AgencyDashboardPage from './pages/dashboards/AgencyDashboardPage.jsx';
import CompanyDashboardPage from './pages/dashboards/CompanyDashboardPage.jsx';
import HeadhunterDashboardPage from './pages/dashboards/HeadhunterDashboardPage.jsx';
import CompanyNetworkingHubPage from './pages/networking/CompanyNetworkingHubPage.jsx';
import MentorDashboardPage from './pages/dashboards/MentorDashboardPage.jsx';
import LaunchpadOperationsPage from './pages/dashboards/LaunchpadOperationsPage.jsx';
<<<<<<< HEAD
import ProtectedRoute from './components/routing/ProtectedRoute.jsx';

const COMMUNITY_ACCESS_MEMBERSHIPS = ['user', 'freelancer', 'agency', 'company', 'mentor', 'headhunter'];
=======
import RequireMembership from './components/auth/RequireMembership.jsx';
import RoleProtectedRoute from './components/auth/RoleProtectedRoute.jsx';
>>>>>>> abd0b63e

export default function App() {
  return (
    <Routes>
      <Route element={<MainLayout />}>
        <Route index element={<HomePage />} />
        <Route path="login" element={<LoginPage />} />
        <Route path="register" element={<RegisterPage />} />
        <Route path="register/company" element={<CompanyRegisterPage />} />
        <Route path="feed" element={<FeedPage />} />
        <Route path="profile/:id" element={<ProfilePage />} />
        <Route path="search" element={<SearchPage />} />
        <Route path="jobs" element={<JobsPage />} />
        <Route path="gigs" element={<GigsPage />} />
        <Route path="projects" element={<ProjectsPage />} />
        <Route path="projects/new" element={<ProjectCreatePage />} />
        <Route path="projects/:projectId" element={<ProjectDetailPage />} />
        <Route path="projects/:projectId/auto-match" element={<ProjectAutoMatchPage />} />
        <Route path="experience-launchpad" element={<LaunchpadPage />} />
        <Route path="mentors" element={<MentorsPage />} />
        <Route path="volunteering" element={<VolunteeringPage />} />
<<<<<<< HEAD
        <Route element={<ProtectedRoute requiredMemberships={COMMUNITY_ACCESS_MEMBERSHIPS} />}>
          <Route path="groups" element={<GroupsPage />} />
          <Route path="groups/:groupId" element={<GroupProfilePage />} />
        </Route>
=======
        <Route path="groups" element={<GroupsPage />} />
        <Route path="pages" element={<PagesPage />} />
>>>>>>> abd0b63e
        <Route path="connections" element={<ConnectionsPage />} />
        <Route path="notifications" element={<NotificationsPage />} />
        <Route path="trust-center" element={<TrustCenterPage />} />
        <Route path="auto-assign" element={<AutoAssignQueuePage />} />
        <Route path="inbox" element={<InboxPage />} />
        <Route path="terms" element={<TermsPage />} />
        <Route path="privacy" element={<PrivacyPage />} />
        <Route path="about" element={<AboutPage />} />
        <Route path="settings" element={<SettingsPage />} />
        <Route path="finance" element={<FinanceHubPage />} />
      </Route>
      <Route
        path="dashboard/user"
        element={
          <RequireDashboardAccess requiredRoles={["user"]}>
            <UserDashboardPage />
          </RequireDashboardAccess>
        }
      />
      <Route path="dashboard/freelancer" element={<FreelancerDashboardPage />} />
      <Route
        path="dashboard/freelancer/pipeline"
        element={
          <RequireRole allowedRoles={['freelancer']} fallback="/login">
            <FreelancerPipelinePage />
          </RequireRole>
        }
      />
      <Route path="dashboard/admin" element={<AdminDashboardPage />} />
      <Route
        path="dashboard/agency"
        element={
          <RequireMembership role="agency">
            <AgencyDashboardPage />
          </RequireMembership>
        }
      />
      <Route path="dashboard/company" element={<CompanyDashboardPage />} />
      <Route path="dashboard/company/networking" element={<CompanyNetworkingHubPage />} />
      <Route path="dashboard/headhunter" element={<HeadhunterDashboardPage />} />
      <Route path="dashboard/mentor" element={<MentorDashboardPage />} />
      <Route path="dashboard/launchpad" element={<LaunchpadOperationsPage />} />
      <Route
        path="dashboard/user"
        element={
          <RoleProtectedRoute allowedRoles={['user']}>
            <UserDashboardPage />
          </RoleProtectedRoute>
        }
      />
      <Route
        path="dashboard/freelancer"
        element={
          <RoleProtectedRoute allowedRoles={['freelancer']}>
            <FreelancerDashboardPage />
          </RoleProtectedRoute>
        }
      />
      <Route
        path="dashboard/freelancer/pipeline"
        element={
          <RoleProtectedRoute allowedRoles={['freelancer']}>
            <FreelancerPipelinePage />
          </RoleProtectedRoute>
        }
      />
      <Route
        path="dashboard/admin"
        element={
          <RoleProtectedRoute allowedRoles={['admin']}>
            <AdminDashboardPage />
          </RoleProtectedRoute>
        }
      />
      <Route
        path="dashboard/agency"
        element={
          <RoleProtectedRoute allowedRoles={['agency']}>
            <AgencyDashboardPage />
          </RoleProtectedRoute>
        }
      />
      <Route
        path="dashboard/company"
        element={
          <RoleProtectedRoute allowedRoles={['company']}>
            <CompanyDashboardPage />
          </RoleProtectedRoute>
        }
      />
      <Route
        path="dashboard/company/networking"
        element={
          <RoleProtectedRoute allowedRoles={['company']}>
            <CompanyNetworkingHubPage />
          </RoleProtectedRoute>
        }
      />
      <Route
        path="dashboard/headhunter"
        element={
          <RoleProtectedRoute allowedRoles={['headhunter']}>
            <HeadhunterDashboardPage />
          </RoleProtectedRoute>
        }
      />
      <Route
        path="dashboard/mentor"
        element={
          <RoleProtectedRoute allowedRoles={['mentor']}>
            <MentorDashboardPage />
          </RoleProtectedRoute>
        }
      />
      <Route
        path="dashboard/launchpad"
        element={
          <RoleProtectedRoute allowedRoles={['admin', 'mentor']}>
            <LaunchpadOperationsPage />
          </RoleProtectedRoute>
        }
      />
      <Route path="admin" element={<AdminLoginPage />} />
    </Routes>
  );
}<|MERGE_RESOLUTION|>--- conflicted
+++ resolved
@@ -18,11 +18,8 @@
 import VolunteeringPage from './pages/VolunteeringPage.jsx';
 import AdminLoginPage from './pages/AdminLoginPage.jsx';
 import GroupsPage from './pages/GroupsPage.jsx';
-<<<<<<< HEAD
 import GroupProfilePage from './pages/GroupProfilePage.jsx';
-=======
 import PagesPage from './pages/PagesPage.jsx';
->>>>>>> abd0b63e
 import ConnectionsPage from './pages/ConnectionsPage.jsx';
 import TrustCenterPage from './pages/TrustCenter.jsx';
 import AutoAssignQueuePage from './pages/AutoAssignQueuePage.jsx';
@@ -45,14 +42,11 @@
 import CompanyNetworkingHubPage from './pages/networking/CompanyNetworkingHubPage.jsx';
 import MentorDashboardPage from './pages/dashboards/MentorDashboardPage.jsx';
 import LaunchpadOperationsPage from './pages/dashboards/LaunchpadOperationsPage.jsx';
-<<<<<<< HEAD
 import ProtectedRoute from './components/routing/ProtectedRoute.jsx';
 
 const COMMUNITY_ACCESS_MEMBERSHIPS = ['user', 'freelancer', 'agency', 'company', 'mentor', 'headhunter'];
-=======
 import RequireMembership from './components/auth/RequireMembership.jsx';
 import RoleProtectedRoute from './components/auth/RoleProtectedRoute.jsx';
->>>>>>> abd0b63e
 
 export default function App() {
   return (
@@ -74,15 +68,12 @@
         <Route path="experience-launchpad" element={<LaunchpadPage />} />
         <Route path="mentors" element={<MentorsPage />} />
         <Route path="volunteering" element={<VolunteeringPage />} />
-<<<<<<< HEAD
         <Route element={<ProtectedRoute requiredMemberships={COMMUNITY_ACCESS_MEMBERSHIPS} />}>
           <Route path="groups" element={<GroupsPage />} />
           <Route path="groups/:groupId" element={<GroupProfilePage />} />
         </Route>
-=======
         <Route path="groups" element={<GroupsPage />} />
         <Route path="pages" element={<PagesPage />} />
->>>>>>> abd0b63e
         <Route path="connections" element={<ConnectionsPage />} />
         <Route path="notifications" element={<NotificationsPage />} />
         <Route path="trust-center" element={<TrustCenterPage />} />
