import { Route, Routes } from 'react-router-dom';
import MainLayout from './layouts/MainLayout.jsx';
import HomePage from './pages/HomePage.jsx';
import LoginPage from './pages/LoginPage.jsx';
import RegisterPage from './pages/RegisterPage.jsx';
import CompanyRegisterPage from './pages/CompanyRegisterPage.jsx';
import FeedPage from './pages/FeedPage.jsx';
import ProfilePage from './pages/ProfilePage.jsx';
import SearchPage from './pages/SearchPage.jsx';
import JobsPage from './pages/JobsPage.jsx';
import GigsPage from './pages/GigsPage.jsx';
import ProjectsPage from './pages/ProjectsPage.jsx';
import ProjectCreatePage from './pages/ProjectCreatePage.jsx';
import ProjectDetailPage from './pages/ProjectDetailPage.jsx';
import ProjectAutoMatchPage from './pages/ProjectAutoMatchPage.jsx';
import LaunchpadPage from './pages/LaunchpadPage.jsx';
import MentorsPage from './pages/MentorsPage.jsx';
import VolunteeringPage from './pages/VolunteeringPage.jsx';
import GroupsPage from './pages/GroupsPage.jsx';
import GroupProfilePage from './pages/GroupProfilePage.jsx';
import PagesPage from './pages/PagesPage.jsx';
import ConnectionsPage from './pages/ConnectionsPage.jsx';
import NotificationsPage from './pages/NotificationsPage.jsx';
import TrustCenterPage from './pages/TrustCenter.jsx';
import AutoAssignQueuePage from './pages/AutoAssignQueuePage.jsx';
import InboxPage from './pages/InboxPage.jsx';
import TermsPage from './pages/TermsPage.jsx';
import PrivacyPage from './pages/PrivacyPage.jsx';
import SettingsPage from './pages/SettingsPage.jsx';
import FinanceHubPage from './pages/FinanceHubPage.jsx';
import AboutPage from './pages/AboutPage.jsx';
import BlogPage from './pages/BlogPage.jsx';
import BlogArticlePage from './pages/BlogArticlePage.jsx';
import SecurityOperationsPage from './pages/SecurityOperationsPage.jsx';
import AdminLoginPage from './pages/AdminLoginPage.jsx';
import UserDashboardPage from './pages/dashboards/UserDashboardPage.jsx';
import UserProfileHubPage from './pages/dashboards/UserProfileHubPage.jsx';
import UserCalendarPage from './pages/dashboards/user/UserCalendarPage.jsx';
import UserCreationStudioPage from './pages/dashboards/UserCreationStudioPage.jsx';
import UserProjectManagementPage from './pages/dashboards/UserProjectManagementPage.jsx';
import UserDisputesPage from './pages/dashboards/UserDisputesPage.jsx';
import FreelancerDashboardPage from './pages/dashboards/FreelancerDashboardPage.jsx';
import FreelancerAutoMatchPage from './pages/dashboards/FreelancerAutoMatchPage.jsx';
import FreelancerPlannerPage from './pages/dashboards/FreelancerPlannerPage.jsx';
import FreelancerVolunteerPage from './pages/dashboards/FreelancerVolunteerPage.jsx';
import FreelancerPipelinePage from './pages/dashboards/FreelancerPipelinePage.jsx';
import FreelancerPortfolioPage from './pages/dashboards/FreelancerPortfolioPage.jsx';
import FreelancerCreationStudioPage from './pages/dashboards/FreelancerCreationStudioPage.jsx';
import FreelancerNetworkingPage from './pages/dashboards/freelancer/FreelancerNetworkingPage.jsx';
import FreelancerDisputesPage from './pages/dashboards/freelancer/FreelancerDisputesPage.jsx';
import CompanyDashboardPage from './pages/dashboards/CompanyDashboardPage.jsx';
import CompanyAtsOperationsPage from './pages/dashboards/CompanyAtsOperationsPage.jsx';
import CompanyAnalyticsPage from './pages/dashboards/CompanyAnalyticsPage.jsx';
import CompanyIntegrationsPage from './pages/dashboards/CompanyIntegrationsPage.jsx';
import CompanyPagesManagementPage from './pages/dashboards/CompanyPagesManagementPage.jsx';
import CompanyProfileWorkspacePage from './pages/dashboards/CompanyProfileWorkspacePage.jsx';
import CompanyIdVerificationPage from './pages/dashboards/CompanyIdVerificationPage.jsx';
import CompanyCalendarPage from './pages/dashboards/CompanyCalendarPage.jsx';
import CompanyCreationStudioPage from './pages/dashboards/CompanyCreationStudioPage.jsx';
import CompanyJobManagementPage from './pages/dashboards/CompanyJobManagementPage.jsx';
import CompanyGroupManagementPage from './pages/dashboards/CompanyGroupManagementPage.jsx';
import CompanyVolunteeringManagementPage from './pages/dashboards/CompanyVolunteeringManagementPage.jsx';
import CompanyCrmIntegrationsPage from './pages/dashboards/CompanyCrmIntegrationsPage.jsx';
import CompanyByokAutoReplyPage from './pages/dashboards/CompanyByokAutoReplyPage.jsx';
import CompanyProjectWorkspacePage from './pages/dashboards/company/CompanyProjectWorkspacePage.jsx';
import CompanyInboxPage from './pages/dashboards/CompanyInboxPage.jsx';
import CompanyTimelineManagementPage from './pages/dashboards/CompanyTimelineManagementPage.jsx';
import CompanyWalletManagementPage from './pages/dashboards/CompanyWalletManagementPage.jsx';
import CompanyNetworkingHubPage from './pages/networking/CompanyNetworkingHubPage.jsx';
import NetworkingSessionsPage from './pages/networking/NetworkingSessionsPage.jsx';
import CompanyProjectManagementPage from './pages/dashboards/CompanyProjectManagementPage.jsx';
import CompanyDisputeManagementPage from './pages/dashboards/company/CompanyDisputeManagementPage.jsx';
import AgencyDashboardPage from './pages/dashboards/AgencyDashboardPage.jsx';
import AgencyCalendarPage from './pages/dashboards/agency/AgencyCalendarPage.jsx';
import AgencyEventManagementPage from './pages/dashboards/agency/AgencyEventManagementPage.jsx';
import AgencyJobManagementPage from './pages/dashboards/agency/AgencyJobManagementPage.jsx';
import AgencyMentoringPage from './pages/dashboards/AgencyMentoringPage.jsx';
import AgencyProjectManagementPage from './pages/dashboards/AgencyProjectManagementPage.jsx';
import ProjectWorkspacePage from './pages/dashboards/agency/ProjectWorkspacePage.jsx';
import AgencyInboxPage from './pages/dashboards/agency/AgencyInboxPage.jsx';
import AgencyBlogManagementPage from './pages/dashboards/AgencyBlogManagementPage.jsx';
import AgencyTimelineDashboardPage from './pages/dashboards/agency/AgencyTimelineDashboardPage.jsx';
import AgencyWalletManagementPage from './pages/dashboards/agency/AgencyWalletManagementPage.jsx';
import AgencyNetworkingManagementPage from './pages/dashboards/agency/AgencyNetworkingManagementPage.jsx';
import DisputeManagementPage from './pages/dashboards/agency/DisputeManagementPage.jsx';
import AgencyEscrowManagementPage from './pages/dashboards/agency/AgencyEscrowManagementPage.jsx';
import AgencyCrmPipelinePage from './pages/dashboards/AgencyCrmPipelinePage.jsx';
import AgencyIntegrationsPage from './pages/dashboards/AgencyIntegrationsPage.jsx';
import AgencyAiAutomationPage from './pages/dashboards/AgencyAiAutomationPage.jsx';
import AgencyProfileManagementPage from './pages/dashboards/AgencyProfileManagementPage.jsx';
import AgencyClientKanbanPage from './pages/dashboards/AgencyClientKanbanPage.jsx';
import HeadhunterDashboardPage from './pages/dashboards/HeadhunterDashboardPage.jsx';
import MentorDashboardPage from './pages/dashboards/MentorDashboardPage.jsx';
import LaunchpadOperationsPage from './pages/dashboards/LaunchpadOperationsPage.jsx';
import AdminDashboardPage from './pages/dashboards/AdminDashboardPage.jsx';
<<<<<<< HEAD
import AdminDatabaseSettingsPage from './pages/dashboards/AdminDatabaseSettingsPage.jsx';
=======
import AdminGdprSettingsPage from './pages/dashboards/admin/AdminGdprSettingsPage.jsx';
import AdminAdsSettingsPage from './pages/dashboards/admin/AdminAdsSettingsPage.jsx';
>>>>>>> decee86e
import AdminBlogManagementPage from './pages/admin/AdminBlogManagementPage.jsx';
import AdminSeoSettingsPage from './pages/dashboards/admin/AdminSeoSettingsPage.jsx';
import AdminProfileManagementPage from './pages/admin/AdminProfileManagementPage.jsx';
import FreelancerReviewsPreviewPage from './pages/previews/FreelancerReviewsPreviewPage.jsx';
import ProtectedRoute from './components/routing/ProtectedRoute.jsx';
import RoleProtectedRoute from './components/auth/RoleProtectedRoute.jsx';
import MembershipGate from './components/auth/MembershipGate.jsx';
import RequireRole from './components/routing/RequireRole.jsx';
import { LAUNCHPAD_ALLOWED_MEMBERSHIPS, SECURITY_ALLOWED_MEMBERSHIPS } from './constants/access.js';

const COMMUNITY_ACCESS_MEMBERSHIPS = Object.freeze([
  'user',
  'freelancer',
  'agency',
  'company',
  'mentor',
  'headhunter',
]);
const VOLUNTEER_ACCESS_MEMBERSHIPS = Object.freeze(['volunteer', 'mentor', 'admin']);

export default function App() {
  return (
    <Routes>
      <Route element={<MainLayout />}>
        <Route index element={<HomePage />} />
        <Route path="login" element={<LoginPage />} />
        <Route path="register" element={<RegisterPage />} />
        <Route path="register/company" element={<CompanyRegisterPage />} />
        <Route path="profile/:id" element={<ProfilePage />} />
        <Route path="terms" element={<TermsPage />} />
        <Route path="privacy" element={<PrivacyPage />} />
        <Route path="about" element={<AboutPage />} />
        <Route path="preview/freelancer-reviews" element={<FreelancerReviewsPreviewPage />} />
        <Route path="blog" element={<BlogPage />} />
        <Route path="blog/:slug" element={<BlogArticlePage />} />

        <Route element={<ProtectedRoute requiredMemberships={COMMUNITY_ACCESS_MEMBERSHIPS} />}> 
          <Route path="feed" element={<FeedPage />} />
          <Route path="search" element={<SearchPage />} />
          <Route path="jobs" element={<JobsPage />} />
          <Route path="gigs" element={<GigsPage />} />
          <Route path="projects" element={<ProjectsPage />} />
          <Route path="projects/new" element={<ProjectCreatePage />} />
          <Route path="projects/:projectId" element={<ProjectDetailPage />} />
          <Route path="projects/:projectId/auto-match" element={<ProjectAutoMatchPage />} />
          <Route path="groups" element={<GroupsPage />} />
          <Route path="groups/:groupId" element={<GroupProfilePage />} />
          <Route path="pages" element={<PagesPage />} />
          <Route path="connections" element={<ConnectionsPage />} />
          <Route path="notifications" element={<NotificationsPage />} />
          <Route path="trust-center" element={<TrustCenterPage />} />
          <Route path="auto-assign" element={<AutoAssignQueuePage />} />
          <Route path="inbox" element={<InboxPage />} />
          <Route path="settings" element={<SettingsPage />} />
          <Route path="finance" element={<FinanceHubPage />} />
        </Route>

        <Route element={<ProtectedRoute requiredMemberships={VOLUNTEER_ACCESS_MEMBERSHIPS} />}> 
          <Route path="volunteering" element={<VolunteeringPage />} />
        </Route>

        <Route element={<ProtectedRoute requiredMemberships={LAUNCHPAD_ALLOWED_MEMBERSHIPS} />}> 
          <Route path="experience-launchpad" element={<LaunchpadPage />} />
        </Route>

        <Route path="mentors" element={<MentorsPage />} />
        <Route path="search" element={<SearchPage />} />
        <Route path="jobs" element={<JobsPage />} />
        <Route path="gigs" element={<GigsPage />} />
        <Route path="projects" element={<ProjectsPage />} />
        <Route path="projects/new" element={<ProjectCreatePage />} />
        <Route path="projects/:projectId" element={<ProjectDetailPage />} />
        <Route path="projects/:projectId/auto-match" element={<ProjectAutoMatchPage />} />

        <Route element={<ProtectedRoute requiredMemberships={LAUNCHPAD_ALLOWED_MEMBERSHIPS} />}>  
          <Route path="experience-launchpad" element={<LaunchpadPage />} />
        </Route>

        <Route path="mentors" element={<MentorsPage />} />
        <Route path="volunteering" element={<VolunteeringPage />} />

        <Route element={<ProtectedRoute requiredMemberships={COMMUNITY_ACCESS_MEMBERSHIPS} />}>  
          <Route path="groups" element={<GroupsPage />} />
          <Route path="groups/:groupId" element={<GroupProfilePage />} />
          <Route path="pages" element={<PagesPage />} />
          <Route path="connections" element={<ConnectionsPage />} />
          <Route path="notifications" element={<NotificationsPage />} />
          <Route path="inbox" element={<InboxPage />} />
        </Route>

        <Route element={<ProtectedRoute requiredMemberships={SECURITY_ALLOWED_MEMBERSHIPS} />}>  
          <Route path="security-operations" element={<SecurityOperationsPage />} />
        </Route>

        <Route path="trust-center" element={<TrustCenterPage />} />
        <Route path="finance" element={<FinanceHubPage />} />
        <Route path="auto-assign" element={<AutoAssignQueuePage />} />
        <Route path="terms" element={<TermsPage />} />
        <Route path="privacy" element={<PrivacyPage />} />
        <Route path="settings" element={<SettingsPage />} />
        <Route path="about" element={<AboutPage />} />
      </Route>

      <Route
        path="dashboard/user"
        element={
          <RoleProtectedRoute allowedRoles={['user', 'freelancer', 'agency', 'company', 'headhunter']}>
            <MembershipGate allowedMemberships={['user', 'freelancer', 'agency', 'company', 'headhunter']}>
              <UserDashboardPage />
            </MembershipGate>
          </RoleProtectedRoute>
        }
      />
      <Route
        path="dashboard/user/creation-studio"
        element={
          <RoleProtectedRoute allowedRoles={['user', 'freelancer', 'agency', 'company', 'headhunter']}>
            <MembershipGate allowedMemberships={['user', 'freelancer', 'agency', 'company', 'headhunter']}>
              <UserCreationStudioPage />
            </MembershipGate>
          </RoleProtectedRoute>
        }
      />

      <Route
        path="dashboard/user/projects"
        element={
          <RoleProtectedRoute allowedRoles={['user', 'freelancer', 'agency', 'company', 'headhunter']}>
            <MembershipGate allowedMemberships={['user', 'freelancer', 'agency', 'company', 'headhunter']}>
              <UserProjectManagementPage />
            </MembershipGate>
          </RoleProtectedRoute>
        }
      />
      <Route
        path="dashboard/user/disputes"
        element={
          <RoleProtectedRoute allowedRoles={['user', 'freelancer', 'agency', 'company', 'headhunter']}>
            <MembershipGate allowedMemberships={['user', 'freelancer', 'agency', 'company', 'headhunter']}>
              <UserDisputesPage />
            </MembershipGate>
          </RoleProtectedRoute>
        }
      />

      <Route
        path="dashboard/user/calendar"
        element={
          <RoleProtectedRoute allowedRoles={['user', 'freelancer', 'agency', 'company', 'headhunter']}>
            <MembershipGate allowedMemberships={['user', 'freelancer', 'agency', 'company', 'headhunter']}>
              <UserCalendarPage />
            </MembershipGate>
          </RoleProtectedRoute>
        }
      />

      <Route
        path="dashboard/user/profile"
        element={
          <RoleProtectedRoute allowedRoles={['user', 'freelancer', 'agency', 'company', 'headhunter']}>
            <MembershipGate allowedMemberships={['user', 'freelancer', 'agency', 'company', 'headhunter']}>
              <UserProfileHubPage />
            </MembershipGate>
          </RoleProtectedRoute>
        }
      />

      <Route
        path="dashboard/freelancer"
        element={
          <RequireRole allowedRoles={['freelancer']}>
            <FreelancerDashboardPage />
          </RequireRole>
        }
      />

      <Route path="dashboard/freelancer/volunteer" element={<FreelancerVolunteerPage />} />

      <Route
        path="dashboard/freelancer/planner"
        element={
          <RequireRole allowedRoles={['freelancer']}>
            <FreelancerPlannerPage />
          </RequireRole>
        }
      />

      <Route
        path="dashboard/freelancer/automatch"
        element={
          <RequireRole allowedRoles={['freelancer']}>
            <FreelancerAutoMatchPage />
          </RequireRole>
        }
      />

      <Route
        path="dashboard/freelancer/pipeline"
        element={
          <RequireRole allowedRoles={['freelancer']}>
            <FreelancerPipelinePage />
          </RequireRole>
        }
      />

      <Route
        path="dashboard/freelancer/portfolio"
        element={
          <RequireRole allowedRoles={['freelancer']}>
            <FreelancerPortfolioPage />
          </RequireRole>
        }
      />

      <Route
        path="dashboard/freelancer/creation-studio"
        element={
          <RequireRole allowedRoles={['freelancer']}>
            <FreelancerCreationStudioPage />
          </RequireRole>
        }
      />

      <Route
        path="dashboard/freelancer/networking"
        element={
          <RequireRole allowedRoles={['freelancer']}>
            <FreelancerNetworkingPage />
          </RequireRole>
        }
      />

      <Route
        path="dashboard/freelancer/disputes"
        element={
          <RequireRole allowedRoles={['freelancer']}>
            <FreelancerDisputesPage />
          </RequireRole>
        }
      />

      <Route
        path="dashboard/company"
        element={
          <RequireRole allowedRoles={['company']}>
            <CompanyDashboardPage />
          </RequireRole>
        }
      />

      <Route
        path="dashboard/company/profile"
        element={
          <RequireRole allowedRoles={['company']}>
            <CompanyProfileWorkspacePage />
        path="dashboard/company/creation-studio"
        element={
          <RequireRole allowedRoles={['company']}>
            <CompanyCreationStudioPage />
        path="dashboard/company/wallets"
        element={
          <RequireRole allowedRoles={['company']}>
            <CompanyWalletManagementPage />
          </RequireRole>
        }
      />

      <Route
        path="dashboard/company/analytics"
        element={
          <RequireRole allowedRoles={['company']}>
            <CompanyAnalyticsPage />
          </RequireRole>
        }
      />

      <Route
        path="dashboard/company/projects"
        element={
          <RequireRole allowedRoles={['company']}>
            <CompanyProjectManagementPage />
        path="dashboard/company/inbox"
        element={
          <RequireRole allowedRoles={['company']}>
            <CompanyInboxPage />
        path="dashboard/company/timeline"
        element={
          <RequireRole allowedRoles={['company']}>
            <CompanyTimelineManagementPage />
          </RequireRole>
        }
      />

      <Route
        path="dashboard/company/ats"
        element={
          <RequireRole allowedRoles={['company']}>
            <CompanyAtsOperationsPage />
          </RequireRole>
        }
      />

      <Route
        path="dashboard/company/calendar"
        element={
          <RequireRole allowedRoles={['company']}>
            <CompanyCalendarPage />
        path="dashboard/company/job-management"
        element={
          <RequireRole allowedRoles={['company']}>
            <CompanyJobManagementPage />
        path="dashboard/company/groups"
        element={
          <RequireRole allowedRoles={['company']}>
            <CompanyGroupManagementPage />
        path="dashboard/company/workspace"
        element={
          <RequireRole allowedRoles={['company']}>
            <CompanyProjectWorkspacePage />
          </RequireRole>
        }
      />

      <Route
        path="dashboard/company/integrations"
        element={
          <RequireRole allowedRoles={['company']}>
            <CompanyIntegrationsPage />
          </RequireRole>
        }
      />

      <Route
        path="dashboard/company/pages"
        element={
          <RequireRole allowedRoles={['company']}>
            <CompanyPagesManagementPage />
        path="dashboard/company/id-verification"
        element={
          <RequireRole allowedRoles={['company']}>
            <CompanyIdVerificationPage />
        path="dashboard/company/volunteering"
        element={
          <RequireRole allowedRoles={['company']}>
            <CompanyVolunteeringManagementPage />
        path="dashboard/company/integrations/crm"
        element={
          <RequireRole allowedRoles={['company']}>
            <CompanyCrmIntegrationsPage />
        path="dashboard/company/ai-auto-reply"
        element={
          <RequireRole allowedRoles={['company']}>
            <CompanyByokAutoReplyPage />
        path="dashboard/company/disputes"
        element={
          <RequireRole allowedRoles={['company']}>
            <CompanyDisputeManagementPage />
          </RequireRole>
        }
      />

      <Route
        path="dashboard/company/networking"
        element={
          <RequireRole allowedRoles={['company']}>
            <CompanyNetworkingHubPage />
          </RequireRole>
        }
      />

      <Route
        path="dashboard/company/networking/sessions"
        element={
          <RequireRole allowedRoles={['company']}>
            <NetworkingSessionsPage />
          </RequireRole>
        }
      />

      <Route
        path="dashboard/agency"
        element={
          <RequireRole allowedRoles={['agency', 'agency_admin', 'admin']}>
            <AgencyDashboardPage />
          </RequireRole>
        }
      />

      <Route
        path="dashboard/agency/disputes"
        element={
          <RequireRole allowedRoles={['agency']}>
            <DisputeManagementPage />
          </RequireRole>
        }
      />

      <Route
        path="dashboard/agency/networking"
        element={
          <RequireRole allowedRoles={['agency', 'agency_admin', 'admin']}>
            <AgencyNetworkingManagementPage />
          </RequireRole>
        }
      />

      <Route
        path="dashboard/agency/escrow"
        element={
          <RequireRole allowedRoles={['agency']}>
            <AgencyEscrowManagementPage />
          </RequireRole>
        }
      />

      <Route
        path="dashboard/agency/crm"
        element={
          <RequireRole allowedRoles={['agency', 'agency_admin']}>
            <AgencyCrmPipelinePage />
          </RequireRole>
        }
      />

      <Route
        path="dashboard/agency/integrations"
        element={
          <RequireRole allowedRoles={['agency', 'agency_admin', 'admin']}>
            <AgencyIntegrationsPage />
          </RequireRole>
        }
      />

      <Route
        path="dashboard/agency/ai"
        element={
          <RequireRole allowedRoles={['agency', 'agency_admin', 'admin']}>
            <AgencyAiAutomationPage />
          </RequireRole>
        }
      />

      <Route
        path="dashboard/agency/profile"
        element={
          <RequireRole allowedRoles={['agency', 'agency_admin']}>
            <AgencyProfileManagementPage />
          </RequireRole>
        }
      />

      <Route
        path="dashboard/agency/client-kanban"
        element={
          <RequireRole allowedRoles={['agency', 'agency_admin', 'admin']}>
            <AgencyClientKanbanPage />
          </RequireRole>
        }
      />

      <Route
        path="dashboard/agency/wallet"
        element={
          <RequireRole allowedRoles={['agency']}>
            <AgencyWalletManagementPage />
          </RequireRole>
        }
      />

      <Route
        path="dashboard/agency/timeline"
        element={
          <RequireRole allowedRoles={['agency', 'agency_admin', 'admin']}>
            <AgencyTimelineDashboardPage />
          </RequireRole>
        }
      />

      <Route
        path="dashboard/agency/blog"
        element={
          <RequireRole allowedRoles={['agency', 'agency_admin', 'admin']}>
            <AgencyBlogManagementPage />
          </RequireRole>
        }
      />

      <Route
        path="dashboard/agency/inbox"
        element={
          <RequireRole allowedRoles={['agency']}>
            <AgencyInboxPage />
          </RequireRole>
        }
      />

      <Route
        path="dashboard/agency/workspace"
        element={
          <RequireRole allowedRoles={['agency']}>
            <ProjectWorkspacePage />
          </RequireRole>
        }
      />

      <Route
        path="dashboard/agency/projects"
        element={
          <RequireRole allowedRoles={['agency']}>
            <AgencyProjectManagementPage />
          </RequireRole>
        }
      />

      <Route
        path="dashboard/agency/mentoring"
        element={
          <RequireRole allowedRoles={['agency']}>
            <AgencyMentoringPage />
          </RequireRole>
        }
      />

      <Route
        path="dashboard/agency/job-management"
        element={
          <RequireRole allowedRoles={['agency']}>
            <AgencyJobManagementPage />
          </RequireRole>
        }
      />

      <Route
        path="dashboard/agency/calendar"
        element={
          <RequireRole allowedRoles={['agency']}>
            <AgencyCalendarPage />
          </RequireRole>
        }
      />

      <Route
        path="dashboard/agency/events"
        element={
          <RequireRole allowedRoles={['agency']}>
            <AgencyEventManagementPage />
          </RequireRole>
        }
      />

      <Route
        path="dashboard/headhunter"
        element={
          <RequireRole allowedRoles={['headhunter']}>
            <HeadhunterDashboardPage />
          </RequireRole>
        }
      />

      <Route
        path="dashboard/mentor"
        element={
          <RequireRole allowedRoles={['mentor']}>
            <MentorDashboardPage />
          </RequireRole>
        }
      />

      <Route
        path="dashboard/launchpad"
        element={
          <RequireRole allowedRoles={['admin', 'mentor']}>
            <LaunchpadOperationsPage />
          </RequireRole>
        }
      />
      <Route
        path="dashboard/admin"
        element={
          <RequireRole allowedRoles={['admin']}>
            <AdminDashboardPage />
          </RequireRole>
        }
      />

      <Route
<<<<<<< HEAD
        path="dashboard/admin/database"
        element={
          <RequireRole allowedRoles={['admin']}>
            <AdminDatabaseSettingsPage />
=======
        path="dashboard/admin/gdpr"
        element={
          <RequireRole allowedRoles={['admin']}>
            <AdminGdprSettingsPage />
        path="dashboard/admin/ads-settings"
        element={
          <RequireRole allowedRoles={['admin']}>
            <AdminAdsSettingsPage />
>>>>>>> decee86e
          </RequireRole>
        }
      />

      <Route
        path="dashboard/admin/blog"
        element={
          <RequireRole allowedRoles={['admin']}>
            <AdminBlogManagementPage />
          </RequireRole>
        }
      />

      <Route
        path="dashboard/admin/seo"
        element={
          <RequireRole allowedRoles={['admin']}>
            <AdminSeoSettingsPage />
        path="dashboard/admin/profiles"
        element={
          <RequireRole allowedRoles={['admin']}>
            <AdminProfileManagementPage />
          </RequireRole>
        }
      />

      <Route path="admin" element={<AdminLoginPage />} />
    </Routes>
  );
}<|MERGE_RESOLUTION|>--- conflicted
+++ resolved
@@ -93,12 +93,9 @@
 import MentorDashboardPage from './pages/dashboards/MentorDashboardPage.jsx';
 import LaunchpadOperationsPage from './pages/dashboards/LaunchpadOperationsPage.jsx';
 import AdminDashboardPage from './pages/dashboards/AdminDashboardPage.jsx';
-<<<<<<< HEAD
 import AdminDatabaseSettingsPage from './pages/dashboards/AdminDatabaseSettingsPage.jsx';
-=======
 import AdminGdprSettingsPage from './pages/dashboards/admin/AdminGdprSettingsPage.jsx';
 import AdminAdsSettingsPage from './pages/dashboards/admin/AdminAdsSettingsPage.jsx';
->>>>>>> decee86e
 import AdminBlogManagementPage from './pages/admin/AdminBlogManagementPage.jsx';
 import AdminSeoSettingsPage from './pages/dashboards/admin/AdminSeoSettingsPage.jsx';
 import AdminProfileManagementPage from './pages/admin/AdminProfileManagementPage.jsx';
@@ -685,12 +682,10 @@
       />
 
       <Route
-<<<<<<< HEAD
         path="dashboard/admin/database"
         element={
           <RequireRole allowedRoles={['admin']}>
             <AdminDatabaseSettingsPage />
-=======
         path="dashboard/admin/gdpr"
         element={
           <RequireRole allowedRoles={['admin']}>
@@ -699,7 +694,6 @@
         element={
           <RequireRole allowedRoles={['admin']}>
             <AdminAdsSettingsPage />
->>>>>>> decee86e
           </RequireRole>
         }
       />
