import { Route, Routes } from 'react-router-dom';
import MainLayout from './layouts/MainLayout.jsx';
import HomePage from './pages/HomePage.jsx';
import LoginPage from './pages/LoginPage.jsx';
import RegisterPage from './pages/RegisterPage.jsx';
import CompanyRegisterPage from './pages/CompanyRegisterPage.jsx';
import FeedPage from './pages/FeedPage.jsx';
import ProfilePage from './pages/ProfilePage.jsx';
import SearchPage from './pages/SearchPage.jsx';
import JobsPage from './pages/JobsPage.jsx';
import GigsPage from './pages/GigsPage.jsx';
import ProjectsPage from './pages/ProjectsPage.jsx';
import ProjectCreatePage from './pages/ProjectCreatePage.jsx';
import ProjectDetailPage from './pages/ProjectDetailPage.jsx';
import ProjectAutoMatchPage from './pages/ProjectAutoMatchPage.jsx';
import LaunchpadPage from './pages/LaunchpadPage.jsx';
import MentorsPage from './pages/MentorsPage.jsx';
import VolunteeringPage from './pages/VolunteeringPage.jsx';
import GroupsPage from './pages/GroupsPage.jsx';
import GroupProfilePage from './pages/GroupProfilePage.jsx';
import PagesPage from './pages/PagesPage.jsx';
import ConnectionsPage from './pages/ConnectionsPage.jsx';
import NotificationsPage from './pages/NotificationsPage.jsx';
import TrustCenterPage from './pages/TrustCenter.jsx';
import AutoAssignQueuePage from './pages/AutoAssignQueuePage.jsx';
import InboxPage from './pages/InboxPage.jsx';
import TermsPage from './pages/TermsPage.jsx';
import PrivacyPage from './pages/PrivacyPage.jsx';
import SettingsPage from './pages/SettingsPage.jsx';
import FinanceHubPage from './pages/FinanceHubPage.jsx';
import AboutPage from './pages/AboutPage.jsx';
import BlogPage from './pages/BlogPage.jsx';
import BlogArticlePage from './pages/BlogArticlePage.jsx';
import SecurityOperationsPage from './pages/SecurityOperationsPage.jsx';
import AdminLoginPage from './pages/AdminLoginPage.jsx';
import UserDashboardPage from './pages/dashboards/UserDashboardPage.jsx';
import UserProfileHubPage from './pages/dashboards/UserProfileHubPage.jsx';
import UserCalendarPage from './pages/dashboards/user/UserCalendarPage.jsx';
import UserCreationStudioPage from './pages/dashboards/UserCreationStudioPage.jsx';
import UserProjectManagementPage from './pages/dashboards/UserProjectManagementPage.jsx';
import UserDisputesPage from './pages/dashboards/UserDisputesPage.jsx';
import FreelancerDashboardPage from './pages/dashboards/FreelancerDashboardPage.jsx';
import FreelancerAutoMatchPage from './pages/dashboards/FreelancerAutoMatchPage.jsx';
import FreelancerPlannerPage from './pages/dashboards/FreelancerPlannerPage.jsx';
import FreelancerVolunteerPage from './pages/dashboards/FreelancerVolunteerPage.jsx';
import FreelancerPipelinePage from './pages/dashboards/FreelancerPipelinePage.jsx';
import FreelancerPortfolioPage from './pages/dashboards/FreelancerPortfolioPage.jsx';
import FreelancerCreationStudioPage from './pages/dashboards/FreelancerCreationStudioPage.jsx';
import FreelancerNetworkingPage from './pages/dashboards/freelancer/FreelancerNetworkingPage.jsx';
import FreelancerDisputesPage from './pages/dashboards/freelancer/FreelancerDisputesPage.jsx';
import CompanyDashboardPage from './pages/dashboards/CompanyDashboardPage.jsx';
import CompanyAtsOperationsPage from './pages/dashboards/CompanyAtsOperationsPage.jsx';
import CompanyAnalyticsPage from './pages/dashboards/CompanyAnalyticsPage.jsx';
import CompanyIntegrationsPage from './pages/dashboards/CompanyIntegrationsPage.jsx';
import CompanyPagesManagementPage from './pages/dashboards/CompanyPagesManagementPage.jsx';
import CompanyProfileWorkspacePage from './pages/dashboards/CompanyProfileWorkspacePage.jsx';
import CompanyIdVerificationPage from './pages/dashboards/CompanyIdVerificationPage.jsx';
import CompanyCalendarPage from './pages/dashboards/CompanyCalendarPage.jsx';
import CompanyCreationStudioPage from './pages/dashboards/CompanyCreationStudioPage.jsx';
import CompanyJobManagementPage from './pages/dashboards/CompanyJobManagementPage.jsx';
import CompanyGroupManagementPage from './pages/dashboards/CompanyGroupManagementPage.jsx';
import CompanyVolunteeringManagementPage from './pages/dashboards/CompanyVolunteeringManagementPage.jsx';
import CompanyCrmIntegrationsPage from './pages/dashboards/CompanyCrmIntegrationsPage.jsx';
import CompanyByokAutoReplyPage from './pages/dashboards/CompanyByokAutoReplyPage.jsx';
import CompanyProjectWorkspacePage from './pages/dashboards/company/CompanyProjectWorkspacePage.jsx';
import CompanyInboxPage from './pages/dashboards/CompanyInboxPage.jsx';
import CompanyTimelineManagementPage from './pages/dashboards/CompanyTimelineManagementPage.jsx';
import CompanyWalletManagementPage from './pages/dashboards/CompanyWalletManagementPage.jsx';
import CompanyNetworkingHubPage from './pages/networking/CompanyNetworkingHubPage.jsx';
import NetworkingSessionsPage from './pages/networking/NetworkingSessionsPage.jsx';
import CompanyProjectManagementPage from './pages/dashboards/CompanyProjectManagementPage.jsx';
import CompanyDisputeManagementPage from './pages/dashboards/company/CompanyDisputeManagementPage.jsx';
import AgencyDashboardPage from './pages/dashboards/AgencyDashboardPage.jsx';
import AgencyCalendarPage from './pages/dashboards/agency/AgencyCalendarPage.jsx';
import AgencyEventManagementPage from './pages/dashboards/agency/AgencyEventManagementPage.jsx';
import AgencyJobManagementPage from './pages/dashboards/agency/AgencyJobManagementPage.jsx';
import AgencyMentoringPage from './pages/dashboards/AgencyMentoringPage.jsx';
import AgencyProjectManagementPage from './pages/dashboards/AgencyProjectManagementPage.jsx';
import ProjectWorkspacePage from './pages/dashboards/agency/ProjectWorkspacePage.jsx';
import AgencyInboxPage from './pages/dashboards/agency/AgencyInboxPage.jsx';
import AgencyBlogManagementPage from './pages/dashboards/AgencyBlogManagementPage.jsx';
import AgencyTimelineDashboardPage from './pages/dashboards/agency/AgencyTimelineDashboardPage.jsx';
import AgencyWalletManagementPage from './pages/dashboards/agency/AgencyWalletManagementPage.jsx';
import AgencyNetworkingManagementPage from './pages/dashboards/agency/AgencyNetworkingManagementPage.jsx';
import DisputeManagementPage from './pages/dashboards/agency/DisputeManagementPage.jsx';
import AgencyEscrowManagementPage from './pages/dashboards/agency/AgencyEscrowManagementPage.jsx';
import AgencyCrmPipelinePage from './pages/dashboards/AgencyCrmPipelinePage.jsx';
import AgencyIntegrationsPage from './pages/dashboards/AgencyIntegrationsPage.jsx';
import AgencyAiAutomationPage from './pages/dashboards/AgencyAiAutomationPage.jsx';
import AgencyProfileManagementPage from './pages/dashboards/AgencyProfileManagementPage.jsx';
import AgencyClientKanbanPage from './pages/dashboards/AgencyClientKanbanPage.jsx';
import HeadhunterDashboardPage from './pages/dashboards/HeadhunterDashboardPage.jsx';
import MentorDashboardPage from './pages/dashboards/MentorDashboardPage.jsx';
import LaunchpadOperationsPage from './pages/dashboards/LaunchpadOperationsPage.jsx';
import AdminDashboardPage from './pages/dashboards/AdminDashboardPage.jsx';
<<<<<<< HEAD
import AdminFinancialManagementPage from './pages/dashboards/admin/AdminFinancialManagementPage.jsx';
=======
import AdminInterviewManagementPage from './pages/dashboards/AdminInterviewManagementPage.jsx';
import AdminInboxPage from './pages/dashboards/AdminInboxPage.jsx';
import CompanyEscrowManagementPage from './pages/dashboards/CompanyEscrowManagementPage.jsx';
import AdminTimelineManagementPage from './pages/dashboards/admin/AdminTimelineManagementPage.jsx';
import AdminAppearanceManagementPage from './pages/dashboards/admin/AdminAppearanceManagementPage.jsx';
import AdminStorageManagementPage from './pages/dashboards/admin/AdminStorageManagementPage.jsx';
import AdminDatabaseSettingsPage from './pages/dashboards/AdminDatabaseSettingsPage.jsx';
import AdminGdprSettingsPage from './pages/dashboards/admin/AdminGdprSettingsPage.jsx';
import AdminAdsSettingsPage from './pages/dashboards/admin/AdminAdsSettingsPage.jsx';
>>>>>>> e83503d1
import AdminBlogManagementPage from './pages/admin/AdminBlogManagementPage.jsx';
import AdminVolunteeringPage from './pages/dashboards/admin/AdminVolunteeringPage.jsx';
import AdminProjectsPage from './pages/admin/AdminProjectsPage.jsx';
import AdminGigManagementPage from './pages/admin/AdminGigManagementPage.jsx';
import AdminJobPostManagementPage from './pages/dashboards/admin/AdminJobPostManagementPage.jsx';
import AdminJobApplicationsPage from './pages/dashboards/admin/AdminJobApplicationsPage.jsx';
import AdminCalendarPage from './pages/admin/AdminCalendarPage.jsx';
import AdminIdentityVerificationPage from './pages/dashboards/admin/AdminIdentityVerificationPage.jsx';
import AdminWalletManagementPage from './pages/dashboards/admin/AdminWalletManagementPage.jsx';
import AdminDisputeManagementPage from './pages/dashboards/admin/AdminDisputeManagementPage.jsx';
import AdminEscrowManagementPage from './pages/dashboards/admin/AdminEscrowManagementPage.jsx';
import AdminMobileAppManagementPage from './pages/admin/AdminMobileAppManagementPage.jsx';
import AdminSystemSettingsPage from './pages/dashboards/admin/SystemSettingsPage.jsx';
import AdminHomepageSettingsPage from './pages/admin/AdminHomepageSettingsPage.jsx';
import AdminPagesSettingsPage from './pages/dashboards/AdminPagesSettingsPage.jsx';
import AdminUserManagementPage from './pages/dashboards/admin/AdminUserManagementPage.jsx';
import AdminSiteManagementPage from './pages/dashboards/admin/AdminSiteManagementPage.jsx';
import AdminPolicyManagementPage from './pages/dashboards/admin/AdminPolicyManagementPage.jsx';
import AdminApiManagementPage from './pages/admin/AdminApiManagementPage.jsx';
import AdminEmailManagementPage from './pages/dashboards/admin/email/AdminEmailManagementPage.jsx';
import AdminTwoFactorManagementPage from './pages/dashboards/admin/AdminTwoFactorManagementPage.jsx';
import AdminSeoSettingsPage from './pages/dashboards/admin/AdminSeoSettingsPage.jsx';
import AdminProfileManagementPage from './pages/admin/AdminProfileManagementPage.jsx';
import FreelancerReviewsPreviewPage from './pages/previews/FreelancerReviewsPreviewPage.jsx';
import ProtectedRoute from './components/routing/ProtectedRoute.jsx';
import RoleProtectedRoute from './components/auth/RoleProtectedRoute.jsx';
import MembershipGate from './components/auth/MembershipGate.jsx';
import RequireRole from './components/routing/RequireRole.jsx';
import AdminMentoringSessionManagementPage from './pages/dashboards/admin/AdminMentoringSessionManagementPage.jsx';
import { LAUNCHPAD_ALLOWED_MEMBERSHIPS, SECURITY_ALLOWED_MEMBERSHIPS } from './constants/access.js';

const COMMUNITY_ACCESS_MEMBERSHIPS = Object.freeze([
  'user',
  'freelancer',
  'agency',
  'company',
  'mentor',
  'headhunter',
]);
const VOLUNTEER_ACCESS_MEMBERSHIPS = Object.freeze(['volunteer', 'mentor', 'admin']);

export default function App() {
  return (
    <Routes>
      <Route element={<MainLayout />}>
        <Route index element={<HomePage />} />
        <Route path="login" element={<LoginPage />} />
        <Route path="register" element={<RegisterPage />} />
        <Route path="register/company" element={<CompanyRegisterPage />} />
        <Route path="profile/:id" element={<ProfilePage />} />
        <Route path="terms" element={<TermsPage />} />
        <Route path="privacy" element={<PrivacyPage />} />
        <Route path="about" element={<AboutPage />} />
        <Route path="preview/freelancer-reviews" element={<FreelancerReviewsPreviewPage />} />
        <Route path="blog" element={<BlogPage />} />
        <Route path="blog/:slug" element={<BlogArticlePage />} />

        <Route element={<ProtectedRoute requiredMemberships={COMMUNITY_ACCESS_MEMBERSHIPS} />}> 
          <Route path="feed" element={<FeedPage />} />
          <Route path="search" element={<SearchPage />} />
          <Route path="jobs" element={<JobsPage />} />
          <Route path="gigs" element={<GigsPage />} />
          <Route path="projects" element={<ProjectsPage />} />
          <Route path="projects/new" element={<ProjectCreatePage />} />
          <Route path="projects/:projectId" element={<ProjectDetailPage />} />
          <Route path="projects/:projectId/auto-match" element={<ProjectAutoMatchPage />} />
          <Route path="groups" element={<GroupsPage />} />
          <Route path="groups/:groupId" element={<GroupProfilePage />} />
          <Route path="pages" element={<PagesPage />} />
          <Route path="connections" element={<ConnectionsPage />} />
          <Route path="notifications" element={<NotificationsPage />} />
          <Route path="trust-center" element={<TrustCenterPage />} />
          <Route path="auto-assign" element={<AutoAssignQueuePage />} />
          <Route path="inbox" element={<InboxPage />} />
          <Route path="settings" element={<SettingsPage />} />
          <Route path="finance" element={<FinanceHubPage />} />
        </Route>

        <Route element={<ProtectedRoute requiredMemberships={VOLUNTEER_ACCESS_MEMBERSHIPS} />}> 
          <Route path="volunteering" element={<VolunteeringPage />} />
        </Route>

        <Route element={<ProtectedRoute requiredMemberships={LAUNCHPAD_ALLOWED_MEMBERSHIPS} />}> 
          <Route path="experience-launchpad" element={<LaunchpadPage />} />
        </Route>

        <Route path="mentors" element={<MentorsPage />} />
        <Route path="search" element={<SearchPage />} />
        <Route path="jobs" element={<JobsPage />} />
        <Route path="gigs" element={<GigsPage />} />
        <Route path="projects" element={<ProjectsPage />} />
        <Route path="projects/new" element={<ProjectCreatePage />} />
        <Route path="projects/:projectId" element={<ProjectDetailPage />} />
        <Route path="projects/:projectId/auto-match" element={<ProjectAutoMatchPage />} />

        <Route element={<ProtectedRoute requiredMemberships={LAUNCHPAD_ALLOWED_MEMBERSHIPS} />}>  
          <Route path="experience-launchpad" element={<LaunchpadPage />} />
        </Route>

        <Route path="mentors" element={<MentorsPage />} />
        <Route path="volunteering" element={<VolunteeringPage />} />

        <Route element={<ProtectedRoute requiredMemberships={COMMUNITY_ACCESS_MEMBERSHIPS} />}>  
          <Route path="groups" element={<GroupsPage />} />
          <Route path="groups/:groupId" element={<GroupProfilePage />} />
          <Route path="pages" element={<PagesPage />} />
          <Route path="connections" element={<ConnectionsPage />} />
          <Route path="notifications" element={<NotificationsPage />} />
          <Route path="inbox" element={<InboxPage />} />
        </Route>

        <Route element={<ProtectedRoute requiredMemberships={SECURITY_ALLOWED_MEMBERSHIPS} />}>  
          <Route path="security-operations" element={<SecurityOperationsPage />} />
        </Route>

        <Route path="trust-center" element={<TrustCenterPage />} />
        <Route path="finance" element={<FinanceHubPage />} />
        <Route path="auto-assign" element={<AutoAssignQueuePage />} />
        <Route path="terms" element={<TermsPage />} />
        <Route path="privacy" element={<PrivacyPage />} />
        <Route path="settings" element={<SettingsPage />} />
        <Route path="about" element={<AboutPage />} />
      </Route>

      <Route
        path="dashboard/user"
        element={
          <RoleProtectedRoute allowedRoles={['user', 'freelancer', 'agency', 'company', 'headhunter']}>
            <MembershipGate allowedMemberships={['user', 'freelancer', 'agency', 'company', 'headhunter']}>
              <UserDashboardPage />
            </MembershipGate>
          </RoleProtectedRoute>
        }
      />
      <Route
        path="dashboard/user/creation-studio"
        element={
          <RoleProtectedRoute allowedRoles={['user', 'freelancer', 'agency', 'company', 'headhunter']}>
            <MembershipGate allowedMemberships={['user', 'freelancer', 'agency', 'company', 'headhunter']}>
              <UserCreationStudioPage />
            </MembershipGate>
          </RoleProtectedRoute>
        }
      />

      <Route
        path="dashboard/user/projects"
        element={
          <RoleProtectedRoute allowedRoles={['user', 'freelancer', 'agency', 'company', 'headhunter']}>
            <MembershipGate allowedMemberships={['user', 'freelancer', 'agency', 'company', 'headhunter']}>
              <UserProjectManagementPage />
            </MembershipGate>
          </RoleProtectedRoute>
        }
      />
      <Route
        path="dashboard/user/disputes"
        element={
          <RoleProtectedRoute allowedRoles={['user', 'freelancer', 'agency', 'company', 'headhunter']}>
            <MembershipGate allowedMemberships={['user', 'freelancer', 'agency', 'company', 'headhunter']}>
              <UserDisputesPage />
            </MembershipGate>
          </RoleProtectedRoute>
        }
      />

      <Route
        path="dashboard/user/calendar"
        element={
          <RoleProtectedRoute allowedRoles={['user', 'freelancer', 'agency', 'company', 'headhunter']}>
            <MembershipGate allowedMemberships={['user', 'freelancer', 'agency', 'company', 'headhunter']}>
              <UserCalendarPage />
            </MembershipGate>
          </RoleProtectedRoute>
        }
      />

      <Route
        path="dashboard/user/profile"
        element={
          <RoleProtectedRoute allowedRoles={['user', 'freelancer', 'agency', 'company', 'headhunter']}>
            <MembershipGate allowedMemberships={['user', 'freelancer', 'agency', 'company', 'headhunter']}>
              <UserProfileHubPage />
            </MembershipGate>
          </RoleProtectedRoute>
        }
      />

      <Route
        path="dashboard/freelancer"
        element={
          <RequireRole allowedRoles={['freelancer']}>
            <FreelancerDashboardPage />
          </RequireRole>
        }
      />

      <Route path="dashboard/freelancer/volunteer" element={<FreelancerVolunteerPage />} />

      <Route
        path="dashboard/freelancer/planner"
        element={
          <RequireRole allowedRoles={['freelancer']}>
            <FreelancerPlannerPage />
          </RequireRole>
        }
      />

      <Route
        path="dashboard/freelancer/automatch"
        element={
          <RequireRole allowedRoles={['freelancer']}>
            <FreelancerAutoMatchPage />
          </RequireRole>
        }
      />

      <Route
        path="dashboard/freelancer/pipeline"
        element={
          <RequireRole allowedRoles={['freelancer']}>
            <FreelancerPipelinePage />
          </RequireRole>
        }
      />

      <Route
        path="dashboard/freelancer/portfolio"
        element={
          <RequireRole allowedRoles={['freelancer']}>
            <FreelancerPortfolioPage />
          </RequireRole>
        }
      />

      <Route
        path="dashboard/freelancer/creation-studio"
        element={
          <RequireRole allowedRoles={['freelancer']}>
            <FreelancerCreationStudioPage />
          </RequireRole>
        }
      />

      <Route
        path="dashboard/freelancer/networking"
        element={
          <RequireRole allowedRoles={['freelancer']}>
            <FreelancerNetworkingPage />
          </RequireRole>
        }
      />

      <Route
        path="dashboard/freelancer/disputes"
        element={
          <RequireRole allowedRoles={['freelancer']}>
            <FreelancerDisputesPage />
          </RequireRole>
        }
      />

      <Route
        path="dashboard/company"
        element={
          <RequireRole allowedRoles={['company']}>
            <CompanyDashboardPage />
          </RequireRole>
        }
      />

      <Route
        path="dashboard/company/profile"
        element={
          <RequireRole allowedRoles={['company']}>
            <CompanyProfileWorkspacePage />
        path="dashboard/company/creation-studio"
        element={
          <RequireRole allowedRoles={['company']}>
            <CompanyCreationStudioPage />
        path="dashboard/company/wallets"
        element={
          <RequireRole allowedRoles={['company']}>
            <CompanyWalletManagementPage />
          </RequireRole>
        }
      />

      <Route
        path="dashboard/company/analytics"
        element={
          <RequireRole allowedRoles={['company']}>
            <CompanyAnalyticsPage />
          </RequireRole>
        }
      />

      <Route
        path="dashboard/company/projects"
        element={
          <RequireRole allowedRoles={['company']}>
            <CompanyProjectManagementPage />
        path="dashboard/company/inbox"
        element={
          <RequireRole allowedRoles={['company']}>
            <CompanyInboxPage />
        path="dashboard/company/timeline"
        element={
          <RequireRole allowedRoles={['company']}>
            <CompanyTimelineManagementPage />
          </RequireRole>
        }
      />

      <Route
        path="dashboard/company/ats"
        element={
          <RequireRole allowedRoles={['company']}>
            <CompanyAtsOperationsPage />
          </RequireRole>
        }
      />

      <Route
        path="dashboard/company/calendar"
        element={
          <RequireRole allowedRoles={['company']}>
            <CompanyCalendarPage />
        path="dashboard/company/job-management"
        element={
          <RequireRole allowedRoles={['company']}>
            <CompanyJobManagementPage />
        path="dashboard/company/groups"
        element={
          <RequireRole allowedRoles={['company']}>
            <CompanyGroupManagementPage />
        path="dashboard/company/workspace"
        element={
          <RequireRole allowedRoles={['company']}>
            <CompanyProjectWorkspacePage />
          </RequireRole>
        }
      />

      <Route
        path="dashboard/company/integrations"
        element={
          <RequireRole allowedRoles={['company']}>
            <CompanyIntegrationsPage />
          </RequireRole>
        }
      />

      <Route
        path="dashboard/company/escrow"
        element={
          <RequireRole allowedRoles={['company']}>
            <CompanyEscrowManagementPage />
        path="dashboard/company/pages"
        element={
          <RequireRole allowedRoles={['company']}>
            <CompanyPagesManagementPage />
        path="dashboard/company/id-verification"
        element={
          <RequireRole allowedRoles={['company']}>
            <CompanyIdVerificationPage />
        path="dashboard/company/volunteering"
        element={
          <RequireRole allowedRoles={['company']}>
            <CompanyVolunteeringManagementPage />
        path="dashboard/company/integrations/crm"
        element={
          <RequireRole allowedRoles={['company']}>
            <CompanyCrmIntegrationsPage />
        path="dashboard/company/ai-auto-reply"
        element={
          <RequireRole allowedRoles={['company']}>
            <CompanyByokAutoReplyPage />
        path="dashboard/company/disputes"
        element={
          <RequireRole allowedRoles={['company']}>
            <CompanyDisputeManagementPage />
          </RequireRole>
        }
      />

      <Route
        path="dashboard/company/networking"
        element={
          <RequireRole allowedRoles={['company']}>
            <CompanyNetworkingHubPage />
          </RequireRole>
        }
      />

      <Route
        path="dashboard/company/networking/sessions"
        element={
          <RequireRole allowedRoles={['company']}>
            <NetworkingSessionsPage />
          </RequireRole>
        }
      />

      <Route
        path="dashboard/agency"
        element={
          <RequireRole allowedRoles={['agency', 'agency_admin', 'admin']}>
            <AgencyDashboardPage />
          </RequireRole>
        }
      />

      <Route
        path="dashboard/agency/disputes"
        element={
          <RequireRole allowedRoles={['agency']}>
            <DisputeManagementPage />
          </RequireRole>
        }
      />

      <Route
        path="dashboard/agency/networking"
        element={
          <RequireRole allowedRoles={['agency', 'agency_admin', 'admin']}>
            <AgencyNetworkingManagementPage />
          </RequireRole>
        }
      />

      <Route
        path="dashboard/agency/escrow"
        element={
          <RequireRole allowedRoles={['agency']}>
            <AgencyEscrowManagementPage />
          </RequireRole>
        }
      />

      <Route
        path="dashboard/agency/crm"
        element={
          <RequireRole allowedRoles={['agency', 'agency_admin']}>
            <AgencyCrmPipelinePage />
          </RequireRole>
        }
      />

      <Route
        path="dashboard/agency/integrations"
        element={
          <RequireRole allowedRoles={['agency', 'agency_admin', 'admin']}>
            <AgencyIntegrationsPage />
          </RequireRole>
        }
      />

      <Route
        path="dashboard/agency/ai"
        element={
          <RequireRole allowedRoles={['agency', 'agency_admin', 'admin']}>
            <AgencyAiAutomationPage />
          </RequireRole>
        }
      />

      <Route
        path="dashboard/agency/profile"
        element={
          <RequireRole allowedRoles={['agency', 'agency_admin']}>
            <AgencyProfileManagementPage />
          </RequireRole>
        }
      />

      <Route
        path="dashboard/agency/client-kanban"
        element={
          <RequireRole allowedRoles={['agency', 'agency_admin', 'admin']}>
            <AgencyClientKanbanPage />
          </RequireRole>
        }
      />

      <Route
        path="dashboard/agency/wallet"
        element={
          <RequireRole allowedRoles={['agency']}>
            <AgencyWalletManagementPage />
          </RequireRole>
        }
      />

      <Route
        path="dashboard/agency/timeline"
        element={
          <RequireRole allowedRoles={['agency', 'agency_admin', 'admin']}>
            <AgencyTimelineDashboardPage />
          </RequireRole>
        }
      />

      <Route
        path="dashboard/agency/blog"
        element={
          <RequireRole allowedRoles={['agency', 'agency_admin', 'admin']}>
            <AgencyBlogManagementPage />
          </RequireRole>
        }
      />

      <Route
        path="dashboard/agency/inbox"
        element={
          <RequireRole allowedRoles={['agency']}>
            <AgencyInboxPage />
          </RequireRole>
        }
      />

      <Route
        path="dashboard/agency/workspace"
        element={
          <RequireRole allowedRoles={['agency']}>
            <ProjectWorkspacePage />
          </RequireRole>
        }
      />

      <Route
        path="dashboard/agency/projects"
        element={
          <RequireRole allowedRoles={['agency']}>
            <AgencyProjectManagementPage />
          </RequireRole>
        }
      />

      <Route
        path="dashboard/agency/mentoring"
        element={
          <RequireRole allowedRoles={['agency']}>
            <AgencyMentoringPage />
          </RequireRole>
        }
      />

      <Route
        path="dashboard/agency/job-management"
        element={
          <RequireRole allowedRoles={['agency']}>
            <AgencyJobManagementPage />
          </RequireRole>
        }
      />

      <Route
        path="dashboard/agency/calendar"
        element={
          <RequireRole allowedRoles={['agency']}>
            <AgencyCalendarPage />
          </RequireRole>
        }
      />

      <Route
        path="dashboard/agency/events"
        element={
          <RequireRole allowedRoles={['agency']}>
            <AgencyEventManagementPage />
          </RequireRole>
        }
      />

      <Route
        path="dashboard/headhunter"
        element={
          <RequireRole allowedRoles={['headhunter']}>
            <HeadhunterDashboardPage />
          </RequireRole>
        }
      />

      <Route
        path="dashboard/mentor"
        element={
          <RequireRole allowedRoles={['mentor']}>
            <MentorDashboardPage />
          </RequireRole>
        }
      />

      <Route
        path="dashboard/launchpad"
        element={
          <RequireRole allowedRoles={['admin', 'mentor']}>
            <LaunchpadOperationsPage />
          </RequireRole>
        }
      />
      <Route
        path="dashboard/admin"
        element={
          <RequireRole allowedRoles={['admin']}>
            <AdminDashboardPage />
          </RequireRole>
        }
      />

      <Route
<<<<<<< HEAD
        path="dashboard/admin/finance"
        element={
          <RequireRole allowedRoles={['admin']}>
            <AdminFinancialManagementPage />
=======
        path="dashboard/admin/interviews"
        element={
          <RequireRole allowedRoles={['admin']}>
            <AdminInterviewManagementPage />
        path="dashboard/admin/volunteering"
        element={
          <RequireRole allowedRoles={['admin']}>
            <AdminVolunteeringPage />
        path="dashboard/admin/mentoring"
        element={
          <RequireRole allowedRoles={['admin']}>
            <AdminMentoringSessionManagementPage />
        path="dashboard/admin/inbox"
        element={
          <RequireRole allowedRoles={['admin']}>
            <AdminInboxPage />
        path="dashboard/admin/job-applications"
        element={
          <RequireRole allowedRoles={['admin']}>
            <AdminJobApplicationsPage />
        path="dashboard/admin/identity-verification"
        element={
          <RequireRole allowedRoles={['admin']}>
            <AdminIdentityVerificationPage />
        path="dashboard/admin/timelines"
        element={
          <RequireRole allowedRoles={['admin']}>
            <AdminTimelineManagementPage />
        path="dashboard/admin/wallets"
        element={
          <RequireRole allowedRoles={['admin']}>
            <AdminWalletManagementPage />
        path="dashboard/admin/disputes"
        element={
          <RequireRole allowedRoles={['admin']}>
            <AdminDisputeManagementPage />
        path="dashboard/admin/escrow"
        element={
          <RequireRole allowedRoles={['admin']}>
            <AdminEscrowManagementPage />
        path="dashboard/admin/mobile-apps"
        element={
          <RequireRole allowedRoles={['admin']}>
            <AdminMobileAppManagementPage />
        path="dashboard/admin/system-settings"
        element={
          <RequireRole allowedRoles={['admin']}>
            <AdminSystemSettingsPage />
        path="dashboard/admin/homepage"
        element={
          <RequireRole allowedRoles={['admin']}>
            <AdminHomepageSettingsPage />
        path="dashboard/admin/pages"
        element={
          <RequireRole allowedRoles={['admin']}>
            <AdminPagesSettingsPage />
        path="dashboard/admin/site"
        element={
          <RequireRole allowedRoles={['admin']}>
            <AdminSiteManagementPage />
        path="dashboard/admin/appearance"
        element={
          <RequireRole allowedRoles={['admin']}>
            <AdminAppearanceManagementPage />
        path="dashboard/admin/policies"
        element={
          <RequireRole allowedRoles={['admin']}>
            <AdminPolicyManagementPage />
        path="dashboard/admin/storage"
        element={
          <RequireRole allowedRoles={['admin']}>
            <AdminStorageManagementPage />
        path="dashboard/admin/email"
        element={
          <RequireRole allowedRoles={['admin']}>
            <AdminEmailManagementPage />
        path="dashboard/admin/security/two-factor"
        element={
          <RequireRole allowedRoles={['admin']}>
            <AdminTwoFactorManagementPage />
        path="dashboard/admin/database"
        element={
          <RequireRole allowedRoles={['admin']}>
            <AdminDatabaseSettingsPage />
        path="dashboard/admin/gdpr"
        element={
          <RequireRole allowedRoles={['admin']}>
            <AdminGdprSettingsPage />
        path="dashboard/admin/ads-settings"
        element={
          <RequireRole allowedRoles={['admin']}>
            <AdminAdsSettingsPage />
>>>>>>> e83503d1
          </RequireRole>
        }
      />

      <Route
        path="dashboard/admin/blog"
        element={
          <RequireRole allowedRoles={['admin']}>
            <AdminBlogManagementPage />
          </RequireRole>
        }
      />
      <Route
        path="dashboard/admin/users"
        element={
          <RequireRole allowedRoles={['admin']}>
            <AdminUserManagementPage />
          </RequireRole>
        }
      />

      <Route
        path="dashboard/admin/api-management"
        element={
          <RequireRole allowedRoles={['admin']}>
            <AdminApiManagementPage />
        path="dashboard/admin/seo"
        element={
          <RequireRole allowedRoles={['admin']}>
            <AdminSeoSettingsPage />
        path="dashboard/admin/profiles"
        element={
          <RequireRole allowedRoles={['admin']}>
            <AdminProfileManagementPage />
          </RequireRole>
        }
      />

      <Route
        path="dashboard/admin/calendar"
        element={
          <RequireRole allowedRoles={['admin']}>
            <AdminCalendarPage />
          </RequireRole>
        }
      />

      <Route
        path="dashboard/admin/jobs"
        element={
          <RequireRole allowedRoles={['admin']}>
            <AdminJobPostManagementPage />
          </RequireRole>
        }
      />

      <Route
        path="dashboard/admin/gig-management"
        element={
          <RequireRole allowedRoles={['admin']}>
            <AdminGigManagementPage />
          </RequireRole>
        }
      />

      <Route
        path="dashboard/admin/projects"
        element={
          <RequireRole allowedRoles={['admin']}>
            <AdminProjectsPage />
          </RequireRole>
        }
      />

      <Route path="admin" element={<AdminLoginPage />} />
    </Routes>
  );
}<|MERGE_RESOLUTION|>--- conflicted
+++ resolved
@@ -93,9 +93,7 @@
 import MentorDashboardPage from './pages/dashboards/MentorDashboardPage.jsx';
 import LaunchpadOperationsPage from './pages/dashboards/LaunchpadOperationsPage.jsx';
 import AdminDashboardPage from './pages/dashboards/AdminDashboardPage.jsx';
-<<<<<<< HEAD
 import AdminFinancialManagementPage from './pages/dashboards/admin/AdminFinancialManagementPage.jsx';
-=======
 import AdminInterviewManagementPage from './pages/dashboards/AdminInterviewManagementPage.jsx';
 import AdminInboxPage from './pages/dashboards/AdminInboxPage.jsx';
 import CompanyEscrowManagementPage from './pages/dashboards/CompanyEscrowManagementPage.jsx';
@@ -105,7 +103,6 @@
 import AdminDatabaseSettingsPage from './pages/dashboards/AdminDatabaseSettingsPage.jsx';
 import AdminGdprSettingsPage from './pages/dashboards/admin/AdminGdprSettingsPage.jsx';
 import AdminAdsSettingsPage from './pages/dashboards/admin/AdminAdsSettingsPage.jsx';
->>>>>>> e83503d1
 import AdminBlogManagementPage from './pages/admin/AdminBlogManagementPage.jsx';
 import AdminVolunteeringPage from './pages/dashboards/admin/AdminVolunteeringPage.jsx';
 import AdminProjectsPage from './pages/admin/AdminProjectsPage.jsx';
@@ -717,12 +714,10 @@
       />
 
       <Route
-<<<<<<< HEAD
         path="dashboard/admin/finance"
         element={
           <RequireRole allowedRoles={['admin']}>
             <AdminFinancialManagementPage />
-=======
         path="dashboard/admin/interviews"
         element={
           <RequireRole allowedRoles={['admin']}>
@@ -815,7 +810,6 @@
         element={
           <RequireRole allowedRoles={['admin']}>
             <AdminAdsSettingsPage />
->>>>>>> e83503d1
           </RequireRole>
         }
       />
