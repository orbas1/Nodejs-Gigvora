import { Route, Routes } from 'react-router-dom';
import MainLayout from './layouts/MainLayout.jsx';
import HomePage from './pages/HomePage.jsx';
import LoginPage from './pages/LoginPage.jsx';
import RegisterPage from './pages/RegisterPage.jsx';
import CompanyRegisterPage from './pages/CompanyRegisterPage.jsx';
import FeedPage from './pages/FeedPage.jsx';
import ProfilePage from './pages/ProfilePage.jsx';
import SearchPage from './pages/SearchPage.jsx';
import JobsPage from './pages/JobsPage.jsx';
import GigsPage from './pages/GigsPage.jsx';
import ProjectsPage from './pages/ProjectsPage.jsx';
import ProjectCreatePage from './pages/ProjectCreatePage.jsx';
import ProjectDetailPage from './pages/ProjectDetailPage.jsx';
import ProjectAutoMatchPage from './pages/ProjectAutoMatchPage.jsx';
import LaunchpadPage from './pages/LaunchpadPage.jsx';
import MentorsPage from './pages/MentorsPage.jsx';
import VolunteeringPage from './pages/VolunteeringPage.jsx';
import GroupsPage from './pages/GroupsPage.jsx';
import GroupProfilePage from './pages/GroupProfilePage.jsx';
import PagesPage from './pages/PagesPage.jsx';
import ConnectionsPage from './pages/ConnectionsPage.jsx';
import NotificationsPage from './pages/NotificationsPage.jsx';
import TrustCenterPage from './pages/TrustCenter.jsx';
import AutoAssignQueuePage from './pages/AutoAssignQueuePage.jsx';
import InboxPage from './pages/InboxPage.jsx';
import TermsPage from './pages/TermsPage.jsx';
import PrivacyPage from './pages/PrivacyPage.jsx';
import SettingsPage from './pages/SettingsPage.jsx';
import FinanceHubPage from './pages/FinanceHubPage.jsx';
import AboutPage from './pages/AboutPage.jsx';
import BlogPage from './pages/BlogPage.jsx';
import BlogArticlePage from './pages/BlogArticlePage.jsx';
import SecurityOperationsPage from './pages/SecurityOperationsPage.jsx';
import AdminLoginPage from './pages/AdminLoginPage.jsx';
import UserDashboardPage from './pages/dashboards/UserDashboardPage.jsx';
import UserProfileHubPage from './pages/dashboards/UserProfileHubPage.jsx';
import UserCalendarPage from './pages/dashboards/user/UserCalendarPage.jsx';
import UserCreationStudioPage from './pages/dashboards/UserCreationStudioPage.jsx';
import UserProjectManagementPage from './pages/dashboards/UserProjectManagementPage.jsx';
import UserDisputesPage from './pages/dashboards/UserDisputesPage.jsx';
import FreelancerDashboardPage from './pages/dashboards/FreelancerDashboardPage.jsx';
import FreelancerAutoMatchPage from './pages/dashboards/FreelancerAutoMatchPage.jsx';
import FreelancerPlannerPage from './pages/dashboards/FreelancerPlannerPage.jsx';
import FreelancerVolunteerPage from './pages/dashboards/FreelancerVolunteerPage.jsx';
import FreelancerPipelinePage from './pages/dashboards/FreelancerPipelinePage.jsx';
import FreelancerPortfolioPage from './pages/dashboards/FreelancerPortfolioPage.jsx';
import FreelancerCreationStudioPage from './pages/dashboards/FreelancerCreationStudioPage.jsx';
import FreelancerNetworkingPage from './pages/dashboards/freelancer/FreelancerNetworkingPage.jsx';
import FreelancerDisputesPage from './pages/dashboards/freelancer/FreelancerDisputesPage.jsx';
import CompanyDashboardPage from './pages/dashboards/CompanyDashboardPage.jsx';
import CompanyAtsOperationsPage from './pages/dashboards/CompanyAtsOperationsPage.jsx';
import CompanyAnalyticsPage from './pages/dashboards/CompanyAnalyticsPage.jsx';
import CompanyIntegrationsPage from './pages/dashboards/CompanyIntegrationsPage.jsx';
import CompanyPagesManagementPage from './pages/dashboards/CompanyPagesManagementPage.jsx';
import CompanyProfileWorkspacePage from './pages/dashboards/CompanyProfileWorkspacePage.jsx';
import CompanyIdVerificationPage from './pages/dashboards/CompanyIdVerificationPage.jsx';
import CompanyCalendarPage from './pages/dashboards/CompanyCalendarPage.jsx';
import CompanyCreationStudioPage from './pages/dashboards/CompanyCreationStudioPage.jsx';
import CompanyJobManagementPage from './pages/dashboards/CompanyJobManagementPage.jsx';
import CompanyGroupManagementPage from './pages/dashboards/CompanyGroupManagementPage.jsx';
import CompanyVolunteeringManagementPage from './pages/dashboards/CompanyVolunteeringManagementPage.jsx';
import CompanyCrmIntegrationsPage from './pages/dashboards/CompanyCrmIntegrationsPage.jsx';
import CompanyByokAutoReplyPage from './pages/dashboards/CompanyByokAutoReplyPage.jsx';
import CompanyProjectWorkspacePage from './pages/dashboards/company/CompanyProjectWorkspacePage.jsx';
import CompanyInboxPage from './pages/dashboards/CompanyInboxPage.jsx';
import CompanyTimelineManagementPage from './pages/dashboards/CompanyTimelineManagementPage.jsx';
import CompanyWalletManagementPage from './pages/dashboards/CompanyWalletManagementPage.jsx';
import CompanyNetworkingHubPage from './pages/networking/CompanyNetworkingHubPage.jsx';
import NetworkingSessionsPage from './pages/networking/NetworkingSessionsPage.jsx';
import CompanyProjectManagementPage from './pages/dashboards/CompanyProjectManagementPage.jsx';
import CompanyDisputeManagementPage from './pages/dashboards/company/CompanyDisputeManagementPage.jsx';
import AgencyDashboardPage from './pages/dashboards/AgencyDashboardPage.jsx';
import AgencyCalendarPage from './pages/dashboards/agency/AgencyCalendarPage.jsx';
import AgencyEventManagementPage from './pages/dashboards/agency/AgencyEventManagementPage.jsx';
import AgencyJobManagementPage from './pages/dashboards/agency/AgencyJobManagementPage.jsx';
import AgencyMentoringPage from './pages/dashboards/AgencyMentoringPage.jsx';
import AgencyProjectManagementPage from './pages/dashboards/AgencyProjectManagementPage.jsx';
import ProjectWorkspacePage from './pages/dashboards/agency/ProjectWorkspacePage.jsx';
import AgencyInboxPage from './pages/dashboards/agency/AgencyInboxPage.jsx';
import AgencyBlogManagementPage from './pages/dashboards/AgencyBlogManagementPage.jsx';
import AgencyTimelineDashboardPage from './pages/dashboards/agency/AgencyTimelineDashboardPage.jsx';
import AgencyWalletManagementPage from './pages/dashboards/agency/AgencyWalletManagementPage.jsx';
import AgencyNetworkingManagementPage from './pages/dashboards/agency/AgencyNetworkingManagementPage.jsx';
import DisputeManagementPage from './pages/dashboards/agency/DisputeManagementPage.jsx';
import AgencyEscrowManagementPage from './pages/dashboards/agency/AgencyEscrowManagementPage.jsx';
import AgencyCrmPipelinePage from './pages/dashboards/AgencyCrmPipelinePage.jsx';
import AgencyIntegrationsPage from './pages/dashboards/AgencyIntegrationsPage.jsx';
import AgencyAiAutomationPage from './pages/dashboards/AgencyAiAutomationPage.jsx';
import AgencyProfileManagementPage from './pages/dashboards/AgencyProfileManagementPage.jsx';
import AgencyClientKanbanPage from './pages/dashboards/AgencyClientKanbanPage.jsx';
import HeadhunterDashboardPage from './pages/dashboards/HeadhunterDashboardPage.jsx';
import MentorDashboardPage from './pages/dashboards/MentorDashboardPage.jsx';
import LaunchpadOperationsPage from './pages/dashboards/LaunchpadOperationsPage.jsx';
import AdminDashboardPage from './pages/dashboards/AdminDashboardPage.jsx';
import AdminAdsSettingsPage from './pages/dashboards/admin/AdminAdsSettingsPage.jsx';
import AdminBlogManagementPage from './pages/admin/AdminBlogManagementPage.jsx';
<<<<<<< HEAD
import AdminSeoSettingsPage from './pages/dashboards/admin/AdminSeoSettingsPage.jsx';
=======
import AdminProfileManagementPage from './pages/admin/AdminProfileManagementPage.jsx';
import FreelancerReviewsPreviewPage from './pages/previews/FreelancerReviewsPreviewPage.jsx';
>>>>>>> 50aed979
import ProtectedRoute from './components/routing/ProtectedRoute.jsx';
import RoleProtectedRoute from './components/auth/RoleProtectedRoute.jsx';
import MembershipGate from './components/auth/MembershipGate.jsx';
import RequireRole from './components/routing/RequireRole.jsx';
import { LAUNCHPAD_ALLOWED_MEMBERSHIPS, SECURITY_ALLOWED_MEMBERSHIPS } from './constants/access.js';

const COMMUNITY_ACCESS_MEMBERSHIPS = Object.freeze([
  'user',
  'freelancer',
  'agency',
  'company',
  'mentor',
  'headhunter',
]);
const VOLUNTEER_ACCESS_MEMBERSHIPS = Object.freeze(['volunteer', 'mentor', 'admin']);

export default function App() {
  return (
    <Routes>
      <Route element={<MainLayout />}>
        <Route index element={<HomePage />} />
        <Route path="login" element={<LoginPage />} />
        <Route path="register" element={<RegisterPage />} />
        <Route path="register/company" element={<CompanyRegisterPage />} />
        <Route path="profile/:id" element={<ProfilePage />} />
        <Route path="terms" element={<TermsPage />} />
        <Route path="privacy" element={<PrivacyPage />} />
        <Route path="about" element={<AboutPage />} />
        <Route path="preview/freelancer-reviews" element={<FreelancerReviewsPreviewPage />} />
        <Route path="blog" element={<BlogPage />} />
        <Route path="blog/:slug" element={<BlogArticlePage />} />

        <Route element={<ProtectedRoute requiredMemberships={COMMUNITY_ACCESS_MEMBERSHIPS} />}> 
          <Route path="feed" element={<FeedPage />} />
          <Route path="search" element={<SearchPage />} />
          <Route path="jobs" element={<JobsPage />} />
          <Route path="gigs" element={<GigsPage />} />
          <Route path="projects" element={<ProjectsPage />} />
          <Route path="projects/new" element={<ProjectCreatePage />} />
          <Route path="projects/:projectId" element={<ProjectDetailPage />} />
          <Route path="projects/:projectId/auto-match" element={<ProjectAutoMatchPage />} />
          <Route path="groups" element={<GroupsPage />} />
          <Route path="groups/:groupId" element={<GroupProfilePage />} />
          <Route path="pages" element={<PagesPage />} />
          <Route path="connections" element={<ConnectionsPage />} />
          <Route path="notifications" element={<NotificationsPage />} />
          <Route path="trust-center" element={<TrustCenterPage />} />
          <Route path="auto-assign" element={<AutoAssignQueuePage />} />
          <Route path="inbox" element={<InboxPage />} />
          <Route path="settings" element={<SettingsPage />} />
          <Route path="finance" element={<FinanceHubPage />} />
        </Route>

        <Route element={<ProtectedRoute requiredMemberships={VOLUNTEER_ACCESS_MEMBERSHIPS} />}> 
          <Route path="volunteering" element={<VolunteeringPage />} />
        </Route>

        <Route element={<ProtectedRoute requiredMemberships={LAUNCHPAD_ALLOWED_MEMBERSHIPS} />}> 
          <Route path="experience-launchpad" element={<LaunchpadPage />} />
        </Route>

        <Route path="mentors" element={<MentorsPage />} />
        <Route path="search" element={<SearchPage />} />
        <Route path="jobs" element={<JobsPage />} />
        <Route path="gigs" element={<GigsPage />} />
        <Route path="projects" element={<ProjectsPage />} />
        <Route path="projects/new" element={<ProjectCreatePage />} />
        <Route path="projects/:projectId" element={<ProjectDetailPage />} />
        <Route path="projects/:projectId/auto-match" element={<ProjectAutoMatchPage />} />

        <Route element={<ProtectedRoute requiredMemberships={LAUNCHPAD_ALLOWED_MEMBERSHIPS} />}>  
          <Route path="experience-launchpad" element={<LaunchpadPage />} />
        </Route>

        <Route path="mentors" element={<MentorsPage />} />
        <Route path="volunteering" element={<VolunteeringPage />} />

        <Route element={<ProtectedRoute requiredMemberships={COMMUNITY_ACCESS_MEMBERSHIPS} />}>  
          <Route path="groups" element={<GroupsPage />} />
          <Route path="groups/:groupId" element={<GroupProfilePage />} />
          <Route path="pages" element={<PagesPage />} />
          <Route path="connections" element={<ConnectionsPage />} />
          <Route path="notifications" element={<NotificationsPage />} />
          <Route path="inbox" element={<InboxPage />} />
        </Route>

        <Route element={<ProtectedRoute requiredMemberships={SECURITY_ALLOWED_MEMBERSHIPS} />}>  
          <Route path="security-operations" element={<SecurityOperationsPage />} />
        </Route>

        <Route path="trust-center" element={<TrustCenterPage />} />
        <Route path="finance" element={<FinanceHubPage />} />
        <Route path="auto-assign" element={<AutoAssignQueuePage />} />
        <Route path="terms" element={<TermsPage />} />
        <Route path="privacy" element={<PrivacyPage />} />
        <Route path="settings" element={<SettingsPage />} />
        <Route path="about" element={<AboutPage />} />
      </Route>

      <Route
        path="dashboard/user"
        element={
          <RoleProtectedRoute allowedRoles={['user', 'freelancer', 'agency', 'company', 'headhunter']}>
            <MembershipGate allowedMemberships={['user', 'freelancer', 'agency', 'company', 'headhunter']}>
              <UserDashboardPage />
            </MembershipGate>
          </RoleProtectedRoute>
        }
      />
      <Route
        path="dashboard/user/creation-studio"
        element={
          <RoleProtectedRoute allowedRoles={['user', 'freelancer', 'agency', 'company', 'headhunter']}>
            <MembershipGate allowedMemberships={['user', 'freelancer', 'agency', 'company', 'headhunter']}>
              <UserCreationStudioPage />
            </MembershipGate>
          </RoleProtectedRoute>
        }
      />

      <Route
        path="dashboard/user/projects"
        element={
          <RoleProtectedRoute allowedRoles={['user', 'freelancer', 'agency', 'company', 'headhunter']}>
            <MembershipGate allowedMemberships={['user', 'freelancer', 'agency', 'company', 'headhunter']}>
              <UserProjectManagementPage />
            </MembershipGate>
          </RoleProtectedRoute>
        }
      />
      <Route
        path="dashboard/user/disputes"
        element={
          <RoleProtectedRoute allowedRoles={['user', 'freelancer', 'agency', 'company', 'headhunter']}>
            <MembershipGate allowedMemberships={['user', 'freelancer', 'agency', 'company', 'headhunter']}>
              <UserDisputesPage />
            </MembershipGate>
          </RoleProtectedRoute>
        }
      />

      <Route
        path="dashboard/user/calendar"
        element={
          <RoleProtectedRoute allowedRoles={['user', 'freelancer', 'agency', 'company', 'headhunter']}>
            <MembershipGate allowedMemberships={['user', 'freelancer', 'agency', 'company', 'headhunter']}>
              <UserCalendarPage />
            </MembershipGate>
          </RoleProtectedRoute>
        }
      />

      <Route
        path="dashboard/user/profile"
        element={
          <RoleProtectedRoute allowedRoles={['user', 'freelancer', 'agency', 'company', 'headhunter']}>
            <MembershipGate allowedMemberships={['user', 'freelancer', 'agency', 'company', 'headhunter']}>
              <UserProfileHubPage />
            </MembershipGate>
          </RoleProtectedRoute>
        }
      />

      <Route
        path="dashboard/freelancer"
        element={
          <RequireRole allowedRoles={['freelancer']}>
            <FreelancerDashboardPage />
          </RequireRole>
        }
      />

      <Route path="dashboard/freelancer/volunteer" element={<FreelancerVolunteerPage />} />

      <Route
        path="dashboard/freelancer/planner"
        element={
          <RequireRole allowedRoles={['freelancer']}>
            <FreelancerPlannerPage />
          </RequireRole>
        }
      />

      <Route
        path="dashboard/freelancer/automatch"
        element={
          <RequireRole allowedRoles={['freelancer']}>
            <FreelancerAutoMatchPage />
          </RequireRole>
        }
      />

      <Route
        path="dashboard/freelancer/pipeline"
        element={
          <RequireRole allowedRoles={['freelancer']}>
            <FreelancerPipelinePage />
          </RequireRole>
        }
      />

      <Route
        path="dashboard/freelancer/portfolio"
        element={
          <RequireRole allowedRoles={['freelancer']}>
            <FreelancerPortfolioPage />
          </RequireRole>
        }
      />

      <Route
        path="dashboard/freelancer/creation-studio"
        element={
          <RequireRole allowedRoles={['freelancer']}>
            <FreelancerCreationStudioPage />
          </RequireRole>
        }
      />

      <Route
        path="dashboard/freelancer/networking"
        element={
          <RequireRole allowedRoles={['freelancer']}>
            <FreelancerNetworkingPage />
          </RequireRole>
        }
      />

      <Route
        path="dashboard/freelancer/disputes"
        element={
          <RequireRole allowedRoles={['freelancer']}>
            <FreelancerDisputesPage />
          </RequireRole>
        }
      />

      <Route
        path="dashboard/company"
        element={
          <RequireRole allowedRoles={['company']}>
            <CompanyDashboardPage />
          </RequireRole>
        }
      />

      <Route
        path="dashboard/company/profile"
        element={
          <RequireRole allowedRoles={['company']}>
            <CompanyProfileWorkspacePage />
        path="dashboard/company/creation-studio"
        element={
          <RequireRole allowedRoles={['company']}>
            <CompanyCreationStudioPage />
        path="dashboard/company/wallets"
        element={
          <RequireRole allowedRoles={['company']}>
            <CompanyWalletManagementPage />
          </RequireRole>
        }
      />

      <Route
        path="dashboard/company/analytics"
        element={
          <RequireRole allowedRoles={['company']}>
            <CompanyAnalyticsPage />
          </RequireRole>
        }
      />

      <Route
        path="dashboard/company/projects"
        element={
          <RequireRole allowedRoles={['company']}>
            <CompanyProjectManagementPage />
        path="dashboard/company/inbox"
        element={
          <RequireRole allowedRoles={['company']}>
            <CompanyInboxPage />
        path="dashboard/company/timeline"
        element={
          <RequireRole allowedRoles={['company']}>
            <CompanyTimelineManagementPage />
          </RequireRole>
        }
      />

      <Route
        path="dashboard/company/ats"
        element={
          <RequireRole allowedRoles={['company']}>
            <CompanyAtsOperationsPage />
          </RequireRole>
        }
      />

      <Route
        path="dashboard/company/calendar"
        element={
          <RequireRole allowedRoles={['company']}>
            <CompanyCalendarPage />
        path="dashboard/company/job-management"
        element={
          <RequireRole allowedRoles={['company']}>
            <CompanyJobManagementPage />
        path="dashboard/company/groups"
        element={
          <RequireRole allowedRoles={['company']}>
            <CompanyGroupManagementPage />
        path="dashboard/company/workspace"
        element={
          <RequireRole allowedRoles={['company']}>
            <CompanyProjectWorkspacePage />
          </RequireRole>
        }
      />

      <Route
        path="dashboard/company/integrations"
        element={
          <RequireRole allowedRoles={['company']}>
            <CompanyIntegrationsPage />
          </RequireRole>
        }
      />

      <Route
        path="dashboard/company/pages"
        element={
          <RequireRole allowedRoles={['company']}>
            <CompanyPagesManagementPage />
        path="dashboard/company/id-verification"
        element={
          <RequireRole allowedRoles={['company']}>
            <CompanyIdVerificationPage />
        path="dashboard/company/volunteering"
        element={
          <RequireRole allowedRoles={['company']}>
            <CompanyVolunteeringManagementPage />
        path="dashboard/company/integrations/crm"
        element={
          <RequireRole allowedRoles={['company']}>
            <CompanyCrmIntegrationsPage />
        path="dashboard/company/ai-auto-reply"
        element={
          <RequireRole allowedRoles={['company']}>
            <CompanyByokAutoReplyPage />
        path="dashboard/company/disputes"
        element={
          <RequireRole allowedRoles={['company']}>
            <CompanyDisputeManagementPage />
          </RequireRole>
        }
      />

      <Route
        path="dashboard/company/networking"
        element={
          <RequireRole allowedRoles={['company']}>
            <CompanyNetworkingHubPage />
          </RequireRole>
        }
      />

      <Route
        path="dashboard/company/networking/sessions"
        element={
          <RequireRole allowedRoles={['company']}>
            <NetworkingSessionsPage />
          </RequireRole>
        }
      />

      <Route
        path="dashboard/agency"
        element={
          <RequireRole allowedRoles={['agency', 'agency_admin', 'admin']}>
            <AgencyDashboardPage />
          </RequireRole>
        }
      />

      <Route
        path="dashboard/agency/disputes"
        element={
          <RequireRole allowedRoles={['agency']}>
            <DisputeManagementPage />
          </RequireRole>
        }
      />

      <Route
        path="dashboard/agency/networking"
        element={
          <RequireRole allowedRoles={['agency', 'agency_admin', 'admin']}>
            <AgencyNetworkingManagementPage />
          </RequireRole>
        }
      />

      <Route
        path="dashboard/agency/escrow"
        element={
          <RequireRole allowedRoles={['agency']}>
            <AgencyEscrowManagementPage />
          </RequireRole>
        }
      />

      <Route
        path="dashboard/agency/crm"
        element={
          <RequireRole allowedRoles={['agency', 'agency_admin']}>
            <AgencyCrmPipelinePage />
          </RequireRole>
        }
      />

      <Route
        path="dashboard/agency/integrations"
        element={
          <RequireRole allowedRoles={['agency', 'agency_admin', 'admin']}>
            <AgencyIntegrationsPage />
          </RequireRole>
        }
      />

      <Route
        path="dashboard/agency/ai"
        element={
          <RequireRole allowedRoles={['agency', 'agency_admin', 'admin']}>
            <AgencyAiAutomationPage />
          </RequireRole>
        }
      />

      <Route
        path="dashboard/agency/profile"
        element={
          <RequireRole allowedRoles={['agency', 'agency_admin']}>
            <AgencyProfileManagementPage />
          </RequireRole>
        }
      />

      <Route
        path="dashboard/agency/client-kanban"
        element={
          <RequireRole allowedRoles={['agency', 'agency_admin', 'admin']}>
            <AgencyClientKanbanPage />
          </RequireRole>
        }
      />

      <Route
        path="dashboard/agency/wallet"
        element={
          <RequireRole allowedRoles={['agency']}>
            <AgencyWalletManagementPage />
          </RequireRole>
        }
      />

      <Route
        path="dashboard/agency/timeline"
        element={
          <RequireRole allowedRoles={['agency', 'agency_admin', 'admin']}>
            <AgencyTimelineDashboardPage />
          </RequireRole>
        }
      />

      <Route
        path="dashboard/agency/blog"
        element={
          <RequireRole allowedRoles={['agency', 'agency_admin', 'admin']}>
            <AgencyBlogManagementPage />
          </RequireRole>
        }
      />

      <Route
        path="dashboard/agency/inbox"
        element={
          <RequireRole allowedRoles={['agency']}>
            <AgencyInboxPage />
          </RequireRole>
        }
      />

      <Route
        path="dashboard/agency/workspace"
        element={
          <RequireRole allowedRoles={['agency']}>
            <ProjectWorkspacePage />
          </RequireRole>
        }
      />

      <Route
        path="dashboard/agency/projects"
        element={
          <RequireRole allowedRoles={['agency']}>
            <AgencyProjectManagementPage />
          </RequireRole>
        }
      />

      <Route
        path="dashboard/agency/mentoring"
        element={
          <RequireRole allowedRoles={['agency']}>
            <AgencyMentoringPage />
          </RequireRole>
        }
      />

      <Route
        path="dashboard/agency/job-management"
        element={
          <RequireRole allowedRoles={['agency']}>
            <AgencyJobManagementPage />
          </RequireRole>
        }
      />

      <Route
        path="dashboard/agency/calendar"
        element={
          <RequireRole allowedRoles={['agency']}>
            <AgencyCalendarPage />
          </RequireRole>
        }
      />

      <Route
        path="dashboard/agency/events"
        element={
          <RequireRole allowedRoles={['agency']}>
            <AgencyEventManagementPage />
          </RequireRole>
        }
      />

      <Route
        path="dashboard/headhunter"
        element={
          <RequireRole allowedRoles={['headhunter']}>
            <HeadhunterDashboardPage />
          </RequireRole>
        }
      />

      <Route
        path="dashboard/mentor"
        element={
          <RequireRole allowedRoles={['mentor']}>
            <MentorDashboardPage />
          </RequireRole>
        }
      />

      <Route
        path="dashboard/launchpad"
        element={
          <RequireRole allowedRoles={['admin', 'mentor']}>
            <LaunchpadOperationsPage />
          </RequireRole>
        }
      />
      <Route
        path="dashboard/admin"
        element={
          <RequireRole allowedRoles={['admin']}>
            <AdminDashboardPage />
          </RequireRole>
        }
      />

      <Route
        path="dashboard/admin/ads-settings"
        element={
          <RequireRole allowedRoles={['admin']}>
            <AdminAdsSettingsPage />
          </RequireRole>
        }
      />

      <Route
        path="dashboard/admin/blog"
        element={
          <RequireRole allowedRoles={['admin']}>
            <AdminBlogManagementPage />
          </RequireRole>
        }
      />

      <Route
<<<<<<< HEAD
        path="dashboard/admin/seo"
        element={
          <RequireRole allowedRoles={['admin']}>
            <AdminSeoSettingsPage />
=======
        path="dashboard/admin/profiles"
        element={
          <RequireRole allowedRoles={['admin']}>
            <AdminProfileManagementPage />
>>>>>>> 50aed979
          </RequireRole>
        }
      />

      <Route path="admin" element={<AdminLoginPage />} />
    </Routes>
  );
}<|MERGE_RESOLUTION|>--- conflicted
+++ resolved
@@ -95,12 +95,9 @@
 import AdminDashboardPage from './pages/dashboards/AdminDashboardPage.jsx';
 import AdminAdsSettingsPage from './pages/dashboards/admin/AdminAdsSettingsPage.jsx';
 import AdminBlogManagementPage from './pages/admin/AdminBlogManagementPage.jsx';
-<<<<<<< HEAD
 import AdminSeoSettingsPage from './pages/dashboards/admin/AdminSeoSettingsPage.jsx';
-=======
 import AdminProfileManagementPage from './pages/admin/AdminProfileManagementPage.jsx';
 import FreelancerReviewsPreviewPage from './pages/previews/FreelancerReviewsPreviewPage.jsx';
->>>>>>> 50aed979
 import ProtectedRoute from './components/routing/ProtectedRoute.jsx';
 import RoleProtectedRoute from './components/auth/RoleProtectedRoute.jsx';
 import MembershipGate from './components/auth/MembershipGate.jsx';
@@ -701,17 +698,14 @@
       />
 
       <Route
-<<<<<<< HEAD
         path="dashboard/admin/seo"
         element={
           <RequireRole allowedRoles={['admin']}>
             <AdminSeoSettingsPage />
-=======
         path="dashboard/admin/profiles"
         element={
           <RequireRole allowedRoles={['admin']}>
             <AdminProfileManagementPage />
->>>>>>> 50aed979
           </RequireRole>
         }
       />
