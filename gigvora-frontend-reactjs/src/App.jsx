--- conflicted
+++ resolved
@@ -34,11 +34,8 @@
 import SecurityOperationsPage from './pages/SecurityOperationsPage.jsx';
 import AdminLoginPage from './pages/AdminLoginPage.jsx';
 import UserDashboardPage from './pages/dashboards/UserDashboardPage.jsx';
-<<<<<<< HEAD
 import UserProjectManagementPage from './pages/dashboards/UserProjectManagementPage.jsx';
-=======
 import UserDisputesPage from './pages/dashboards/UserDisputesPage.jsx';
->>>>>>> f29eb78e
 import FreelancerDashboardPage from './pages/dashboards/FreelancerDashboardPage.jsx';
 import FreelancerAutoMatchPage from './pages/dashboards/FreelancerAutoMatchPage.jsx';
 import FreelancerPlannerPage from './pages/dashboards/FreelancerPlannerPage.jsx';
@@ -187,19 +184,16 @@
       />
 
       <Route
-<<<<<<< HEAD
         path="dashboard/user/projects"
         element={
           <RoleProtectedRoute allowedRoles={['user', 'freelancer', 'agency', 'company', 'headhunter']}>
             <MembershipGate allowedMemberships={['user', 'freelancer', 'agency', 'company', 'headhunter']}>
               <UserProjectManagementPage />
-=======
         path="dashboard/user/disputes"
         element={
           <RoleProtectedRoute allowedRoles={['user', 'freelancer', 'agency', 'company', 'headhunter']}>
             <MembershipGate allowedMemberships={['user', 'freelancer', 'agency', 'company', 'headhunter']}>
               <UserDisputesPage />
->>>>>>> f29eb78e
             </MembershipGate>
           </RoleProtectedRoute>
         }
