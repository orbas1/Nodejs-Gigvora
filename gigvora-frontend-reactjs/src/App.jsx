--- conflicted
+++ resolved
@@ -93,13 +93,10 @@
 import MentorDashboardPage from './pages/dashboards/MentorDashboardPage.jsx';
 import LaunchpadOperationsPage from './pages/dashboards/LaunchpadOperationsPage.jsx';
 import AdminDashboardPage from './pages/dashboards/AdminDashboardPage.jsx';
-<<<<<<< HEAD
 import AdminStorageManagementPage from './pages/dashboards/admin/AdminStorageManagementPage.jsx';
-=======
 import AdminDatabaseSettingsPage from './pages/dashboards/AdminDatabaseSettingsPage.jsx';
 import AdminGdprSettingsPage from './pages/dashboards/admin/AdminGdprSettingsPage.jsx';
 import AdminAdsSettingsPage from './pages/dashboards/admin/AdminAdsSettingsPage.jsx';
->>>>>>> d421e013
 import AdminBlogManagementPage from './pages/admin/AdminBlogManagementPage.jsx';
 import AdminEmailManagementPage from './pages/dashboards/admin/email/AdminEmailManagementPage.jsx';
 import AdminTwoFactorManagementPage from './pages/dashboards/admin/AdminTwoFactorManagementPage.jsx';
@@ -688,12 +685,10 @@
       />
 
       <Route
-<<<<<<< HEAD
         path="dashboard/admin/storage"
         element={
           <RequireRole allowedRoles={['admin']}>
             <AdminStorageManagementPage />
-=======
         path="dashboard/admin/email"
         element={
           <RequireRole allowedRoles={['admin']}>
@@ -714,7 +709,6 @@
         element={
           <RequireRole allowedRoles={['admin']}>
             <AdminAdsSettingsPage />
->>>>>>> d421e013
           </RequireRole>
         }
       />
