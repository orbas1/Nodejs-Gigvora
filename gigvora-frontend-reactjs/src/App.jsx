--- conflicted
+++ resolved
@@ -93,9 +93,7 @@
 import MentorDashboardPage from './pages/dashboards/MentorDashboardPage.jsx';
 import LaunchpadOperationsPage from './pages/dashboards/LaunchpadOperationsPage.jsx';
 import AdminDashboardPage from './pages/dashboards/AdminDashboardPage.jsx';
-<<<<<<< HEAD
 import AdminInboxPage from './pages/dashboards/AdminInboxPage.jsx';
-=======
 import CompanyEscrowManagementPage from './pages/dashboards/CompanyEscrowManagementPage.jsx';
 import AdminTimelineManagementPage from './pages/dashboards/admin/AdminTimelineManagementPage.jsx';
 import AdminAppearanceManagementPage from './pages/dashboards/admin/AdminAppearanceManagementPage.jsx';
@@ -103,7 +101,6 @@
 import AdminDatabaseSettingsPage from './pages/dashboards/AdminDatabaseSettingsPage.jsx';
 import AdminGdprSettingsPage from './pages/dashboards/admin/AdminGdprSettingsPage.jsx';
 import AdminAdsSettingsPage from './pages/dashboards/admin/AdminAdsSettingsPage.jsx';
->>>>>>> ab554368
 import AdminBlogManagementPage from './pages/admin/AdminBlogManagementPage.jsx';
 import AdminGigManagementPage from './pages/admin/AdminGigManagementPage.jsx';
 import AdminJobPostManagementPage from './pages/dashboards/admin/AdminJobPostManagementPage.jsx';
@@ -712,12 +709,10 @@
       />
 
       <Route
-<<<<<<< HEAD
         path="dashboard/admin/inbox"
         element={
           <RequireRole allowedRoles={['admin']}>
             <AdminInboxPage />
-=======
         path="dashboard/admin/job-applications"
         element={
           <RequireRole allowedRoles={['admin']}>
@@ -794,7 +789,6 @@
         element={
           <RequireRole allowedRoles={['admin']}>
             <AdminAdsSettingsPage />
->>>>>>> ab554368
           </RequireRole>
         }
       />
