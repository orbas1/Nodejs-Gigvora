--- conflicted
+++ resolved
@@ -98,15 +98,12 @@
 import AdminGdprSettingsPage from './pages/dashboards/admin/AdminGdprSettingsPage.jsx';
 import AdminAdsSettingsPage from './pages/dashboards/admin/AdminAdsSettingsPage.jsx';
 import AdminBlogManagementPage from './pages/admin/AdminBlogManagementPage.jsx';
-<<<<<<< HEAD
 import AdminApiManagementPage from './pages/admin/AdminApiManagementPage.jsx';
-=======
 import AdminEmailManagementPage from './pages/dashboards/admin/email/AdminEmailManagementPage.jsx';
 import AdminTwoFactorManagementPage from './pages/dashboards/admin/AdminTwoFactorManagementPage.jsx';
 import AdminSeoSettingsPage from './pages/dashboards/admin/AdminSeoSettingsPage.jsx';
 import AdminProfileManagementPage from './pages/admin/AdminProfileManagementPage.jsx';
 import FreelancerReviewsPreviewPage from './pages/previews/FreelancerReviewsPreviewPage.jsx';
->>>>>>> 88e79cfe
 import ProtectedRoute from './components/routing/ProtectedRoute.jsx';
 import RoleProtectedRoute from './components/auth/RoleProtectedRoute.jsx';
 import MembershipGate from './components/auth/MembershipGate.jsx';
@@ -727,12 +724,10 @@
       />
 
       <Route
-<<<<<<< HEAD
         path="dashboard/admin/api-management"
         element={
           <RequireRole allowedRoles={['admin']}>
             <AdminApiManagementPage />
-=======
         path="dashboard/admin/seo"
         element={
           <RequireRole allowedRoles={['admin']}>
@@ -741,7 +736,6 @@
         element={
           <RequireRole allowedRoles={['admin']}>
             <AdminProfileManagementPage />
->>>>>>> 88e79cfe
           </RequireRole>
         }
       />
