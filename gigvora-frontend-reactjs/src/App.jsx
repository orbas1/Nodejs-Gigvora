import { Route, Routes } from 'react-router-dom';
import MainLayout from './layouts/MainLayout.jsx';
import HomePage from './pages/HomePage.jsx';
import LoginPage from './pages/LoginPage.jsx';
import RegisterPage from './pages/RegisterPage.jsx';
import CompanyRegisterPage from './pages/CompanyRegisterPage.jsx';
import FeedPage from './pages/FeedPage.jsx';
import ProfilePage from './pages/ProfilePage.jsx';
import SearchPage from './pages/SearchPage.jsx';
import JobsPage from './pages/JobsPage.jsx';
import GigsPage from './pages/GigsPage.jsx';
import ProjectsPage from './pages/ProjectsPage.jsx';
import ProjectCreatePage from './pages/ProjectCreatePage.jsx';
import ProjectDetailPage from './pages/ProjectDetailPage.jsx';
import ProjectAutoMatchPage from './pages/ProjectAutoMatchPage.jsx';
import LaunchpadPage from './pages/LaunchpadPage.jsx';
import MentorsPage from './pages/MentorsPage.jsx';
import VolunteeringPage from './pages/VolunteeringPage.jsx';
import GroupsPage from './pages/GroupsPage.jsx';
import GroupProfilePage from './pages/GroupProfilePage.jsx';
import PagesPage from './pages/PagesPage.jsx';
import ConnectionsPage from './pages/ConnectionsPage.jsx';
import NotificationsPage from './pages/NotificationsPage.jsx';
import TrustCenterPage from './pages/TrustCenter.jsx';
import AutoAssignQueuePage from './pages/AutoAssignQueuePage.jsx';
import InboxPage from './pages/InboxPage.jsx';
import TermsPage from './pages/TermsPage.jsx';
import PrivacyPage from './pages/PrivacyPage.jsx';
import SettingsPage from './pages/SettingsPage.jsx';
import FinanceHubPage from './pages/FinanceHubPage.jsx';
import AboutPage from './pages/AboutPage.jsx';
import BlogPage from './pages/BlogPage.jsx';
import BlogArticlePage from './pages/BlogArticlePage.jsx';
import SecurityOperationsPage from './pages/SecurityOperationsPage.jsx';
import AdminLoginPage from './pages/AdminLoginPage.jsx';
import UserDashboardPage from './pages/dashboards/UserDashboardPage.jsx';
import UserProfileHubPage from './pages/dashboards/UserProfileHubPage.jsx';
import UserCalendarPage from './pages/dashboards/user/UserCalendarPage.jsx';
import UserCreationStudioPage from './pages/dashboards/UserCreationStudioPage.jsx';
import UserProjectManagementPage from './pages/dashboards/UserProjectManagementPage.jsx';
import UserDisputesPage from './pages/dashboards/UserDisputesPage.jsx';
import FreelancerDashboardPage from './pages/dashboards/FreelancerDashboardPage.jsx';
import FreelancerAutoMatchPage from './pages/dashboards/FreelancerAutoMatchPage.jsx';
import FreelancerPlannerPage from './pages/dashboards/FreelancerPlannerPage.jsx';
import FreelancerVolunteerPage from './pages/dashboards/FreelancerVolunteerPage.jsx';
import FreelancerPipelinePage from './pages/dashboards/FreelancerPipelinePage.jsx';
import FreelancerPortfolioPage from './pages/dashboards/FreelancerPortfolioPage.jsx';
import FreelancerCreationStudioPage from './pages/dashboards/FreelancerCreationStudioPage.jsx';
import FreelancerNetworkingPage from './pages/dashboards/freelancer/FreelancerNetworkingPage.jsx';
import FreelancerDisputesPage from './pages/dashboards/freelancer/FreelancerDisputesPage.jsx';
import CompanyDashboardPage from './pages/dashboards/CompanyDashboardPage.jsx';
import CompanyAtsOperationsPage from './pages/dashboards/CompanyAtsOperationsPage.jsx';
import CompanyAnalyticsPage from './pages/dashboards/CompanyAnalyticsPage.jsx';
import CompanyIntegrationsPage from './pages/dashboards/CompanyIntegrationsPage.jsx';
import CompanyPagesManagementPage from './pages/dashboards/CompanyPagesManagementPage.jsx';
import CompanyProfileWorkspacePage from './pages/dashboards/CompanyProfileWorkspacePage.jsx';
import CompanyIdVerificationPage from './pages/dashboards/CompanyIdVerificationPage.jsx';
import CompanyCalendarPage from './pages/dashboards/CompanyCalendarPage.jsx';
import CompanyCreationStudioPage from './pages/dashboards/CompanyCreationStudioPage.jsx';
import CompanyJobManagementPage from './pages/dashboards/CompanyJobManagementPage.jsx';
import CompanyGroupManagementPage from './pages/dashboards/CompanyGroupManagementPage.jsx';
import CompanyVolunteeringManagementPage from './pages/dashboards/CompanyVolunteeringManagementPage.jsx';
import CompanyCrmIntegrationsPage from './pages/dashboards/CompanyCrmIntegrationsPage.jsx';
import CompanyByokAutoReplyPage from './pages/dashboards/CompanyByokAutoReplyPage.jsx';
import CompanyProjectWorkspacePage from './pages/dashboards/company/CompanyProjectWorkspacePage.jsx';
import CompanyInboxPage from './pages/dashboards/CompanyInboxPage.jsx';
import CompanyTimelineManagementPage from './pages/dashboards/CompanyTimelineManagementPage.jsx';
import CompanyWalletManagementPage from './pages/dashboards/CompanyWalletManagementPage.jsx';
import CompanyNetworkingHubPage from './pages/networking/CompanyNetworkingHubPage.jsx';
import NetworkingSessionsPage from './pages/networking/NetworkingSessionsPage.jsx';
import CompanyProjectManagementPage from './pages/dashboards/CompanyProjectManagementPage.jsx';
import CompanyDisputeManagementPage from './pages/dashboards/company/CompanyDisputeManagementPage.jsx';
import CompanyEscrowManagementPage from './pages/dashboards/CompanyEscrowManagementPage.jsx';
import AgencyDashboardPage from './pages/dashboards/AgencyDashboardPage.jsx';
import AgencyCalendarPage from './pages/dashboards/agency/AgencyCalendarPage.jsx';
import AgencyEventManagementPage from './pages/dashboards/agency/AgencyEventManagementPage.jsx';
import AgencyJobManagementPage from './pages/dashboards/agency/AgencyJobManagementPage.jsx';
import AgencyMentoringPage from './pages/dashboards/AgencyMentoringPage.jsx';
import AgencyProjectManagementPage from './pages/dashboards/AgencyProjectManagementPage.jsx';
import ProjectWorkspacePage from './pages/dashboards/agency/ProjectWorkspacePage.jsx';
import AgencyInboxPage from './pages/dashboards/agency/AgencyInboxPage.jsx';
import AgencyBlogManagementPage from './pages/dashboards/AgencyBlogManagementPage.jsx';
import AgencyTimelineDashboardPage from './pages/dashboards/agency/AgencyTimelineDashboardPage.jsx';
import AgencyWalletManagementPage from './pages/dashboards/agency/AgencyWalletManagementPage.jsx';
import AgencyNetworkingManagementPage from './pages/dashboards/agency/AgencyNetworkingManagementPage.jsx';
import DisputeManagementPage from './pages/dashboards/agency/DisputeManagementPage.jsx';
import AgencyEscrowManagementPage from './pages/dashboards/agency/AgencyEscrowManagementPage.jsx';
import AgencyCrmPipelinePage from './pages/dashboards/AgencyCrmPipelinePage.jsx';
import AgencyIntegrationsPage from './pages/dashboards/AgencyIntegrationsPage.jsx';
import AgencyAiAutomationPage from './pages/dashboards/AgencyAiAutomationPage.jsx';
import AgencyProfileManagementPage from './pages/dashboards/AgencyProfileManagementPage.jsx';
import AgencyClientKanbanPage from './pages/dashboards/AgencyClientKanbanPage.jsx';
import HeadhunterDashboardPage from './pages/dashboards/HeadhunterDashboardPage.jsx';
import MentorDashboardPage from './pages/dashboards/MentorDashboardPage.jsx';
import LaunchpadOperationsPage from './pages/dashboards/LaunchpadOperationsPage.jsx';
import AdminDashboardPage from './pages/dashboards/AdminDashboardPage.jsx';
import AdminFinancialManagementPage from './pages/dashboards/admin/AdminFinancialManagementPage.jsx';
import AdminInterviewManagementPage from './pages/dashboards/AdminInterviewManagementPage.jsx';
import AdminInboxPage from './pages/dashboards/AdminInboxPage.jsx';
import AdminTimelineManagementPage from './pages/dashboards/admin/AdminTimelineManagementPage.jsx';
import AdminAppearanceManagementPage from './pages/dashboards/admin/AdminAppearanceManagementPage.jsx';
import AdminStorageManagementPage from './pages/dashboards/admin/AdminStorageManagementPage.jsx';
import AdminDatabaseSettingsPage from './pages/dashboards/AdminDatabaseSettingsPage.jsx';
import AdminGdprSettingsPage from './pages/dashboards/admin/AdminGdprSettingsPage.jsx';
import AdminAdsSettingsPage from './pages/dashboards/admin/AdminAdsSettingsPage.jsx';
import AdminBlogManagementPage from './pages/admin/AdminBlogManagementPage.jsx';
import AdminVolunteeringPage from './pages/dashboards/admin/AdminVolunteeringPage.jsx';
import AdminProjectsPage from './pages/admin/AdminProjectsPage.jsx';
import AdminGigManagementPage from './pages/admin/AdminGigManagementPage.jsx';
import AdminJobPostManagementPage from './pages/dashboards/admin/AdminJobPostManagementPage.jsx';
import AdminJobApplicationsPage from './pages/dashboards/admin/AdminJobApplicationsPage.jsx';
import AdminCalendarPage from './pages/admin/AdminCalendarPage.jsx';
import AdminIdentityVerificationPage from './pages/dashboards/admin/AdminIdentityVerificationPage.jsx';
import AdminWalletManagementPage from './pages/dashboards/admin/AdminWalletManagementPage.jsx';
import AdminDisputeManagementPage from './pages/dashboards/admin/AdminDisputeManagementPage.jsx';
import AdminEscrowManagementPage from './pages/dashboards/admin/AdminEscrowManagementPage.jsx';
import AdminMobileAppManagementPage from './pages/admin/AdminMobileAppManagementPage.jsx';
import AdminSystemSettingsPage from './pages/dashboards/admin/SystemSettingsPage.jsx';
import AdminHomepageSettingsPage from './pages/admin/AdminHomepageSettingsPage.jsx';
import AdminPagesSettingsPage from './pages/dashboards/AdminPagesSettingsPage.jsx';
import AdminUserManagementPage from './pages/dashboards/admin/AdminUserManagementPage.jsx';
import AdminSiteManagementPage from './pages/dashboards/admin/AdminSiteManagementPage.jsx';
import AdminPolicyManagementPage from './pages/dashboards/admin/AdminPolicyManagementPage.jsx';
import AdminApiManagementPage from './pages/admin/AdminApiManagementPage.jsx';
import AdminEmailManagementPage from './pages/dashboards/admin/email/AdminEmailManagementPage.jsx';
import AdminTwoFactorManagementPage from './pages/dashboards/admin/AdminTwoFactorManagementPage.jsx';
import AdminSeoSettingsPage from './pages/dashboards/admin/AdminSeoSettingsPage.jsx';
import AdminProfileManagementPage from './pages/admin/AdminProfileManagementPage.jsx';
import FreelancerReviewsPreviewPage from './pages/previews/FreelancerReviewsPreviewPage.jsx';
import ProtectedRoute from './components/routing/ProtectedRoute.jsx';
import RoleProtectedRoute from './components/auth/RoleProtectedRoute.jsx';
import MembershipGate from './components/auth/MembershipGate.jsx';
import RequireRole from './components/routing/RequireRole.jsx';
import AdminMentoringSessionManagementPage from './pages/dashboards/admin/AdminMentoringSessionManagementPage.jsx';
import AdminSpeedNetworkingManagementPage from './pages/dashboards/admin/AdminSpeedNetworkingManagementPage.jsx';
import { LAUNCHPAD_ALLOWED_MEMBERSHIPS, SECURITY_ALLOWED_MEMBERSHIPS } from './constants/access.js';

const COMMUNITY_ACCESS_MEMBERSHIPS = Object.freeze([
  'user',
  'freelancer',
  'agency',
  'company',
  'mentor',
  'headhunter',
]);
const VOLUNTEER_ACCESS_MEMBERSHIPS = Object.freeze(['volunteer', 'mentor', 'admin']);

export default function App() {
  return (
    <Routes>
      <Route element={<MainLayout />}>
        <Route index element={<HomePage />} />
        <Route path="login" element={<LoginPage />} />
        <Route path="register" element={<RegisterPage />} />
        <Route path="register/company" element={<CompanyRegisterPage />} />
        <Route path="profile/:id" element={<ProfilePage />} />
        <Route path="preview/freelancer-reviews" element={<FreelancerReviewsPreviewPage />} />
        <Route path="blog" element={<BlogPage />} />
        <Route path="blog/:slug" element={<BlogArticlePage />} />
        <Route path="terms" element={<TermsPage />} />
        <Route path="privacy" element={<PrivacyPage />} />
        <Route path="about" element={<AboutPage />} />

        <Route element={<ProtectedRoute requiredMemberships={COMMUNITY_ACCESS_MEMBERSHIPS} />}>
          <Route path="feed" element={<FeedPage />} />
          <Route path="search" element={<SearchPage />} />
          <Route path="jobs" element={<JobsPage />} />
          <Route path="gigs" element={<GigsPage />} />
          <Route path="projects" element={<ProjectsPage />} />
          <Route path="projects/new" element={<ProjectCreatePage />} />
          <Route path="projects/:projectId" element={<ProjectDetailPage />} />
          <Route path="projects/:projectId/auto-match" element={<ProjectAutoMatchPage />} />
          <Route path="groups" element={<GroupsPage />} />
          <Route path="groups/:groupId" element={<GroupProfilePage />} />
          <Route path="pages" element={<PagesPage />} />
          <Route path="connections" element={<ConnectionsPage />} />
          <Route path="notifications" element={<NotificationsPage />} />
          <Route path="trust-center" element={<TrustCenterPage />} />
          <Route path="auto-assign" element={<AutoAssignQueuePage />} />
          <Route path="inbox" element={<InboxPage />} />
          <Route path="settings" element={<SettingsPage />} />
          <Route path="finance" element={<FinanceHubPage />} />
        </Route>

        <Route element={<ProtectedRoute requiredMemberships={VOLUNTEER_ACCESS_MEMBERSHIPS} />}>
          <Route path="volunteering" element={<VolunteeringPage />} />
        </Route>

        <Route element={<ProtectedRoute requiredMemberships={LAUNCHPAD_ALLOWED_MEMBERSHIPS} />}>
          <Route path="experience-launchpad" element={<LaunchpadPage />} />
        </Route>

        <Route element={<ProtectedRoute requiredMemberships={SECURITY_ALLOWED_MEMBERSHIPS} />}>
          <Route path="security-operations" element={<SecurityOperationsPage />} />
        </Route>

        <Route path="mentors" element={<MentorsPage />} />
      </Route>

      <Route
        path="dashboard/user"
        element={
          <RoleProtectedRoute allowedRoles={['user', 'freelancer', 'agency', 'company', 'headhunter']}>
            <MembershipGate allowedMemberships={['user', 'freelancer', 'agency', 'company', 'headhunter']}>
              <UserDashboardPage />
            </MembershipGate>
          </RoleProtectedRoute>
        }
      />
      <Route
        path="dashboard/user/creation-studio"
        element={
          <RoleProtectedRoute allowedRoles={['user', 'freelancer', 'agency', 'company', 'headhunter']}>
            <MembershipGate allowedMemberships={['user', 'freelancer', 'agency', 'company', 'headhunter']}>
              <UserCreationStudioPage />
            </MembershipGate>
          </RoleProtectedRoute>
        }
      />
      <Route
        path="dashboard/user/projects"
        element={
          <RoleProtectedRoute allowedRoles={['user', 'freelancer', 'agency', 'company', 'headhunter']}>
            <MembershipGate allowedMemberships={['user', 'freelancer', 'agency', 'company', 'headhunter']}>
              <UserProjectManagementPage />
            </MembershipGate>
          </RoleProtectedRoute>
        }
      />
      <Route
        path="dashboard/user/disputes"
        element={
          <RoleProtectedRoute allowedRoles={['user', 'freelancer', 'agency', 'company', 'headhunter']}>
            <MembershipGate allowedMemberships={['user', 'freelancer', 'agency', 'company', 'headhunter']}>
              <UserDisputesPage />
            </MembershipGate>
          </RoleProtectedRoute>
        }
      />
      <Route
        path="dashboard/user/calendar"
        element={
          <RoleProtectedRoute allowedRoles={['user', 'freelancer', 'agency', 'company', 'headhunter']}>
            <MembershipGate allowedMemberships={['user', 'freelancer', 'agency', 'company', 'headhunter']}>
              <UserCalendarPage />
            </MembershipGate>
          </RoleProtectedRoute>
        }
      />
      <Route
        path="dashboard/user/profile"
        element={
          <RoleProtectedRoute allowedRoles={['user', 'freelancer', 'agency', 'company', 'headhunter']}>
            <MembershipGate allowedMemberships={['user', 'freelancer', 'agency', 'company', 'headhunter']}>
              <UserProfileHubPage />
            </MembershipGate>
          </RoleProtectedRoute>
        }
      />

      <Route
        path="dashboard/freelancer"
        element={
          <RequireRole allowedRoles={['freelancer']}>
            <FreelancerDashboardPage />
          </RequireRole>
        }
      />
      <Route path="dashboard/freelancer/volunteer" element={<RequireRole allowedRoles={['freelancer']}><FreelancerVolunteerPage /></RequireRole>} />
      <Route path="dashboard/freelancer/planner" element={<RequireRole allowedRoles={['freelancer']}><FreelancerPlannerPage /></RequireRole>} />
      <Route path="dashboard/freelancer/automatch" element={<RequireRole allowedRoles={['freelancer']}><FreelancerAutoMatchPage /></RequireRole>} />
      <Route path="dashboard/freelancer/pipeline" element={<RequireRole allowedRoles={['freelancer']}><FreelancerPipelinePage /></RequireRole>} />
      <Route path="dashboard/freelancer/portfolio" element={<RequireRole allowedRoles={['freelancer']}><FreelancerPortfolioPage /></RequireRole>} />
      <Route path="dashboard/freelancer/creation-studio" element={<RequireRole allowedRoles={['freelancer']}><FreelancerCreationStudioPage /></RequireRole>} />
      <Route path="dashboard/freelancer/networking" element={<RequireRole allowedRoles={['freelancer']}><FreelancerNetworkingPage /></RequireRole>} />
      <Route path="dashboard/freelancer/disputes" element={<RequireRole allowedRoles={['freelancer']}><FreelancerDisputesPage /></RequireRole>} />

      <Route
        path="dashboard/company"
        element={
          <RequireRole allowedRoles={['company']}>
            <CompanyDashboardPage />
          </RequireRole>
        }
      />
      <Route path="dashboard/company/profile" element={<RequireRole allowedRoles={['company']}><CompanyProfileWorkspacePage /></RequireRole>} />
      <Route path="dashboard/company/creation-studio" element={<RequireRole allowedRoles={['company']}><CompanyCreationStudioPage /></RequireRole>} />
      <Route path="dashboard/company/wallets" element={<RequireRole allowedRoles={['company']}><CompanyWalletManagementPage /></RequireRole>} />
      <Route path="dashboard/company/analytics" element={<RequireRole allowedRoles={['company']}><CompanyAnalyticsPage /></RequireRole>} />
      <Route path="dashboard/company/projects" element={<RequireRole allowedRoles={['company']}><CompanyProjectManagementPage /></RequireRole>} />
      <Route path="dashboard/company/inbox" element={<RequireRole allowedRoles={['company']}><CompanyInboxPage /></RequireRole>} />
      <Route path="dashboard/company/timeline" element={<RequireRole allowedRoles={['company']}><CompanyTimelineManagementPage /></RequireRole>} />
      <Route path="dashboard/company/ats" element={<RequireRole allowedRoles={['company']}><CompanyAtsOperationsPage /></RequireRole>} />
      <Route path="dashboard/company/calendar" element={<RequireRole allowedRoles={['company']}><CompanyCalendarPage /></RequireRole>} />
      <Route path="dashboard/company/job-management" element={<RequireRole allowedRoles={['company']}><CompanyJobManagementPage /></RequireRole>} />
      <Route path="dashboard/company/groups" element={<RequireRole allowedRoles={['company']}><CompanyGroupManagementPage /></RequireRole>} />
      <Route path="dashboard/company/workspace" element={<RequireRole allowedRoles={['company']}><CompanyProjectWorkspacePage /></RequireRole>} />
      <Route path="dashboard/company/integrations" element={<RequireRole allowedRoles={['company']}><CompanyIntegrationsPage /></RequireRole>} />
      <Route path="dashboard/company/escrow" element={<RequireRole allowedRoles={['company']}><CompanyEscrowManagementPage /></RequireRole>} />
      <Route path="dashboard/company/pages" element={<RequireRole allowedRoles={['company']}><CompanyPagesManagementPage /></RequireRole>} />
      <Route path="dashboard/company/id-verification" element={<RequireRole allowedRoles={['company']}><CompanyIdVerificationPage /></RequireRole>} />
      <Route path="dashboard/company/volunteering" element={<RequireRole allowedRoles={['company']}><CompanyVolunteeringManagementPage /></RequireRole>} />
      <Route path="dashboard/company/integrations/crm" element={<RequireRole allowedRoles={['company']}><CompanyCrmIntegrationsPage /></RequireRole>} />
      <Route path="dashboard/company/ai-auto-reply" element={<RequireRole allowedRoles={['company']}><CompanyByokAutoReplyPage /></RequireRole>} />
      <Route path="dashboard/company/disputes" element={<RequireRole allowedRoles={['company']}><CompanyDisputeManagementPage /></RequireRole>} />
      <Route path="dashboard/company/networking" element={<RequireRole allowedRoles={['company']}><CompanyNetworkingHubPage /></RequireRole>} />
      <Route path="dashboard/company/networking/sessions" element={<RequireRole allowedRoles={['company']}><NetworkingSessionsPage /></RequireRole>} />

      <Route
        path="dashboard/agency"
        element={
          <RequireRole allowedRoles={['agency', 'agency_admin', 'admin']}>
            <AgencyDashboardPage />
          </RequireRole>
        }
      />
      <Route path="dashboard/agency/disputes" element={<RequireRole allowedRoles={['agency']}><DisputeManagementPage /></RequireRole>} />
      <Route path="dashboard/agency/networking" element={<RequireRole allowedRoles={['agency', 'agency_admin', 'admin']}><AgencyNetworkingManagementPage /></RequireRole>} />
      <Route path="dashboard/agency/escrow" element={<RequireRole allowedRoles={['agency']}><AgencyEscrowManagementPage /></RequireRole>} />
      <Route path="dashboard/agency/crm" element={<RequireRole allowedRoles={['agency', 'agency_admin']}><AgencyCrmPipelinePage /></RequireRole>} />
      <Route path="dashboard/agency/integrations" element={<RequireRole allowedRoles={['agency', 'agency_admin', 'admin']}><AgencyIntegrationsPage /></RequireRole>} />
      <Route path="dashboard/agency/ai" element={<RequireRole allowedRoles={['agency', 'agency_admin', 'admin']}><AgencyAiAutomationPage /></RequireRole>} />
      <Route path="dashboard/agency/profile" element={<RequireRole allowedRoles={['agency', 'agency_admin']}><AgencyProfileManagementPage /></RequireRole>} />
      <Route path="dashboard/agency/client-kanban" element={<RequireRole allowedRoles={['agency', 'agency_admin', 'admin']}><AgencyClientKanbanPage /></RequireRole>} />
      <Route path="dashboard/agency/wallet" element={<RequireRole allowedRoles={['agency']}><AgencyWalletManagementPage /></RequireRole>} />
      <Route path="dashboard/agency/timeline" element={<RequireRole allowedRoles={['agency', 'agency_admin', 'admin']}><AgencyTimelineDashboardPage /></RequireRole>} />
      <Route path="dashboard/agency/blog" element={<RequireRole allowedRoles={['agency', 'agency_admin', 'admin']}><AgencyBlogManagementPage /></RequireRole>} />
      <Route path="dashboard/agency/inbox" element={<RequireRole allowedRoles={['agency']}><AgencyInboxPage /></RequireRole>} />
      <Route path="dashboard/agency/workspace" element={<RequireRole allowedRoles={['agency']}><ProjectWorkspacePage /></RequireRole>} />
      <Route path="dashboard/agency/projects" element={<RequireRole allowedRoles={['agency']}><AgencyProjectManagementPage /></RequireRole>} />
      <Route path="dashboard/agency/mentoring" element={<RequireRole allowedRoles={['agency']}><AgencyMentoringPage /></RequireRole>} />
      <Route path="dashboard/agency/job-management" element={<RequireRole allowedRoles={['agency']}><AgencyJobManagementPage /></RequireRole>} />
      <Route path="dashboard/agency/calendar" element={<RequireRole allowedRoles={['agency']}><AgencyCalendarPage /></RequireRole>} />
      <Route path="dashboard/agency/events" element={<RequireRole allowedRoles={['agency']}><AgencyEventManagementPage /></RequireRole>} />

      <Route
        path="dashboard/headhunter"
        element={
          <RequireRole allowedRoles={['headhunter']}>
            <HeadhunterDashboardPage />
          </RequireRole>
        }
      />
      <Route
        path="dashboard/mentor"
        element={
          <RequireRole allowedRoles={['mentor']}>
            <MentorDashboardPage />
          </RequireRole>
        }
      />
      <Route
        path="dashboard/launchpad"
        element={
          <RequireRole allowedRoles={['admin', 'mentor']}>
            <LaunchpadOperationsPage />
          </RequireRole>
        }
      />

      <Route
        path="dashboard/admin"
        element={
          <RequireRole allowedRoles={['admin']}>
            <AdminDashboardPage />
          </RequireRole>
        }
      />
<<<<<<< HEAD
      <Route path="dashboard/admin/interviews" element={<RequireRole allowedRoles={['admin']}><AdminInterviewManagementPage /></RequireRole>} />
      <Route path="dashboard/admin/volunteering" element={<RequireRole allowedRoles={['admin']}><AdminVolunteeringPage /></RequireRole>} />
      <Route path="dashboard/admin/mentoring" element={<RequireRole allowedRoles={['admin']}><AdminMentoringSessionManagementPage /></RequireRole>} />
      <Route path="dashboard/admin/inbox" element={<RequireRole allowedRoles={['admin']}><AdminInboxPage /></RequireRole>} />
      <Route path="dashboard/admin/job-applications" element={<RequireRole allowedRoles={['admin']}><AdminJobApplicationsPage /></RequireRole>} />
      <Route path="dashboard/admin/identity-verification" element={<RequireRole allowedRoles={['admin']}><AdminIdentityVerificationPage /></RequireRole>} />
      <Route path="dashboard/admin/timelines" element={<RequireRole allowedRoles={['admin']}><AdminTimelineManagementPage /></RequireRole>} />
      <Route path="dashboard/admin/wallets" element={<RequireRole allowedRoles={['admin']}><AdminWalletManagementPage /></RequireRole>} />
      <Route path="dashboard/admin/disputes" element={<RequireRole allowedRoles={['admin']}><AdminDisputeManagementPage /></RequireRole>} />
      <Route path="dashboard/admin/escrow" element={<RequireRole allowedRoles={['admin']}><AdminEscrowManagementPage /></RequireRole>} />
      <Route path="dashboard/admin/mobile-apps" element={<RequireRole allowedRoles={['admin']}><AdminMobileAppManagementPage /></RequireRole>} />
      <Route path="dashboard/admin/system-settings" element={<RequireRole allowedRoles={['admin']}><AdminSystemSettingsPage /></RequireRole>} />
      <Route path="dashboard/admin/homepage" element={<RequireRole allowedRoles={['admin']}><AdminHomepageSettingsPage /></RequireRole>} />
      <Route path="dashboard/admin/pages" element={<RequireRole allowedRoles={['admin']}><AdminPagesSettingsPage /></RequireRole>} />
      <Route path="dashboard/admin/site" element={<RequireRole allowedRoles={['admin']}><AdminSiteManagementPage /></RequireRole>} />
      <Route path="dashboard/admin/appearance" element={<RequireRole allowedRoles={['admin']}><AdminAppearanceManagementPage /></RequireRole>} />
      <Route path="dashboard/admin/policies" element={<RequireRole allowedRoles={['admin']}><AdminPolicyManagementPage /></RequireRole>} />
      <Route path="dashboard/admin/storage" element={<RequireRole allowedRoles={['admin']}><AdminStorageManagementPage /></RequireRole>} />
      <Route path="dashboard/admin/email" element={<RequireRole allowedRoles={['admin']}><AdminEmailManagementPage /></RequireRole>} />
      <Route path="dashboard/admin/security/two-factor" element={<RequireRole allowedRoles={['admin']}><AdminTwoFactorManagementPage /></RequireRole>} />
      <Route path="dashboard/admin/database" element={<RequireRole allowedRoles={['admin']}><AdminDatabaseSettingsPage /></RequireRole>} />
      <Route path="dashboard/admin/gdpr" element={<RequireRole allowedRoles={['admin']}><AdminGdprSettingsPage /></RequireRole>} />
      <Route path="dashboard/admin/ads-settings" element={<RequireRole allowedRoles={['admin']}><AdminAdsSettingsPage /></RequireRole>} />
      <Route path="dashboard/admin/blog" element={<RequireRole allowedRoles={['admin']}><AdminBlogManagementPage /></RequireRole>} />
      <Route path="dashboard/admin/users" element={<RequireRole allowedRoles={['admin']}><AdminUserManagementPage /></RequireRole>} />
      <Route path="dashboard/admin/api-management" element={<RequireRole allowedRoles={['admin']}><AdminApiManagementPage /></RequireRole>} />
      <Route path="dashboard/admin/seo" element={<RequireRole allowedRoles={['admin']}><AdminSeoSettingsPage /></RequireRole>} />
      <Route path="dashboard/admin/profiles" element={<RequireRole allowedRoles={['admin']}><AdminProfileManagementPage /></RequireRole>} />
      <Route path="dashboard/admin/calendar" element={<RequireRole allowedRoles={['admin']}><AdminCalendarPage /></RequireRole>} />
      <Route path="dashboard/admin/jobs" element={<RequireRole allowedRoles={['admin']}><AdminJobPostManagementPage /></RequireRole>} />
      <Route path="dashboard/admin/gig-management" element={<RequireRole allowedRoles={['admin']}><AdminGigManagementPage /></RequireRole>} />
      <Route path="dashboard/admin/projects" element={<RequireRole allowedRoles={['admin']}><AdminProjectsPage /></RequireRole>} />
      <Route path="dashboard/admin/speed-networking" element={<RequireRole allowedRoles={['admin']}><AdminSpeedNetworkingManagementPage /></RequireRole>} />
=======

      <Route
        path="dashboard/admin/finance"
        element={
          <RequireRole allowedRoles={['admin']}>
            <AdminFinancialManagementPage />
        path="dashboard/admin/interviews"
        element={
          <RequireRole allowedRoles={['admin']}>
            <AdminInterviewManagementPage />
        path="dashboard/admin/volunteering"
        element={
          <RequireRole allowedRoles={['admin']}>
            <AdminVolunteeringPage />
        path="dashboard/admin/mentoring"
        element={
          <RequireRole allowedRoles={['admin']}>
            <AdminMentoringSessionManagementPage />
        path="dashboard/admin/inbox"
        element={
          <RequireRole allowedRoles={['admin']}>
            <AdminInboxPage />
        path="dashboard/admin/job-applications"
        element={
          <RequireRole allowedRoles={['admin']}>
            <AdminJobApplicationsPage />
        path="dashboard/admin/identity-verification"
        element={
          <RequireRole allowedRoles={['admin']}>
            <AdminIdentityVerificationPage />
        path="dashboard/admin/timelines"
        element={
          <RequireRole allowedRoles={['admin']}>
            <AdminTimelineManagementPage />
        path="dashboard/admin/wallets"
        element={
          <RequireRole allowedRoles={['admin']}>
            <AdminWalletManagementPage />
        path="dashboard/admin/disputes"
        element={
          <RequireRole allowedRoles={['admin']}>
            <AdminDisputeManagementPage />
        path="dashboard/admin/escrow"
        element={
          <RequireRole allowedRoles={['admin']}>
            <AdminEscrowManagementPage />
        path="dashboard/admin/mobile-apps"
        element={
          <RequireRole allowedRoles={['admin']}>
            <AdminMobileAppManagementPage />
        path="dashboard/admin/system-settings"
        element={
          <RequireRole allowedRoles={['admin']}>
            <AdminSystemSettingsPage />
        path="dashboard/admin/homepage"
        element={
          <RequireRole allowedRoles={['admin']}>
            <AdminHomepageSettingsPage />
        path="dashboard/admin/pages"
        element={
          <RequireRole allowedRoles={['admin']}>
            <AdminPagesSettingsPage />
        path="dashboard/admin/site"
        element={
          <RequireRole allowedRoles={['admin']}>
            <AdminSiteManagementPage />
        path="dashboard/admin/appearance"
        element={
          <RequireRole allowedRoles={['admin']}>
            <AdminAppearanceManagementPage />
        path="dashboard/admin/policies"
        element={
          <RequireRole allowedRoles={['admin']}>
            <AdminPolicyManagementPage />
        path="dashboard/admin/storage"
        element={
          <RequireRole allowedRoles={['admin']}>
            <AdminStorageManagementPage />
        path="dashboard/admin/email"
        element={
          <RequireRole allowedRoles={['admin']}>
            <AdminEmailManagementPage />
        path="dashboard/admin/security/two-factor"
        element={
          <RequireRole allowedRoles={['admin']}>
            <AdminTwoFactorManagementPage />
        path="dashboard/admin/database"
        element={
          <RequireRole allowedRoles={['admin']}>
            <AdminDatabaseSettingsPage />
        path="dashboard/admin/gdpr"
        element={
          <RequireRole allowedRoles={['admin']}>
            <AdminGdprSettingsPage />
        path="dashboard/admin/ads-settings"
        element={
          <RequireRole allowedRoles={['admin']}>
            <AdminAdsSettingsPage />
          </RequireRole>
        }
      />

      <Route
        path="dashboard/admin/blog"
        element={
          <RequireRole allowedRoles={['admin']}>
            <AdminBlogManagementPage />
          </RequireRole>
        }
      />
      <Route
        path="dashboard/admin/users"
        element={
          <RequireRole allowedRoles={['admin']}>
            <AdminUserManagementPage />
          </RequireRole>
        }
      />

      <Route
        path="dashboard/admin/api-management"
        element={
          <RequireRole allowedRoles={['admin']}>
            <AdminApiManagementPage />
        path="dashboard/admin/seo"
        element={
          <RequireRole allowedRoles={['admin']}>
            <AdminSeoSettingsPage />
        path="dashboard/admin/profiles"
        element={
          <RequireRole allowedRoles={['admin']}>
            <AdminProfileManagementPage />
          </RequireRole>
        }
      />

      <Route
        path="dashboard/admin/calendar"
        element={
          <RequireRole allowedRoles={['admin']}>
            <AdminCalendarPage />
          </RequireRole>
        }
      />

      <Route
        path="dashboard/admin/jobs"
        element={
          <RequireRole allowedRoles={['admin']}>
            <AdminJobPostManagementPage />
          </RequireRole>
        }
      />

      <Route
        path="dashboard/admin/gig-management"
        element={
          <RequireRole allowedRoles={['admin']}>
            <AdminGigManagementPage />
          </RequireRole>
        }
      />

      <Route
        path="dashboard/admin/projects"
        element={
          <RequireRole allowedRoles={['admin']}>
            <AdminProjectsPage />
          </RequireRole>
        }
      />
>>>>>>> 810b250f

      <Route path="admin" element={<AdminLoginPage />} />
    </Routes>
  );
}<|MERGE_RESOLUTION|>--- conflicted
+++ resolved
@@ -366,7 +366,6 @@
           </RequireRole>
         }
       />
-<<<<<<< HEAD
       <Route path="dashboard/admin/interviews" element={<RequireRole allowedRoles={['admin']}><AdminInterviewManagementPage /></RequireRole>} />
       <Route path="dashboard/admin/volunteering" element={<RequireRole allowedRoles={['admin']}><AdminVolunteeringPage /></RequireRole>} />
       <Route path="dashboard/admin/mentoring" element={<RequireRole allowedRoles={['admin']}><AdminMentoringSessionManagementPage /></RequireRole>} />
@@ -400,7 +399,6 @@
       <Route path="dashboard/admin/gig-management" element={<RequireRole allowedRoles={['admin']}><AdminGigManagementPage /></RequireRole>} />
       <Route path="dashboard/admin/projects" element={<RequireRole allowedRoles={['admin']}><AdminProjectsPage /></RequireRole>} />
       <Route path="dashboard/admin/speed-networking" element={<RequireRole allowedRoles={['admin']}><AdminSpeedNetworkingManagementPage /></RequireRole>} />
-=======
 
       <Route
         path="dashboard/admin/finance"
@@ -572,7 +570,6 @@
           </RequireRole>
         }
       />
->>>>>>> 810b250f
 
       <Route path="admin" element={<AdminLoginPage />} />
     </Routes>
