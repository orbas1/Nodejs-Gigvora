import { Route, Routes } from 'react-router-dom';
import MainLayout from './layouts/MainLayout.jsx';
import HomePage from './pages/HomePage.jsx';
import LoginPage from './pages/LoginPage.jsx';
import RegisterPage from './pages/RegisterPage.jsx';
import CompanyRegisterPage from './pages/CompanyRegisterPage.jsx';
import FeedPage from './pages/FeedPage.jsx';
import ProfilePage from './pages/ProfilePage.jsx';
import SearchPage from './pages/SearchPage.jsx';
import JobsPage from './pages/JobsPage.jsx';
import GigsPage from './pages/GigsPage.jsx';
import ProjectsPage from './pages/ProjectsPage.jsx';
import ProjectCreatePage from './pages/ProjectCreatePage.jsx';
import ProjectDetailPage from './pages/ProjectDetailPage.jsx';
import ProjectAutoMatchPage from './pages/ProjectAutoMatchPage.jsx';
import LaunchpadPage from './pages/LaunchpadPage.jsx';
import MentorsPage from './pages/MentorsPage.jsx';
import VolunteeringPage from './pages/VolunteeringPage.jsx';
import GroupsPage from './pages/GroupsPage.jsx';
import GroupProfilePage from './pages/GroupProfilePage.jsx';
import PagesPage from './pages/PagesPage.jsx';
import ConnectionsPage from './pages/ConnectionsPage.jsx';
import NotificationsPage from './pages/NotificationsPage.jsx';
import TrustCenterPage from './pages/TrustCenter.jsx';
import AutoAssignQueuePage from './pages/AutoAssignQueuePage.jsx';
import InboxPage from './pages/InboxPage.jsx';
import TermsPage from './pages/TermsPage.jsx';
import PrivacyPage from './pages/PrivacyPage.jsx';
import SettingsPage from './pages/SettingsPage.jsx';
import FinanceHubPage from './pages/FinanceHubPage.jsx';
import AboutPage from './pages/AboutPage.jsx';
import BlogPage from './pages/BlogPage.jsx';
import BlogArticlePage from './pages/BlogArticlePage.jsx';
import SecurityOperationsPage from './pages/SecurityOperationsPage.jsx';
import AdminLoginPage from './pages/AdminLoginPage.jsx';
import UserDashboardPage from './pages/dashboards/UserDashboardPage.jsx';
import UserProfileHubPage from './pages/dashboards/UserProfileHubPage.jsx';
import UserCalendarPage from './pages/dashboards/user/UserCalendarPage.jsx';
import UserCreationStudioPage from './pages/dashboards/UserCreationStudioPage.jsx';
import UserProjectManagementPage from './pages/dashboards/UserProjectManagementPage.jsx';
import UserDisputesPage from './pages/dashboards/UserDisputesPage.jsx';
import FreelancerDashboardPage from './pages/dashboards/FreelancerDashboardPage.jsx';
import FreelancerAutoMatchPage from './pages/dashboards/FreelancerAutoMatchPage.jsx';
import FreelancerPlannerPage from './pages/dashboards/FreelancerPlannerPage.jsx';
import FreelancerVolunteerPage from './pages/dashboards/FreelancerVolunteerPage.jsx';
import FreelancerPipelinePage from './pages/dashboards/FreelancerPipelinePage.jsx';
import FreelancerPortfolioPage from './pages/dashboards/FreelancerPortfolioPage.jsx';
import FreelancerCreationStudioPage from './pages/dashboards/FreelancerCreationStudioPage.jsx';
import FreelancerNetworkingPage from './pages/dashboards/freelancer/FreelancerNetworkingPage.jsx';
import FreelancerDisputesPage from './pages/dashboards/freelancer/FreelancerDisputesPage.jsx';
import CompanyDashboardPage from './pages/dashboards/CompanyDashboardPage.jsx';
import CompanyAtsOperationsPage from './pages/dashboards/CompanyAtsOperationsPage.jsx';
import CompanyAnalyticsPage from './pages/dashboards/CompanyAnalyticsPage.jsx';
import CompanyIntegrationsPage from './pages/dashboards/CompanyIntegrationsPage.jsx';
import CompanyPagesManagementPage from './pages/dashboards/CompanyPagesManagementPage.jsx';
import CompanyProfileWorkspacePage from './pages/dashboards/CompanyProfileWorkspacePage.jsx';
import CompanyIdVerificationPage from './pages/dashboards/CompanyIdVerificationPage.jsx';
import CompanyCalendarPage from './pages/dashboards/CompanyCalendarPage.jsx';
import CompanyCreationStudioPage from './pages/dashboards/CompanyCreationStudioPage.jsx';
import CompanyJobManagementPage from './pages/dashboards/CompanyJobManagementPage.jsx';
import CompanyGroupManagementPage from './pages/dashboards/CompanyGroupManagementPage.jsx';
import CompanyVolunteeringManagementPage from './pages/dashboards/CompanyVolunteeringManagementPage.jsx';
import CompanyCrmIntegrationsPage from './pages/dashboards/CompanyCrmIntegrationsPage.jsx';
import CompanyByokAutoReplyPage from './pages/dashboards/CompanyByokAutoReplyPage.jsx';
import CompanyProjectWorkspacePage from './pages/dashboards/company/CompanyProjectWorkspacePage.jsx';
import CompanyInboxPage from './pages/dashboards/CompanyInboxPage.jsx';
import CompanyTimelineManagementPage from './pages/dashboards/CompanyTimelineManagementPage.jsx';
import CompanyWalletManagementPage from './pages/dashboards/CompanyWalletManagementPage.jsx';
import CompanyNetworkingHubPage from './pages/networking/CompanyNetworkingHubPage.jsx';
import NetworkingSessionsPage from './pages/networking/NetworkingSessionsPage.jsx';
import CompanyProjectManagementPage from './pages/dashboards/CompanyProjectManagementPage.jsx';
import CompanyDisputeManagementPage from './pages/dashboards/company/CompanyDisputeManagementPage.jsx';
import AgencyDashboardPage from './pages/dashboards/AgencyDashboardPage.jsx';
import AgencyCalendarPage from './pages/dashboards/agency/AgencyCalendarPage.jsx';
import AgencyEventManagementPage from './pages/dashboards/agency/AgencyEventManagementPage.jsx';
import AgencyJobManagementPage from './pages/dashboards/agency/AgencyJobManagementPage.jsx';
import AgencyMentoringPage from './pages/dashboards/AgencyMentoringPage.jsx';
import AgencyProjectManagementPage from './pages/dashboards/AgencyProjectManagementPage.jsx';
import ProjectWorkspacePage from './pages/dashboards/agency/ProjectWorkspacePage.jsx';
import AgencyInboxPage from './pages/dashboards/agency/AgencyInboxPage.jsx';
import AgencyBlogManagementPage from './pages/dashboards/AgencyBlogManagementPage.jsx';
import AgencyTimelineDashboardPage from './pages/dashboards/agency/AgencyTimelineDashboardPage.jsx';
import AgencyWalletManagementPage from './pages/dashboards/agency/AgencyWalletManagementPage.jsx';
import AgencyNetworkingManagementPage from './pages/dashboards/agency/AgencyNetworkingManagementPage.jsx';
import DisputeManagementPage from './pages/dashboards/agency/DisputeManagementPage.jsx';
import AgencyEscrowManagementPage from './pages/dashboards/agency/AgencyEscrowManagementPage.jsx';
import AgencyCrmPipelinePage from './pages/dashboards/AgencyCrmPipelinePage.jsx';
import AgencyIntegrationsPage from './pages/dashboards/AgencyIntegrationsPage.jsx';
import AgencyAiAutomationPage from './pages/dashboards/AgencyAiAutomationPage.jsx';
import AgencyProfileManagementPage from './pages/dashboards/AgencyProfileManagementPage.jsx';
import AgencyClientKanbanPage from './pages/dashboards/AgencyClientKanbanPage.jsx';
import HeadhunterDashboardPage from './pages/dashboards/HeadhunterDashboardPage.jsx';
import MentorDashboardPage from './pages/dashboards/MentorDashboardPage.jsx';
import LaunchpadOperationsPage from './pages/dashboards/LaunchpadOperationsPage.jsx';
import AdminDashboardPage from './pages/dashboards/AdminDashboardPage.jsx';
import AdminDatabaseSettingsPage from './pages/dashboards/AdminDatabaseSettingsPage.jsx';
import AdminGdprSettingsPage from './pages/dashboards/admin/AdminGdprSettingsPage.jsx';
import AdminAdsSettingsPage from './pages/dashboards/admin/AdminAdsSettingsPage.jsx';
import AdminBlogManagementPage from './pages/admin/AdminBlogManagementPage.jsx';
<<<<<<< HEAD
import AdminTwoFactorManagementPage from './pages/dashboards/admin/AdminTwoFactorManagementPage.jsx';
=======
import AdminSeoSettingsPage from './pages/dashboards/admin/AdminSeoSettingsPage.jsx';
import AdminProfileManagementPage from './pages/admin/AdminProfileManagementPage.jsx';
import FreelancerReviewsPreviewPage from './pages/previews/FreelancerReviewsPreviewPage.jsx';
>>>>>>> 2e17b421
import ProtectedRoute from './components/routing/ProtectedRoute.jsx';
import RoleProtectedRoute from './components/auth/RoleProtectedRoute.jsx';
import MembershipGate from './components/auth/MembershipGate.jsx';
import RequireRole from './components/routing/RequireRole.jsx';
import { LAUNCHPAD_ALLOWED_MEMBERSHIPS, SECURITY_ALLOWED_MEMBERSHIPS } from './constants/access.js';

const COMMUNITY_ACCESS_MEMBERSHIPS = Object.freeze([
  'user',
  'freelancer',
  'agency',
  'company',
  'mentor',
  'headhunter',
]);
const VOLUNTEER_ACCESS_MEMBERSHIPS = Object.freeze(['volunteer', 'mentor', 'admin']);

export default function App() {
  return (
    <Routes>
      <Route element={<MainLayout />}>
        <Route index element={<HomePage />} />
        <Route path="login" element={<LoginPage />} />
        <Route path="register" element={<RegisterPage />} />
        <Route path="register/company" element={<CompanyRegisterPage />} />
        <Route path="profile/:id" element={<ProfilePage />} />
        <Route path="terms" element={<TermsPage />} />
        <Route path="privacy" element={<PrivacyPage />} />
        <Route path="about" element={<AboutPage />} />
        <Route path="preview/freelancer-reviews" element={<FreelancerReviewsPreviewPage />} />
        <Route path="blog" element={<BlogPage />} />
        <Route path="blog/:slug" element={<BlogArticlePage />} />

        <Route element={<ProtectedRoute requiredMemberships={COMMUNITY_ACCESS_MEMBERSHIPS} />}> 
          <Route path="feed" element={<FeedPage />} />
          <Route path="search" element={<SearchPage />} />
          <Route path="jobs" element={<JobsPage />} />
          <Route path="gigs" element={<GigsPage />} />
          <Route path="projects" element={<ProjectsPage />} />
          <Route path="projects/new" element={<ProjectCreatePage />} />
          <Route path="projects/:projectId" element={<ProjectDetailPage />} />
          <Route path="projects/:projectId/auto-match" element={<ProjectAutoMatchPage />} />
          <Route path="groups" element={<GroupsPage />} />
          <Route path="groups/:groupId" element={<GroupProfilePage />} />
          <Route path="pages" element={<PagesPage />} />
          <Route path="connections" element={<ConnectionsPage />} />
          <Route path="notifications" element={<NotificationsPage />} />
          <Route path="trust-center" element={<TrustCenterPage />} />
          <Route path="auto-assign" element={<AutoAssignQueuePage />} />
          <Route path="inbox" element={<InboxPage />} />
          <Route path="settings" element={<SettingsPage />} />
          <Route path="finance" element={<FinanceHubPage />} />
        </Route>

        <Route element={<ProtectedRoute requiredMemberships={VOLUNTEER_ACCESS_MEMBERSHIPS} />}> 
          <Route path="volunteering" element={<VolunteeringPage />} />
        </Route>

        <Route element={<ProtectedRoute requiredMemberships={LAUNCHPAD_ALLOWED_MEMBERSHIPS} />}> 
          <Route path="experience-launchpad" element={<LaunchpadPage />} />
        </Route>

        <Route path="mentors" element={<MentorsPage />} />
        <Route path="search" element={<SearchPage />} />
        <Route path="jobs" element={<JobsPage />} />
        <Route path="gigs" element={<GigsPage />} />
        <Route path="projects" element={<ProjectsPage />} />
        <Route path="projects/new" element={<ProjectCreatePage />} />
        <Route path="projects/:projectId" element={<ProjectDetailPage />} />
        <Route path="projects/:projectId/auto-match" element={<ProjectAutoMatchPage />} />

        <Route element={<ProtectedRoute requiredMemberships={LAUNCHPAD_ALLOWED_MEMBERSHIPS} />}>  
          <Route path="experience-launchpad" element={<LaunchpadPage />} />
        </Route>

        <Route path="mentors" element={<MentorsPage />} />
        <Route path="volunteering" element={<VolunteeringPage />} />

        <Route element={<ProtectedRoute requiredMemberships={COMMUNITY_ACCESS_MEMBERSHIPS} />}>  
          <Route path="groups" element={<GroupsPage />} />
          <Route path="groups/:groupId" element={<GroupProfilePage />} />
          <Route path="pages" element={<PagesPage />} />
          <Route path="connections" element={<ConnectionsPage />} />
          <Route path="notifications" element={<NotificationsPage />} />
          <Route path="inbox" element={<InboxPage />} />
        </Route>

        <Route element={<ProtectedRoute requiredMemberships={SECURITY_ALLOWED_MEMBERSHIPS} />}>  
          <Route path="security-operations" element={<SecurityOperationsPage />} />
        </Route>

        <Route path="trust-center" element={<TrustCenterPage />} />
        <Route path="finance" element={<FinanceHubPage />} />
        <Route path="auto-assign" element={<AutoAssignQueuePage />} />
        <Route path="terms" element={<TermsPage />} />
        <Route path="privacy" element={<PrivacyPage />} />
        <Route path="settings" element={<SettingsPage />} />
        <Route path="about" element={<AboutPage />} />
      </Route>

      <Route
        path="dashboard/user"
        element={
          <RoleProtectedRoute allowedRoles={['user', 'freelancer', 'agency', 'company', 'headhunter']}>
            <MembershipGate allowedMemberships={['user', 'freelancer', 'agency', 'company', 'headhunter']}>
              <UserDashboardPage />
            </MembershipGate>
          </RoleProtectedRoute>
        }
      />
      <Route
        path="dashboard/user/creation-studio"
        element={
          <RoleProtectedRoute allowedRoles={['user', 'freelancer', 'agency', 'company', 'headhunter']}>
            <MembershipGate allowedMemberships={['user', 'freelancer', 'agency', 'company', 'headhunter']}>
              <UserCreationStudioPage />
            </MembershipGate>
          </RoleProtectedRoute>
        }
      />

      <Route
        path="dashboard/user/projects"
        element={
          <RoleProtectedRoute allowedRoles={['user', 'freelancer', 'agency', 'company', 'headhunter']}>
            <MembershipGate allowedMemberships={['user', 'freelancer', 'agency', 'company', 'headhunter']}>
              <UserProjectManagementPage />
            </MembershipGate>
          </RoleProtectedRoute>
        }
      />
      <Route
        path="dashboard/user/disputes"
        element={
          <RoleProtectedRoute allowedRoles={['user', 'freelancer', 'agency', 'company', 'headhunter']}>
            <MembershipGate allowedMemberships={['user', 'freelancer', 'agency', 'company', 'headhunter']}>
              <UserDisputesPage />
            </MembershipGate>
          </RoleProtectedRoute>
        }
      />

      <Route
        path="dashboard/user/calendar"
        element={
          <RoleProtectedRoute allowedRoles={['user', 'freelancer', 'agency', 'company', 'headhunter']}>
            <MembershipGate allowedMemberships={['user', 'freelancer', 'agency', 'company', 'headhunter']}>
              <UserCalendarPage />
            </MembershipGate>
          </RoleProtectedRoute>
        }
      />

      <Route
        path="dashboard/user/profile"
        element={
          <RoleProtectedRoute allowedRoles={['user', 'freelancer', 'agency', 'company', 'headhunter']}>
            <MembershipGate allowedMemberships={['user', 'freelancer', 'agency', 'company', 'headhunter']}>
              <UserProfileHubPage />
            </MembershipGate>
          </RoleProtectedRoute>
        }
      />

      <Route
        path="dashboard/freelancer"
        element={
          <RequireRole allowedRoles={['freelancer']}>
            <FreelancerDashboardPage />
          </RequireRole>
        }
      />

      <Route path="dashboard/freelancer/volunteer" element={<FreelancerVolunteerPage />} />

      <Route
        path="dashboard/freelancer/planner"
        element={
          <RequireRole allowedRoles={['freelancer']}>
            <FreelancerPlannerPage />
          </RequireRole>
        }
      />

      <Route
        path="dashboard/freelancer/automatch"
        element={
          <RequireRole allowedRoles={['freelancer']}>
            <FreelancerAutoMatchPage />
          </RequireRole>
        }
      />

      <Route
        path="dashboard/freelancer/pipeline"
        element={
          <RequireRole allowedRoles={['freelancer']}>
            <FreelancerPipelinePage />
          </RequireRole>
        }
      />

      <Route
        path="dashboard/freelancer/portfolio"
        element={
          <RequireRole allowedRoles={['freelancer']}>
            <FreelancerPortfolioPage />
          </RequireRole>
        }
      />

      <Route
        path="dashboard/freelancer/creation-studio"
        element={
          <RequireRole allowedRoles={['freelancer']}>
            <FreelancerCreationStudioPage />
          </RequireRole>
        }
      />

      <Route
        path="dashboard/freelancer/networking"
        element={
          <RequireRole allowedRoles={['freelancer']}>
            <FreelancerNetworkingPage />
          </RequireRole>
        }
      />

      <Route
        path="dashboard/freelancer/disputes"
        element={
          <RequireRole allowedRoles={['freelancer']}>
            <FreelancerDisputesPage />
          </RequireRole>
        }
      />

      <Route
        path="dashboard/company"
        element={
          <RequireRole allowedRoles={['company']}>
            <CompanyDashboardPage />
          </RequireRole>
        }
      />

      <Route
        path="dashboard/company/profile"
        element={
          <RequireRole allowedRoles={['company']}>
            <CompanyProfileWorkspacePage />
        path="dashboard/company/creation-studio"
        element={
          <RequireRole allowedRoles={['company']}>
            <CompanyCreationStudioPage />
        path="dashboard/company/wallets"
        element={
          <RequireRole allowedRoles={['company']}>
            <CompanyWalletManagementPage />
          </RequireRole>
        }
      />

      <Route
        path="dashboard/company/analytics"
        element={
          <RequireRole allowedRoles={['company']}>
            <CompanyAnalyticsPage />
          </RequireRole>
        }
      />

      <Route
        path="dashboard/company/projects"
        element={
          <RequireRole allowedRoles={['company']}>
            <CompanyProjectManagementPage />
        path="dashboard/company/inbox"
        element={
          <RequireRole allowedRoles={['company']}>
            <CompanyInboxPage />
        path="dashboard/company/timeline"
        element={
          <RequireRole allowedRoles={['company']}>
            <CompanyTimelineManagementPage />
          </RequireRole>
        }
      />

      <Route
        path="dashboard/company/ats"
        element={
          <RequireRole allowedRoles={['company']}>
            <CompanyAtsOperationsPage />
          </RequireRole>
        }
      />

      <Route
        path="dashboard/company/calendar"
        element={
          <RequireRole allowedRoles={['company']}>
            <CompanyCalendarPage />
        path="dashboard/company/job-management"
        element={
          <RequireRole allowedRoles={['company']}>
            <CompanyJobManagementPage />
        path="dashboard/company/groups"
        element={
          <RequireRole allowedRoles={['company']}>
            <CompanyGroupManagementPage />
        path="dashboard/company/workspace"
        element={
          <RequireRole allowedRoles={['company']}>
            <CompanyProjectWorkspacePage />
          </RequireRole>
        }
      />

      <Route
        path="dashboard/company/integrations"
        element={
          <RequireRole allowedRoles={['company']}>
            <CompanyIntegrationsPage />
          </RequireRole>
        }
      />

      <Route
        path="dashboard/company/pages"
        element={
          <RequireRole allowedRoles={['company']}>
            <CompanyPagesManagementPage />
        path="dashboard/company/id-verification"
        element={
          <RequireRole allowedRoles={['company']}>
            <CompanyIdVerificationPage />
        path="dashboard/company/volunteering"
        element={
          <RequireRole allowedRoles={['company']}>
            <CompanyVolunteeringManagementPage />
        path="dashboard/company/integrations/crm"
        element={
          <RequireRole allowedRoles={['company']}>
            <CompanyCrmIntegrationsPage />
        path="dashboard/company/ai-auto-reply"
        element={
          <RequireRole allowedRoles={['company']}>
            <CompanyByokAutoReplyPage />
        path="dashboard/company/disputes"
        element={
          <RequireRole allowedRoles={['company']}>
            <CompanyDisputeManagementPage />
          </RequireRole>
        }
      />

      <Route
        path="dashboard/company/networking"
        element={
          <RequireRole allowedRoles={['company']}>
            <CompanyNetworkingHubPage />
          </RequireRole>
        }
      />

      <Route
        path="dashboard/company/networking/sessions"
        element={
          <RequireRole allowedRoles={['company']}>
            <NetworkingSessionsPage />
          </RequireRole>
        }
      />

      <Route
        path="dashboard/agency"
        element={
          <RequireRole allowedRoles={['agency', 'agency_admin', 'admin']}>
            <AgencyDashboardPage />
          </RequireRole>
        }
      />

      <Route
        path="dashboard/agency/disputes"
        element={
          <RequireRole allowedRoles={['agency']}>
            <DisputeManagementPage />
          </RequireRole>
        }
      />

      <Route
        path="dashboard/agency/networking"
        element={
          <RequireRole allowedRoles={['agency', 'agency_admin', 'admin']}>
            <AgencyNetworkingManagementPage />
          </RequireRole>
        }
      />

      <Route
        path="dashboard/agency/escrow"
        element={
          <RequireRole allowedRoles={['agency']}>
            <AgencyEscrowManagementPage />
          </RequireRole>
        }
      />

      <Route
        path="dashboard/agency/crm"
        element={
          <RequireRole allowedRoles={['agency', 'agency_admin']}>
            <AgencyCrmPipelinePage />
          </RequireRole>
        }
      />

      <Route
        path="dashboard/agency/integrations"
        element={
          <RequireRole allowedRoles={['agency', 'agency_admin', 'admin']}>
            <AgencyIntegrationsPage />
          </RequireRole>
        }
      />

      <Route
        path="dashboard/agency/ai"
        element={
          <RequireRole allowedRoles={['agency', 'agency_admin', 'admin']}>
            <AgencyAiAutomationPage />
          </RequireRole>
        }
      />

      <Route
        path="dashboard/agency/profile"
        element={
          <RequireRole allowedRoles={['agency', 'agency_admin']}>
            <AgencyProfileManagementPage />
          </RequireRole>
        }
      />

      <Route
        path="dashboard/agency/client-kanban"
        element={
          <RequireRole allowedRoles={['agency', 'agency_admin', 'admin']}>
            <AgencyClientKanbanPage />
          </RequireRole>
        }
      />

      <Route
        path="dashboard/agency/wallet"
        element={
          <RequireRole allowedRoles={['agency']}>
            <AgencyWalletManagementPage />
          </RequireRole>
        }
      />

      <Route
        path="dashboard/agency/timeline"
        element={
          <RequireRole allowedRoles={['agency', 'agency_admin', 'admin']}>
            <AgencyTimelineDashboardPage />
          </RequireRole>
        }
      />

      <Route
        path="dashboard/agency/blog"
        element={
          <RequireRole allowedRoles={['agency', 'agency_admin', 'admin']}>
            <AgencyBlogManagementPage />
          </RequireRole>
        }
      />

      <Route
        path="dashboard/agency/inbox"
        element={
          <RequireRole allowedRoles={['agency']}>
            <AgencyInboxPage />
          </RequireRole>
        }
      />

      <Route
        path="dashboard/agency/workspace"
        element={
          <RequireRole allowedRoles={['agency']}>
            <ProjectWorkspacePage />
          </RequireRole>
        }
      />

      <Route
        path="dashboard/agency/projects"
        element={
          <RequireRole allowedRoles={['agency']}>
            <AgencyProjectManagementPage />
          </RequireRole>
        }
      />

      <Route
        path="dashboard/agency/mentoring"
        element={
          <RequireRole allowedRoles={['agency']}>
            <AgencyMentoringPage />
          </RequireRole>
        }
      />

      <Route
        path="dashboard/agency/job-management"
        element={
          <RequireRole allowedRoles={['agency']}>
            <AgencyJobManagementPage />
          </RequireRole>
        }
      />

      <Route
        path="dashboard/agency/calendar"
        element={
          <RequireRole allowedRoles={['agency']}>
            <AgencyCalendarPage />
          </RequireRole>
        }
      />

      <Route
        path="dashboard/agency/events"
        element={
          <RequireRole allowedRoles={['agency']}>
            <AgencyEventManagementPage />
          </RequireRole>
        }
      />

      <Route
        path="dashboard/headhunter"
        element={
          <RequireRole allowedRoles={['headhunter']}>
            <HeadhunterDashboardPage />
          </RequireRole>
        }
      />

      <Route
        path="dashboard/mentor"
        element={
          <RequireRole allowedRoles={['mentor']}>
            <MentorDashboardPage />
          </RequireRole>
        }
      />

      <Route
        path="dashboard/launchpad"
        element={
          <RequireRole allowedRoles={['admin', 'mentor']}>
            <LaunchpadOperationsPage />
          </RequireRole>
        }
      />
      <Route
        path="dashboard/admin"
        element={
          <RequireRole allowedRoles={['admin']}>
            <AdminDashboardPage />
          </RequireRole>
        }
      />

      <Route
<<<<<<< HEAD
        path="dashboard/admin/security/two-factor"
        element={
          <RequireRole allowedRoles={['admin']}>
            <AdminTwoFactorManagementPage />
=======
        path="dashboard/admin/database"
        element={
          <RequireRole allowedRoles={['admin']}>
            <AdminDatabaseSettingsPage />
        path="dashboard/admin/gdpr"
        element={
          <RequireRole allowedRoles={['admin']}>
            <AdminGdprSettingsPage />
        path="dashboard/admin/ads-settings"
        element={
          <RequireRole allowedRoles={['admin']}>
            <AdminAdsSettingsPage />
>>>>>>> 2e17b421
          </RequireRole>
        }
      />

      <Route
        path="dashboard/admin/blog"
        element={
          <RequireRole allowedRoles={['admin']}>
            <AdminBlogManagementPage />
          </RequireRole>
        }
      />

      <Route
        path="dashboard/admin/seo"
        element={
          <RequireRole allowedRoles={['admin']}>
            <AdminSeoSettingsPage />
        path="dashboard/admin/profiles"
        element={
          <RequireRole allowedRoles={['admin']}>
            <AdminProfileManagementPage />
          </RequireRole>
        }
      />

      <Route path="admin" element={<AdminLoginPage />} />
    </Routes>
  );
}<|MERGE_RESOLUTION|>--- conflicted
+++ resolved
@@ -97,13 +97,10 @@
 import AdminGdprSettingsPage from './pages/dashboards/admin/AdminGdprSettingsPage.jsx';
 import AdminAdsSettingsPage from './pages/dashboards/admin/AdminAdsSettingsPage.jsx';
 import AdminBlogManagementPage from './pages/admin/AdminBlogManagementPage.jsx';
-<<<<<<< HEAD
 import AdminTwoFactorManagementPage from './pages/dashboards/admin/AdminTwoFactorManagementPage.jsx';
-=======
 import AdminSeoSettingsPage from './pages/dashboards/admin/AdminSeoSettingsPage.jsx';
 import AdminProfileManagementPage from './pages/admin/AdminProfileManagementPage.jsx';
 import FreelancerReviewsPreviewPage from './pages/previews/FreelancerReviewsPreviewPage.jsx';
->>>>>>> 2e17b421
 import ProtectedRoute from './components/routing/ProtectedRoute.jsx';
 import RoleProtectedRoute from './components/auth/RoleProtectedRoute.jsx';
 import MembershipGate from './components/auth/MembershipGate.jsx';
@@ -686,12 +683,10 @@
       />
 
       <Route
-<<<<<<< HEAD
         path="dashboard/admin/security/two-factor"
         element={
           <RequireRole allowedRoles={['admin']}>
             <AdminTwoFactorManagementPage />
-=======
         path="dashboard/admin/database"
         element={
           <RequireRole allowedRoles={['admin']}>
@@ -704,7 +699,6 @@
         element={
           <RequireRole allowedRoles={['admin']}>
             <AdminAdsSettingsPage />
->>>>>>> 2e17b421
           </RequireRole>
         }
       />
