import { Route, Routes } from 'react-router-dom';
import MainLayout from './layouts/MainLayout.jsx';
import HomePage from './pages/HomePage.jsx';
import LoginPage from './pages/LoginPage.jsx';
import RegisterPage from './pages/RegisterPage.jsx';
import CompanyRegisterPage from './pages/CompanyRegisterPage.jsx';
import FeedPage from './pages/FeedPage.jsx';
import ProfilePage from './pages/ProfilePage.jsx';
import SearchPage from './pages/SearchPage.jsx';
import JobsPage from './pages/JobsPage.jsx';
import GigsPage from './pages/GigsPage.jsx';
import ProjectsPage from './pages/ProjectsPage.jsx';
import ProjectCreatePage from './pages/ProjectCreatePage.jsx';
import ProjectDetailPage from './pages/ProjectDetailPage.jsx';
import ProjectAutoMatchPage from './pages/ProjectAutoMatchPage.jsx';
import LaunchpadPage from './pages/LaunchpadPage.jsx';
import MentorsPage from './pages/MentorsPage.jsx';
import VolunteeringPage from './pages/VolunteeringPage.jsx';
import GroupsPage from './pages/GroupsPage.jsx';
import GroupProfilePage from './pages/GroupProfilePage.jsx';
import PagesPage from './pages/PagesPage.jsx';
import ConnectionsPage from './pages/ConnectionsPage.jsx';
import NotificationsPage from './pages/NotificationsPage.jsx';
import TrustCenterPage from './pages/TrustCenter.jsx';
import AutoAssignQueuePage from './pages/AutoAssignQueuePage.jsx';
import InboxPage from './pages/InboxPage.jsx';
import TermsPage from './pages/TermsPage.jsx';
import PrivacyPage from './pages/PrivacyPage.jsx';
import SettingsPage from './pages/SettingsPage.jsx';
import FinanceHubPage from './pages/FinanceHubPage.jsx';
import AboutPage from './pages/AboutPage.jsx';
import BlogPage from './pages/BlogPage.jsx';
import BlogArticlePage from './pages/BlogArticlePage.jsx';
import SecurityOperationsPage from './pages/SecurityOperationsPage.jsx';
import AdminLoginPage from './pages/AdminLoginPage.jsx';
import UserDashboardPage from './pages/dashboards/UserDashboardPage.jsx';
import UserProfileHubPage from './pages/dashboards/UserProfileHubPage.jsx';
import UserCalendarPage from './pages/dashboards/user/UserCalendarPage.jsx';
import UserCreationStudioPage from './pages/dashboards/UserCreationStudioPage.jsx';
import UserProjectManagementPage from './pages/dashboards/UserProjectManagementPage.jsx';
import UserDisputesPage from './pages/dashboards/UserDisputesPage.jsx';
import FreelancerDashboardPage from './pages/dashboards/FreelancerDashboardPage.jsx';
import FreelancerAutoMatchPage from './pages/dashboards/FreelancerAutoMatchPage.jsx';
import FreelancerPlannerPage from './pages/dashboards/FreelancerPlannerPage.jsx';
import FreelancerVolunteerPage from './pages/dashboards/FreelancerVolunteerPage.jsx';
import FreelancerPipelinePage from './pages/dashboards/FreelancerPipelinePage.jsx';
import FreelancerPortfolioPage from './pages/dashboards/FreelancerPortfolioPage.jsx';
import FreelancerCreationStudioPage from './pages/dashboards/FreelancerCreationStudioPage.jsx';
import FreelancerNetworkingPage from './pages/dashboards/freelancer/FreelancerNetworkingPage.jsx';
import FreelancerDisputesPage from './pages/dashboards/freelancer/FreelancerDisputesPage.jsx';
import CompanyDashboardPage from './pages/dashboards/CompanyDashboardPage.jsx';
import CompanyAtsOperationsPage from './pages/dashboards/CompanyAtsOperationsPage.jsx';
import CompanyAnalyticsPage from './pages/dashboards/CompanyAnalyticsPage.jsx';
import CompanyIntegrationsPage from './pages/dashboards/CompanyIntegrationsPage.jsx';
<<<<<<< HEAD
import CompanyInboxPage from './pages/dashboards/CompanyInboxPage.jsx';
=======
import CompanyTimelineManagementPage from './pages/dashboards/CompanyTimelineManagementPage.jsx';
import CompanyWalletManagementPage from './pages/dashboards/CompanyWalletManagementPage.jsx';
>>>>>>> ecde14d4
import CompanyNetworkingHubPage from './pages/networking/CompanyNetworkingHubPage.jsx';
import CompanyDisputeManagementPage from './pages/dashboards/company/CompanyDisputeManagementPage.jsx';
import AgencyDashboardPage from './pages/dashboards/AgencyDashboardPage.jsx';
import AgencyCalendarPage from './pages/dashboards/agency/AgencyCalendarPage.jsx';
import AgencyJobManagementPage from './pages/dashboards/agency/AgencyJobManagementPage.jsx';
import AgencyMentoringPage from './pages/dashboards/AgencyMentoringPage.jsx';
import AgencyProjectManagementPage from './pages/dashboards/AgencyProjectManagementPage.jsx';
import ProjectWorkspacePage from './pages/dashboards/agency/ProjectWorkspacePage.jsx';
import AgencyInboxPage from './pages/dashboards/agency/AgencyInboxPage.jsx';
import AgencyBlogManagementPage from './pages/dashboards/AgencyBlogManagementPage.jsx';
import AgencyTimelineDashboardPage from './pages/dashboards/agency/AgencyTimelineDashboardPage.jsx';
import AgencyWalletManagementPage from './pages/dashboards/agency/AgencyWalletManagementPage.jsx';
import DisputeManagementPage from './pages/dashboards/agency/DisputeManagementPage.jsx';
import AgencyEscrowManagementPage from './pages/dashboards/agency/AgencyEscrowManagementPage.jsx';
import AgencyCrmPipelinePage from './pages/dashboards/AgencyCrmPipelinePage.jsx';
import AgencyIntegrationsPage from './pages/dashboards/AgencyIntegrationsPage.jsx';
import AgencyAiAutomationPage from './pages/dashboards/AgencyAiAutomationPage.jsx';
import AgencyProfileManagementPage from './pages/dashboards/AgencyProfileManagementPage.jsx';
import AgencyClientKanbanPage from './pages/dashboards/AgencyClientKanbanPage.jsx';
import HeadhunterDashboardPage from './pages/dashboards/HeadhunterDashboardPage.jsx';
import MentorDashboardPage from './pages/dashboards/MentorDashboardPage.jsx';
import LaunchpadOperationsPage from './pages/dashboards/LaunchpadOperationsPage.jsx';
import AdminDashboardPage from './pages/dashboards/AdminDashboardPage.jsx';
import AdminBlogManagementPage from './pages/admin/AdminBlogManagementPage.jsx';
import FreelancerReviewsPreviewPage from './pages/previews/FreelancerReviewsPreviewPage.jsx';
import ProtectedRoute from './components/routing/ProtectedRoute.jsx';
import RoleProtectedRoute from './components/auth/RoleProtectedRoute.jsx';
import MembershipGate from './components/auth/MembershipGate.jsx';
import RequireRole from './components/routing/RequireRole.jsx';
import { LAUNCHPAD_ALLOWED_MEMBERSHIPS, SECURITY_ALLOWED_MEMBERSHIPS } from './constants/access.js';

const COMMUNITY_ACCESS_MEMBERSHIPS = Object.freeze([
  'user',
  'freelancer',
  'agency',
  'company',
  'mentor',
  'headhunter',
]);
const VOLUNTEER_ACCESS_MEMBERSHIPS = Object.freeze(['volunteer', 'mentor', 'admin']);

export default function App() {
  return (
    <Routes>
      <Route element={<MainLayout />}>
        <Route index element={<HomePage />} />
        <Route path="login" element={<LoginPage />} />
        <Route path="register" element={<RegisterPage />} />
        <Route path="register/company" element={<CompanyRegisterPage />} />
        <Route path="profile/:id" element={<ProfilePage />} />
        <Route path="terms" element={<TermsPage />} />
        <Route path="privacy" element={<PrivacyPage />} />
        <Route path="about" element={<AboutPage />} />
        <Route path="preview/freelancer-reviews" element={<FreelancerReviewsPreviewPage />} />
        <Route path="blog" element={<BlogPage />} />
        <Route path="blog/:slug" element={<BlogArticlePage />} />

        <Route element={<ProtectedRoute requiredMemberships={COMMUNITY_ACCESS_MEMBERSHIPS} />}> 
          <Route path="feed" element={<FeedPage />} />
          <Route path="search" element={<SearchPage />} />
          <Route path="jobs" element={<JobsPage />} />
          <Route path="gigs" element={<GigsPage />} />
          <Route path="projects" element={<ProjectsPage />} />
          <Route path="projects/new" element={<ProjectCreatePage />} />
          <Route path="projects/:projectId" element={<ProjectDetailPage />} />
          <Route path="projects/:projectId/auto-match" element={<ProjectAutoMatchPage />} />
          <Route path="groups" element={<GroupsPage />} />
          <Route path="groups/:groupId" element={<GroupProfilePage />} />
          <Route path="pages" element={<PagesPage />} />
          <Route path="connections" element={<ConnectionsPage />} />
          <Route path="notifications" element={<NotificationsPage />} />
          <Route path="trust-center" element={<TrustCenterPage />} />
          <Route path="auto-assign" element={<AutoAssignQueuePage />} />
          <Route path="inbox" element={<InboxPage />} />
          <Route path="settings" element={<SettingsPage />} />
          <Route path="finance" element={<FinanceHubPage />} />
        </Route>

        <Route element={<ProtectedRoute requiredMemberships={VOLUNTEER_ACCESS_MEMBERSHIPS} />}> 
          <Route path="volunteering" element={<VolunteeringPage />} />
        </Route>

        <Route element={<ProtectedRoute requiredMemberships={LAUNCHPAD_ALLOWED_MEMBERSHIPS} />}> 
          <Route path="experience-launchpad" element={<LaunchpadPage />} />
        </Route>

        <Route path="mentors" element={<MentorsPage />} />
        <Route path="search" element={<SearchPage />} />
        <Route path="jobs" element={<JobsPage />} />
        <Route path="gigs" element={<GigsPage />} />
        <Route path="projects" element={<ProjectsPage />} />
        <Route path="projects/new" element={<ProjectCreatePage />} />
        <Route path="projects/:projectId" element={<ProjectDetailPage />} />
        <Route path="projects/:projectId/auto-match" element={<ProjectAutoMatchPage />} />

        <Route element={<ProtectedRoute requiredMemberships={LAUNCHPAD_ALLOWED_MEMBERSHIPS} />}>  
          <Route path="experience-launchpad" element={<LaunchpadPage />} />
        </Route>

        <Route path="mentors" element={<MentorsPage />} />
        <Route path="volunteering" element={<VolunteeringPage />} />

        <Route element={<ProtectedRoute requiredMemberships={COMMUNITY_ACCESS_MEMBERSHIPS} />}>  
          <Route path="groups" element={<GroupsPage />} />
          <Route path="groups/:groupId" element={<GroupProfilePage />} />
          <Route path="pages" element={<PagesPage />} />
          <Route path="connections" element={<ConnectionsPage />} />
          <Route path="notifications" element={<NotificationsPage />} />
          <Route path="inbox" element={<InboxPage />} />
        </Route>

        <Route element={<ProtectedRoute requiredMemberships={SECURITY_ALLOWED_MEMBERSHIPS} />}>  
          <Route path="security-operations" element={<SecurityOperationsPage />} />
        </Route>

        <Route path="trust-center" element={<TrustCenterPage />} />
        <Route path="finance" element={<FinanceHubPage />} />
        <Route path="auto-assign" element={<AutoAssignQueuePage />} />
        <Route path="terms" element={<TermsPage />} />
        <Route path="privacy" element={<PrivacyPage />} />
        <Route path="settings" element={<SettingsPage />} />
        <Route path="about" element={<AboutPage />} />
      </Route>

      <Route
        path="dashboard/user"
        element={
          <RoleProtectedRoute allowedRoles={['user', 'freelancer', 'agency', 'company', 'headhunter']}>
            <MembershipGate allowedMemberships={['user', 'freelancer', 'agency', 'company', 'headhunter']}>
              <UserDashboardPage />
            </MembershipGate>
          </RoleProtectedRoute>
        }
      />
      <Route
        path="dashboard/user/creation-studio"
        element={
          <RoleProtectedRoute allowedRoles={['user', 'freelancer', 'agency', 'company', 'headhunter']}>
            <MembershipGate allowedMemberships={['user', 'freelancer', 'agency', 'company', 'headhunter']}>
              <UserCreationStudioPage />
            </MembershipGate>
          </RoleProtectedRoute>
        }
      />

      <Route
        path="dashboard/user/projects"
        element={
          <RoleProtectedRoute allowedRoles={['user', 'freelancer', 'agency', 'company', 'headhunter']}>
            <MembershipGate allowedMemberships={['user', 'freelancer', 'agency', 'company', 'headhunter']}>
              <UserProjectManagementPage />
        path="dashboard/user/disputes"
        element={
          <RoleProtectedRoute allowedRoles={['user', 'freelancer', 'agency', 'company', 'headhunter']}>
            <MembershipGate allowedMemberships={['user', 'freelancer', 'agency', 'company', 'headhunter']}>
              <UserDisputesPage />
            </MembershipGate>
          </RoleProtectedRoute>
        }
      />

      <Route
        path="dashboard/user/calendar"
        element={
          <RoleProtectedRoute allowedRoles={['user', 'freelancer', 'agency', 'company', 'headhunter']}>
            <MembershipGate allowedMemberships={['user', 'freelancer', 'agency', 'company', 'headhunter']}>
              <UserCalendarPage />
            </MembershipGate>
          </RoleProtectedRoute>
        }
      />

      <Route
        path="dashboard/user/profile"
        element={
          <RoleProtectedRoute allowedRoles={['user', 'freelancer', 'agency', 'company', 'headhunter']}>
            <MembershipGate allowedMemberships={['user', 'freelancer', 'agency', 'company', 'headhunter']}>
              <UserProfileHubPage />
            </MembershipGate>
          </RoleProtectedRoute>
        }
      />

      <Route
        path="dashboard/freelancer"
        element={
          <RequireRole allowedRoles={['freelancer']}>
            <FreelancerDashboardPage />
          </RequireRole>
        }
      />

      <Route path="dashboard/freelancer/volunteer" element={<FreelancerVolunteerPage />} />

      <Route
        path="dashboard/freelancer/planner"
        element={
          <RequireRole allowedRoles={['freelancer']}>
            <FreelancerPlannerPage />
          </RequireRole>
        }
      />

      <Route
        path="dashboard/freelancer/automatch"
        element={
          <RequireRole allowedRoles={['freelancer']}>
            <FreelancerAutoMatchPage />
          </RequireRole>
        }
      />

      <Route
        path="dashboard/freelancer/pipeline"
        element={
          <RequireRole allowedRoles={['freelancer']}>
            <FreelancerPipelinePage />
          </RequireRole>
        }
      />

      <Route
        path="dashboard/freelancer/portfolio"
        element={
          <RequireRole allowedRoles={['freelancer']}>
            <FreelancerPortfolioPage />
        path="dashboard/freelancer/creation-studio"
        element={
          <RequireRole allowedRoles={['freelancer']}>
            <FreelancerCreationStudioPage />
        path="dashboard/freelancer/networking"
        element={
          <RequireRole allowedRoles={['freelancer']}>
            <FreelancerNetworkingPage />
        path="dashboard/freelancer/disputes"
        element={
          <RequireRole allowedRoles={['freelancer']}>
            <FreelancerDisputesPage />
          </RequireRole>
        }
      />

      <Route
        path="dashboard/company"
        element={
          <RequireRole allowedRoles={['company']}>
            <CompanyDashboardPage />
          </RequireRole>
        }
      />

      <Route
        path="dashboard/company/wallets"
        element={
          <RequireRole allowedRoles={['company']}>
            <CompanyWalletManagementPage />
          </RequireRole>
        }
      />

      <Route
        path="dashboard/company/analytics"
        element={
          <RequireRole allowedRoles={['company']}>
            <CompanyAnalyticsPage />
          </RequireRole>
        }
      />

      <Route
<<<<<<< HEAD
        path="dashboard/company/inbox"
        element={
          <RequireRole allowedRoles={['company']}>
            <CompanyInboxPage />
=======
        path="dashboard/company/timeline"
        element={
          <RequireRole allowedRoles={['company']}>
            <CompanyTimelineManagementPage />
>>>>>>> ecde14d4
          </RequireRole>
        }
      />

      <Route
        path="dashboard/company/ats"
        element={
          <RequireRole allowedRoles={['company']}>
            <CompanyAtsOperationsPage />
          </RequireRole>
        }
      />

      <Route
        path="dashboard/company/integrations"
        element={
          <RequireRole allowedRoles={['company']}>
            <CompanyIntegrationsPage />
          </RequireRole>
        }
      />

      <Route
        path="dashboard/company/disputes"
        element={
          <RequireRole allowedRoles={['company']}>
            <CompanyDisputeManagementPage />
          </RequireRole>
        }
      />

      <Route
        path="dashboard/company/networking"
        element={
          <RequireRole allowedRoles={['company']}>
            <CompanyNetworkingHubPage />
          </RequireRole>
        }
      />

      <Route
        path="dashboard/agency"
        element={
          <RequireRole allowedRoles={['agency', 'agency_admin']}>
          <RequireRole allowedRoles={['agency', 'agency_admin', 'admin']}>
            <AgencyDashboardPage />
          </RequireRole>
        }
      />
      <Route
        path="dashboard/agency/disputes"
        element={
          <RequireRole allowedRoles={['agency']}>
            <DisputeManagementPage />
          </RequireRole>
        }
      />

      <Route
        path="dashboard/agency/escrow"
        element={
          <RequireRole allowedRoles={['agency']}>
            <AgencyEscrowManagementPage />
        path="dashboard/agency/crm"
        element={
          <RequireRole allowedRoles={['agency', 'agency_admin']}>
            <AgencyCrmPipelinePage />
        path="dashboard/agency/integrations"
        element={
          <RequireRole allowedRoles={['agency', 'agency_admin', 'admin']}>
            <AgencyIntegrationsPage />
        path="dashboard/agency/ai"
        element={
          <RequireRole allowedRoles={['agency', 'agency_admin', 'admin']}>
            <AgencyAiAutomationPage />
        path="dashboard/agency/profile"
        element={
          <RequireRole allowedRoles={['agency']}>
            <AgencyProfileManagementPage />
        path="dashboard/agency/client-kanban"
        element={
          <RequireRole allowedRoles={['agency', 'agency_admin', 'admin']}>
            <AgencyClientKanbanPage />
          </RequireRole>
        }
      />

      <Route
        path="dashboard/agency/wallet"
        element={
          <RequireRole allowedRoles={['agency']}>
            <AgencyWalletManagementPage />
          </RequireRole>
        }
      />

      <Route
        path="dashboard/agency/timeline"
        element={
          <RequireRole allowedRoles={['agency', 'agency_admin', 'admin']}>
            <AgencyTimelineDashboardPage />
          </RequireRole>
        }
      />

      <Route
        path="dashboard/agency/blog"
        element={
          <RequireRole allowedRoles={['agency', 'agency_admin', 'admin']}>
            <AgencyBlogManagementPage />
          </RequireRole>
        }
      />

      <Route
        path="dashboard/agency/inbox"
        element={
          <RequireRole allowedRoles={['agency']}>
            <AgencyInboxPage />
          </RequireRole>
        }
      />

      <Route
        path="dashboard/agency/workspace"
        element={
          <RequireRole allowedRoles={['agency']}>
            <ProjectWorkspacePage />
          </RequireRole>
        }
      />

      <Route
        path="dashboard/agency/projects"
        element={
          <RequireRole allowedRoles={['agency']}>
            <AgencyProjectManagementPage />
          </RequireRole>
        }
      />

      <Route
        path="dashboard/agency/mentoring"
        element={
          <RequireRole allowedRoles={['agency']}>
            <AgencyMentoringPage />
          </RequireRole>
        }
      />

      <Route
        path="dashboard/agency/job-management"
        element={
          <RequireRole allowedRoles={['agency']}>
            <AgencyJobManagementPage />
          </RequireRole>
        }
      />

      <Route
        path="dashboard/agency/calendar"
        element={
          <RequireRole allowedRoles={['agency']}>
            <AgencyCalendarPage />
          </RequireRole>
        }
      />

      <Route
        path="dashboard/headhunter"
        element={
          <RequireRole allowedRoles={['headhunter']}>
            <HeadhunterDashboardPage />
          </RequireRole>
        }
      />

      <Route
        path="dashboard/mentor"
        element={
          <RequireRole allowedRoles={['mentor']}>
            <MentorDashboardPage />
          </RequireRole>
        }
      />

      <Route
        path="dashboard/launchpad"
        element={
          <RequireRole allowedRoles={['admin', 'mentor']}>
            <LaunchpadOperationsPage />
          </RequireRole>
        }
      />
      <Route
        path="dashboard/admin"
        element={
          <RequireRole allowedRoles={['admin']}>
            <AdminDashboardPage />
          </RequireRole>
        }
      />

      <Route
        path="dashboard/admin/blog"
        element={
          <RequireRole allowedRoles={['admin']}>
            <AdminBlogManagementPage />
          </RequireRole>
        }
      />

      <Route path="admin" element={<AdminLoginPage />} />
    </Routes>
  );
}<|MERGE_RESOLUTION|>--- conflicted
+++ resolved
@@ -52,12 +52,9 @@
 import CompanyAtsOperationsPage from './pages/dashboards/CompanyAtsOperationsPage.jsx';
 import CompanyAnalyticsPage from './pages/dashboards/CompanyAnalyticsPage.jsx';
 import CompanyIntegrationsPage from './pages/dashboards/CompanyIntegrationsPage.jsx';
-<<<<<<< HEAD
 import CompanyInboxPage from './pages/dashboards/CompanyInboxPage.jsx';
-=======
 import CompanyTimelineManagementPage from './pages/dashboards/CompanyTimelineManagementPage.jsx';
 import CompanyWalletManagementPage from './pages/dashboards/CompanyWalletManagementPage.jsx';
->>>>>>> ecde14d4
 import CompanyNetworkingHubPage from './pages/networking/CompanyNetworkingHubPage.jsx';
 import CompanyDisputeManagementPage from './pages/dashboards/company/CompanyDisputeManagementPage.jsx';
 import AgencyDashboardPage from './pages/dashboards/AgencyDashboardPage.jsx';
@@ -328,17 +325,14 @@
       />
 
       <Route
-<<<<<<< HEAD
         path="dashboard/company/inbox"
         element={
           <RequireRole allowedRoles={['company']}>
             <CompanyInboxPage />
-=======
         path="dashboard/company/timeline"
         element={
           <RequireRole allowedRoles={['company']}>
             <CompanyTimelineManagementPage />
->>>>>>> ecde14d4
           </RequireRole>
         }
       />
