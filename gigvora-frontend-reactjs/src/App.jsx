--- conflicted
+++ resolved
@@ -42,11 +42,8 @@
 import CompanyIntegrationsPage from './pages/dashboards/CompanyIntegrationsPage.jsx';
 import CompanyNetworkingHubPage from './pages/networking/CompanyNetworkingHubPage.jsx';
 import AgencyDashboardPage from './pages/dashboards/AgencyDashboardPage.jsx';
-<<<<<<< HEAD
 import AgencyProfileManagementPage from './pages/dashboards/AgencyProfileManagementPage.jsx';
-=======
 import AgencyClientKanbanPage from './pages/dashboards/AgencyClientKanbanPage.jsx';
->>>>>>> dd602168
 import HeadhunterDashboardPage from './pages/dashboards/HeadhunterDashboardPage.jsx';
 import MentorDashboardPage from './pages/dashboards/MentorDashboardPage.jsx';
 import LaunchpadOperationsPage from './pages/dashboards/LaunchpadOperationsPage.jsx';
@@ -234,17 +231,14 @@
       />
 
       <Route
-<<<<<<< HEAD
         path="dashboard/agency/profile"
         element={
           <RequireRole allowedRoles={['agency']}>
             <AgencyProfileManagementPage />
-=======
         path="dashboard/agency/client-kanban"
         element={
           <RequireRole allowedRoles={['agency', 'agency_admin', 'admin']}>
             <AgencyClientKanbanPage />
->>>>>>> dd602168
           </RequireRole>
         }
       />
