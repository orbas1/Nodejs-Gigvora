import { Route, Routes } from 'react-router-dom';
import MainLayout from './layouts/MainLayout.jsx';
import HomePage from './pages/HomePage.jsx';
import LoginPage from './pages/LoginPage.jsx';
import RegisterPage from './pages/RegisterPage.jsx';
import CompanyRegisterPage from './pages/CompanyRegisterPage.jsx';
import FeedPage from './pages/FeedPage.jsx';
import ProfilePage from './pages/ProfilePage.jsx';
import SearchPage from './pages/SearchPage.jsx';
import JobsPage from './pages/JobsPage.jsx';
import GigsPage from './pages/GigsPage.jsx';
import ProjectsPage from './pages/ProjectsPage.jsx';
import ProjectCreatePage from './pages/ProjectCreatePage.jsx';
import ProjectDetailPage from './pages/ProjectDetailPage.jsx';
import ProjectAutoMatchPage from './pages/ProjectAutoMatchPage.jsx';
import LaunchpadPage from './pages/LaunchpadPage.jsx';
import MentorsPage from './pages/MentorsPage.jsx';
import VolunteeringPage from './pages/VolunteeringPage.jsx';
import GroupsPage from './pages/GroupsPage.jsx';
import GroupProfilePage from './pages/GroupProfilePage.jsx';
import PagesPage from './pages/PagesPage.jsx';
import ConnectionsPage from './pages/ConnectionsPage.jsx';
import NotificationsPage from './pages/NotificationsPage.jsx';
import TrustCenterPage from './pages/TrustCenter.jsx';
import AutoAssignQueuePage from './pages/AutoAssignQueuePage.jsx';
import InboxPage from './pages/InboxPage.jsx';
import TermsPage from './pages/TermsPage.jsx';
import PrivacyPage from './pages/PrivacyPage.jsx';
import SettingsPage from './pages/SettingsPage.jsx';
import FinanceHubPage from './pages/FinanceHubPage.jsx';
import AboutPage from './pages/AboutPage.jsx';
import BlogPage from './pages/BlogPage.jsx';
import BlogArticlePage from './pages/BlogArticlePage.jsx';
import SecurityOperationsPage from './pages/SecurityOperationsPage.jsx';
import AdminLoginPage from './pages/AdminLoginPage.jsx';
import UserDashboardPage from './pages/dashboards/UserDashboardPage.jsx';
import UserProfileHubPage from './pages/dashboards/UserProfileHubPage.jsx';
import UserCalendarPage from './pages/dashboards/user/UserCalendarPage.jsx';
import UserCreationStudioPage from './pages/dashboards/UserCreationStudioPage.jsx';
import UserProjectManagementPage from './pages/dashboards/UserProjectManagementPage.jsx';
import UserDisputesPage from './pages/dashboards/UserDisputesPage.jsx';
import FreelancerDashboardPage from './pages/dashboards/FreelancerDashboardPage.jsx';
import FreelancerAutoMatchPage from './pages/dashboards/FreelancerAutoMatchPage.jsx';
import FreelancerPlannerPage from './pages/dashboards/FreelancerPlannerPage.jsx';
import FreelancerVolunteerPage from './pages/dashboards/FreelancerVolunteerPage.jsx';
import FreelancerPipelinePage from './pages/dashboards/FreelancerPipelinePage.jsx';
import FreelancerPortfolioPage from './pages/dashboards/FreelancerPortfolioPage.jsx';
import FreelancerCreationStudioPage from './pages/dashboards/FreelancerCreationStudioPage.jsx';
import FreelancerNetworkingPage from './pages/dashboards/freelancer/FreelancerNetworkingPage.jsx';
import FreelancerDisputesPage from './pages/dashboards/freelancer/FreelancerDisputesPage.jsx';
import CompanyDashboardPage from './pages/dashboards/CompanyDashboardPage.jsx';
import CompanyAtsOperationsPage from './pages/dashboards/CompanyAtsOperationsPage.jsx';
import CompanyAnalyticsPage from './pages/dashboards/CompanyAnalyticsPage.jsx';
import CompanyIntegrationsPage from './pages/dashboards/CompanyIntegrationsPage.jsx';
import CompanyPagesManagementPage from './pages/dashboards/CompanyPagesManagementPage.jsx';
import CompanyProfileWorkspacePage from './pages/dashboards/CompanyProfileWorkspacePage.jsx';
import CompanyIdVerificationPage from './pages/dashboards/CompanyIdVerificationPage.jsx';
import CompanyCalendarPage from './pages/dashboards/CompanyCalendarPage.jsx';
import CompanyCreationStudioPage from './pages/dashboards/CompanyCreationStudioPage.jsx';
import CompanyJobManagementPage from './pages/dashboards/CompanyJobManagementPage.jsx';
import CompanyGroupManagementPage from './pages/dashboards/CompanyGroupManagementPage.jsx';
import CompanyVolunteeringManagementPage from './pages/dashboards/CompanyVolunteeringManagementPage.jsx';
import CompanyCrmIntegrationsPage from './pages/dashboards/CompanyCrmIntegrationsPage.jsx';
import CompanyByokAutoReplyPage from './pages/dashboards/CompanyByokAutoReplyPage.jsx';
import CompanyProjectWorkspacePage from './pages/dashboards/company/CompanyProjectWorkspacePage.jsx';
import CompanyInboxPage from './pages/dashboards/CompanyInboxPage.jsx';
import CompanyTimelineManagementPage from './pages/dashboards/CompanyTimelineManagementPage.jsx';
import CompanyWalletManagementPage from './pages/dashboards/CompanyWalletManagementPage.jsx';
import CompanyNetworkingHubPage from './pages/networking/CompanyNetworkingHubPage.jsx';
import NetworkingSessionsPage from './pages/networking/NetworkingSessionsPage.jsx';
import CompanyProjectManagementPage from './pages/dashboards/CompanyProjectManagementPage.jsx';
import CompanyDisputeManagementPage from './pages/dashboards/company/CompanyDisputeManagementPage.jsx';
import AgencyDashboardPage from './pages/dashboards/AgencyDashboardPage.jsx';
import AgencyCalendarPage from './pages/dashboards/agency/AgencyCalendarPage.jsx';
import AgencyEventManagementPage from './pages/dashboards/agency/AgencyEventManagementPage.jsx';
import AgencyJobManagementPage from './pages/dashboards/agency/AgencyJobManagementPage.jsx';
import AgencyMentoringPage from './pages/dashboards/AgencyMentoringPage.jsx';
import AgencyProjectManagementPage from './pages/dashboards/AgencyProjectManagementPage.jsx';
import ProjectWorkspacePage from './pages/dashboards/agency/ProjectWorkspacePage.jsx';
import AgencyInboxPage from './pages/dashboards/agency/AgencyInboxPage.jsx';
import AgencyBlogManagementPage from './pages/dashboards/AgencyBlogManagementPage.jsx';
import AgencyTimelineDashboardPage from './pages/dashboards/agency/AgencyTimelineDashboardPage.jsx';
import AgencyWalletManagementPage from './pages/dashboards/agency/AgencyWalletManagementPage.jsx';
import AgencyNetworkingManagementPage from './pages/dashboards/agency/AgencyNetworkingManagementPage.jsx';
import DisputeManagementPage from './pages/dashboards/agency/DisputeManagementPage.jsx';
import AgencyEscrowManagementPage from './pages/dashboards/agency/AgencyEscrowManagementPage.jsx';
import AgencyCrmPipelinePage from './pages/dashboards/AgencyCrmPipelinePage.jsx';
import AgencyIntegrationsPage from './pages/dashboards/AgencyIntegrationsPage.jsx';
import AgencyAiAutomationPage from './pages/dashboards/AgencyAiAutomationPage.jsx';
import AgencyProfileManagementPage from './pages/dashboards/AgencyProfileManagementPage.jsx';
import AgencyClientKanbanPage from './pages/dashboards/AgencyClientKanbanPage.jsx';
import HeadhunterDashboardPage from './pages/dashboards/HeadhunterDashboardPage.jsx';
import MentorDashboardPage from './pages/dashboards/MentorDashboardPage.jsx';
import LaunchpadOperationsPage from './pages/dashboards/LaunchpadOperationsPage.jsx';
import AdminDashboardPage from './pages/dashboards/AdminDashboardPage.jsx';
<<<<<<< HEAD
import AdminGdprSettingsPage from './pages/dashboards/admin/AdminGdprSettingsPage.jsx';
=======
import AdminAdsSettingsPage from './pages/dashboards/admin/AdminAdsSettingsPage.jsx';
>>>>>>> 1216df7c
import AdminBlogManagementPage from './pages/admin/AdminBlogManagementPage.jsx';
import AdminSeoSettingsPage from './pages/dashboards/admin/AdminSeoSettingsPage.jsx';
import AdminProfileManagementPage from './pages/admin/AdminProfileManagementPage.jsx';
import FreelancerReviewsPreviewPage from './pages/previews/FreelancerReviewsPreviewPage.jsx';
import ProtectedRoute from './components/routing/ProtectedRoute.jsx';
import RoleProtectedRoute from './components/auth/RoleProtectedRoute.jsx';
import MembershipGate from './components/auth/MembershipGate.jsx';
import RequireRole from './components/routing/RequireRole.jsx';
import { LAUNCHPAD_ALLOWED_MEMBERSHIPS, SECURITY_ALLOWED_MEMBERSHIPS } from './constants/access.js';

const COMMUNITY_ACCESS_MEMBERSHIPS = Object.freeze([
  'user',
  'freelancer',
  'agency',
  'company',
  'mentor',
  'headhunter',
]);
const VOLUNTEER_ACCESS_MEMBERSHIPS = Object.freeze(['volunteer', 'mentor', 'admin']);

export default function App() {
  return (
    <Routes>
      <Route element={<MainLayout />}>
        <Route index element={<HomePage />} />
        <Route path="login" element={<LoginPage />} />
        <Route path="register" element={<RegisterPage />} />
        <Route path="register/company" element={<CompanyRegisterPage />} />
        <Route path="profile/:id" element={<ProfilePage />} />
        <Route path="terms" element={<TermsPage />} />
        <Route path="privacy" element={<PrivacyPage />} />
        <Route path="about" element={<AboutPage />} />
        <Route path="preview/freelancer-reviews" element={<FreelancerReviewsPreviewPage />} />
        <Route path="blog" element={<BlogPage />} />
        <Route path="blog/:slug" element={<BlogArticlePage />} />

        <Route element={<ProtectedRoute requiredMemberships={COMMUNITY_ACCESS_MEMBERSHIPS} />}> 
          <Route path="feed" element={<FeedPage />} />
          <Route path="search" element={<SearchPage />} />
          <Route path="jobs" element={<JobsPage />} />
          <Route path="gigs" element={<GigsPage />} />
          <Route path="projects" element={<ProjectsPage />} />
          <Route path="projects/new" element={<ProjectCreatePage />} />
          <Route path="projects/:projectId" element={<ProjectDetailPage />} />
          <Route path="projects/:projectId/auto-match" element={<ProjectAutoMatchPage />} />
          <Route path="groups" element={<GroupsPage />} />
          <Route path="groups/:groupId" element={<GroupProfilePage />} />
          <Route path="pages" element={<PagesPage />} />
          <Route path="connections" element={<ConnectionsPage />} />
          <Route path="notifications" element={<NotificationsPage />} />
          <Route path="trust-center" element={<TrustCenterPage />} />
          <Route path="auto-assign" element={<AutoAssignQueuePage />} />
          <Route path="inbox" element={<InboxPage />} />
          <Route path="settings" element={<SettingsPage />} />
          <Route path="finance" element={<FinanceHubPage />} />
        </Route>

        <Route element={<ProtectedRoute requiredMemberships={VOLUNTEER_ACCESS_MEMBERSHIPS} />}> 
          <Route path="volunteering" element={<VolunteeringPage />} />
        </Route>

        <Route element={<ProtectedRoute requiredMemberships={LAUNCHPAD_ALLOWED_MEMBERSHIPS} />}> 
          <Route path="experience-launchpad" element={<LaunchpadPage />} />
        </Route>

        <Route path="mentors" element={<MentorsPage />} />
        <Route path="search" element={<SearchPage />} />
        <Route path="jobs" element={<JobsPage />} />
        <Route path="gigs" element={<GigsPage />} />
        <Route path="projects" element={<ProjectsPage />} />
        <Route path="projects/new" element={<ProjectCreatePage />} />
        <Route path="projects/:projectId" element={<ProjectDetailPage />} />
        <Route path="projects/:projectId/auto-match" element={<ProjectAutoMatchPage />} />

        <Route element={<ProtectedRoute requiredMemberships={LAUNCHPAD_ALLOWED_MEMBERSHIPS} />}>  
          <Route path="experience-launchpad" element={<LaunchpadPage />} />
        </Route>

        <Route path="mentors" element={<MentorsPage />} />
        <Route path="volunteering" element={<VolunteeringPage />} />

        <Route element={<ProtectedRoute requiredMemberships={COMMUNITY_ACCESS_MEMBERSHIPS} />}>  
          <Route path="groups" element={<GroupsPage />} />
          <Route path="groups/:groupId" element={<GroupProfilePage />} />
          <Route path="pages" element={<PagesPage />} />
          <Route path="connections" element={<ConnectionsPage />} />
          <Route path="notifications" element={<NotificationsPage />} />
          <Route path="inbox" element={<InboxPage />} />
        </Route>

        <Route element={<ProtectedRoute requiredMemberships={SECURITY_ALLOWED_MEMBERSHIPS} />}>  
          <Route path="security-operations" element={<SecurityOperationsPage />} />
        </Route>

        <Route path="trust-center" element={<TrustCenterPage />} />
        <Route path="finance" element={<FinanceHubPage />} />
        <Route path="auto-assign" element={<AutoAssignQueuePage />} />
        <Route path="terms" element={<TermsPage />} />
        <Route path="privacy" element={<PrivacyPage />} />
        <Route path="settings" element={<SettingsPage />} />
        <Route path="about" element={<AboutPage />} />
      </Route>

      <Route
        path="dashboard/user"
        element={
          <RoleProtectedRoute allowedRoles={['user', 'freelancer', 'agency', 'company', 'headhunter']}>
            <MembershipGate allowedMemberships={['user', 'freelancer', 'agency', 'company', 'headhunter']}>
              <UserDashboardPage />
            </MembershipGate>
          </RoleProtectedRoute>
        }
      />
      <Route
        path="dashboard/user/creation-studio"
        element={
          <RoleProtectedRoute allowedRoles={['user', 'freelancer', 'agency', 'company', 'headhunter']}>
            <MembershipGate allowedMemberships={['user', 'freelancer', 'agency', 'company', 'headhunter']}>
              <UserCreationStudioPage />
            </MembershipGate>
          </RoleProtectedRoute>
        }
      />

      <Route
        path="dashboard/user/projects"
        element={
          <RoleProtectedRoute allowedRoles={['user', 'freelancer', 'agency', 'company', 'headhunter']}>
            <MembershipGate allowedMemberships={['user', 'freelancer', 'agency', 'company', 'headhunter']}>
              <UserProjectManagementPage />
            </MembershipGate>
          </RoleProtectedRoute>
        }
      />
      <Route
        path="dashboard/user/disputes"
        element={
          <RoleProtectedRoute allowedRoles={['user', 'freelancer', 'agency', 'company', 'headhunter']}>
            <MembershipGate allowedMemberships={['user', 'freelancer', 'agency', 'company', 'headhunter']}>
              <UserDisputesPage />
            </MembershipGate>
          </RoleProtectedRoute>
        }
      />

      <Route
        path="dashboard/user/calendar"
        element={
          <RoleProtectedRoute allowedRoles={['user', 'freelancer', 'agency', 'company', 'headhunter']}>
            <MembershipGate allowedMemberships={['user', 'freelancer', 'agency', 'company', 'headhunter']}>
              <UserCalendarPage />
            </MembershipGate>
          </RoleProtectedRoute>
        }
      />

      <Route
        path="dashboard/user/profile"
        element={
          <RoleProtectedRoute allowedRoles={['user', 'freelancer', 'agency', 'company', 'headhunter']}>
            <MembershipGate allowedMemberships={['user', 'freelancer', 'agency', 'company', 'headhunter']}>
              <UserProfileHubPage />
            </MembershipGate>
          </RoleProtectedRoute>
        }
      />

      <Route
        path="dashboard/freelancer"
        element={
          <RequireRole allowedRoles={['freelancer']}>
            <FreelancerDashboardPage />
          </RequireRole>
        }
      />

      <Route path="dashboard/freelancer/volunteer" element={<FreelancerVolunteerPage />} />

      <Route
        path="dashboard/freelancer/planner"
        element={
          <RequireRole allowedRoles={['freelancer']}>
            <FreelancerPlannerPage />
          </RequireRole>
        }
      />

      <Route
        path="dashboard/freelancer/automatch"
        element={
          <RequireRole allowedRoles={['freelancer']}>
            <FreelancerAutoMatchPage />
          </RequireRole>
        }
      />

      <Route
        path="dashboard/freelancer/pipeline"
        element={
          <RequireRole allowedRoles={['freelancer']}>
            <FreelancerPipelinePage />
          </RequireRole>
        }
      />

      <Route
        path="dashboard/freelancer/portfolio"
        element={
          <RequireRole allowedRoles={['freelancer']}>
            <FreelancerPortfolioPage />
          </RequireRole>
        }
      />

      <Route
        path="dashboard/freelancer/creation-studio"
        element={
          <RequireRole allowedRoles={['freelancer']}>
            <FreelancerCreationStudioPage />
          </RequireRole>
        }
      />

      <Route
        path="dashboard/freelancer/networking"
        element={
          <RequireRole allowedRoles={['freelancer']}>
            <FreelancerNetworkingPage />
          </RequireRole>
        }
      />

      <Route
        path="dashboard/freelancer/disputes"
        element={
          <RequireRole allowedRoles={['freelancer']}>
            <FreelancerDisputesPage />
          </RequireRole>
        }
      />

      <Route
        path="dashboard/company"
        element={
          <RequireRole allowedRoles={['company']}>
            <CompanyDashboardPage />
          </RequireRole>
        }
      />

      <Route
        path="dashboard/company/profile"
        element={
          <RequireRole allowedRoles={['company']}>
            <CompanyProfileWorkspacePage />
        path="dashboard/company/creation-studio"
        element={
          <RequireRole allowedRoles={['company']}>
            <CompanyCreationStudioPage />
        path="dashboard/company/wallets"
        element={
          <RequireRole allowedRoles={['company']}>
            <CompanyWalletManagementPage />
          </RequireRole>
        }
      />

      <Route
        path="dashboard/company/analytics"
        element={
          <RequireRole allowedRoles={['company']}>
            <CompanyAnalyticsPage />
          </RequireRole>
        }
      />

      <Route
        path="dashboard/company/projects"
        element={
          <RequireRole allowedRoles={['company']}>
            <CompanyProjectManagementPage />
        path="dashboard/company/inbox"
        element={
          <RequireRole allowedRoles={['company']}>
            <CompanyInboxPage />
        path="dashboard/company/timeline"
        element={
          <RequireRole allowedRoles={['company']}>
            <CompanyTimelineManagementPage />
          </RequireRole>
        }
      />

      <Route
        path="dashboard/company/ats"
        element={
          <RequireRole allowedRoles={['company']}>
            <CompanyAtsOperationsPage />
          </RequireRole>
        }
      />

      <Route
        path="dashboard/company/calendar"
        element={
          <RequireRole allowedRoles={['company']}>
            <CompanyCalendarPage />
        path="dashboard/company/job-management"
        element={
          <RequireRole allowedRoles={['company']}>
            <CompanyJobManagementPage />
        path="dashboard/company/groups"
        element={
          <RequireRole allowedRoles={['company']}>
            <CompanyGroupManagementPage />
        path="dashboard/company/workspace"
        element={
          <RequireRole allowedRoles={['company']}>
            <CompanyProjectWorkspacePage />
          </RequireRole>
        }
      />

      <Route
        path="dashboard/company/integrations"
        element={
          <RequireRole allowedRoles={['company']}>
            <CompanyIntegrationsPage />
          </RequireRole>
        }
      />

      <Route
        path="dashboard/company/pages"
        element={
          <RequireRole allowedRoles={['company']}>
            <CompanyPagesManagementPage />
        path="dashboard/company/id-verification"
        element={
          <RequireRole allowedRoles={['company']}>
            <CompanyIdVerificationPage />
        path="dashboard/company/volunteering"
        element={
          <RequireRole allowedRoles={['company']}>
            <CompanyVolunteeringManagementPage />
        path="dashboard/company/integrations/crm"
        element={
          <RequireRole allowedRoles={['company']}>
            <CompanyCrmIntegrationsPage />
        path="dashboard/company/ai-auto-reply"
        element={
          <RequireRole allowedRoles={['company']}>
            <CompanyByokAutoReplyPage />
        path="dashboard/company/disputes"
        element={
          <RequireRole allowedRoles={['company']}>
            <CompanyDisputeManagementPage />
          </RequireRole>
        }
      />

      <Route
        path="dashboard/company/networking"
        element={
          <RequireRole allowedRoles={['company']}>
            <CompanyNetworkingHubPage />
          </RequireRole>
        }
      />

      <Route
        path="dashboard/company/networking/sessions"
        element={
          <RequireRole allowedRoles={['company']}>
            <NetworkingSessionsPage />
          </RequireRole>
        }
      />

      <Route
        path="dashboard/agency"
        element={
          <RequireRole allowedRoles={['agency', 'agency_admin', 'admin']}>
            <AgencyDashboardPage />
          </RequireRole>
        }
      />

      <Route
        path="dashboard/agency/disputes"
        element={
          <RequireRole allowedRoles={['agency']}>
            <DisputeManagementPage />
          </RequireRole>
        }
      />

      <Route
        path="dashboard/agency/networking"
        element={
          <RequireRole allowedRoles={['agency', 'agency_admin', 'admin']}>
            <AgencyNetworkingManagementPage />
          </RequireRole>
        }
      />

      <Route
        path="dashboard/agency/escrow"
        element={
          <RequireRole allowedRoles={['agency']}>
            <AgencyEscrowManagementPage />
          </RequireRole>
        }
      />

      <Route
        path="dashboard/agency/crm"
        element={
          <RequireRole allowedRoles={['agency', 'agency_admin']}>
            <AgencyCrmPipelinePage />
          </RequireRole>
        }
      />

      <Route
        path="dashboard/agency/integrations"
        element={
          <RequireRole allowedRoles={['agency', 'agency_admin', 'admin']}>
            <AgencyIntegrationsPage />
          </RequireRole>
        }
      />

      <Route
        path="dashboard/agency/ai"
        element={
          <RequireRole allowedRoles={['agency', 'agency_admin', 'admin']}>
            <AgencyAiAutomationPage />
          </RequireRole>
        }
      />

      <Route
        path="dashboard/agency/profile"
        element={
          <RequireRole allowedRoles={['agency', 'agency_admin']}>
            <AgencyProfileManagementPage />
          </RequireRole>
        }
      />

      <Route
        path="dashboard/agency/client-kanban"
        element={
          <RequireRole allowedRoles={['agency', 'agency_admin', 'admin']}>
            <AgencyClientKanbanPage />
          </RequireRole>
        }
      />

      <Route
        path="dashboard/agency/wallet"
        element={
          <RequireRole allowedRoles={['agency']}>
            <AgencyWalletManagementPage />
          </RequireRole>
        }
      />

      <Route
        path="dashboard/agency/timeline"
        element={
          <RequireRole allowedRoles={['agency', 'agency_admin', 'admin']}>
            <AgencyTimelineDashboardPage />
          </RequireRole>
        }
      />

      <Route
        path="dashboard/agency/blog"
        element={
          <RequireRole allowedRoles={['agency', 'agency_admin', 'admin']}>
            <AgencyBlogManagementPage />
          </RequireRole>
        }
      />

      <Route
        path="dashboard/agency/inbox"
        element={
          <RequireRole allowedRoles={['agency']}>
            <AgencyInboxPage />
          </RequireRole>
        }
      />

      <Route
        path="dashboard/agency/workspace"
        element={
          <RequireRole allowedRoles={['agency']}>
            <ProjectWorkspacePage />
          </RequireRole>
        }
      />

      <Route
        path="dashboard/agency/projects"
        element={
          <RequireRole allowedRoles={['agency']}>
            <AgencyProjectManagementPage />
          </RequireRole>
        }
      />

      <Route
        path="dashboard/agency/mentoring"
        element={
          <RequireRole allowedRoles={['agency']}>
            <AgencyMentoringPage />
          </RequireRole>
        }
      />

      <Route
        path="dashboard/agency/job-management"
        element={
          <RequireRole allowedRoles={['agency']}>
            <AgencyJobManagementPage />
          </RequireRole>
        }
      />

      <Route
        path="dashboard/agency/calendar"
        element={
          <RequireRole allowedRoles={['agency']}>
            <AgencyCalendarPage />
          </RequireRole>
        }
      />

      <Route
        path="dashboard/agency/events"
        element={
          <RequireRole allowedRoles={['agency']}>
            <AgencyEventManagementPage />
          </RequireRole>
        }
      />

      <Route
        path="dashboard/headhunter"
        element={
          <RequireRole allowedRoles={['headhunter']}>
            <HeadhunterDashboardPage />
          </RequireRole>
        }
      />

      <Route
        path="dashboard/mentor"
        element={
          <RequireRole allowedRoles={['mentor']}>
            <MentorDashboardPage />
          </RequireRole>
        }
      />

      <Route
        path="dashboard/launchpad"
        element={
          <RequireRole allowedRoles={['admin', 'mentor']}>
            <LaunchpadOperationsPage />
          </RequireRole>
        }
      />
      <Route
        path="dashboard/admin"
        element={
          <RequireRole allowedRoles={['admin']}>
            <AdminDashboardPage />
          </RequireRole>
        }
      />

      <Route
<<<<<<< HEAD
        path="dashboard/admin/gdpr"
        element={
          <RequireRole allowedRoles={['admin']}>
            <AdminGdprSettingsPage />
=======
        path="dashboard/admin/ads-settings"
        element={
          <RequireRole allowedRoles={['admin']}>
            <AdminAdsSettingsPage />
>>>>>>> 1216df7c
          </RequireRole>
        }
      />

      <Route
        path="dashboard/admin/blog"
        element={
          <RequireRole allowedRoles={['admin']}>
            <AdminBlogManagementPage />
          </RequireRole>
        }
      />

      <Route
        path="dashboard/admin/seo"
        element={
          <RequireRole allowedRoles={['admin']}>
            <AdminSeoSettingsPage />
        path="dashboard/admin/profiles"
        element={
          <RequireRole allowedRoles={['admin']}>
            <AdminProfileManagementPage />
          </RequireRole>
        }
      />

      <Route path="admin" element={<AdminLoginPage />} />
    </Routes>
  );
}<|MERGE_RESOLUTION|>--- conflicted
+++ resolved
@@ -93,11 +93,8 @@
 import MentorDashboardPage from './pages/dashboards/MentorDashboardPage.jsx';
 import LaunchpadOperationsPage from './pages/dashboards/LaunchpadOperationsPage.jsx';
 import AdminDashboardPage from './pages/dashboards/AdminDashboardPage.jsx';
-<<<<<<< HEAD
 import AdminGdprSettingsPage from './pages/dashboards/admin/AdminGdprSettingsPage.jsx';
-=======
 import AdminAdsSettingsPage from './pages/dashboards/admin/AdminAdsSettingsPage.jsx';
->>>>>>> 1216df7c
 import AdminBlogManagementPage from './pages/admin/AdminBlogManagementPage.jsx';
 import AdminSeoSettingsPage from './pages/dashboards/admin/AdminSeoSettingsPage.jsx';
 import AdminProfileManagementPage from './pages/admin/AdminProfileManagementPage.jsx';
@@ -684,17 +681,14 @@
       />
 
       <Route
-<<<<<<< HEAD
         path="dashboard/admin/gdpr"
         element={
           <RequireRole allowedRoles={['admin']}>
             <AdminGdprSettingsPage />
-=======
         path="dashboard/admin/ads-settings"
         element={
           <RequireRole allowedRoles={['admin']}>
             <AdminAdsSettingsPage />
->>>>>>> 1216df7c
           </RequireRole>
         }
       />
