--- conflicted
+++ resolved
@@ -42,16 +42,13 @@
 import CompanyNetworkingHubPage from './pages/networking/CompanyNetworkingHubPage.jsx';
 import MentorDashboardPage from './pages/dashboards/MentorDashboardPage.jsx';
 import LaunchpadOperationsPage from './pages/dashboards/LaunchpadOperationsPage.jsx';
-<<<<<<< HEAD
 import RequireMembership from './components/security/RequireMembership.jsx';
-=======
 import MembershipGate from './components/auth/MembershipGate.jsx';
 import ProtectedRoute from './components/routing/ProtectedRoute.jsx';
 
 const COMMUNITY_ACCESS_MEMBERSHIPS = ['user', 'freelancer', 'agency', 'company', 'mentor', 'headhunter'];
 import RequireMembership from './components/auth/RequireMembership.jsx';
 import RoleProtectedRoute from './components/auth/RoleProtectedRoute.jsx';
->>>>>>> bd5858dd
 
 export default function App() {
   return (
@@ -113,7 +110,6 @@
         }
       />
       <Route path="dashboard/admin" element={<AdminDashboardPage />} />
-<<<<<<< HEAD
       <Route path="dashboard/agency" element={<AgencyDashboardPage />} />
       <Route
         path="dashboard/company"
@@ -131,7 +127,6 @@
           </RequireMembership>
         )}
       />
-=======
       <Route
         path="dashboard/agency"
         element={
@@ -142,7 +137,6 @@
       />
       <Route path="dashboard/company" element={<CompanyDashboardPage />} />
       <Route path="dashboard/company/networking" element={<CompanyNetworkingHubPage />} />
->>>>>>> bd5858dd
       <Route path="dashboard/headhunter" element={<HeadhunterDashboardPage />} />
       <Route path="dashboard/mentor" element={<MentorDashboardPage />} />
       <Route path="dashboard/launchpad" element={<LaunchpadOperationsPage />} />
