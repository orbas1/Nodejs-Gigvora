import { Route, Routes } from 'react-router-dom';
import MainLayout from './layouts/MainLayout.jsx';
import HomePage from './pages/HomePage.jsx';
import LoginPage from './pages/LoginPage.jsx';
import RegisterPage from './pages/RegisterPage.jsx';
import CompanyRegisterPage from './pages/CompanyRegisterPage.jsx';
import FeedPage from './pages/FeedPage.jsx';
import ProfilePage from './pages/ProfilePage.jsx';
import SearchPage from './pages/SearchPage.jsx';
import JobsPage from './pages/JobsPage.jsx';
import GigsPage from './pages/GigsPage.jsx';
import ProjectsPage from './pages/ProjectsPage.jsx';
import ProjectCreatePage from './pages/ProjectCreatePage.jsx';
import ProjectDetailPage from './pages/ProjectDetailPage.jsx';
import ProjectAutoMatchPage from './pages/ProjectAutoMatchPage.jsx';
import LaunchpadPage from './pages/LaunchpadPage.jsx';
import MentorsPage from './pages/MentorsPage.jsx';
import VolunteeringPage from './pages/VolunteeringPage.jsx';
import GroupsPage from './pages/GroupsPage.jsx';
import GroupProfilePage from './pages/GroupProfilePage.jsx';
import PagesPage from './pages/PagesPage.jsx';
import ConnectionsPage from './pages/ConnectionsPage.jsx';
import NotificationsPage from './pages/NotificationsPage.jsx';
import TrustCenterPage from './pages/TrustCenter.jsx';
import AutoAssignQueuePage from './pages/AutoAssignQueuePage.jsx';
import InboxPage from './pages/InboxPage.jsx';
import TermsPage from './pages/TermsPage.jsx';
import PrivacyPage from './pages/PrivacyPage.jsx';
import SettingsPage from './pages/SettingsPage.jsx';
import FinanceHubPage from './pages/FinanceHubPage.jsx';
import AboutPage from './pages/AboutPage.jsx';
import BlogPage from './pages/BlogPage.jsx';
import BlogArticlePage from './pages/BlogArticlePage.jsx';
import SecurityOperationsPage from './pages/SecurityOperationsPage.jsx';
import AdminLoginPage from './pages/AdminLoginPage.jsx';
import UserDashboardPage from './pages/dashboards/UserDashboardPage.jsx';
import UserProfileHubPage from './pages/dashboards/UserProfileHubPage.jsx';
import UserCalendarPage from './pages/dashboards/user/UserCalendarPage.jsx';
import UserCreationStudioPage from './pages/dashboards/UserCreationStudioPage.jsx';
import UserProjectManagementPage from './pages/dashboards/UserProjectManagementPage.jsx';
import UserDisputesPage from './pages/dashboards/UserDisputesPage.jsx';
import FreelancerDashboardPage from './pages/dashboards/FreelancerDashboardPage.jsx';
import FreelancerAutoMatchPage from './pages/dashboards/FreelancerAutoMatchPage.jsx';
import FreelancerPlannerPage from './pages/dashboards/FreelancerPlannerPage.jsx';
import FreelancerVolunteerPage from './pages/dashboards/FreelancerVolunteerPage.jsx';
import FreelancerPipelinePage from './pages/dashboards/FreelancerPipelinePage.jsx';
import FreelancerPortfolioPage from './pages/dashboards/FreelancerPortfolioPage.jsx';
import FreelancerCreationStudioPage from './pages/dashboards/FreelancerCreationStudioPage.jsx';
import FreelancerNetworkingPage from './pages/dashboards/freelancer/FreelancerNetworkingPage.jsx';
import FreelancerDisputesPage from './pages/dashboards/freelancer/FreelancerDisputesPage.jsx';
import FreelancerDocumentsPage from './pages/dashboards/freelancer/FreelancerDocumentsPage.jsx';
import CompanyDashboardPage from './pages/dashboards/CompanyDashboardPage.jsx';
import CompanyAtsOperationsPage from './pages/dashboards/CompanyAtsOperationsPage.jsx';
import CompanyAnalyticsPage from './pages/dashboards/CompanyAnalyticsPage.jsx';
import CompanyIntegrationsPage from './pages/dashboards/CompanyIntegrationsPage.jsx';
import CompanyPagesManagementPage from './pages/dashboards/CompanyPagesManagementPage.jsx';
import CompanyProfileWorkspacePage from './pages/dashboards/CompanyProfileWorkspacePage.jsx';
import CompanyIdVerificationPage from './pages/dashboards/CompanyIdVerificationPage.jsx';
import CompanyCalendarPage from './pages/dashboards/CompanyCalendarPage.jsx';
import CompanyCreationStudioPage from './pages/dashboards/CompanyCreationStudioPage.jsx';
import CompanyJobManagementPage from './pages/dashboards/CompanyJobManagementPage.jsx';
import CompanyGroupManagementPage from './pages/dashboards/CompanyGroupManagementPage.jsx';
import CompanyVolunteeringManagementPage from './pages/dashboards/CompanyVolunteeringManagementPage.jsx';
import CompanyCrmIntegrationsPage from './pages/dashboards/CompanyCrmIntegrationsPage.jsx';
import CompanyByokAutoReplyPage from './pages/dashboards/CompanyByokAutoReplyPage.jsx';
import CompanyProjectWorkspacePage from './pages/dashboards/company/CompanyProjectWorkspacePage.jsx';
import CompanyInboxPage from './pages/dashboards/CompanyInboxPage.jsx';
import CompanyTimelineManagementPage from './pages/dashboards/CompanyTimelineManagementPage.jsx';
import CompanyWalletManagementPage from './pages/dashboards/CompanyWalletManagementPage.jsx';
import CompanyNetworkingHubPage from './pages/networking/CompanyNetworkingHubPage.jsx';
import NetworkingSessionsPage from './pages/networking/NetworkingSessionsPage.jsx';
import CompanyProjectManagementPage from './pages/dashboards/CompanyProjectManagementPage.jsx';
import CompanyDisputeManagementPage from './pages/dashboards/company/CompanyDisputeManagementPage.jsx';
import CompanyEscrowManagementPage from './pages/dashboards/CompanyEscrowManagementPage.jsx';
import AgencyDashboardPage from './pages/dashboards/AgencyDashboardPage.jsx';
import AgencyCalendarPage from './pages/dashboards/agency/AgencyCalendarPage.jsx';
import AgencyEventManagementPage from './pages/dashboards/agency/AgencyEventManagementPage.jsx';
import AgencyJobManagementPage from './pages/dashboards/agency/AgencyJobManagementPage.jsx';
import AgencyMentoringPage from './pages/dashboards/AgencyMentoringPage.jsx';
import AgencyProjectManagementPage from './pages/dashboards/AgencyProjectManagementPage.jsx';
import ProjectWorkspacePage from './pages/dashboards/agency/ProjectWorkspacePage.jsx';
import AgencyInboxPage from './pages/dashboards/agency/AgencyInboxPage.jsx';
import AgencyBlogManagementPage from './pages/dashboards/AgencyBlogManagementPage.jsx';
import AgencyTimelineDashboardPage from './pages/dashboards/agency/AgencyTimelineDashboardPage.jsx';
import AgencyWalletManagementPage from './pages/dashboards/agency/AgencyWalletManagementPage.jsx';
import AgencyNetworkingManagementPage from './pages/dashboards/agency/AgencyNetworkingManagementPage.jsx';
import DisputeManagementPage from './pages/dashboards/agency/DisputeManagementPage.jsx';
import AgencyEscrowManagementPage from './pages/dashboards/agency/AgencyEscrowManagementPage.jsx';
import AgencyCrmPipelinePage from './pages/dashboards/AgencyCrmPipelinePage.jsx';
import AgencyIntegrationsPage from './pages/dashboards/AgencyIntegrationsPage.jsx';
import AgencyAiAutomationPage from './pages/dashboards/AgencyAiAutomationPage.jsx';
import AgencyProfileManagementPage from './pages/dashboards/AgencyProfileManagementPage.jsx';
import AgencyClientKanbanPage from './pages/dashboards/AgencyClientKanbanPage.jsx';
import HeadhunterDashboardPage from './pages/dashboards/HeadhunterDashboardPage.jsx';
import MentorDashboardPage from './pages/dashboards/MentorDashboardPage.jsx';
import LaunchpadOperationsPage from './pages/dashboards/LaunchpadOperationsPage.jsx';
import AdminDashboardPage from './pages/dashboards/AdminDashboardPage.jsx';
import AdminFinancialManagementPage from './pages/dashboards/admin/AdminFinancialManagementPage.jsx';
import AdminInterviewManagementPage from './pages/dashboards/AdminInterviewManagementPage.jsx';
import AdminInboxPage from './pages/dashboards/AdminInboxPage.jsx';
import AdminTimelineManagementPage from './pages/dashboards/admin/AdminTimelineManagementPage.jsx';
import AdminAppearanceManagementPage from './pages/dashboards/admin/AdminAppearanceManagementPage.jsx';
import AdminStorageManagementPage from './pages/dashboards/admin/AdminStorageManagementPage.jsx';
import AdminDatabaseSettingsPage from './pages/dashboards/AdminDatabaseSettingsPage.jsx';
import AdminGdprSettingsPage from './pages/dashboards/admin/AdminGdprSettingsPage.jsx';
import AdminAdsSettingsPage from './pages/dashboards/admin/AdminAdsSettingsPage.jsx';
import AdminBlogManagementPage from './pages/admin/AdminBlogManagementPage.jsx';
import AdminVolunteeringPage from './pages/dashboards/admin/AdminVolunteeringPage.jsx';
import AdminProjectsPage from './pages/admin/AdminProjectsPage.jsx';
import AdminGigManagementPage from './pages/admin/AdminGigManagementPage.jsx';
import AdminJobPostManagementPage from './pages/dashboards/admin/AdminJobPostManagementPage.jsx';
import AdminJobApplicationsPage from './pages/dashboards/admin/AdminJobApplicationsPage.jsx';
import AdminCalendarPage from './pages/admin/AdminCalendarPage.jsx';
import AdminIdentityVerificationPage from './pages/dashboards/admin/AdminIdentityVerificationPage.jsx';
import AdminWalletManagementPage from './pages/dashboards/admin/AdminWalletManagementPage.jsx';
import AdminDisputeManagementPage from './pages/dashboards/admin/AdminDisputeManagementPage.jsx';
import AdminEscrowManagementPage from './pages/dashboards/admin/AdminEscrowManagementPage.jsx';
import AdminMobileAppManagementPage from './pages/admin/AdminMobileAppManagementPage.jsx';
import AdminSystemSettingsPage from './pages/dashboards/admin/SystemSettingsPage.jsx';
import AdminHomepageSettingsPage from './pages/admin/AdminHomepageSettingsPage.jsx';
import AdminPagesSettingsPage from './pages/dashboards/AdminPagesSettingsPage.jsx';
import AdminUserManagementPage from './pages/dashboards/admin/AdminUserManagementPage.jsx';
import AdminSiteManagementPage from './pages/dashboards/admin/AdminSiteManagementPage.jsx';
import AdminPolicyManagementPage from './pages/dashboards/admin/AdminPolicyManagementPage.jsx';
import AdminApiManagementPage from './pages/admin/AdminApiManagementPage.jsx';
import AdminEmailManagementPage from './pages/dashboards/admin/email/AdminEmailManagementPage.jsx';
import AdminTwoFactorManagementPage from './pages/dashboards/admin/AdminTwoFactorManagementPage.jsx';
import AdminSeoSettingsPage from './pages/dashboards/admin/AdminSeoSettingsPage.jsx';
import AdminProfileManagementPage from './pages/admin/AdminProfileManagementPage.jsx';
import FreelancerReviewsPreviewPage from './pages/previews/FreelancerReviewsPreviewPage.jsx';
import ProtectedRoute from './components/routing/ProtectedRoute.jsx';
import RoleProtectedRoute from './components/auth/RoleProtectedRoute.jsx';
import MembershipGate from './components/auth/MembershipGate.jsx';
import RequireRole from './components/routing/RequireRole.jsx';
import AdminMentoringSessionManagementPage from './pages/dashboards/admin/AdminMentoringSessionManagementPage.jsx';
import AdminSpeedNetworkingManagementPage from './pages/dashboards/admin/AdminSpeedNetworkingManagementPage.jsx';
import { LAUNCHPAD_ALLOWED_MEMBERSHIPS, SECURITY_ALLOWED_MEMBERSHIPS } from './constants/access.js';

const COMMUNITY_ACCESS_MEMBERSHIPS = Object.freeze([
  'user',
  'freelancer',
  'agency',
  'company',
  'mentor',
  'headhunter',
]);

const VOLUNTEER_ACCESS_MEMBERSHIPS = Object.freeze(['volunteer', 'mentor', 'admin']);

const userRoles = ['user', 'freelancer', 'agency', 'company', 'headhunter'];

const PUBLIC_ROUTES = [
  { path: 'login', element: <LoginPage /> },
  { path: 'register', element: <RegisterPage /> },
  { path: 'register/company', element: <CompanyRegisterPage /> },
  { path: 'profile/:id', element: <ProfilePage /> },
  { path: 'terms', element: <TermsPage /> },
  { path: 'privacy', element: <PrivacyPage /> },
  { path: 'about', element: <AboutPage /> },
  { path: 'preview/freelancer-reviews', element: <FreelancerReviewsPreviewPage /> },
  { path: 'blog', element: <BlogPage /> },
  { path: 'blog/:slug', element: <BlogArticlePage /> },
  { path: 'mentors', element: <MentorsPage /> },
];

const COMMUNITY_ROUTES = [
  { path: 'feed', element: <FeedPage /> },
  { path: 'search', element: <SearchPage /> },
  { path: 'jobs', element: <JobsPage /> },
  { path: 'gigs', element: <GigsPage /> },
  { path: 'projects', element: <ProjectsPage /> },
  { path: 'projects/new', element: <ProjectCreatePage /> },
  { path: 'projects/:projectId', element: <ProjectDetailPage /> },
  { path: 'projects/:projectId/auto-match', element: <ProjectAutoMatchPage /> },
  { path: 'groups', element: <GroupsPage /> },
  { path: 'groups/:groupId', element: <GroupProfilePage /> },
  { path: 'pages', element: <PagesPage /> },
  { path: 'connections', element: <ConnectionsPage /> },
  { path: 'notifications', element: <NotificationsPage /> },
  { path: 'trust-center', element: <TrustCenterPage /> },
  { path: 'auto-assign', element: <AutoAssignQueuePage /> },
  { path: 'inbox', element: <InboxPage /> },
  { path: 'settings', element: <SettingsPage /> },
  { path: 'finance', element: <FinanceHubPage /> },
];

const VOLUNTEER_ROUTES = [{ path: 'volunteering', element: <VolunteeringPage /> }];

const LAUNCHPAD_ROUTES = [{ path: 'experience-launchpad', element: <LaunchpadPage /> }];

const SECURITY_ROUTES = [{ path: 'security-operations', element: <SecurityOperationsPage /> }];

const userDashboardRoutes = [
  { path: 'dashboard/user', element: <UserDashboardPage /> },
  { path: 'dashboard/user/creation-studio', element: <UserCreationStudioPage /> },
  { path: 'dashboard/user/projects', element: <UserProjectManagementPage /> },
  { path: 'dashboard/user/disputes', element: <UserDisputesPage /> },
  { path: 'dashboard/user/calendar', element: <UserCalendarPage /> },
  { path: 'dashboard/user/profile', element: <UserProfileHubPage /> },
];

const freelancerRoutes = [
  { path: 'dashboard/freelancer', element: <FreelancerDashboardPage /> },
  { path: 'dashboard/freelancer/volunteer', element: <FreelancerVolunteerPage /> },
  { path: 'dashboard/freelancer/planner', element: <FreelancerPlannerPage /> },
  { path: 'dashboard/freelancer/automatch', element: <FreelancerAutoMatchPage /> },
  { path: 'dashboard/freelancer/pipeline', element: <FreelancerPipelinePage /> },
  { path: 'dashboard/freelancer/portfolio', element: <FreelancerPortfolioPage /> },
  { path: 'dashboard/freelancer/creation-studio', element: <FreelancerCreationStudioPage /> },
  { path: 'dashboard/freelancer/documents', element: <FreelancerDocumentsPage /> },
  { path: 'dashboard/freelancer/networking', element: <FreelancerNetworkingPage /> },
  { path: 'dashboard/freelancer/disputes', element: <FreelancerDisputesPage /> },
];

const companyRoutes = [
  { path: 'dashboard/company', element: <CompanyDashboardPage /> },
  { path: 'dashboard/company/profile', element: <CompanyProfileWorkspacePage /> },
  { path: 'dashboard/company/creation-studio', element: <CompanyCreationStudioPage /> },
  { path: 'dashboard/company/wallets', element: <CompanyWalletManagementPage /> },
  { path: 'dashboard/company/analytics', element: <CompanyAnalyticsPage /> },
  { path: 'dashboard/company/projects', element: <CompanyProjectManagementPage /> },
  { path: 'dashboard/company/workspace', element: <CompanyProjectWorkspacePage /> },
  { path: 'dashboard/company/inbox', element: <CompanyInboxPage /> },
  { path: 'dashboard/company/timeline', element: <CompanyTimelineManagementPage /> },
  { path: 'dashboard/company/ats', element: <CompanyAtsOperationsPage /> },
  { path: 'dashboard/company/calendar', element: <CompanyCalendarPage /> },
  { path: 'dashboard/company/job-management', element: <CompanyJobManagementPage /> },
  { path: 'dashboard/company/groups', element: <CompanyGroupManagementPage /> },
  { path: 'dashboard/company/integrations', element: <CompanyIntegrationsPage /> },
  { path: 'dashboard/company/escrow', element: <CompanyEscrowManagementPage /> },
  { path: 'dashboard/company/pages', element: <CompanyPagesManagementPage /> },
  { path: 'dashboard/company/id-verification', element: <CompanyIdVerificationPage /> },
  { path: 'dashboard/company/volunteering', element: <CompanyVolunteeringManagementPage /> },
  { path: 'dashboard/company/integrations/crm', element: <CompanyCrmIntegrationsPage /> },
  { path: 'dashboard/company/ai-auto-reply', element: <CompanyByokAutoReplyPage /> },
  { path: 'dashboard/company/disputes', element: <CompanyDisputeManagementPage /> },
  { path: 'dashboard/company/networking', element: <CompanyNetworkingHubPage /> },
  { path: 'dashboard/company/networking/sessions', element: <NetworkingSessionsPage /> },
];

const agencyRoutes = [
  { path: 'dashboard/agency', element: <AgencyDashboardPage />, roles: ['agency', 'agency_admin', 'admin'] },
  { path: 'dashboard/agency/disputes', element: <DisputeManagementPage />, roles: ['agency'] },
  { path: 'dashboard/agency/escrow', element: <AgencyEscrowManagementPage />, roles: ['agency'] },
  { path: 'dashboard/agency/crm', element: <AgencyCrmPipelinePage />, roles: ['agency', 'agency_admin'] },
  { path: 'dashboard/agency/integrations', element: <AgencyIntegrationsPage />, roles: ['agency', 'agency_admin', 'admin'] },
  { path: 'dashboard/agency/ai', element: <AgencyAiAutomationPage />, roles: ['agency', 'agency_admin', 'admin'] },
  { path: 'dashboard/agency/profile', element: <AgencyProfileManagementPage />, roles: ['agency', 'agency_admin'] },
  { path: 'dashboard/agency/client-kanban', element: <AgencyClientKanbanPage />, roles: ['agency', 'agency_admin', 'admin'] },
  { path: 'dashboard/agency/wallet', element: <AgencyWalletManagementPage />, roles: ['agency'] },
  { path: 'dashboard/agency/timeline', element: <AgencyTimelineDashboardPage />, roles: ['agency', 'agency_admin', 'admin'] },
  { path: 'dashboard/agency/blog', element: <AgencyBlogManagementPage />, roles: ['agency', 'agency_admin', 'admin'] },
  { path: 'dashboard/agency/inbox', element: <AgencyInboxPage />, roles: ['agency'] },
  { path: 'dashboard/agency/workspace', element: <ProjectWorkspacePage />, roles: ['agency'] },
  { path: 'dashboard/agency/projects', element: <AgencyProjectManagementPage />, roles: ['agency'] },
  { path: 'dashboard/agency/mentoring', element: <AgencyMentoringPage />, roles: ['agency'] },
  { path: 'dashboard/agency/job-management', element: <AgencyJobManagementPage />, roles: ['agency'] },
  { path: 'dashboard/agency/calendar', element: <AgencyCalendarPage />, roles: ['agency'] },
  { path: 'dashboard/agency/events', element: <AgencyEventManagementPage />, roles: ['agency'] },
  { path: 'dashboard/agency/networking', element: <AgencyNetworkingManagementPage />, roles: ['agency', 'agency_admin', 'admin'] },
];

const headhunterRoutes = [{ path: 'dashboard/headhunter', element: <HeadhunterDashboardPage />, roles: ['headhunter'] }];

const mentorRoutes = [{ path: 'dashboard/mentor', element: <MentorDashboardPage />, roles: ['mentor'] }];

const launchpadRoutes = [{ path: 'dashboard/launchpad', element: <LaunchpadOperationsPage />, roles: ['admin', 'mentor'] }];

const adminRoutes = [
  { path: 'dashboard/admin', element: <AdminDashboardPage /> },
  { path: 'dashboard/admin/interviews', element: <AdminInterviewManagementPage /> },
  { path: 'dashboard/admin/inbox', element: <AdminInboxPage /> },
  { path: 'dashboard/admin/timelines', element: <AdminTimelineManagementPage /> },
  { path: 'dashboard/admin/appearance', element: <AdminAppearanceManagementPage /> },
  { path: 'dashboard/admin/storage', element: <AdminStorageManagementPage /> },
  { path: 'dashboard/admin/database', element: <AdminDatabaseSettingsPage /> },
  { path: 'dashboard/admin/gdpr', element: <AdminGdprSettingsPage /> },
  { path: 'dashboard/admin/ads-settings', element: <AdminAdsSettingsPage /> },
  { path: 'dashboard/admin/blog', element: <AdminBlogManagementPage /> },
  { path: 'dashboard/admin/volunteering', element: <AdminVolunteeringPage /> },
  { path: 'dashboard/admin/projects', element: <AdminProjectsPage /> },
  { path: 'dashboard/admin/gigs', element: <AdminGigManagementPage /> },
  { path: 'dashboard/admin/jobs', element: <AdminJobPostManagementPage /> },
  { path: 'dashboard/admin/job-applications', element: <AdminJobApplicationsPage /> },
  { path: 'dashboard/admin/calendar', element: <AdminCalendarPage /> },
  { path: 'dashboard/admin/identity-verification', element: <AdminIdentityVerificationPage /> },
  { path: 'dashboard/admin/wallets', element: <AdminWalletManagementPage /> },
  { path: 'dashboard/admin/disputes', element: <AdminDisputeManagementPage /> },
  { path: 'dashboard/admin/escrow', element: <AdminEscrowManagementPage /> },
  { path: 'dashboard/admin/mobile-apps', element: <AdminMobileAppManagementPage /> },
  { path: 'dashboard/admin/system-settings', element: <AdminSystemSettingsPage /> },
  { path: 'dashboard/admin/homepage', element: <AdminHomepageSettingsPage /> },
  { path: 'dashboard/admin/pages', element: <AdminPagesSettingsPage /> },
  { path: 'dashboard/admin/users', element: <AdminUserManagementPage /> },
  { path: 'dashboard/admin/site', element: <AdminSiteManagementPage /> },
  { path: 'dashboard/admin/policies', element: <AdminPolicyManagementPage /> },
  { path: 'dashboard/admin/api-management', element: <AdminApiManagementPage /> },
  { path: 'dashboard/admin/email', element: <AdminEmailManagementPage /> },
  { path: 'dashboard/admin/security/two-factor', element: <AdminTwoFactorManagementPage /> },
  { path: 'dashboard/admin/seo', element: <AdminSeoSettingsPage /> },
  { path: 'dashboard/admin/profiles', element: <AdminProfileManagementPage /> },
  { path: 'dashboard/admin/mentoring', element: <AdminMentoringSessionManagementPage /> },
];

function renderRoutes(routes) {
  return routes.map((route) => (
    <Route key={route.path} path={route.path} element={route.element} />
  ));
}

function renderRequireRoleRoutes(routes) {
  return routes.map((route) => (
    <Route
      key={route.path}
      path={route.path}
      element={<RequireRole allowedRoles={route.roles}>{route.element}</RequireRole>}
    />
  ));
}

function renderAdminRoutes(routes) {
  return routes.map((route) => (
    <Route
      key={route.path}
      path={route.path}
      element={<RequireRole allowedRoles={['admin']}>{route.element}</RequireRole>}
    />
  ));
}

export default function App() {
  return (
    <Routes>
      <Route element={<MainLayout />}>
        <Route index element={<HomePage />} />
<<<<<<< HEAD
        {renderRoutes(PUBLIC_ROUTES)}
        <Route element={<ProtectedRoute requiredMemberships={COMMUNITY_ACCESS_MEMBERSHIPS} />}>
          {renderRoutes(COMMUNITY_ROUTES)}
        </Route>
        <Route element={<ProtectedRoute requiredMemberships={VOLUNTEER_ACCESS_MEMBERSHIPS} />}>
          {renderRoutes(VOLUNTEER_ROUTES)}
        </Route>
        <Route element={<ProtectedRoute requiredMemberships={LAUNCHPAD_ALLOWED_MEMBERSHIPS} />}>
          {renderRoutes(LAUNCHPAD_ROUTES)}
        </Route>
        <Route element={<ProtectedRoute requiredMemberships={SECURITY_ALLOWED_MEMBERSHIPS} />}>
          {renderRoutes(SECURITY_ROUTES)}
        </Route>
      </Route>

      {userDashboardRoutes.map((route) => (
        <Route
          key={route.path}
          path={route.path}
          element={
            <RoleProtectedRoute allowedRoles={userRoles}>
              <MembershipGate allowedMemberships={userRoles}>{route.element}</MembershipGate>
            </RoleProtectedRoute>
          }
        />
      ))}

      {freelancerRoutes.map((route) => (
        <Route
          key={route.path}
          path={route.path}
          element={<RequireRole allowedRoles={['freelancer']}>{route.element}</RequireRole>}
        />
      ))}

      {companyRoutes.map((route) => (
        <Route
          key={route.path}
          path={route.path}
          element={<RequireRole allowedRoles={['company']}>{route.element}</RequireRole>}
        />
      ))}

      {renderRequireRoleRoutes(agencyRoutes)}
      {renderRequireRoleRoutes(headhunterRoutes)}
      {renderRequireRoleRoutes(mentorRoutes)}
      {renderRequireRoleRoutes(launchpadRoutes)}
      {renderAdminRoutes(adminRoutes)}
=======
        <Route path="login" element={<LoginPage />} />
        <Route path="register" element={<RegisterPage />} />
        <Route path="register/company" element={<CompanyRegisterPage />} />
        <Route path="profile/:id" element={<ProfilePage />} />
        <Route path="preview/freelancer-reviews" element={<FreelancerReviewsPreviewPage />} />
        <Route path="blog" element={<BlogPage />} />
        <Route path="blog/:slug" element={<BlogArticlePage />} />
        <Route path="terms" element={<TermsPage />} />
        <Route path="privacy" element={<PrivacyPage />} />
        <Route path="about" element={<AboutPage />} />

        <Route element={<ProtectedRoute requiredMemberships={COMMUNITY_ACCESS_MEMBERSHIPS} />}>
          <Route path="feed" element={<FeedPage />} />
          <Route path="search" element={<SearchPage />} />
          <Route path="jobs" element={<JobsPage />} />
          <Route path="gigs" element={<GigsPage />} />
          <Route path="projects" element={<ProjectsPage />} />
          <Route path="projects/new" element={<ProjectCreatePage />} />
          <Route path="projects/:projectId" element={<ProjectDetailPage />} />
          <Route path="projects/:projectId/auto-match" element={<ProjectAutoMatchPage />} />
          <Route path="groups" element={<GroupsPage />} />
          <Route path="groups/:groupId" element={<GroupProfilePage />} />
          <Route path="pages" element={<PagesPage />} />
          <Route path="connections" element={<ConnectionsPage />} />
          <Route path="notifications" element={<NotificationsPage />} />
          <Route path="trust-center" element={<TrustCenterPage />} />
          <Route path="auto-assign" element={<AutoAssignQueuePage />} />
          <Route path="inbox" element={<InboxPage />} />
          <Route path="settings" element={<SettingsPage />} />
          <Route path="finance" element={<FinanceHubPage />} />
        </Route>

        <Route element={<ProtectedRoute requiredMemberships={VOLUNTEER_ACCESS_MEMBERSHIPS} />}>
          <Route path="volunteering" element={<VolunteeringPage />} />
        </Route>

        <Route element={<ProtectedRoute requiredMemberships={LAUNCHPAD_ALLOWED_MEMBERSHIPS} />}>
          <Route path="experience-launchpad" element={<LaunchpadPage />} />
        </Route>

        <Route element={<ProtectedRoute requiredMemberships={SECURITY_ALLOWED_MEMBERSHIPS} />}>
          <Route path="security-operations" element={<SecurityOperationsPage />} />
        </Route>

        <Route path="mentors" element={<MentorsPage />} />
      </Route>

      <Route
        path="dashboard/user"
        element={
          <RoleProtectedRoute allowedRoles={['user', 'freelancer', 'agency', 'company', 'headhunter']}>
            <MembershipGate allowedMemberships={['user', 'freelancer', 'agency', 'company', 'headhunter']}>
              <UserDashboardPage />
            </MembershipGate>
          </RoleProtectedRoute>
        }
      />
      <Route
        path="dashboard/user/creation-studio"
        element={
          <RoleProtectedRoute allowedRoles={['user', 'freelancer', 'agency', 'company', 'headhunter']}>
            <MembershipGate allowedMemberships={['user', 'freelancer', 'agency', 'company', 'headhunter']}>
              <UserCreationStudioPage />
            </MembershipGate>
          </RoleProtectedRoute>
        }
      />
      <Route
        path="dashboard/user/projects"
        element={
          <RoleProtectedRoute allowedRoles={['user', 'freelancer', 'agency', 'company', 'headhunter']}>
            <MembershipGate allowedMemberships={['user', 'freelancer', 'agency', 'company', 'headhunter']}>
              <UserProjectManagementPage />
            </MembershipGate>
          </RoleProtectedRoute>
        }
      />
      <Route
        path="dashboard/user/disputes"
        element={
          <RoleProtectedRoute allowedRoles={['user', 'freelancer', 'agency', 'company', 'headhunter']}>
            <MembershipGate allowedMemberships={['user', 'freelancer', 'agency', 'company', 'headhunter']}>
              <UserDisputesPage />
            </MembershipGate>
          </RoleProtectedRoute>
        }
      />
      <Route
        path="dashboard/user/calendar"
        element={
          <RoleProtectedRoute allowedRoles={['user', 'freelancer', 'agency', 'company', 'headhunter']}>
            <MembershipGate allowedMemberships={['user', 'freelancer', 'agency', 'company', 'headhunter']}>
              <UserCalendarPage />
            </MembershipGate>
          </RoleProtectedRoute>
        }
      />
      <Route
        path="dashboard/user/profile"
        element={
          <RoleProtectedRoute allowedRoles={['user', 'freelancer', 'agency', 'company', 'headhunter']}>
            <MembershipGate allowedMemberships={['user', 'freelancer', 'agency', 'company', 'headhunter']}>
              <UserProfileHubPage />
            </MembershipGate>
          </RoleProtectedRoute>
        }
      />

      <Route
        path="dashboard/freelancer"
        element={
          <RequireRole allowedRoles={['freelancer']}>
            <FreelancerDashboardPage />
          </RequireRole>
        }
      />
      <Route path="dashboard/freelancer/volunteer" element={<RequireRole allowedRoles={['freelancer']}><FreelancerVolunteerPage /></RequireRole>} />
      <Route path="dashboard/freelancer/planner" element={<RequireRole allowedRoles={['freelancer']}><FreelancerPlannerPage /></RequireRole>} />
      <Route path="dashboard/freelancer/automatch" element={<RequireRole allowedRoles={['freelancer']}><FreelancerAutoMatchPage /></RequireRole>} />
      <Route path="dashboard/freelancer/pipeline" element={<RequireRole allowedRoles={['freelancer']}><FreelancerPipelinePage /></RequireRole>} />
      <Route path="dashboard/freelancer/portfolio" element={<RequireRole allowedRoles={['freelancer']}><FreelancerPortfolioPage /></RequireRole>} />
      <Route path="dashboard/freelancer/creation-studio" element={<RequireRole allowedRoles={['freelancer']}><FreelancerCreationStudioPage /></RequireRole>} />
      <Route path="dashboard/freelancer/networking" element={<RequireRole allowedRoles={['freelancer']}><FreelancerNetworkingPage /></RequireRole>} />
      <Route path="dashboard/freelancer/disputes" element={<RequireRole allowedRoles={['freelancer']}><FreelancerDisputesPage /></RequireRole>} />

      <Route
        path="dashboard/company"
        element={
          <RequireRole allowedRoles={['company']}>
            <CompanyDashboardPage />
          </RequireRole>
        }
      />
      <Route path="dashboard/company/profile" element={<RequireRole allowedRoles={['company']}><CompanyProfileWorkspacePage /></RequireRole>} />
      <Route path="dashboard/company/creation-studio" element={<RequireRole allowedRoles={['company']}><CompanyCreationStudioPage /></RequireRole>} />
      <Route path="dashboard/company/wallets" element={<RequireRole allowedRoles={['company']}><CompanyWalletManagementPage /></RequireRole>} />
      <Route path="dashboard/company/analytics" element={<RequireRole allowedRoles={['company']}><CompanyAnalyticsPage /></RequireRole>} />
      <Route path="dashboard/company/projects" element={<RequireRole allowedRoles={['company']}><CompanyProjectManagementPage /></RequireRole>} />
      <Route path="dashboard/company/inbox" element={<RequireRole allowedRoles={['company']}><CompanyInboxPage /></RequireRole>} />
      <Route path="dashboard/company/timeline" element={<RequireRole allowedRoles={['company']}><CompanyTimelineManagementPage /></RequireRole>} />
      <Route path="dashboard/company/ats" element={<RequireRole allowedRoles={['company']}><CompanyAtsOperationsPage /></RequireRole>} />
      <Route path="dashboard/company/calendar" element={<RequireRole allowedRoles={['company']}><CompanyCalendarPage /></RequireRole>} />
      <Route path="dashboard/company/job-management" element={<RequireRole allowedRoles={['company']}><CompanyJobManagementPage /></RequireRole>} />
      <Route path="dashboard/company/groups" element={<RequireRole allowedRoles={['company']}><CompanyGroupManagementPage /></RequireRole>} />
      <Route path="dashboard/company/workspace" element={<RequireRole allowedRoles={['company']}><CompanyProjectWorkspacePage /></RequireRole>} />
      <Route path="dashboard/company/integrations" element={<RequireRole allowedRoles={['company']}><CompanyIntegrationsPage /></RequireRole>} />
      <Route path="dashboard/company/escrow" element={<RequireRole allowedRoles={['company']}><CompanyEscrowManagementPage /></RequireRole>} />
      <Route path="dashboard/company/pages" element={<RequireRole allowedRoles={['company']}><CompanyPagesManagementPage /></RequireRole>} />
      <Route path="dashboard/company/id-verification" element={<RequireRole allowedRoles={['company']}><CompanyIdVerificationPage /></RequireRole>} />
      <Route path="dashboard/company/volunteering" element={<RequireRole allowedRoles={['company']}><CompanyVolunteeringManagementPage /></RequireRole>} />
      <Route path="dashboard/company/integrations/crm" element={<RequireRole allowedRoles={['company']}><CompanyCrmIntegrationsPage /></RequireRole>} />
      <Route path="dashboard/company/ai-auto-reply" element={<RequireRole allowedRoles={['company']}><CompanyByokAutoReplyPage /></RequireRole>} />
      <Route path="dashboard/company/disputes" element={<RequireRole allowedRoles={['company']}><CompanyDisputeManagementPage /></RequireRole>} />
      <Route path="dashboard/company/networking" element={<RequireRole allowedRoles={['company']}><CompanyNetworkingHubPage /></RequireRole>} />
      <Route path="dashboard/company/networking/sessions" element={<RequireRole allowedRoles={['company']}><NetworkingSessionsPage /></RequireRole>} />

      <Route
        path="dashboard/agency"
        element={
          <RequireRole allowedRoles={['agency', 'agency_admin', 'admin']}>
            <AgencyDashboardPage />
          </RequireRole>
        }
      />
      <Route path="dashboard/agency/disputes" element={<RequireRole allowedRoles={['agency']}><DisputeManagementPage /></RequireRole>} />
      <Route path="dashboard/agency/networking" element={<RequireRole allowedRoles={['agency', 'agency_admin', 'admin']}><AgencyNetworkingManagementPage /></RequireRole>} />
      <Route path="dashboard/agency/escrow" element={<RequireRole allowedRoles={['agency']}><AgencyEscrowManagementPage /></RequireRole>} />
      <Route path="dashboard/agency/crm" element={<RequireRole allowedRoles={['agency', 'agency_admin']}><AgencyCrmPipelinePage /></RequireRole>} />
      <Route path="dashboard/agency/integrations" element={<RequireRole allowedRoles={['agency', 'agency_admin', 'admin']}><AgencyIntegrationsPage /></RequireRole>} />
      <Route path="dashboard/agency/ai" element={<RequireRole allowedRoles={['agency', 'agency_admin', 'admin']}><AgencyAiAutomationPage /></RequireRole>} />
      <Route path="dashboard/agency/profile" element={<RequireRole allowedRoles={['agency', 'agency_admin']}><AgencyProfileManagementPage /></RequireRole>} />
      <Route path="dashboard/agency/client-kanban" element={<RequireRole allowedRoles={['agency', 'agency_admin', 'admin']}><AgencyClientKanbanPage /></RequireRole>} />
      <Route path="dashboard/agency/wallet" element={<RequireRole allowedRoles={['agency']}><AgencyWalletManagementPage /></RequireRole>} />
      <Route path="dashboard/agency/timeline" element={<RequireRole allowedRoles={['agency', 'agency_admin', 'admin']}><AgencyTimelineDashboardPage /></RequireRole>} />
      <Route path="dashboard/agency/blog" element={<RequireRole allowedRoles={['agency', 'agency_admin', 'admin']}><AgencyBlogManagementPage /></RequireRole>} />
      <Route path="dashboard/agency/inbox" element={<RequireRole allowedRoles={['agency']}><AgencyInboxPage /></RequireRole>} />
      <Route path="dashboard/agency/workspace" element={<RequireRole allowedRoles={['agency']}><ProjectWorkspacePage /></RequireRole>} />
      <Route path="dashboard/agency/projects" element={<RequireRole allowedRoles={['agency']}><AgencyProjectManagementPage /></RequireRole>} />
      <Route path="dashboard/agency/mentoring" element={<RequireRole allowedRoles={['agency']}><AgencyMentoringPage /></RequireRole>} />
      <Route path="dashboard/agency/job-management" element={<RequireRole allowedRoles={['agency']}><AgencyJobManagementPage /></RequireRole>} />
      <Route path="dashboard/agency/calendar" element={<RequireRole allowedRoles={['agency']}><AgencyCalendarPage /></RequireRole>} />
      <Route path="dashboard/agency/events" element={<RequireRole allowedRoles={['agency']}><AgencyEventManagementPage /></RequireRole>} />

      <Route
        path="dashboard/headhunter"
        element={
          <RequireRole allowedRoles={['headhunter']}>
            <HeadhunterDashboardPage />
          </RequireRole>
        }
      />
      <Route
        path="dashboard/mentor"
        element={
          <RequireRole allowedRoles={['mentor']}>
            <MentorDashboardPage />
          </RequireRole>
        }
      />
      <Route
        path="dashboard/launchpad"
        element={
          <RequireRole allowedRoles={['admin', 'mentor']}>
            <LaunchpadOperationsPage />
          </RequireRole>
        }
      />

      <Route
        path="dashboard/admin"
        element={
          <RequireRole allowedRoles={['admin']}>
            <AdminDashboardPage />
          </RequireRole>
        }
      />
      <Route path="dashboard/admin/interviews" element={<RequireRole allowedRoles={['admin']}><AdminInterviewManagementPage /></RequireRole>} />
      <Route path="dashboard/admin/volunteering" element={<RequireRole allowedRoles={['admin']}><AdminVolunteeringPage /></RequireRole>} />
      <Route path="dashboard/admin/mentoring" element={<RequireRole allowedRoles={['admin']}><AdminMentoringSessionManagementPage /></RequireRole>} />
      <Route path="dashboard/admin/inbox" element={<RequireRole allowedRoles={['admin']}><AdminInboxPage /></RequireRole>} />
      <Route path="dashboard/admin/job-applications" element={<RequireRole allowedRoles={['admin']}><AdminJobApplicationsPage /></RequireRole>} />
      <Route path="dashboard/admin/identity-verification" element={<RequireRole allowedRoles={['admin']}><AdminIdentityVerificationPage /></RequireRole>} />
      <Route path="dashboard/admin/timelines" element={<RequireRole allowedRoles={['admin']}><AdminTimelineManagementPage /></RequireRole>} />
      <Route path="dashboard/admin/wallets" element={<RequireRole allowedRoles={['admin']}><AdminWalletManagementPage /></RequireRole>} />
      <Route path="dashboard/admin/disputes" element={<RequireRole allowedRoles={['admin']}><AdminDisputeManagementPage /></RequireRole>} />
      <Route path="dashboard/admin/escrow" element={<RequireRole allowedRoles={['admin']}><AdminEscrowManagementPage /></RequireRole>} />
      <Route path="dashboard/admin/mobile-apps" element={<RequireRole allowedRoles={['admin']}><AdminMobileAppManagementPage /></RequireRole>} />
      <Route path="dashboard/admin/system-settings" element={<RequireRole allowedRoles={['admin']}><AdminSystemSettingsPage /></RequireRole>} />
      <Route path="dashboard/admin/homepage" element={<RequireRole allowedRoles={['admin']}><AdminHomepageSettingsPage /></RequireRole>} />
      <Route path="dashboard/admin/pages" element={<RequireRole allowedRoles={['admin']}><AdminPagesSettingsPage /></RequireRole>} />
      <Route path="dashboard/admin/site" element={<RequireRole allowedRoles={['admin']}><AdminSiteManagementPage /></RequireRole>} />
      <Route path="dashboard/admin/appearance" element={<RequireRole allowedRoles={['admin']}><AdminAppearanceManagementPage /></RequireRole>} />
      <Route path="dashboard/admin/policies" element={<RequireRole allowedRoles={['admin']}><AdminPolicyManagementPage /></RequireRole>} />
      <Route path="dashboard/admin/storage" element={<RequireRole allowedRoles={['admin']}><AdminStorageManagementPage /></RequireRole>} />
      <Route path="dashboard/admin/email" element={<RequireRole allowedRoles={['admin']}><AdminEmailManagementPage /></RequireRole>} />
      <Route path="dashboard/admin/security/two-factor" element={<RequireRole allowedRoles={['admin']}><AdminTwoFactorManagementPage /></RequireRole>} />
      <Route path="dashboard/admin/database" element={<RequireRole allowedRoles={['admin']}><AdminDatabaseSettingsPage /></RequireRole>} />
      <Route path="dashboard/admin/gdpr" element={<RequireRole allowedRoles={['admin']}><AdminGdprSettingsPage /></RequireRole>} />
      <Route path="dashboard/admin/ads-settings" element={<RequireRole allowedRoles={['admin']}><AdminAdsSettingsPage /></RequireRole>} />
      <Route path="dashboard/admin/blog" element={<RequireRole allowedRoles={['admin']}><AdminBlogManagementPage /></RequireRole>} />
      <Route path="dashboard/admin/users" element={<RequireRole allowedRoles={['admin']}><AdminUserManagementPage /></RequireRole>} />
      <Route path="dashboard/admin/api-management" element={<RequireRole allowedRoles={['admin']}><AdminApiManagementPage /></RequireRole>} />
      <Route path="dashboard/admin/seo" element={<RequireRole allowedRoles={['admin']}><AdminSeoSettingsPage /></RequireRole>} />
      <Route path="dashboard/admin/profiles" element={<RequireRole allowedRoles={['admin']}><AdminProfileManagementPage /></RequireRole>} />
      <Route path="dashboard/admin/calendar" element={<RequireRole allowedRoles={['admin']}><AdminCalendarPage /></RequireRole>} />
      <Route path="dashboard/admin/jobs" element={<RequireRole allowedRoles={['admin']}><AdminJobPostManagementPage /></RequireRole>} />
      <Route path="dashboard/admin/gig-management" element={<RequireRole allowedRoles={['admin']}><AdminGigManagementPage /></RequireRole>} />
      <Route path="dashboard/admin/projects" element={<RequireRole allowedRoles={['admin']}><AdminProjectsPage /></RequireRole>} />
      <Route path="dashboard/admin/speed-networking" element={<RequireRole allowedRoles={['admin']}><AdminSpeedNetworkingManagementPage /></RequireRole>} />

      <Route
        path="dashboard/admin/finance"
        element={
          <RequireRole allowedRoles={['admin']}>
            <AdminFinancialManagementPage />
        path="dashboard/admin/interviews"
        element={
          <RequireRole allowedRoles={['admin']}>
            <AdminInterviewManagementPage />
        path="dashboard/admin/volunteering"
        element={
          <RequireRole allowedRoles={['admin']}>
            <AdminVolunteeringPage />
        path="dashboard/admin/mentoring"
        element={
          <RequireRole allowedRoles={['admin']}>
            <AdminMentoringSessionManagementPage />
        path="dashboard/admin/inbox"
        element={
          <RequireRole allowedRoles={['admin']}>
            <AdminInboxPage />
        path="dashboard/admin/job-applications"
        element={
          <RequireRole allowedRoles={['admin']}>
            <AdminJobApplicationsPage />
        path="dashboard/admin/identity-verification"
        element={
          <RequireRole allowedRoles={['admin']}>
            <AdminIdentityVerificationPage />
        path="dashboard/admin/timelines"
        element={
          <RequireRole allowedRoles={['admin']}>
            <AdminTimelineManagementPage />
        path="dashboard/admin/wallets"
        element={
          <RequireRole allowedRoles={['admin']}>
            <AdminWalletManagementPage />
        path="dashboard/admin/disputes"
        element={
          <RequireRole allowedRoles={['admin']}>
            <AdminDisputeManagementPage />
        path="dashboard/admin/escrow"
        element={
          <RequireRole allowedRoles={['admin']}>
            <AdminEscrowManagementPage />
        path="dashboard/admin/mobile-apps"
        element={
          <RequireRole allowedRoles={['admin']}>
            <AdminMobileAppManagementPage />
        path="dashboard/admin/system-settings"
        element={
          <RequireRole allowedRoles={['admin']}>
            <AdminSystemSettingsPage />
        path="dashboard/admin/homepage"
        element={
          <RequireRole allowedRoles={['admin']}>
            <AdminHomepageSettingsPage />
        path="dashboard/admin/pages"
        element={
          <RequireRole allowedRoles={['admin']}>
            <AdminPagesSettingsPage />
        path="dashboard/admin/site"
        element={
          <RequireRole allowedRoles={['admin']}>
            <AdminSiteManagementPage />
        path="dashboard/admin/appearance"
        element={
          <RequireRole allowedRoles={['admin']}>
            <AdminAppearanceManagementPage />
        path="dashboard/admin/policies"
        element={
          <RequireRole allowedRoles={['admin']}>
            <AdminPolicyManagementPage />
        path="dashboard/admin/storage"
        element={
          <RequireRole allowedRoles={['admin']}>
            <AdminStorageManagementPage />
        path="dashboard/admin/email"
        element={
          <RequireRole allowedRoles={['admin']}>
            <AdminEmailManagementPage />
        path="dashboard/admin/security/two-factor"
        element={
          <RequireRole allowedRoles={['admin']}>
            <AdminTwoFactorManagementPage />
        path="dashboard/admin/database"
        element={
          <RequireRole allowedRoles={['admin']}>
            <AdminDatabaseSettingsPage />
        path="dashboard/admin/gdpr"
        element={
          <RequireRole allowedRoles={['admin']}>
            <AdminGdprSettingsPage />
        path="dashboard/admin/ads-settings"
        element={
          <RequireRole allowedRoles={['admin']}>
            <AdminAdsSettingsPage />
          </RequireRole>
        }
      />

      <Route
        path="dashboard/admin/blog"
        element={
          <RequireRole allowedRoles={['admin']}>
            <AdminBlogManagementPage />
          </RequireRole>
        }
      />
      <Route
        path="dashboard/admin/users"
        element={
          <RequireRole allowedRoles={['admin']}>
            <AdminUserManagementPage />
          </RequireRole>
        }
      />

      <Route
        path="dashboard/admin/api-management"
        element={
          <RequireRole allowedRoles={['admin']}>
            <AdminApiManagementPage />
        path="dashboard/admin/seo"
        element={
          <RequireRole allowedRoles={['admin']}>
            <AdminSeoSettingsPage />
        path="dashboard/admin/profiles"
        element={
          <RequireRole allowedRoles={['admin']}>
            <AdminProfileManagementPage />
          </RequireRole>
        }
      />

      <Route
        path="dashboard/admin/calendar"
        element={
          <RequireRole allowedRoles={['admin']}>
            <AdminCalendarPage />
          </RequireRole>
        }
      />

      <Route
        path="dashboard/admin/jobs"
        element={
          <RequireRole allowedRoles={['admin']}>
            <AdminJobPostManagementPage />
          </RequireRole>
        }
      />

      <Route
        path="dashboard/admin/gig-management"
        element={
          <RequireRole allowedRoles={['admin']}>
            <AdminGigManagementPage />
          </RequireRole>
        }
      />

      <Route
        path="dashboard/admin/projects"
        element={
          <RequireRole allowedRoles={['admin']}>
            <AdminProjectsPage />
          </RequireRole>
        }
      />
>>>>>>> 4aae1de4

      <Route path="admin" element={<AdminLoginPage />} />
    </Routes>
  );
}<|MERGE_RESOLUTION|>--- conflicted
+++ resolved
@@ -333,7 +333,6 @@
     <Routes>
       <Route element={<MainLayout />}>
         <Route index element={<HomePage />} />
-<<<<<<< HEAD
         {renderRoutes(PUBLIC_ROUTES)}
         <Route element={<ProtectedRoute requiredMemberships={COMMUNITY_ACCESS_MEMBERSHIPS} />}>
           {renderRoutes(COMMUNITY_ROUTES)}
@@ -382,7 +381,6 @@
       {renderRequireRoleRoutes(mentorRoutes)}
       {renderRequireRoleRoutes(launchpadRoutes)}
       {renderAdminRoutes(adminRoutes)}
-=======
         <Route path="login" element={<LoginPage />} />
         <Route path="register" element={<RegisterPage />} />
         <Route path="register/company" element={<CompanyRegisterPage />} />
@@ -803,7 +801,6 @@
           </RequireRole>
         }
       />
->>>>>>> 4aae1de4
 
       <Route path="admin" element={<AdminLoginPage />} />
     </Routes>
