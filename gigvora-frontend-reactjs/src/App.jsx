import { Route, Routes } from 'react-router-dom';
import MainLayout from './layouts/MainLayout.jsx';
import HomePage from './pages/HomePage.jsx';
import LoginPage from './pages/LoginPage.jsx';
import RegisterPage from './pages/RegisterPage.jsx';
import CompanyRegisterPage from './pages/CompanyRegisterPage.jsx';
import FeedPage from './pages/FeedPage.jsx';
import ProfilePage from './pages/ProfilePage.jsx';
import SearchPage from './pages/SearchPage.jsx';
import JobsPage from './pages/JobsPage.jsx';
import GigsPage from './pages/GigsPage.jsx';
import ProjectsPage from './pages/ProjectsPage.jsx';
import ProjectCreatePage from './pages/ProjectCreatePage.jsx';
import ProjectDetailPage from './pages/ProjectDetailPage.jsx';
import ProjectAutoMatchPage from './pages/ProjectAutoMatchPage.jsx';
import LaunchpadPage from './pages/LaunchpadPage.jsx';
import MentorsPage from './pages/MentorsPage.jsx';
import VolunteeringPage from './pages/VolunteeringPage.jsx';
import GroupsPage from './pages/GroupsPage.jsx';
import GroupProfilePage from './pages/GroupProfilePage.jsx';
import PagesPage from './pages/PagesPage.jsx';
import ConnectionsPage from './pages/ConnectionsPage.jsx';
import NotificationsPage from './pages/NotificationsPage.jsx';
import TrustCenterPage from './pages/TrustCenter.jsx';
import AutoAssignQueuePage from './pages/AutoAssignQueuePage.jsx';
import InboxPage from './pages/InboxPage.jsx';
import TermsPage from './pages/TermsPage.jsx';
import PrivacyPage from './pages/PrivacyPage.jsx';
import SettingsPage from './pages/SettingsPage.jsx';
import FinanceHubPage from './pages/FinanceHubPage.jsx';
import AboutPage from './pages/AboutPage.jsx';
import BlogPage from './pages/BlogPage.jsx';
import BlogArticlePage from './pages/BlogArticlePage.jsx';
import SecurityOperationsPage from './pages/SecurityOperationsPage.jsx';
import AdminLoginPage from './pages/AdminLoginPage.jsx';
import UserDashboardPage from './pages/dashboards/UserDashboardPage.jsx';
import UserProfileHubPage from './pages/dashboards/UserProfileHubPage.jsx';
import UserCalendarPage from './pages/dashboards/user/UserCalendarPage.jsx';
import UserCreationStudioPage from './pages/dashboards/UserCreationStudioPage.jsx';
import UserProjectManagementPage from './pages/dashboards/UserProjectManagementPage.jsx';
import UserDisputesPage from './pages/dashboards/UserDisputesPage.jsx';
import FreelancerDashboardPage from './pages/dashboards/FreelancerDashboardPage.jsx';
import FreelancerAutoMatchPage from './pages/dashboards/FreelancerAutoMatchPage.jsx';
import FreelancerPlannerPage from './pages/dashboards/FreelancerPlannerPage.jsx';
import FreelancerVolunteerPage from './pages/dashboards/FreelancerVolunteerPage.jsx';
import FreelancerPipelinePage from './pages/dashboards/FreelancerPipelinePage.jsx';
import FreelancerPortfolioPage from './pages/dashboards/FreelancerPortfolioPage.jsx';
import FreelancerCreationStudioPage from './pages/dashboards/FreelancerCreationStudioPage.jsx';
import FreelancerNetworkingPage from './pages/dashboards/freelancer/FreelancerNetworkingPage.jsx';
import FreelancerDisputesPage from './pages/dashboards/freelancer/FreelancerDisputesPage.jsx';
import CompanyDashboardPage from './pages/dashboards/CompanyDashboardPage.jsx';
import CompanyAtsOperationsPage from './pages/dashboards/CompanyAtsOperationsPage.jsx';
import CompanyAnalyticsPage from './pages/dashboards/CompanyAnalyticsPage.jsx';
import CompanyIntegrationsPage from './pages/dashboards/CompanyIntegrationsPage.jsx';
import CompanyPagesManagementPage from './pages/dashboards/CompanyPagesManagementPage.jsx';
import CompanyProfileWorkspacePage from './pages/dashboards/CompanyProfileWorkspacePage.jsx';
import CompanyIdVerificationPage from './pages/dashboards/CompanyIdVerificationPage.jsx';
import CompanyCalendarPage from './pages/dashboards/CompanyCalendarPage.jsx';
import CompanyCreationStudioPage from './pages/dashboards/CompanyCreationStudioPage.jsx';
import CompanyJobManagementPage from './pages/dashboards/CompanyJobManagementPage.jsx';
import CompanyGroupManagementPage from './pages/dashboards/CompanyGroupManagementPage.jsx';
import CompanyVolunteeringManagementPage from './pages/dashboards/CompanyVolunteeringManagementPage.jsx';
import CompanyCrmIntegrationsPage from './pages/dashboards/CompanyCrmIntegrationsPage.jsx';
import CompanyByokAutoReplyPage from './pages/dashboards/CompanyByokAutoReplyPage.jsx';
import CompanyProjectWorkspacePage from './pages/dashboards/company/CompanyProjectWorkspacePage.jsx';
import CompanyInboxPage from './pages/dashboards/CompanyInboxPage.jsx';
import CompanyTimelineManagementPage from './pages/dashboards/CompanyTimelineManagementPage.jsx';
import CompanyWalletManagementPage from './pages/dashboards/CompanyWalletManagementPage.jsx';
import CompanyNetworkingHubPage from './pages/networking/CompanyNetworkingHubPage.jsx';
import NetworkingSessionsPage from './pages/networking/NetworkingSessionsPage.jsx';
import CompanyProjectManagementPage from './pages/dashboards/CompanyProjectManagementPage.jsx';
import CompanyDisputeManagementPage from './pages/dashboards/company/CompanyDisputeManagementPage.jsx';
import AgencyDashboardPage from './pages/dashboards/AgencyDashboardPage.jsx';
import AgencyCalendarPage from './pages/dashboards/agency/AgencyCalendarPage.jsx';
import AgencyEventManagementPage from './pages/dashboards/agency/AgencyEventManagementPage.jsx';
import AgencyJobManagementPage from './pages/dashboards/agency/AgencyJobManagementPage.jsx';
import AgencyMentoringPage from './pages/dashboards/AgencyMentoringPage.jsx';
import AgencyProjectManagementPage from './pages/dashboards/AgencyProjectManagementPage.jsx';
import ProjectWorkspacePage from './pages/dashboards/agency/ProjectWorkspacePage.jsx';
import AgencyInboxPage from './pages/dashboards/agency/AgencyInboxPage.jsx';
import AgencyBlogManagementPage from './pages/dashboards/AgencyBlogManagementPage.jsx';
import AgencyTimelineDashboardPage from './pages/dashboards/agency/AgencyTimelineDashboardPage.jsx';
import AgencyWalletManagementPage from './pages/dashboards/agency/AgencyWalletManagementPage.jsx';
import AgencyNetworkingManagementPage from './pages/dashboards/agency/AgencyNetworkingManagementPage.jsx';
import DisputeManagementPage from './pages/dashboards/agency/DisputeManagementPage.jsx';
import AgencyEscrowManagementPage from './pages/dashboards/agency/AgencyEscrowManagementPage.jsx';
import AgencyCrmPipelinePage from './pages/dashboards/AgencyCrmPipelinePage.jsx';
import AgencyIntegrationsPage from './pages/dashboards/AgencyIntegrationsPage.jsx';
import AgencyAiAutomationPage from './pages/dashboards/AgencyAiAutomationPage.jsx';
import AgencyProfileManagementPage from './pages/dashboards/AgencyProfileManagementPage.jsx';
import AgencyClientKanbanPage from './pages/dashboards/AgencyClientKanbanPage.jsx';
import HeadhunterDashboardPage from './pages/dashboards/HeadhunterDashboardPage.jsx';
import MentorDashboardPage from './pages/dashboards/MentorDashboardPage.jsx';
import LaunchpadOperationsPage from './pages/dashboards/LaunchpadOperationsPage.jsx';
import AdminDashboardPage from './pages/dashboards/AdminDashboardPage.jsx';
import AdminAppearanceManagementPage from './pages/dashboards/admin/AdminAppearanceManagementPage.jsx';
import AdminStorageManagementPage from './pages/dashboards/admin/AdminStorageManagementPage.jsx';
import AdminDatabaseSettingsPage from './pages/dashboards/AdminDatabaseSettingsPage.jsx';
import AdminGdprSettingsPage from './pages/dashboards/admin/AdminGdprSettingsPage.jsx';
import AdminAdsSettingsPage from './pages/dashboards/admin/AdminAdsSettingsPage.jsx';
import AdminBlogManagementPage from './pages/admin/AdminBlogManagementPage.jsx';
<<<<<<< HEAD
import AdminSiteManagementPage from './pages/dashboards/admin/AdminSiteManagementPage.jsx';
=======
import AdminPolicyManagementPage from './pages/dashboards/admin/AdminPolicyManagementPage.jsx';
import AdminApiManagementPage from './pages/admin/AdminApiManagementPage.jsx';
import AdminEmailManagementPage from './pages/dashboards/admin/email/AdminEmailManagementPage.jsx';
import AdminTwoFactorManagementPage from './pages/dashboards/admin/AdminTwoFactorManagementPage.jsx';
import AdminSeoSettingsPage from './pages/dashboards/admin/AdminSeoSettingsPage.jsx';
import AdminProfileManagementPage from './pages/admin/AdminProfileManagementPage.jsx';
import FreelancerReviewsPreviewPage from './pages/previews/FreelancerReviewsPreviewPage.jsx';
>>>>>>> cbff71e0
import ProtectedRoute from './components/routing/ProtectedRoute.jsx';
import RoleProtectedRoute from './components/auth/RoleProtectedRoute.jsx';
import MembershipGate from './components/auth/MembershipGate.jsx';
import RequireRole from './components/routing/RequireRole.jsx';
import { LAUNCHPAD_ALLOWED_MEMBERSHIPS, SECURITY_ALLOWED_MEMBERSHIPS } from './constants/access.js';

const COMMUNITY_ACCESS_MEMBERSHIPS = Object.freeze([
  'user',
  'freelancer',
  'agency',
  'company',
  'mentor',
  'headhunter',
]);
const VOLUNTEER_ACCESS_MEMBERSHIPS = Object.freeze(['volunteer', 'mentor', 'admin']);

export default function App() {
  return (
    <Routes>
      <Route element={<MainLayout />}>
        <Route index element={<HomePage />} />
        <Route path="login" element={<LoginPage />} />
        <Route path="register" element={<RegisterPage />} />
        <Route path="register/company" element={<CompanyRegisterPage />} />
        <Route path="profile/:id" element={<ProfilePage />} />
        <Route path="terms" element={<TermsPage />} />
        <Route path="privacy" element={<PrivacyPage />} />
        <Route path="about" element={<AboutPage />} />
        <Route path="preview/freelancer-reviews" element={<FreelancerReviewsPreviewPage />} />
        <Route path="blog" element={<BlogPage />} />
        <Route path="blog/:slug" element={<BlogArticlePage />} />

        <Route element={<ProtectedRoute requiredMemberships={COMMUNITY_ACCESS_MEMBERSHIPS} />}> 
          <Route path="feed" element={<FeedPage />} />
          <Route path="search" element={<SearchPage />} />
          <Route path="jobs" element={<JobsPage />} />
          <Route path="gigs" element={<GigsPage />} />
          <Route path="projects" element={<ProjectsPage />} />
          <Route path="projects/new" element={<ProjectCreatePage />} />
          <Route path="projects/:projectId" element={<ProjectDetailPage />} />
          <Route path="projects/:projectId/auto-match" element={<ProjectAutoMatchPage />} />
          <Route path="groups" element={<GroupsPage />} />
          <Route path="groups/:groupId" element={<GroupProfilePage />} />
          <Route path="pages" element={<PagesPage />} />
          <Route path="connections" element={<ConnectionsPage />} />
          <Route path="notifications" element={<NotificationsPage />} />
          <Route path="trust-center" element={<TrustCenterPage />} />
          <Route path="auto-assign" element={<AutoAssignQueuePage />} />
          <Route path="inbox" element={<InboxPage />} />
          <Route path="settings" element={<SettingsPage />} />
          <Route path="finance" element={<FinanceHubPage />} />
        </Route>

        <Route element={<ProtectedRoute requiredMemberships={VOLUNTEER_ACCESS_MEMBERSHIPS} />}> 
          <Route path="volunteering" element={<VolunteeringPage />} />
        </Route>

        <Route element={<ProtectedRoute requiredMemberships={LAUNCHPAD_ALLOWED_MEMBERSHIPS} />}> 
          <Route path="experience-launchpad" element={<LaunchpadPage />} />
        </Route>

        <Route path="mentors" element={<MentorsPage />} />
        <Route path="search" element={<SearchPage />} />
        <Route path="jobs" element={<JobsPage />} />
        <Route path="gigs" element={<GigsPage />} />
        <Route path="projects" element={<ProjectsPage />} />
        <Route path="projects/new" element={<ProjectCreatePage />} />
        <Route path="projects/:projectId" element={<ProjectDetailPage />} />
        <Route path="projects/:projectId/auto-match" element={<ProjectAutoMatchPage />} />

        <Route element={<ProtectedRoute requiredMemberships={LAUNCHPAD_ALLOWED_MEMBERSHIPS} />}>  
          <Route path="experience-launchpad" element={<LaunchpadPage />} />
        </Route>

        <Route path="mentors" element={<MentorsPage />} />
        <Route path="volunteering" element={<VolunteeringPage />} />

        <Route element={<ProtectedRoute requiredMemberships={COMMUNITY_ACCESS_MEMBERSHIPS} />}>  
          <Route path="groups" element={<GroupsPage />} />
          <Route path="groups/:groupId" element={<GroupProfilePage />} />
          <Route path="pages" element={<PagesPage />} />
          <Route path="connections" element={<ConnectionsPage />} />
          <Route path="notifications" element={<NotificationsPage />} />
          <Route path="inbox" element={<InboxPage />} />
        </Route>

        <Route element={<ProtectedRoute requiredMemberships={SECURITY_ALLOWED_MEMBERSHIPS} />}>  
          <Route path="security-operations" element={<SecurityOperationsPage />} />
        </Route>

        <Route path="trust-center" element={<TrustCenterPage />} />
        <Route path="finance" element={<FinanceHubPage />} />
        <Route path="auto-assign" element={<AutoAssignQueuePage />} />
        <Route path="terms" element={<TermsPage />} />
        <Route path="privacy" element={<PrivacyPage />} />
        <Route path="settings" element={<SettingsPage />} />
        <Route path="about" element={<AboutPage />} />
      </Route>

      <Route
        path="dashboard/user"
        element={
          <RoleProtectedRoute allowedRoles={['user', 'freelancer', 'agency', 'company', 'headhunter']}>
            <MembershipGate allowedMemberships={['user', 'freelancer', 'agency', 'company', 'headhunter']}>
              <UserDashboardPage />
            </MembershipGate>
          </RoleProtectedRoute>
        }
      />
      <Route
        path="dashboard/user/creation-studio"
        element={
          <RoleProtectedRoute allowedRoles={['user', 'freelancer', 'agency', 'company', 'headhunter']}>
            <MembershipGate allowedMemberships={['user', 'freelancer', 'agency', 'company', 'headhunter']}>
              <UserCreationStudioPage />
            </MembershipGate>
          </RoleProtectedRoute>
        }
      />

      <Route
        path="dashboard/user/projects"
        element={
          <RoleProtectedRoute allowedRoles={['user', 'freelancer', 'agency', 'company', 'headhunter']}>
            <MembershipGate allowedMemberships={['user', 'freelancer', 'agency', 'company', 'headhunter']}>
              <UserProjectManagementPage />
            </MembershipGate>
          </RoleProtectedRoute>
        }
      />
      <Route
        path="dashboard/user/disputes"
        element={
          <RoleProtectedRoute allowedRoles={['user', 'freelancer', 'agency', 'company', 'headhunter']}>
            <MembershipGate allowedMemberships={['user', 'freelancer', 'agency', 'company', 'headhunter']}>
              <UserDisputesPage />
            </MembershipGate>
          </RoleProtectedRoute>
        }
      />

      <Route
        path="dashboard/user/calendar"
        element={
          <RoleProtectedRoute allowedRoles={['user', 'freelancer', 'agency', 'company', 'headhunter']}>
            <MembershipGate allowedMemberships={['user', 'freelancer', 'agency', 'company', 'headhunter']}>
              <UserCalendarPage />
            </MembershipGate>
          </RoleProtectedRoute>
        }
      />

      <Route
        path="dashboard/user/profile"
        element={
          <RoleProtectedRoute allowedRoles={['user', 'freelancer', 'agency', 'company', 'headhunter']}>
            <MembershipGate allowedMemberships={['user', 'freelancer', 'agency', 'company', 'headhunter']}>
              <UserProfileHubPage />
            </MembershipGate>
          </RoleProtectedRoute>
        }
      />

      <Route
        path="dashboard/freelancer"
        element={
          <RequireRole allowedRoles={['freelancer']}>
            <FreelancerDashboardPage />
          </RequireRole>
        }
      />

      <Route path="dashboard/freelancer/volunteer" element={<FreelancerVolunteerPage />} />

      <Route
        path="dashboard/freelancer/planner"
        element={
          <RequireRole allowedRoles={['freelancer']}>
            <FreelancerPlannerPage />
          </RequireRole>
        }
      />

      <Route
        path="dashboard/freelancer/automatch"
        element={
          <RequireRole allowedRoles={['freelancer']}>
            <FreelancerAutoMatchPage />
          </RequireRole>
        }
      />

      <Route
        path="dashboard/freelancer/pipeline"
        element={
          <RequireRole allowedRoles={['freelancer']}>
            <FreelancerPipelinePage />
          </RequireRole>
        }
      />

      <Route
        path="dashboard/freelancer/portfolio"
        element={
          <RequireRole allowedRoles={['freelancer']}>
            <FreelancerPortfolioPage />
          </RequireRole>
        }
      />

      <Route
        path="dashboard/freelancer/creation-studio"
        element={
          <RequireRole allowedRoles={['freelancer']}>
            <FreelancerCreationStudioPage />
          </RequireRole>
        }
      />

      <Route
        path="dashboard/freelancer/networking"
        element={
          <RequireRole allowedRoles={['freelancer']}>
            <FreelancerNetworkingPage />
          </RequireRole>
        }
      />

      <Route
        path="dashboard/freelancer/disputes"
        element={
          <RequireRole allowedRoles={['freelancer']}>
            <FreelancerDisputesPage />
          </RequireRole>
        }
      />

      <Route
        path="dashboard/company"
        element={
          <RequireRole allowedRoles={['company']}>
            <CompanyDashboardPage />
          </RequireRole>
        }
      />

      <Route
        path="dashboard/company/profile"
        element={
          <RequireRole allowedRoles={['company']}>
            <CompanyProfileWorkspacePage />
        path="dashboard/company/creation-studio"
        element={
          <RequireRole allowedRoles={['company']}>
            <CompanyCreationStudioPage />
        path="dashboard/company/wallets"
        element={
          <RequireRole allowedRoles={['company']}>
            <CompanyWalletManagementPage />
          </RequireRole>
        }
      />

      <Route
        path="dashboard/company/analytics"
        element={
          <RequireRole allowedRoles={['company']}>
            <CompanyAnalyticsPage />
          </RequireRole>
        }
      />

      <Route
        path="dashboard/company/projects"
        element={
          <RequireRole allowedRoles={['company']}>
            <CompanyProjectManagementPage />
        path="dashboard/company/inbox"
        element={
          <RequireRole allowedRoles={['company']}>
            <CompanyInboxPage />
        path="dashboard/company/timeline"
        element={
          <RequireRole allowedRoles={['company']}>
            <CompanyTimelineManagementPage />
          </RequireRole>
        }
      />

      <Route
        path="dashboard/company/ats"
        element={
          <RequireRole allowedRoles={['company']}>
            <CompanyAtsOperationsPage />
          </RequireRole>
        }
      />

      <Route
        path="dashboard/company/calendar"
        element={
          <RequireRole allowedRoles={['company']}>
            <CompanyCalendarPage />
        path="dashboard/company/job-management"
        element={
          <RequireRole allowedRoles={['company']}>
            <CompanyJobManagementPage />
        path="dashboard/company/groups"
        element={
          <RequireRole allowedRoles={['company']}>
            <CompanyGroupManagementPage />
        path="dashboard/company/workspace"
        element={
          <RequireRole allowedRoles={['company']}>
            <CompanyProjectWorkspacePage />
          </RequireRole>
        }
      />

      <Route
        path="dashboard/company/integrations"
        element={
          <RequireRole allowedRoles={['company']}>
            <CompanyIntegrationsPage />
          </RequireRole>
        }
      />

      <Route
        path="dashboard/company/pages"
        element={
          <RequireRole allowedRoles={['company']}>
            <CompanyPagesManagementPage />
        path="dashboard/company/id-verification"
        element={
          <RequireRole allowedRoles={['company']}>
            <CompanyIdVerificationPage />
        path="dashboard/company/volunteering"
        element={
          <RequireRole allowedRoles={['company']}>
            <CompanyVolunteeringManagementPage />
        path="dashboard/company/integrations/crm"
        element={
          <RequireRole allowedRoles={['company']}>
            <CompanyCrmIntegrationsPage />
        path="dashboard/company/ai-auto-reply"
        element={
          <RequireRole allowedRoles={['company']}>
            <CompanyByokAutoReplyPage />
        path="dashboard/company/disputes"
        element={
          <RequireRole allowedRoles={['company']}>
            <CompanyDisputeManagementPage />
          </RequireRole>
        }
      />

      <Route
        path="dashboard/company/networking"
        element={
          <RequireRole allowedRoles={['company']}>
            <CompanyNetworkingHubPage />
          </RequireRole>
        }
      />

      <Route
        path="dashboard/company/networking/sessions"
        element={
          <RequireRole allowedRoles={['company']}>
            <NetworkingSessionsPage />
          </RequireRole>
        }
      />

      <Route
        path="dashboard/agency"
        element={
          <RequireRole allowedRoles={['agency', 'agency_admin', 'admin']}>
            <AgencyDashboardPage />
          </RequireRole>
        }
      />

      <Route
        path="dashboard/agency/disputes"
        element={
          <RequireRole allowedRoles={['agency']}>
            <DisputeManagementPage />
          </RequireRole>
        }
      />

      <Route
        path="dashboard/agency/networking"
        element={
          <RequireRole allowedRoles={['agency', 'agency_admin', 'admin']}>
            <AgencyNetworkingManagementPage />
          </RequireRole>
        }
      />

      <Route
        path="dashboard/agency/escrow"
        element={
          <RequireRole allowedRoles={['agency']}>
            <AgencyEscrowManagementPage />
          </RequireRole>
        }
      />

      <Route
        path="dashboard/agency/crm"
        element={
          <RequireRole allowedRoles={['agency', 'agency_admin']}>
            <AgencyCrmPipelinePage />
          </RequireRole>
        }
      />

      <Route
        path="dashboard/agency/integrations"
        element={
          <RequireRole allowedRoles={['agency', 'agency_admin', 'admin']}>
            <AgencyIntegrationsPage />
          </RequireRole>
        }
      />

      <Route
        path="dashboard/agency/ai"
        element={
          <RequireRole allowedRoles={['agency', 'agency_admin', 'admin']}>
            <AgencyAiAutomationPage />
          </RequireRole>
        }
      />

      <Route
        path="dashboard/agency/profile"
        element={
          <RequireRole allowedRoles={['agency', 'agency_admin']}>
            <AgencyProfileManagementPage />
          </RequireRole>
        }
      />

      <Route
        path="dashboard/agency/client-kanban"
        element={
          <RequireRole allowedRoles={['agency', 'agency_admin', 'admin']}>
            <AgencyClientKanbanPage />
          </RequireRole>
        }
      />

      <Route
        path="dashboard/agency/wallet"
        element={
          <RequireRole allowedRoles={['agency']}>
            <AgencyWalletManagementPage />
          </RequireRole>
        }
      />

      <Route
        path="dashboard/agency/timeline"
        element={
          <RequireRole allowedRoles={['agency', 'agency_admin', 'admin']}>
            <AgencyTimelineDashboardPage />
          </RequireRole>
        }
      />

      <Route
        path="dashboard/agency/blog"
        element={
          <RequireRole allowedRoles={['agency', 'agency_admin', 'admin']}>
            <AgencyBlogManagementPage />
          </RequireRole>
        }
      />

      <Route
        path="dashboard/agency/inbox"
        element={
          <RequireRole allowedRoles={['agency']}>
            <AgencyInboxPage />
          </RequireRole>
        }
      />

      <Route
        path="dashboard/agency/workspace"
        element={
          <RequireRole allowedRoles={['agency']}>
            <ProjectWorkspacePage />
          </RequireRole>
        }
      />

      <Route
        path="dashboard/agency/projects"
        element={
          <RequireRole allowedRoles={['agency']}>
            <AgencyProjectManagementPage />
          </RequireRole>
        }
      />

      <Route
        path="dashboard/agency/mentoring"
        element={
          <RequireRole allowedRoles={['agency']}>
            <AgencyMentoringPage />
          </RequireRole>
        }
      />

      <Route
        path="dashboard/agency/job-management"
        element={
          <RequireRole allowedRoles={['agency']}>
            <AgencyJobManagementPage />
          </RequireRole>
        }
      />

      <Route
        path="dashboard/agency/calendar"
        element={
          <RequireRole allowedRoles={['agency']}>
            <AgencyCalendarPage />
          </RequireRole>
        }
      />

      <Route
        path="dashboard/agency/events"
        element={
          <RequireRole allowedRoles={['agency']}>
            <AgencyEventManagementPage />
          </RequireRole>
        }
      />

      <Route
        path="dashboard/headhunter"
        element={
          <RequireRole allowedRoles={['headhunter']}>
            <HeadhunterDashboardPage />
          </RequireRole>
        }
      />

      <Route
        path="dashboard/mentor"
        element={
          <RequireRole allowedRoles={['mentor']}>
            <MentorDashboardPage />
          </RequireRole>
        }
      />

      <Route
        path="dashboard/launchpad"
        element={
          <RequireRole allowedRoles={['admin', 'mentor']}>
            <LaunchpadOperationsPage />
          </RequireRole>
        }
      />
      <Route
        path="dashboard/admin"
        element={
          <RequireRole allowedRoles={['admin']}>
            <AdminDashboardPage />
          </RequireRole>
        }
      />

      <Route
<<<<<<< HEAD
        path="dashboard/admin/site"
        element={
          <RequireRole allowedRoles={['admin']}>
            <AdminSiteManagementPage />
=======
        path="dashboard/admin/appearance"
        element={
          <RequireRole allowedRoles={['admin']}>
            <AdminAppearanceManagementPage />
        path="dashboard/admin/policies"
        element={
          <RequireRole allowedRoles={['admin']}>
            <AdminPolicyManagementPage />
        path="dashboard/admin/storage"
        element={
          <RequireRole allowedRoles={['admin']}>
            <AdminStorageManagementPage />
        path="dashboard/admin/email"
        element={
          <RequireRole allowedRoles={['admin']}>
            <AdminEmailManagementPage />
        path="dashboard/admin/security/two-factor"
        element={
          <RequireRole allowedRoles={['admin']}>
            <AdminTwoFactorManagementPage />
        path="dashboard/admin/database"
        element={
          <RequireRole allowedRoles={['admin']}>
            <AdminDatabaseSettingsPage />
        path="dashboard/admin/gdpr"
        element={
          <RequireRole allowedRoles={['admin']}>
            <AdminGdprSettingsPage />
        path="dashboard/admin/ads-settings"
        element={
          <RequireRole allowedRoles={['admin']}>
            <AdminAdsSettingsPage />
>>>>>>> cbff71e0
          </RequireRole>
        }
      />

      <Route
        path="dashboard/admin/blog"
        element={
          <RequireRole allowedRoles={['admin']}>
            <AdminBlogManagementPage />
          </RequireRole>
        }
      />

      <Route
        path="dashboard/admin/api-management"
        element={
          <RequireRole allowedRoles={['admin']}>
            <AdminApiManagementPage />
        path="dashboard/admin/seo"
        element={
          <RequireRole allowedRoles={['admin']}>
            <AdminSeoSettingsPage />
        path="dashboard/admin/profiles"
        element={
          <RequireRole allowedRoles={['admin']}>
            <AdminProfileManagementPage />
          </RequireRole>
        }
      />

      <Route path="admin" element={<AdminLoginPage />} />
    </Routes>
  );
}<|MERGE_RESOLUTION|>--- conflicted
+++ resolved
@@ -99,9 +99,7 @@
 import AdminGdprSettingsPage from './pages/dashboards/admin/AdminGdprSettingsPage.jsx';
 import AdminAdsSettingsPage from './pages/dashboards/admin/AdminAdsSettingsPage.jsx';
 import AdminBlogManagementPage from './pages/admin/AdminBlogManagementPage.jsx';
-<<<<<<< HEAD
 import AdminSiteManagementPage from './pages/dashboards/admin/AdminSiteManagementPage.jsx';
-=======
 import AdminPolicyManagementPage from './pages/dashboards/admin/AdminPolicyManagementPage.jsx';
 import AdminApiManagementPage from './pages/admin/AdminApiManagementPage.jsx';
 import AdminEmailManagementPage from './pages/dashboards/admin/email/AdminEmailManagementPage.jsx';
@@ -109,7 +107,6 @@
 import AdminSeoSettingsPage from './pages/dashboards/admin/AdminSeoSettingsPage.jsx';
 import AdminProfileManagementPage from './pages/admin/AdminProfileManagementPage.jsx';
 import FreelancerReviewsPreviewPage from './pages/previews/FreelancerReviewsPreviewPage.jsx';
->>>>>>> cbff71e0
 import ProtectedRoute from './components/routing/ProtectedRoute.jsx';
 import RoleProtectedRoute from './components/auth/RoleProtectedRoute.jsx';
 import MembershipGate from './components/auth/MembershipGate.jsx';
@@ -692,12 +689,10 @@
       />
 
       <Route
-<<<<<<< HEAD
         path="dashboard/admin/site"
         element={
           <RequireRole allowedRoles={['admin']}>
             <AdminSiteManagementPage />
-=======
         path="dashboard/admin/appearance"
         element={
           <RequireRole allowedRoles={['admin']}>
@@ -730,7 +725,6 @@
         element={
           <RequireRole allowedRoles={['admin']}>
             <AdminAdsSettingsPage />
->>>>>>> cbff71e0
           </RequireRole>
         }
       />
