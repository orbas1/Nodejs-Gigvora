import { Route, Routes } from 'react-router-dom';
import MainLayout from './layouts/MainLayout.jsx';
import HomePage from './pages/HomePage.jsx';
import LoginPage from './pages/LoginPage.jsx';
import RegisterPage from './pages/RegisterPage.jsx';
import CompanyRegisterPage from './pages/CompanyRegisterPage.jsx';
import FeedPage from './pages/FeedPage.jsx';
import ProfilePage from './pages/ProfilePage.jsx';
import SearchPage from './pages/SearchPage.jsx';
import JobsPage from './pages/JobsPage.jsx';
import GigsPage from './pages/GigsPage.jsx';
import ProjectsPage from './pages/ProjectsPage.jsx';
import ProjectCreatePage from './pages/ProjectCreatePage.jsx';
import ProjectDetailPage from './pages/ProjectDetailPage.jsx';
import ProjectAutoMatchPage from './pages/ProjectAutoMatchPage.jsx';
import LaunchpadPage from './pages/LaunchpadPage.jsx';
import MentorsPage from './pages/MentorsPage.jsx';
import VolunteeringPage from './pages/VolunteeringPage.jsx';
import GroupsPage from './pages/GroupsPage.jsx';
import GroupProfilePage from './pages/GroupProfilePage.jsx';
import PagesPage from './pages/PagesPage.jsx';
import ConnectionsPage from './pages/ConnectionsPage.jsx';
import NotificationsPage from './pages/NotificationsPage.jsx';
import TrustCenterPage from './pages/TrustCenter.jsx';
import AutoAssignQueuePage from './pages/AutoAssignQueuePage.jsx';
import InboxPage from './pages/InboxPage.jsx';
import TermsPage from './pages/TermsPage.jsx';
import PrivacyPage from './pages/PrivacyPage.jsx';
import SettingsPage from './pages/SettingsPage.jsx';
import FinanceHubPage from './pages/FinanceHubPage.jsx';
import AboutPage from './pages/AboutPage.jsx';
import BlogPage from './pages/BlogPage.jsx';
import BlogArticlePage from './pages/BlogArticlePage.jsx';
import SecurityOperationsPage from './pages/SecurityOperationsPage.jsx';
import AdminLoginPage from './pages/AdminLoginPage.jsx';
import UserDashboardPage from './pages/dashboards/UserDashboardPage.jsx';
import UserProfileHubPage from './pages/dashboards/UserProfileHubPage.jsx';
import UserCalendarPage from './pages/dashboards/user/UserCalendarPage.jsx';
import UserCreationStudioPage from './pages/dashboards/UserCreationStudioPage.jsx';
import UserProjectManagementPage from './pages/dashboards/UserProjectManagementPage.jsx';
import UserDisputesPage from './pages/dashboards/UserDisputesPage.jsx';
import FreelancerDashboardPage from './pages/dashboards/FreelancerDashboardPage.jsx';
import FreelancerAutoMatchPage from './pages/dashboards/FreelancerAutoMatchPage.jsx';
import FreelancerPlannerPage from './pages/dashboards/FreelancerPlannerPage.jsx';
import FreelancerVolunteerPage from './pages/dashboards/FreelancerVolunteerPage.jsx';
import FreelancerPipelinePage from './pages/dashboards/FreelancerPipelinePage.jsx';
import FreelancerPortfolioPage from './pages/dashboards/FreelancerPortfolioPage.jsx';
import FreelancerCreationStudioPage from './pages/dashboards/FreelancerCreationStudioPage.jsx';
import FreelancerNetworkingPage from './pages/dashboards/freelancer/FreelancerNetworkingPage.jsx';
import FreelancerDisputesPage from './pages/dashboards/freelancer/FreelancerDisputesPage.jsx';
import CompanyDashboardPage from './pages/dashboards/CompanyDashboardPage.jsx';
import CompanyAtsOperationsPage from './pages/dashboards/CompanyAtsOperationsPage.jsx';
import CompanyAnalyticsPage from './pages/dashboards/CompanyAnalyticsPage.jsx';
import CompanyIntegrationsPage from './pages/dashboards/CompanyIntegrationsPage.jsx';
<<<<<<< HEAD
import CompanyCrmIntegrationsPage from './pages/dashboards/CompanyCrmIntegrationsPage.jsx';
=======
import CompanyByokAutoReplyPage from './pages/dashboards/CompanyByokAutoReplyPage.jsx';
import CompanyProjectWorkspacePage from './pages/dashboards/company/CompanyProjectWorkspacePage.jsx';
import CompanyInboxPage from './pages/dashboards/CompanyInboxPage.jsx';
import CompanyTimelineManagementPage from './pages/dashboards/CompanyTimelineManagementPage.jsx';
import CompanyWalletManagementPage from './pages/dashboards/CompanyWalletManagementPage.jsx';
>>>>>>> 46de71f5
import CompanyNetworkingHubPage from './pages/networking/CompanyNetworkingHubPage.jsx';
import CompanyProjectManagementPage from './pages/dashboards/CompanyProjectManagementPage.jsx';
import CompanyDisputeManagementPage from './pages/dashboards/company/CompanyDisputeManagementPage.jsx';
import AgencyDashboardPage from './pages/dashboards/AgencyDashboardPage.jsx';
import AgencyCalendarPage from './pages/dashboards/agency/AgencyCalendarPage.jsx';
import AgencyJobManagementPage from './pages/dashboards/agency/AgencyJobManagementPage.jsx';
import AgencyMentoringPage from './pages/dashboards/AgencyMentoringPage.jsx';
import AgencyProjectManagementPage from './pages/dashboards/AgencyProjectManagementPage.jsx';
import ProjectWorkspacePage from './pages/dashboards/agency/ProjectWorkspacePage.jsx';
import AgencyInboxPage from './pages/dashboards/agency/AgencyInboxPage.jsx';
import AgencyBlogManagementPage from './pages/dashboards/AgencyBlogManagementPage.jsx';
import AgencyTimelineDashboardPage from './pages/dashboards/agency/AgencyTimelineDashboardPage.jsx';
import AgencyWalletManagementPage from './pages/dashboards/agency/AgencyWalletManagementPage.jsx';
import DisputeManagementPage from './pages/dashboards/agency/DisputeManagementPage.jsx';
import AgencyEscrowManagementPage from './pages/dashboards/agency/AgencyEscrowManagementPage.jsx';
import AgencyCrmPipelinePage from './pages/dashboards/AgencyCrmPipelinePage.jsx';
import AgencyIntegrationsPage from './pages/dashboards/AgencyIntegrationsPage.jsx';
import AgencyAiAutomationPage from './pages/dashboards/AgencyAiAutomationPage.jsx';
import AgencyProfileManagementPage from './pages/dashboards/AgencyProfileManagementPage.jsx';
import AgencyClientKanbanPage from './pages/dashboards/AgencyClientKanbanPage.jsx';
import HeadhunterDashboardPage from './pages/dashboards/HeadhunterDashboardPage.jsx';
import MentorDashboardPage from './pages/dashboards/MentorDashboardPage.jsx';
import LaunchpadOperationsPage from './pages/dashboards/LaunchpadOperationsPage.jsx';
import AdminDashboardPage from './pages/dashboards/AdminDashboardPage.jsx';
import AdminBlogManagementPage from './pages/admin/AdminBlogManagementPage.jsx';
import FreelancerReviewsPreviewPage from './pages/previews/FreelancerReviewsPreviewPage.jsx';
import ProtectedRoute from './components/routing/ProtectedRoute.jsx';
import RoleProtectedRoute from './components/auth/RoleProtectedRoute.jsx';
import MembershipGate from './components/auth/MembershipGate.jsx';
import RequireRole from './components/routing/RequireRole.jsx';
import { LAUNCHPAD_ALLOWED_MEMBERSHIPS, SECURITY_ALLOWED_MEMBERSHIPS } from './constants/access.js';

const COMMUNITY_ACCESS_MEMBERSHIPS = Object.freeze([
  'user',
  'freelancer',
  'agency',
  'company',
  'mentor',
  'headhunter',
]);
const VOLUNTEER_ACCESS_MEMBERSHIPS = Object.freeze(['volunteer', 'mentor', 'admin']);

export default function App() {
  return (
    <Routes>
      <Route element={<MainLayout />}>
        <Route index element={<HomePage />} />
        <Route path="login" element={<LoginPage />} />
        <Route path="register" element={<RegisterPage />} />
        <Route path="register/company" element={<CompanyRegisterPage />} />
        <Route path="profile/:id" element={<ProfilePage />} />
        <Route path="terms" element={<TermsPage />} />
        <Route path="privacy" element={<PrivacyPage />} />
        <Route path="about" element={<AboutPage />} />
        <Route path="preview/freelancer-reviews" element={<FreelancerReviewsPreviewPage />} />
        <Route path="blog" element={<BlogPage />} />
        <Route path="blog/:slug" element={<BlogArticlePage />} />

        <Route element={<ProtectedRoute requiredMemberships={COMMUNITY_ACCESS_MEMBERSHIPS} />}> 
          <Route path="feed" element={<FeedPage />} />
          <Route path="search" element={<SearchPage />} />
          <Route path="jobs" element={<JobsPage />} />
          <Route path="gigs" element={<GigsPage />} />
          <Route path="projects" element={<ProjectsPage />} />
          <Route path="projects/new" element={<ProjectCreatePage />} />
          <Route path="projects/:projectId" element={<ProjectDetailPage />} />
          <Route path="projects/:projectId/auto-match" element={<ProjectAutoMatchPage />} />
          <Route path="groups" element={<GroupsPage />} />
          <Route path="groups/:groupId" element={<GroupProfilePage />} />
          <Route path="pages" element={<PagesPage />} />
          <Route path="connections" element={<ConnectionsPage />} />
          <Route path="notifications" element={<NotificationsPage />} />
          <Route path="trust-center" element={<TrustCenterPage />} />
          <Route path="auto-assign" element={<AutoAssignQueuePage />} />
          <Route path="inbox" element={<InboxPage />} />
          <Route path="settings" element={<SettingsPage />} />
          <Route path="finance" element={<FinanceHubPage />} />
        </Route>

        <Route element={<ProtectedRoute requiredMemberships={VOLUNTEER_ACCESS_MEMBERSHIPS} />}> 
          <Route path="volunteering" element={<VolunteeringPage />} />
        </Route>

        <Route element={<ProtectedRoute requiredMemberships={LAUNCHPAD_ALLOWED_MEMBERSHIPS} />}> 
          <Route path="experience-launchpad" element={<LaunchpadPage />} />
        </Route>

        <Route path="mentors" element={<MentorsPage />} />
        <Route path="search" element={<SearchPage />} />
        <Route path="jobs" element={<JobsPage />} />
        <Route path="gigs" element={<GigsPage />} />
        <Route path="projects" element={<ProjectsPage />} />
        <Route path="projects/new" element={<ProjectCreatePage />} />
        <Route path="projects/:projectId" element={<ProjectDetailPage />} />
        <Route path="projects/:projectId/auto-match" element={<ProjectAutoMatchPage />} />

        <Route element={<ProtectedRoute requiredMemberships={LAUNCHPAD_ALLOWED_MEMBERSHIPS} />}>  
          <Route path="experience-launchpad" element={<LaunchpadPage />} />
        </Route>

        <Route path="mentors" element={<MentorsPage />} />
        <Route path="volunteering" element={<VolunteeringPage />} />

        <Route element={<ProtectedRoute requiredMemberships={COMMUNITY_ACCESS_MEMBERSHIPS} />}>  
          <Route path="groups" element={<GroupsPage />} />
          <Route path="groups/:groupId" element={<GroupProfilePage />} />
          <Route path="pages" element={<PagesPage />} />
          <Route path="connections" element={<ConnectionsPage />} />
          <Route path="notifications" element={<NotificationsPage />} />
          <Route path="inbox" element={<InboxPage />} />
        </Route>

        <Route element={<ProtectedRoute requiredMemberships={SECURITY_ALLOWED_MEMBERSHIPS} />}>  
          <Route path="security-operations" element={<SecurityOperationsPage />} />
        </Route>

        <Route path="trust-center" element={<TrustCenterPage />} />
        <Route path="finance" element={<FinanceHubPage />} />
        <Route path="auto-assign" element={<AutoAssignQueuePage />} />
        <Route path="terms" element={<TermsPage />} />
        <Route path="privacy" element={<PrivacyPage />} />
        <Route path="settings" element={<SettingsPage />} />
        <Route path="about" element={<AboutPage />} />
      </Route>

      <Route
        path="dashboard/user"
        element={
          <RoleProtectedRoute allowedRoles={['user', 'freelancer', 'agency', 'company', 'headhunter']}>
            <MembershipGate allowedMemberships={['user', 'freelancer', 'agency', 'company', 'headhunter']}>
              <UserDashboardPage />
            </MembershipGate>
          </RoleProtectedRoute>
        }
      />
      <Route
        path="dashboard/user/creation-studio"
        element={
          <RoleProtectedRoute allowedRoles={['user', 'freelancer', 'agency', 'company', 'headhunter']}>
            <MembershipGate allowedMemberships={['user', 'freelancer', 'agency', 'company', 'headhunter']}>
              <UserCreationStudioPage />
            </MembershipGate>
          </RoleProtectedRoute>
        }
      />

      <Route
        path="dashboard/user/projects"
        element={
          <RoleProtectedRoute allowedRoles={['user', 'freelancer', 'agency', 'company', 'headhunter']}>
            <MembershipGate allowedMemberships={['user', 'freelancer', 'agency', 'company', 'headhunter']}>
              <UserProjectManagementPage />
        path="dashboard/user/disputes"
        element={
          <RoleProtectedRoute allowedRoles={['user', 'freelancer', 'agency', 'company', 'headhunter']}>
            <MembershipGate allowedMemberships={['user', 'freelancer', 'agency', 'company', 'headhunter']}>
              <UserDisputesPage />
            </MembershipGate>
          </RoleProtectedRoute>
        }
      />

      <Route
        path="dashboard/user/calendar"
        element={
          <RoleProtectedRoute allowedRoles={['user', 'freelancer', 'agency', 'company', 'headhunter']}>
            <MembershipGate allowedMemberships={['user', 'freelancer', 'agency', 'company', 'headhunter']}>
              <UserCalendarPage />
            </MembershipGate>
          </RoleProtectedRoute>
        }
      />

      <Route
        path="dashboard/user/profile"
        element={
          <RoleProtectedRoute allowedRoles={['user', 'freelancer', 'agency', 'company', 'headhunter']}>
            <MembershipGate allowedMemberships={['user', 'freelancer', 'agency', 'company', 'headhunter']}>
              <UserProfileHubPage />
            </MembershipGate>
          </RoleProtectedRoute>
        }
      />

      <Route
        path="dashboard/freelancer"
        element={
          <RequireRole allowedRoles={['freelancer']}>
            <FreelancerDashboardPage />
          </RequireRole>
        }
      />

      <Route path="dashboard/freelancer/volunteer" element={<FreelancerVolunteerPage />} />

      <Route
        path="dashboard/freelancer/planner"
        element={
          <RequireRole allowedRoles={['freelancer']}>
            <FreelancerPlannerPage />
          </RequireRole>
        }
      />

      <Route
        path="dashboard/freelancer/automatch"
        element={
          <RequireRole allowedRoles={['freelancer']}>
            <FreelancerAutoMatchPage />
          </RequireRole>
        }
      />

      <Route
        path="dashboard/freelancer/pipeline"
        element={
          <RequireRole allowedRoles={['freelancer']}>
            <FreelancerPipelinePage />
          </RequireRole>
        }
      />

      <Route
        path="dashboard/freelancer/portfolio"
        element={
          <RequireRole allowedRoles={['freelancer']}>
            <FreelancerPortfolioPage />
        path="dashboard/freelancer/creation-studio"
        element={
          <RequireRole allowedRoles={['freelancer']}>
            <FreelancerCreationStudioPage />
        path="dashboard/freelancer/networking"
        element={
          <RequireRole allowedRoles={['freelancer']}>
            <FreelancerNetworkingPage />
        path="dashboard/freelancer/disputes"
        element={
          <RequireRole allowedRoles={['freelancer']}>
            <FreelancerDisputesPage />
          </RequireRole>
        }
      />

      <Route
        path="dashboard/company"
        element={
          <RequireRole allowedRoles={['company']}>
            <CompanyDashboardPage />
          </RequireRole>
        }
      />

      <Route
        path="dashboard/company/wallets"
        element={
          <RequireRole allowedRoles={['company']}>
            <CompanyWalletManagementPage />
          </RequireRole>
        }
      />

      <Route
        path="dashboard/company/analytics"
        element={
          <RequireRole allowedRoles={['company']}>
            <CompanyAnalyticsPage />
          </RequireRole>
        }
      />

      <Route
        path="dashboard/company/projects"
        element={
          <RequireRole allowedRoles={['company']}>
            <CompanyProjectManagementPage />
        path="dashboard/company/inbox"
        element={
          <RequireRole allowedRoles={['company']}>
            <CompanyInboxPage />
        path="dashboard/company/timeline"
        element={
          <RequireRole allowedRoles={['company']}>
            <CompanyTimelineManagementPage />
          </RequireRole>
        }
      />

      <Route
        path="dashboard/company/ats"
        element={
          <RequireRole allowedRoles={['company']}>
            <CompanyAtsOperationsPage />
          </RequireRole>
        }
      />

      <Route
        path="dashboard/company/workspace"
        element={
          <RequireRole allowedRoles={['company']}>
            <CompanyProjectWorkspacePage />
          </RequireRole>
        }
      />

      <Route
        path="dashboard/company/integrations"
        element={
          <RequireRole allowedRoles={['company']}>
            <CompanyIntegrationsPage />
          </RequireRole>
        }
      />

      <Route
<<<<<<< HEAD
        path="dashboard/company/integrations/crm"
        element={
          <RequireRole allowedRoles={['company']}>
            <CompanyCrmIntegrationsPage />
=======
        path="dashboard/company/ai-auto-reply"
        element={
          <RequireRole allowedRoles={['company']}>
            <CompanyByokAutoReplyPage />
        path="dashboard/company/disputes"
        element={
          <RequireRole allowedRoles={['company']}>
            <CompanyDisputeManagementPage />
>>>>>>> 46de71f5
          </RequireRole>
        }
      />

      <Route
        path="dashboard/company/networking"
        element={
          <RequireRole allowedRoles={['company']}>
            <CompanyNetworkingHubPage />
          </RequireRole>
        }
      />

      <Route
        path="dashboard/agency"
        element={
          <RequireRole allowedRoles={['agency', 'agency_admin']}>
          <RequireRole allowedRoles={['agency', 'agency_admin', 'admin']}>
            <AgencyDashboardPage />
          </RequireRole>
        }
      />
      <Route
        path="dashboard/agency/disputes"
        element={
          <RequireRole allowedRoles={['agency']}>
            <DisputeManagementPage />
          </RequireRole>
        }
      />

      <Route
        path="dashboard/agency/escrow"
        element={
          <RequireRole allowedRoles={['agency']}>
            <AgencyEscrowManagementPage />
        path="dashboard/agency/crm"
        element={
          <RequireRole allowedRoles={['agency', 'agency_admin']}>
            <AgencyCrmPipelinePage />
        path="dashboard/agency/integrations"
        element={
          <RequireRole allowedRoles={['agency', 'agency_admin', 'admin']}>
            <AgencyIntegrationsPage />
        path="dashboard/agency/ai"
        element={
          <RequireRole allowedRoles={['agency', 'agency_admin', 'admin']}>
            <AgencyAiAutomationPage />
        path="dashboard/agency/profile"
        element={
          <RequireRole allowedRoles={['agency']}>
            <AgencyProfileManagementPage />
        path="dashboard/agency/client-kanban"
        element={
          <RequireRole allowedRoles={['agency', 'agency_admin', 'admin']}>
            <AgencyClientKanbanPage />
          </RequireRole>
        }
      />

      <Route
        path="dashboard/agency/wallet"
        element={
          <RequireRole allowedRoles={['agency']}>
            <AgencyWalletManagementPage />
          </RequireRole>
        }
      />

      <Route
        path="dashboard/agency/timeline"
        element={
          <RequireRole allowedRoles={['agency', 'agency_admin', 'admin']}>
            <AgencyTimelineDashboardPage />
          </RequireRole>
        }
      />

      <Route
        path="dashboard/agency/blog"
        element={
          <RequireRole allowedRoles={['agency', 'agency_admin', 'admin']}>
            <AgencyBlogManagementPage />
          </RequireRole>
        }
      />

      <Route
        path="dashboard/agency/inbox"
        element={
          <RequireRole allowedRoles={['agency']}>
            <AgencyInboxPage />
          </RequireRole>
        }
      />

      <Route
        path="dashboard/agency/workspace"
        element={
          <RequireRole allowedRoles={['agency']}>
            <ProjectWorkspacePage />
          </RequireRole>
        }
      />

      <Route
        path="dashboard/agency/projects"
        element={
          <RequireRole allowedRoles={['agency']}>
            <AgencyProjectManagementPage />
          </RequireRole>
        }
      />

      <Route
        path="dashboard/agency/mentoring"
        element={
          <RequireRole allowedRoles={['agency']}>
            <AgencyMentoringPage />
          </RequireRole>
        }
      />

      <Route
        path="dashboard/agency/job-management"
        element={
          <RequireRole allowedRoles={['agency']}>
            <AgencyJobManagementPage />
          </RequireRole>
        }
      />

      <Route
        path="dashboard/agency/calendar"
        element={
          <RequireRole allowedRoles={['agency']}>
            <AgencyCalendarPage />
          </RequireRole>
        }
      />

      <Route
        path="dashboard/headhunter"
        element={
          <RequireRole allowedRoles={['headhunter']}>
            <HeadhunterDashboardPage />
          </RequireRole>
        }
      />

      <Route
        path="dashboard/mentor"
        element={
          <RequireRole allowedRoles={['mentor']}>
            <MentorDashboardPage />
          </RequireRole>
        }
      />

      <Route
        path="dashboard/launchpad"
        element={
          <RequireRole allowedRoles={['admin', 'mentor']}>
            <LaunchpadOperationsPage />
          </RequireRole>
        }
      />
      <Route
        path="dashboard/admin"
        element={
          <RequireRole allowedRoles={['admin']}>
            <AdminDashboardPage />
          </RequireRole>
        }
      />

      <Route
        path="dashboard/admin/blog"
        element={
          <RequireRole allowedRoles={['admin']}>
            <AdminBlogManagementPage />
          </RequireRole>
        }
      />

      <Route path="admin" element={<AdminLoginPage />} />
    </Routes>
  );
}<|MERGE_RESOLUTION|>--- conflicted
+++ resolved
@@ -52,15 +52,12 @@
 import CompanyAtsOperationsPage from './pages/dashboards/CompanyAtsOperationsPage.jsx';
 import CompanyAnalyticsPage from './pages/dashboards/CompanyAnalyticsPage.jsx';
 import CompanyIntegrationsPage from './pages/dashboards/CompanyIntegrationsPage.jsx';
-<<<<<<< HEAD
 import CompanyCrmIntegrationsPage from './pages/dashboards/CompanyCrmIntegrationsPage.jsx';
-=======
 import CompanyByokAutoReplyPage from './pages/dashboards/CompanyByokAutoReplyPage.jsx';
 import CompanyProjectWorkspacePage from './pages/dashboards/company/CompanyProjectWorkspacePage.jsx';
 import CompanyInboxPage from './pages/dashboards/CompanyInboxPage.jsx';
 import CompanyTimelineManagementPage from './pages/dashboards/CompanyTimelineManagementPage.jsx';
 import CompanyWalletManagementPage from './pages/dashboards/CompanyWalletManagementPage.jsx';
->>>>>>> 46de71f5
 import CompanyNetworkingHubPage from './pages/networking/CompanyNetworkingHubPage.jsx';
 import CompanyProjectManagementPage from './pages/dashboards/CompanyProjectManagementPage.jsx';
 import CompanyDisputeManagementPage from './pages/dashboards/company/CompanyDisputeManagementPage.jsx';
@@ -376,12 +373,10 @@
       />
 
       <Route
-<<<<<<< HEAD
         path="dashboard/company/integrations/crm"
         element={
           <RequireRole allowedRoles={['company']}>
             <CompanyCrmIntegrationsPage />
-=======
         path="dashboard/company/ai-auto-reply"
         element={
           <RequireRole allowedRoles={['company']}>
@@ -390,7 +385,6 @@
         element={
           <RequireRole allowedRoles={['company']}>
             <CompanyDisputeManagementPage />
->>>>>>> 46de71f5
           </RequireRole>
         }
       />
