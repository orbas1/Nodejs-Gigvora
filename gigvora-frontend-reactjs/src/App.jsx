import { Route, Routes } from 'react-router-dom';
import MainLayout from './layouts/MainLayout.jsx';
import HomePage from './pages/HomePage.jsx';
import LoginPage from './pages/LoginPage.jsx';
import RegisterPage from './pages/RegisterPage.jsx';
import CompanyRegisterPage from './pages/CompanyRegisterPage.jsx';
import FeedPage from './pages/FeedPage.jsx';
import ProfilePage from './pages/ProfilePage.jsx';
import SearchPage from './pages/SearchPage.jsx';
import JobsPage from './pages/JobsPage.jsx';
import GigsPage from './pages/GigsPage.jsx';
import ProjectsPage from './pages/ProjectsPage.jsx';
import ProjectCreatePage from './pages/ProjectCreatePage.jsx';
import ProjectDetailPage from './pages/ProjectDetailPage.jsx';
import ProjectAutoMatchPage from './pages/ProjectAutoMatchPage.jsx';
import LaunchpadPage from './pages/LaunchpadPage.jsx';
import MentorsPage from './pages/MentorsPage.jsx';
import VolunteeringPage from './pages/VolunteeringPage.jsx';
import GroupsPage from './pages/GroupsPage.jsx';
import GroupProfilePage from './pages/GroupProfilePage.jsx';
import PagesPage from './pages/PagesPage.jsx';
import ConnectionsPage from './pages/ConnectionsPage.jsx';
import NotificationsPage from './pages/NotificationsPage.jsx';
import TrustCenterPage from './pages/TrustCenter.jsx';
import AutoAssignQueuePage from './pages/AutoAssignQueuePage.jsx';
import InboxPage from './pages/InboxPage.jsx';
import TermsPage from './pages/TermsPage.jsx';
import PrivacyPage from './pages/PrivacyPage.jsx';
import SettingsPage from './pages/SettingsPage.jsx';
import FinanceHubPage from './pages/FinanceHubPage.jsx';
import AboutPage from './pages/AboutPage.jsx';
import BlogPage from './pages/BlogPage.jsx';
import BlogArticlePage from './pages/BlogArticlePage.jsx';
import SecurityOperationsPage from './pages/SecurityOperationsPage.jsx';
import AdminLoginPage from './pages/AdminLoginPage.jsx';
import UserDashboardPage from './pages/dashboards/UserDashboardPage.jsx';
import UserProfileHubPage from './pages/dashboards/UserProfileHubPage.jsx';
import UserCalendarPage from './pages/dashboards/user/UserCalendarPage.jsx';
import UserCreationStudioPage from './pages/dashboards/UserCreationStudioPage.jsx';
import UserProjectManagementPage from './pages/dashboards/UserProjectManagementPage.jsx';
import UserDisputesPage from './pages/dashboards/UserDisputesPage.jsx';
import FreelancerDashboardPage from './pages/dashboards/FreelancerDashboardPage.jsx';
import FreelancerAutoMatchPage from './pages/dashboards/FreelancerAutoMatchPage.jsx';
import FreelancerPlannerPage from './pages/dashboards/FreelancerPlannerPage.jsx';
import FreelancerVolunteerPage from './pages/dashboards/FreelancerVolunteerPage.jsx';
import FreelancerPipelinePage from './pages/dashboards/FreelancerPipelinePage.jsx';
import FreelancerPortfolioPage from './pages/dashboards/FreelancerPortfolioPage.jsx';
import FreelancerCreationStudioPage from './pages/dashboards/FreelancerCreationStudioPage.jsx';
import FreelancerNetworkingPage from './pages/dashboards/freelancer/FreelancerNetworkingPage.jsx';
import FreelancerDisputesPage from './pages/dashboards/freelancer/FreelancerDisputesPage.jsx';
import CompanyDashboardPage from './pages/dashboards/CompanyDashboardPage.jsx';
import CompanyAtsOperationsPage from './pages/dashboards/CompanyAtsOperationsPage.jsx';
import CompanyAnalyticsPage from './pages/dashboards/CompanyAnalyticsPage.jsx';
import CompanyIntegrationsPage from './pages/dashboards/CompanyIntegrationsPage.jsx';
<<<<<<< HEAD
import CompanyGroupManagementPage from './pages/dashboards/CompanyGroupManagementPage.jsx';
=======
import CompanyVolunteeringManagementPage from './pages/dashboards/CompanyVolunteeringManagementPage.jsx';
import CompanyCrmIntegrationsPage from './pages/dashboards/CompanyCrmIntegrationsPage.jsx';
import CompanyByokAutoReplyPage from './pages/dashboards/CompanyByokAutoReplyPage.jsx';
import CompanyProjectWorkspacePage from './pages/dashboards/company/CompanyProjectWorkspacePage.jsx';
import CompanyInboxPage from './pages/dashboards/CompanyInboxPage.jsx';
import CompanyTimelineManagementPage from './pages/dashboards/CompanyTimelineManagementPage.jsx';
import CompanyWalletManagementPage from './pages/dashboards/CompanyWalletManagementPage.jsx';
>>>>>>> c4397bbc
import CompanyNetworkingHubPage from './pages/networking/CompanyNetworkingHubPage.jsx';
import CompanyProjectManagementPage from './pages/dashboards/CompanyProjectManagementPage.jsx';
import CompanyDisputeManagementPage from './pages/dashboards/company/CompanyDisputeManagementPage.jsx';
import AgencyDashboardPage from './pages/dashboards/AgencyDashboardPage.jsx';
import AgencyCalendarPage from './pages/dashboards/agency/AgencyCalendarPage.jsx';
import AgencyJobManagementPage from './pages/dashboards/agency/AgencyJobManagementPage.jsx';
import AgencyMentoringPage from './pages/dashboards/AgencyMentoringPage.jsx';
import AgencyProjectManagementPage from './pages/dashboards/AgencyProjectManagementPage.jsx';
import ProjectWorkspacePage from './pages/dashboards/agency/ProjectWorkspacePage.jsx';
import AgencyInboxPage from './pages/dashboards/agency/AgencyInboxPage.jsx';
import AgencyBlogManagementPage from './pages/dashboards/AgencyBlogManagementPage.jsx';
import AgencyTimelineDashboardPage from './pages/dashboards/agency/AgencyTimelineDashboardPage.jsx';
import AgencyWalletManagementPage from './pages/dashboards/agency/AgencyWalletManagementPage.jsx';
import DisputeManagementPage from './pages/dashboards/agency/DisputeManagementPage.jsx';
import AgencyEscrowManagementPage from './pages/dashboards/agency/AgencyEscrowManagementPage.jsx';
import AgencyCrmPipelinePage from './pages/dashboards/AgencyCrmPipelinePage.jsx';
import AgencyIntegrationsPage from './pages/dashboards/AgencyIntegrationsPage.jsx';
import AgencyAiAutomationPage from './pages/dashboards/AgencyAiAutomationPage.jsx';
import AgencyProfileManagementPage from './pages/dashboards/AgencyProfileManagementPage.jsx';
import AgencyClientKanbanPage from './pages/dashboards/AgencyClientKanbanPage.jsx';
import HeadhunterDashboardPage from './pages/dashboards/HeadhunterDashboardPage.jsx';
import MentorDashboardPage from './pages/dashboards/MentorDashboardPage.jsx';
import LaunchpadOperationsPage from './pages/dashboards/LaunchpadOperationsPage.jsx';
import AdminDashboardPage from './pages/dashboards/AdminDashboardPage.jsx';
import AdminBlogManagementPage from './pages/admin/AdminBlogManagementPage.jsx';
import FreelancerReviewsPreviewPage from './pages/previews/FreelancerReviewsPreviewPage.jsx';
import ProtectedRoute from './components/routing/ProtectedRoute.jsx';
import RoleProtectedRoute from './components/auth/RoleProtectedRoute.jsx';
import MembershipGate from './components/auth/MembershipGate.jsx';
import RequireRole from './components/routing/RequireRole.jsx';
import { LAUNCHPAD_ALLOWED_MEMBERSHIPS, SECURITY_ALLOWED_MEMBERSHIPS } from './constants/access.js';

const COMMUNITY_ACCESS_MEMBERSHIPS = Object.freeze([
  'user',
  'freelancer',
  'agency',
  'company',
  'mentor',
  'headhunter',
]);
const VOLUNTEER_ACCESS_MEMBERSHIPS = Object.freeze(['volunteer', 'mentor', 'admin']);

export default function App() {
  return (
    <Routes>
      <Route element={<MainLayout />}>
        <Route index element={<HomePage />} />
        <Route path="login" element={<LoginPage />} />
        <Route path="register" element={<RegisterPage />} />
        <Route path="register/company" element={<CompanyRegisterPage />} />
        <Route path="profile/:id" element={<ProfilePage />} />
        <Route path="terms" element={<TermsPage />} />
        <Route path="privacy" element={<PrivacyPage />} />
        <Route path="about" element={<AboutPage />} />
        <Route path="preview/freelancer-reviews" element={<FreelancerReviewsPreviewPage />} />
        <Route path="blog" element={<BlogPage />} />
        <Route path="blog/:slug" element={<BlogArticlePage />} />

        <Route element={<ProtectedRoute requiredMemberships={COMMUNITY_ACCESS_MEMBERSHIPS} />}> 
          <Route path="feed" element={<FeedPage />} />
          <Route path="search" element={<SearchPage />} />
          <Route path="jobs" element={<JobsPage />} />
          <Route path="gigs" element={<GigsPage />} />
          <Route path="projects" element={<ProjectsPage />} />
          <Route path="projects/new" element={<ProjectCreatePage />} />
          <Route path="projects/:projectId" element={<ProjectDetailPage />} />
          <Route path="projects/:projectId/auto-match" element={<ProjectAutoMatchPage />} />
          <Route path="groups" element={<GroupsPage />} />
          <Route path="groups/:groupId" element={<GroupProfilePage />} />
          <Route path="pages" element={<PagesPage />} />
          <Route path="connections" element={<ConnectionsPage />} />
          <Route path="notifications" element={<NotificationsPage />} />
          <Route path="trust-center" element={<TrustCenterPage />} />
          <Route path="auto-assign" element={<AutoAssignQueuePage />} />
          <Route path="inbox" element={<InboxPage />} />
          <Route path="settings" element={<SettingsPage />} />
          <Route path="finance" element={<FinanceHubPage />} />
        </Route>

        <Route element={<ProtectedRoute requiredMemberships={VOLUNTEER_ACCESS_MEMBERSHIPS} />}> 
          <Route path="volunteering" element={<VolunteeringPage />} />
        </Route>

        <Route element={<ProtectedRoute requiredMemberships={LAUNCHPAD_ALLOWED_MEMBERSHIPS} />}> 
          <Route path="experience-launchpad" element={<LaunchpadPage />} />
        </Route>

        <Route path="mentors" element={<MentorsPage />} />
        <Route path="search" element={<SearchPage />} />
        <Route path="jobs" element={<JobsPage />} />
        <Route path="gigs" element={<GigsPage />} />
        <Route path="projects" element={<ProjectsPage />} />
        <Route path="projects/new" element={<ProjectCreatePage />} />
        <Route path="projects/:projectId" element={<ProjectDetailPage />} />
        <Route path="projects/:projectId/auto-match" element={<ProjectAutoMatchPage />} />

        <Route element={<ProtectedRoute requiredMemberships={LAUNCHPAD_ALLOWED_MEMBERSHIPS} />}>  
          <Route path="experience-launchpad" element={<LaunchpadPage />} />
        </Route>

        <Route path="mentors" element={<MentorsPage />} />
        <Route path="volunteering" element={<VolunteeringPage />} />

        <Route element={<ProtectedRoute requiredMemberships={COMMUNITY_ACCESS_MEMBERSHIPS} />}>  
          <Route path="groups" element={<GroupsPage />} />
          <Route path="groups/:groupId" element={<GroupProfilePage />} />
          <Route path="pages" element={<PagesPage />} />
          <Route path="connections" element={<ConnectionsPage />} />
          <Route path="notifications" element={<NotificationsPage />} />
          <Route path="inbox" element={<InboxPage />} />
        </Route>

        <Route element={<ProtectedRoute requiredMemberships={SECURITY_ALLOWED_MEMBERSHIPS} />}>  
          <Route path="security-operations" element={<SecurityOperationsPage />} />
        </Route>

        <Route path="trust-center" element={<TrustCenterPage />} />
        <Route path="finance" element={<FinanceHubPage />} />
        <Route path="auto-assign" element={<AutoAssignQueuePage />} />
        <Route path="terms" element={<TermsPage />} />
        <Route path="privacy" element={<PrivacyPage />} />
        <Route path="settings" element={<SettingsPage />} />
        <Route path="about" element={<AboutPage />} />
      </Route>

      <Route
        path="dashboard/user"
        element={
          <RoleProtectedRoute allowedRoles={['user', 'freelancer', 'agency', 'company', 'headhunter']}>
            <MembershipGate allowedMemberships={['user', 'freelancer', 'agency', 'company', 'headhunter']}>
              <UserDashboardPage />
            </MembershipGate>
          </RoleProtectedRoute>
        }
      />
      <Route
        path="dashboard/user/creation-studio"
        element={
          <RoleProtectedRoute allowedRoles={['user', 'freelancer', 'agency', 'company', 'headhunter']}>
            <MembershipGate allowedMemberships={['user', 'freelancer', 'agency', 'company', 'headhunter']}>
              <UserCreationStudioPage />
            </MembershipGate>
          </RoleProtectedRoute>
        }
      />

      <Route
        path="dashboard/user/projects"
        element={
          <RoleProtectedRoute allowedRoles={['user', 'freelancer', 'agency', 'company', 'headhunter']}>
            <MembershipGate allowedMemberships={['user', 'freelancer', 'agency', 'company', 'headhunter']}>
              <UserProjectManagementPage />
        path="dashboard/user/disputes"
        element={
          <RoleProtectedRoute allowedRoles={['user', 'freelancer', 'agency', 'company', 'headhunter']}>
            <MembershipGate allowedMemberships={['user', 'freelancer', 'agency', 'company', 'headhunter']}>
              <UserDisputesPage />
            </MembershipGate>
          </RoleProtectedRoute>
        }
      />

      <Route
        path="dashboard/user/calendar"
        element={
          <RoleProtectedRoute allowedRoles={['user', 'freelancer', 'agency', 'company', 'headhunter']}>
            <MembershipGate allowedMemberships={['user', 'freelancer', 'agency', 'company', 'headhunter']}>
              <UserCalendarPage />
            </MembershipGate>
          </RoleProtectedRoute>
        }
      />

      <Route
        path="dashboard/user/profile"
        element={
          <RoleProtectedRoute allowedRoles={['user', 'freelancer', 'agency', 'company', 'headhunter']}>
            <MembershipGate allowedMemberships={['user', 'freelancer', 'agency', 'company', 'headhunter']}>
              <UserProfileHubPage />
            </MembershipGate>
          </RoleProtectedRoute>
        }
      />

      <Route
        path="dashboard/freelancer"
        element={
          <RequireRole allowedRoles={['freelancer']}>
            <FreelancerDashboardPage />
          </RequireRole>
        }
      />

      <Route path="dashboard/freelancer/volunteer" element={<FreelancerVolunteerPage />} />

      <Route
        path="dashboard/freelancer/planner"
        element={
          <RequireRole allowedRoles={['freelancer']}>
            <FreelancerPlannerPage />
          </RequireRole>
        }
      />

      <Route
        path="dashboard/freelancer/automatch"
        element={
          <RequireRole allowedRoles={['freelancer']}>
            <FreelancerAutoMatchPage />
          </RequireRole>
        }
      />

      <Route
        path="dashboard/freelancer/pipeline"
        element={
          <RequireRole allowedRoles={['freelancer']}>
            <FreelancerPipelinePage />
          </RequireRole>
        }
      />

      <Route
        path="dashboard/freelancer/portfolio"
        element={
          <RequireRole allowedRoles={['freelancer']}>
            <FreelancerPortfolioPage />
        path="dashboard/freelancer/creation-studio"
        element={
          <RequireRole allowedRoles={['freelancer']}>
            <FreelancerCreationStudioPage />
        path="dashboard/freelancer/networking"
        element={
          <RequireRole allowedRoles={['freelancer']}>
            <FreelancerNetworkingPage />
        path="dashboard/freelancer/disputes"
        element={
          <RequireRole allowedRoles={['freelancer']}>
            <FreelancerDisputesPage />
          </RequireRole>
        }
      />

      <Route
        path="dashboard/company"
        element={
          <RequireRole allowedRoles={['company']}>
            <CompanyDashboardPage />
          </RequireRole>
        }
      />

      <Route
        path="dashboard/company/wallets"
        element={
          <RequireRole allowedRoles={['company']}>
            <CompanyWalletManagementPage />
          </RequireRole>
        }
      />

      <Route
        path="dashboard/company/analytics"
        element={
          <RequireRole allowedRoles={['company']}>
            <CompanyAnalyticsPage />
          </RequireRole>
        }
      />

      <Route
        path="dashboard/company/projects"
        element={
          <RequireRole allowedRoles={['company']}>
            <CompanyProjectManagementPage />
        path="dashboard/company/inbox"
        element={
          <RequireRole allowedRoles={['company']}>
            <CompanyInboxPage />
        path="dashboard/company/timeline"
        element={
          <RequireRole allowedRoles={['company']}>
            <CompanyTimelineManagementPage />
          </RequireRole>
        }
      />

      <Route
        path="dashboard/company/ats"
        element={
          <RequireRole allowedRoles={['company']}>
            <CompanyAtsOperationsPage />
          </RequireRole>
        }
      />

      <Route
<<<<<<< HEAD
        path="dashboard/company/groups"
        element={
          <RequireRole allowedRoles={['company']}>
            <CompanyGroupManagementPage />
=======
        path="dashboard/company/workspace"
        element={
          <RequireRole allowedRoles={['company']}>
            <CompanyProjectWorkspacePage />
>>>>>>> c4397bbc
          </RequireRole>
        }
      />

      <Route
        path="dashboard/company/integrations"
        element={
          <RequireRole allowedRoles={['company']}>
            <CompanyIntegrationsPage />
          </RequireRole>
        }
      />

      <Route
        path="dashboard/company/volunteering"
        element={
          <RequireRole allowedRoles={['company']}>
            <CompanyVolunteeringManagementPage />
        path="dashboard/company/integrations/crm"
        element={
          <RequireRole allowedRoles={['company']}>
            <CompanyCrmIntegrationsPage />
        path="dashboard/company/ai-auto-reply"
        element={
          <RequireRole allowedRoles={['company']}>
            <CompanyByokAutoReplyPage />
        path="dashboard/company/disputes"
        element={
          <RequireRole allowedRoles={['company']}>
            <CompanyDisputeManagementPage />
          </RequireRole>
        }
      />

      <Route
        path="dashboard/company/networking"
        element={
          <RequireRole allowedRoles={['company']}>
            <CompanyNetworkingHubPage />
          </RequireRole>
        }
      />

      <Route
        path="dashboard/agency"
        element={
          <RequireRole allowedRoles={['agency', 'agency_admin']}>
          <RequireRole allowedRoles={['agency', 'agency_admin', 'admin']}>
            <AgencyDashboardPage />
          </RequireRole>
        }
      />
      <Route
        path="dashboard/agency/disputes"
        element={
          <RequireRole allowedRoles={['agency']}>
            <DisputeManagementPage />
          </RequireRole>
        }
      />

      <Route
        path="dashboard/agency/escrow"
        element={
          <RequireRole allowedRoles={['agency']}>
            <AgencyEscrowManagementPage />
        path="dashboard/agency/crm"
        element={
          <RequireRole allowedRoles={['agency', 'agency_admin']}>
            <AgencyCrmPipelinePage />
        path="dashboard/agency/integrations"
        element={
          <RequireRole allowedRoles={['agency', 'agency_admin', 'admin']}>
            <AgencyIntegrationsPage />
        path="dashboard/agency/ai"
        element={
          <RequireRole allowedRoles={['agency', 'agency_admin', 'admin']}>
            <AgencyAiAutomationPage />
        path="dashboard/agency/profile"
        element={
          <RequireRole allowedRoles={['agency']}>
            <AgencyProfileManagementPage />
        path="dashboard/agency/client-kanban"
        element={
          <RequireRole allowedRoles={['agency', 'agency_admin', 'admin']}>
            <AgencyClientKanbanPage />
          </RequireRole>
        }
      />

      <Route
        path="dashboard/agency/wallet"
        element={
          <RequireRole allowedRoles={['agency']}>
            <AgencyWalletManagementPage />
          </RequireRole>
        }
      />

      <Route
        path="dashboard/agency/timeline"
        element={
          <RequireRole allowedRoles={['agency', 'agency_admin', 'admin']}>
            <AgencyTimelineDashboardPage />
          </RequireRole>
        }
      />

      <Route
        path="dashboard/agency/blog"
        element={
          <RequireRole allowedRoles={['agency', 'agency_admin', 'admin']}>
            <AgencyBlogManagementPage />
          </RequireRole>
        }
      />

      <Route
        path="dashboard/agency/inbox"
        element={
          <RequireRole allowedRoles={['agency']}>
            <AgencyInboxPage />
          </RequireRole>
        }
      />

      <Route
        path="dashboard/agency/workspace"
        element={
          <RequireRole allowedRoles={['agency']}>
            <ProjectWorkspacePage />
          </RequireRole>
        }
      />

      <Route
        path="dashboard/agency/projects"
        element={
          <RequireRole allowedRoles={['agency']}>
            <AgencyProjectManagementPage />
          </RequireRole>
        }
      />

      <Route
        path="dashboard/agency/mentoring"
        element={
          <RequireRole allowedRoles={['agency']}>
            <AgencyMentoringPage />
          </RequireRole>
        }
      />

      <Route
        path="dashboard/agency/job-management"
        element={
          <RequireRole allowedRoles={['agency']}>
            <AgencyJobManagementPage />
          </RequireRole>
        }
      />

      <Route
        path="dashboard/agency/calendar"
        element={
          <RequireRole allowedRoles={['agency']}>
            <AgencyCalendarPage />
          </RequireRole>
        }
      />

      <Route
        path="dashboard/headhunter"
        element={
          <RequireRole allowedRoles={['headhunter']}>
            <HeadhunterDashboardPage />
          </RequireRole>
        }
      />

      <Route
        path="dashboard/mentor"
        element={
          <RequireRole allowedRoles={['mentor']}>
            <MentorDashboardPage />
          </RequireRole>
        }
      />

      <Route
        path="dashboard/launchpad"
        element={
          <RequireRole allowedRoles={['admin', 'mentor']}>
            <LaunchpadOperationsPage />
          </RequireRole>
        }
      />
      <Route
        path="dashboard/admin"
        element={
          <RequireRole allowedRoles={['admin']}>
            <AdminDashboardPage />
          </RequireRole>
        }
      />

      <Route
        path="dashboard/admin/blog"
        element={
          <RequireRole allowedRoles={['admin']}>
            <AdminBlogManagementPage />
          </RequireRole>
        }
      />

      <Route path="admin" element={<AdminLoginPage />} />
    </Routes>
  );
}<|MERGE_RESOLUTION|>--- conflicted
+++ resolved
@@ -52,9 +52,7 @@
 import CompanyAtsOperationsPage from './pages/dashboards/CompanyAtsOperationsPage.jsx';
 import CompanyAnalyticsPage from './pages/dashboards/CompanyAnalyticsPage.jsx';
 import CompanyIntegrationsPage from './pages/dashboards/CompanyIntegrationsPage.jsx';
-<<<<<<< HEAD
 import CompanyGroupManagementPage from './pages/dashboards/CompanyGroupManagementPage.jsx';
-=======
 import CompanyVolunteeringManagementPage from './pages/dashboards/CompanyVolunteeringManagementPage.jsx';
 import CompanyCrmIntegrationsPage from './pages/dashboards/CompanyCrmIntegrationsPage.jsx';
 import CompanyByokAutoReplyPage from './pages/dashboards/CompanyByokAutoReplyPage.jsx';
@@ -62,7 +60,6 @@
 import CompanyInboxPage from './pages/dashboards/CompanyInboxPage.jsx';
 import CompanyTimelineManagementPage from './pages/dashboards/CompanyTimelineManagementPage.jsx';
 import CompanyWalletManagementPage from './pages/dashboards/CompanyWalletManagementPage.jsx';
->>>>>>> c4397bbc
 import CompanyNetworkingHubPage from './pages/networking/CompanyNetworkingHubPage.jsx';
 import CompanyProjectManagementPage from './pages/dashboards/CompanyProjectManagementPage.jsx';
 import CompanyDisputeManagementPage from './pages/dashboards/company/CompanyDisputeManagementPage.jsx';
@@ -360,17 +357,14 @@
       />
 
       <Route
-<<<<<<< HEAD
         path="dashboard/company/groups"
         element={
           <RequireRole allowedRoles={['company']}>
             <CompanyGroupManagementPage />
-=======
         path="dashboard/company/workspace"
         element={
           <RequireRole allowedRoles={['company']}>
             <CompanyProjectWorkspacePage />
->>>>>>> c4397bbc
           </RequireRole>
         }
       />
