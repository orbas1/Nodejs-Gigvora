import { Route, Routes } from 'react-router-dom';
import MainLayout from './layouts/MainLayout.jsx';
import HomePage from './pages/HomePage.jsx';
import LoginPage from './pages/LoginPage.jsx';
import RegisterPage from './pages/RegisterPage.jsx';
import CompanyRegisterPage from './pages/CompanyRegisterPage.jsx';
import FeedPage from './pages/FeedPage.jsx';
import ProfilePage from './pages/ProfilePage.jsx';
import SearchPage from './pages/SearchPage.jsx';
import JobsPage from './pages/JobsPage.jsx';
import GigsPage from './pages/GigsPage.jsx';
import ProjectsPage from './pages/ProjectsPage.jsx';
import ProjectCreatePage from './pages/ProjectCreatePage.jsx';
import ProjectDetailPage from './pages/ProjectDetailPage.jsx';
import ProjectAutoMatchPage from './pages/ProjectAutoMatchPage.jsx';
import LaunchpadPage from './pages/LaunchpadPage.jsx';
import MentorsPage from './pages/MentorsPage.jsx';
import VolunteeringPage from './pages/VolunteeringPage.jsx';
import GroupsPage from './pages/GroupsPage.jsx';
import GroupProfilePage from './pages/GroupProfilePage.jsx';
import PagesPage from './pages/PagesPage.jsx';
import ConnectionsPage from './pages/ConnectionsPage.jsx';
import NotificationsPage from './pages/NotificationsPage.jsx';
import TrustCenterPage from './pages/TrustCenter.jsx';
import AutoAssignQueuePage from './pages/AutoAssignQueuePage.jsx';
import InboxPage from './pages/InboxPage.jsx';
import TermsPage from './pages/TermsPage.jsx';
import PrivacyPage from './pages/PrivacyPage.jsx';
import SettingsPage from './pages/SettingsPage.jsx';
import FinanceHubPage from './pages/FinanceHubPage.jsx';
import AboutPage from './pages/AboutPage.jsx';
import BlogPage from './pages/BlogPage.jsx';
import BlogArticlePage from './pages/BlogArticlePage.jsx';
import SecurityOperationsPage from './pages/SecurityOperationsPage.jsx';
import AdminLoginPage from './pages/AdminLoginPage.jsx';
import UserDashboardPage from './pages/dashboards/UserDashboardPage.jsx';
import FreelancerDashboardPage from './pages/dashboards/FreelancerDashboardPage.jsx';
import FreelancerVolunteerPage from './pages/dashboards/FreelancerVolunteerPage.jsx';
import FreelancerPipelinePage from './pages/dashboards/FreelancerPipelinePage.jsx';
<<<<<<< HEAD
import FreelancerCreationStudioPage from './pages/dashboards/FreelancerCreationStudioPage.jsx';
=======
import FreelancerNetworkingPage from './pages/dashboards/freelancer/FreelancerNetworkingPage.jsx';
import FreelancerDisputesPage from './pages/dashboards/freelancer/FreelancerDisputesPage.jsx';
>>>>>>> 4b48e609
import CompanyDashboardPage from './pages/dashboards/CompanyDashboardPage.jsx';
import CompanyAtsOperationsPage from './pages/dashboards/CompanyAtsOperationsPage.jsx';
import CompanyAnalyticsPage from './pages/dashboards/CompanyAnalyticsPage.jsx';
import CompanyIntegrationsPage from './pages/dashboards/CompanyIntegrationsPage.jsx';
import CompanyNetworkingHubPage from './pages/networking/CompanyNetworkingHubPage.jsx';
import AgencyDashboardPage from './pages/dashboards/AgencyDashboardPage.jsx';
import AgencyCalendarPage from './pages/dashboards/agency/AgencyCalendarPage.jsx';
import AgencyJobManagementPage from './pages/dashboards/agency/AgencyJobManagementPage.jsx';
import AgencyMentoringPage from './pages/dashboards/AgencyMentoringPage.jsx';
import AgencyProjectManagementPage from './pages/dashboards/AgencyProjectManagementPage.jsx';
import ProjectWorkspacePage from './pages/dashboards/agency/ProjectWorkspacePage.jsx';
import AgencyInboxPage from './pages/dashboards/agency/AgencyInboxPage.jsx';
import AgencyBlogManagementPage from './pages/dashboards/AgencyBlogManagementPage.jsx';
import AgencyTimelineDashboardPage from './pages/dashboards/agency/AgencyTimelineDashboardPage.jsx';
import AgencyWalletManagementPage from './pages/dashboards/agency/AgencyWalletManagementPage.jsx';
import DisputeManagementPage from './pages/dashboards/agency/DisputeManagementPage.jsx';
import AgencyEscrowManagementPage from './pages/dashboards/agency/AgencyEscrowManagementPage.jsx';
import AgencyCrmPipelinePage from './pages/dashboards/AgencyCrmPipelinePage.jsx';
import AgencyIntegrationsPage from './pages/dashboards/AgencyIntegrationsPage.jsx';
import AgencyAiAutomationPage from './pages/dashboards/AgencyAiAutomationPage.jsx';
import AgencyProfileManagementPage from './pages/dashboards/AgencyProfileManagementPage.jsx';
import AgencyClientKanbanPage from './pages/dashboards/AgencyClientKanbanPage.jsx';
import HeadhunterDashboardPage from './pages/dashboards/HeadhunterDashboardPage.jsx';
import MentorDashboardPage from './pages/dashboards/MentorDashboardPage.jsx';
import LaunchpadOperationsPage from './pages/dashboards/LaunchpadOperationsPage.jsx';
import AdminDashboardPage from './pages/dashboards/AdminDashboardPage.jsx';
import AdminBlogManagementPage from './pages/admin/AdminBlogManagementPage.jsx';
import ProtectedRoute from './components/routing/ProtectedRoute.jsx';
import RoleProtectedRoute from './components/auth/RoleProtectedRoute.jsx';
import MembershipGate from './components/auth/MembershipGate.jsx';
import RequireRole from './components/routing/RequireRole.jsx';
import { LAUNCHPAD_ALLOWED_MEMBERSHIPS, SECURITY_ALLOWED_MEMBERSHIPS } from './constants/access.js';

const COMMUNITY_ACCESS_MEMBERSHIPS = Object.freeze([
  'user',
  'freelancer',
  'agency',
  'company',
  'mentor',
  'headhunter',
]);
const VOLUNTEER_ACCESS_MEMBERSHIPS = Object.freeze(['volunteer', 'mentor', 'admin']);

export default function App() {
  return (
    <Routes>
      <Route element={<MainLayout />}>
        <Route index element={<HomePage />} />
        <Route path="login" element={<LoginPage />} />
        <Route path="register" element={<RegisterPage />} />
        <Route path="register/company" element={<CompanyRegisterPage />} />
        <Route path="profile/:id" element={<ProfilePage />} />
        <Route path="terms" element={<TermsPage />} />
        <Route path="privacy" element={<PrivacyPage />} />
        <Route path="about" element={<AboutPage />} />
        <Route path="blog" element={<BlogPage />} />
        <Route path="blog/:slug" element={<BlogArticlePage />} />

        <Route element={<ProtectedRoute requiredMemberships={COMMUNITY_ACCESS_MEMBERSHIPS} />}> 
          <Route path="feed" element={<FeedPage />} />
          <Route path="search" element={<SearchPage />} />
          <Route path="jobs" element={<JobsPage />} />
          <Route path="gigs" element={<GigsPage />} />
          <Route path="projects" element={<ProjectsPage />} />
          <Route path="projects/new" element={<ProjectCreatePage />} />
          <Route path="projects/:projectId" element={<ProjectDetailPage />} />
          <Route path="projects/:projectId/auto-match" element={<ProjectAutoMatchPage />} />
          <Route path="groups" element={<GroupsPage />} />
          <Route path="groups/:groupId" element={<GroupProfilePage />} />
          <Route path="pages" element={<PagesPage />} />
          <Route path="connections" element={<ConnectionsPage />} />
          <Route path="notifications" element={<NotificationsPage />} />
          <Route path="trust-center" element={<TrustCenterPage />} />
          <Route path="auto-assign" element={<AutoAssignQueuePage />} />
          <Route path="inbox" element={<InboxPage />} />
          <Route path="settings" element={<SettingsPage />} />
          <Route path="finance" element={<FinanceHubPage />} />
        </Route>

        <Route element={<ProtectedRoute requiredMemberships={VOLUNTEER_ACCESS_MEMBERSHIPS} />}> 
          <Route path="volunteering" element={<VolunteeringPage />} />
        </Route>

        <Route element={<ProtectedRoute requiredMemberships={LAUNCHPAD_ALLOWED_MEMBERSHIPS} />}> 
          <Route path="experience-launchpad" element={<LaunchpadPage />} />
        </Route>

        <Route path="mentors" element={<MentorsPage />} />
        <Route path="search" element={<SearchPage />} />
        <Route path="jobs" element={<JobsPage />} />
        <Route path="gigs" element={<GigsPage />} />
        <Route path="projects" element={<ProjectsPage />} />
        <Route path="projects/new" element={<ProjectCreatePage />} />
        <Route path="projects/:projectId" element={<ProjectDetailPage />} />
        <Route path="projects/:projectId/auto-match" element={<ProjectAutoMatchPage />} />

        <Route element={<ProtectedRoute requiredMemberships={LAUNCHPAD_ALLOWED_MEMBERSHIPS} />}>  
          <Route path="experience-launchpad" element={<LaunchpadPage />} />
        </Route>

        <Route path="mentors" element={<MentorsPage />} />
        <Route path="volunteering" element={<VolunteeringPage />} />

        <Route element={<ProtectedRoute requiredMemberships={COMMUNITY_ACCESS_MEMBERSHIPS} />}>  
          <Route path="groups" element={<GroupsPage />} />
          <Route path="groups/:groupId" element={<GroupProfilePage />} />
          <Route path="pages" element={<PagesPage />} />
          <Route path="connections" element={<ConnectionsPage />} />
          <Route path="notifications" element={<NotificationsPage />} />
          <Route path="inbox" element={<InboxPage />} />
        </Route>

        <Route element={<ProtectedRoute requiredMemberships={SECURITY_ALLOWED_MEMBERSHIPS} />}>  
          <Route path="security-operations" element={<SecurityOperationsPage />} />
        </Route>

        <Route path="trust-center" element={<TrustCenterPage />} />
        <Route path="finance" element={<FinanceHubPage />} />
        <Route path="auto-assign" element={<AutoAssignQueuePage />} />
        <Route path="terms" element={<TermsPage />} />
        <Route path="privacy" element={<PrivacyPage />} />
        <Route path="settings" element={<SettingsPage />} />
        <Route path="about" element={<AboutPage />} />
      </Route>

      <Route
        path="dashboard/user"
        element={
          <RoleProtectedRoute allowedRoles={['user', 'freelancer', 'agency', 'company', 'headhunter']}>
            <MembershipGate allowedMemberships={['user', 'freelancer', 'agency', 'company', 'headhunter']}>
              <UserDashboardPage />
            </MembershipGate>
          </RoleProtectedRoute>
        }
      />

      <Route
        path="dashboard/freelancer"
        element={
          <RequireRole allowedRoles={['freelancer']}>
            <FreelancerDashboardPage />
          </RequireRole>
        }
      />

      <Route path="dashboard/freelancer/volunteer" element={<FreelancerVolunteerPage />} />

      <Route
        path="dashboard/freelancer/pipeline"
        element={
          <RequireRole allowedRoles={['freelancer']}>
            <FreelancerPipelinePage />
          </RequireRole>
        }
      />

      <Route
<<<<<<< HEAD
        path="dashboard/freelancer/creation-studio"
        element={
          <RequireRole allowedRoles={['freelancer']}>
            <FreelancerCreationStudioPage />
=======
        path="dashboard/freelancer/networking"
        element={
          <RequireRole allowedRoles={['freelancer']}>
            <FreelancerNetworkingPage />
        path="dashboard/freelancer/disputes"
        element={
          <RequireRole allowedRoles={['freelancer']}>
            <FreelancerDisputesPage />
>>>>>>> 4b48e609
          </RequireRole>
        }
      />

      <Route
        path="dashboard/company"
        element={
          <RequireRole allowedRoles={['company']}>
            <CompanyDashboardPage />
          </RequireRole>
        }
      />

      <Route
        path="dashboard/company/analytics"
        element={
          <RequireRole allowedRoles={['company']}>
            <CompanyAnalyticsPage />
          </RequireRole>
        }
      />

      <Route
        path="dashboard/company/ats"
        element={
          <RequireRole allowedRoles={['company']}>
            <CompanyAtsOperationsPage />
          </RequireRole>
        }
      />

      <Route
        path="dashboard/company/integrations"
        element={
          <RequireRole allowedRoles={['company']}>
            <CompanyIntegrationsPage />
          </RequireRole>
        }
      />

      <Route
        path="dashboard/company/networking"
        element={
          <RequireRole allowedRoles={['company']}>
            <CompanyNetworkingHubPage />
          </RequireRole>
        }
      />

      <Route
        path="dashboard/agency"
        element={
          <RequireRole allowedRoles={['agency', 'agency_admin']}>
          <RequireRole allowedRoles={['agency', 'agency_admin', 'admin']}>
            <AgencyDashboardPage />
          </RequireRole>
        }
      />
      <Route
        path="dashboard/agency/disputes"
        element={
          <RequireRole allowedRoles={['agency']}>
            <DisputeManagementPage />
          </RequireRole>
        }
      />

      <Route
        path="dashboard/agency/escrow"
        element={
          <RequireRole allowedRoles={['agency']}>
            <AgencyEscrowManagementPage />
        path="dashboard/agency/crm"
        element={
          <RequireRole allowedRoles={['agency', 'agency_admin']}>
            <AgencyCrmPipelinePage />
        path="dashboard/agency/integrations"
        element={
          <RequireRole allowedRoles={['agency', 'agency_admin', 'admin']}>
            <AgencyIntegrationsPage />
        path="dashboard/agency/ai"
        element={
          <RequireRole allowedRoles={['agency', 'agency_admin', 'admin']}>
            <AgencyAiAutomationPage />
        path="dashboard/agency/profile"
        element={
          <RequireRole allowedRoles={['agency']}>
            <AgencyProfileManagementPage />
        path="dashboard/agency/client-kanban"
        element={
          <RequireRole allowedRoles={['agency', 'agency_admin', 'admin']}>
            <AgencyClientKanbanPage />
          </RequireRole>
        }
      />

      <Route
        path="dashboard/agency/wallet"
        element={
          <RequireRole allowedRoles={['agency']}>
            <AgencyWalletManagementPage />
          </RequireRole>
        }
      />

      <Route
        path="dashboard/agency/timeline"
        element={
          <RequireRole allowedRoles={['agency', 'agency_admin', 'admin']}>
            <AgencyTimelineDashboardPage />
          </RequireRole>
        }
      />

      <Route
        path="dashboard/agency/blog"
        element={
          <RequireRole allowedRoles={['agency', 'agency_admin', 'admin']}>
            <AgencyBlogManagementPage />
          </RequireRole>
        }
      />

      <Route
        path="dashboard/agency/inbox"
        element={
          <RequireRole allowedRoles={['agency']}>
            <AgencyInboxPage />
          </RequireRole>
        }
      />

      <Route
        path="dashboard/agency/workspace"
        element={
          <RequireRole allowedRoles={['agency']}>
            <ProjectWorkspacePage />
          </RequireRole>
        }
      />

      <Route
        path="dashboard/agency/projects"
        element={
          <RequireRole allowedRoles={['agency']}>
            <AgencyProjectManagementPage />
          </RequireRole>
        }
      />

      <Route
        path="dashboard/agency/mentoring"
        element={
          <RequireRole allowedRoles={['agency']}>
            <AgencyMentoringPage />
          </RequireRole>
        }
      />

      <Route
        path="dashboard/agency/job-management"
        element={
          <RequireRole allowedRoles={['agency']}>
            <AgencyJobManagementPage />
          </RequireRole>
        }
      />

      <Route
        path="dashboard/agency/calendar"
        element={
          <RequireRole allowedRoles={['agency']}>
            <AgencyCalendarPage />
          </RequireRole>
        }
      />

      <Route
        path="dashboard/headhunter"
        element={
          <RequireRole allowedRoles={['headhunter']}>
            <HeadhunterDashboardPage />
          </RequireRole>
        }
      />

      <Route
        path="dashboard/mentor"
        element={
          <RequireRole allowedRoles={['mentor']}>
            <MentorDashboardPage />
          </RequireRole>
        }
      />

      <Route
        path="dashboard/launchpad"
        element={
          <RequireRole allowedRoles={['admin', 'mentor']}>
            <LaunchpadOperationsPage />
          </RequireRole>
        }
      />
      <Route
        path="dashboard/admin"
        element={
          <RequireRole allowedRoles={['admin']}>
            <AdminDashboardPage />
          </RequireRole>
        }
      />

      <Route
        path="dashboard/admin/blog"
        element={
          <RequireRole allowedRoles={['admin']}>
            <AdminBlogManagementPage />
          </RequireRole>
        }
      />

      <Route path="admin" element={<AdminLoginPage />} />
    </Routes>
  );
}<|MERGE_RESOLUTION|>--- conflicted
+++ resolved
@@ -37,12 +37,9 @@
 import FreelancerDashboardPage from './pages/dashboards/FreelancerDashboardPage.jsx';
 import FreelancerVolunteerPage from './pages/dashboards/FreelancerVolunteerPage.jsx';
 import FreelancerPipelinePage from './pages/dashboards/FreelancerPipelinePage.jsx';
-<<<<<<< HEAD
 import FreelancerCreationStudioPage from './pages/dashboards/FreelancerCreationStudioPage.jsx';
-=======
 import FreelancerNetworkingPage from './pages/dashboards/freelancer/FreelancerNetworkingPage.jsx';
 import FreelancerDisputesPage from './pages/dashboards/freelancer/FreelancerDisputesPage.jsx';
->>>>>>> 4b48e609
 import CompanyDashboardPage from './pages/dashboards/CompanyDashboardPage.jsx';
 import CompanyAtsOperationsPage from './pages/dashboards/CompanyAtsOperationsPage.jsx';
 import CompanyAnalyticsPage from './pages/dashboards/CompanyAnalyticsPage.jsx';
@@ -200,12 +197,10 @@
       />
 
       <Route
-<<<<<<< HEAD
         path="dashboard/freelancer/creation-studio"
         element={
           <RequireRole allowedRoles={['freelancer']}>
             <FreelancerCreationStudioPage />
-=======
         path="dashboard/freelancer/networking"
         element={
           <RequireRole allowedRoles={['freelancer']}>
@@ -214,7 +209,6 @@
         element={
           <RequireRole allowedRoles={['freelancer']}>
             <FreelancerDisputesPage />
->>>>>>> 4b48e609
           </RequireRole>
         }
       />
