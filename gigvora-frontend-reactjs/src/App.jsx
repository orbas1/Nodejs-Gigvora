--- conflicted
+++ resolved
@@ -29,7 +29,6 @@
 import SettingsPage from './pages/SettingsPage.jsx';
 import FinanceHubPage from './pages/FinanceHubPage.jsx';
 import AboutPage from './pages/AboutPage.jsx';
-<<<<<<< HEAD
 import AdminLoginPage from './pages/AdminLoginPage.jsx';
 import UserDashboardPage from './pages/dashboards/UserDashboardPage.jsx';
 import FreelancerDashboardPage from './pages/dashboards/FreelancerDashboardPage.jsx';
@@ -44,7 +43,6 @@
 import AdminDashboardPage from './pages/dashboards/AdminDashboardPage.jsx';
 import ProtectedRoute from './components/routing/ProtectedRoute.jsx';
 import RoleProtectedRoute from './components/auth/RoleProtectedRoute.jsx';
-=======
 import NotificationsPage from './pages/NotificationsPage.jsx';
 import UserDashboardPage from './pages/dashboards/UserDashboardPage.jsx';
 import FreelancerDashboardPage from './pages/dashboards/FreelancerDashboardPage.jsx';
@@ -67,7 +65,6 @@
 import RoleProtectedRoute from './components/auth/RoleProtectedRoute.jsx';
 import MembershipGate from './components/auth/MembershipGate.jsx';
 import { LAUNCHPAD_ALLOWED_MEMBERSHIPS } from './constants/access.js';
->>>>>>> 080dc955
 
 const COMMUNITY_ACCESS_MEMBERSHIPS = ['user', 'freelancer', 'agency', 'company', 'mentor', 'headhunter'];
 
@@ -93,11 +90,8 @@
         </Route>
         <Route path="mentors" element={<MentorsPage />} />
         <Route path="volunteering" element={<VolunteeringPage />} />
-<<<<<<< HEAD
         <Route element={<ProtectedRoute requiredMemberships={COMMUNITY_ACCESS_MEMBERSHIPS} />}> 
-=======
         <Route element={<ProtectedRouteOutlet requiredMemberships={COMMUNITY_ACCESS_MEMBERSHIPS} />}>
->>>>>>> 080dc955
           <Route path="groups" element={<GroupsPage />} />
           <Route path="groups/:groupId" element={<GroupProfilePage />} />
         </Route>
@@ -111,28 +105,22 @@
         <Route path="privacy" element={<PrivacyPage />} />
         <Route path="settings" element={<SettingsPage />} />
         <Route path="finance" element={<FinanceHubPage />} />
-<<<<<<< HEAD
         <Route path="about" element={<AboutPage />} />
-=======
 
         <Route element={<ProtectedRoute requiredMemberships={COMMUNITY_ACCESS_MEMBERSHIPS} />}> 
           <Route path="groups" element={<GroupsPage />} />
           <Route path="groups/:groupId" element={<GroupProfilePage />} />
         </Route>
->>>>>>> 080dc955
       </Route>
 
       <Route
         path="dashboard/user"
         element={
-<<<<<<< HEAD
           <RoleProtectedRoute allowedRoles={['user']}>
-=======
           <RequireRole allowedRoles={['user']}>
             <UserDashboardPage />
           </RequireRole>
           <MembershipGate allowedMemberships={['user']}>
->>>>>>> 080dc955
             <UserDashboardPage />
           </MembershipGate>
         }
@@ -156,57 +144,45 @@
       <Route
         path="dashboard/company"
         element={
-<<<<<<< HEAD
           <RoleProtectedRoute allowedRoles={['company']}>
             <CompanyDashboardPage />
           </RoleProtectedRoute>
-=======
           <RequireRole allowedRoles={['admin']}>
             <AdminDashboardPage />
           </RequireRole>
->>>>>>> 080dc955
         }
       />
       <Route
         path="dashboard/company/integrations"
         element={
-<<<<<<< HEAD
           <RoleProtectedRoute allowedRoles={['company']}>
             <CompanyIntegrationsPage />
           </RoleProtectedRoute>
-=======
           <RequireRole allowedRoles={['agency']}>
             <AgencyDashboardPage />
           </RequireRole>
->>>>>>> 080dc955
         }
       />
       <Route
         path="dashboard/company/networking"
         element={
-<<<<<<< HEAD
           <RoleProtectedRoute allowedRoles={['company']}>
             <CompanyNetworkingHubPage />
           </RoleProtectedRoute>
-=======
           <RequireRole allowedRoles={['company']}>
             <CompanyDashboardPage />
           </RequireRole>
->>>>>>> 080dc955
         }
       />
       <Route
         path="dashboard/agency"
         element={
-<<<<<<< HEAD
           <RoleProtectedRoute allowedRoles={['agency']}>
             <AgencyDashboardPage />
           </RoleProtectedRoute>
-=======
           <RequireRole allowedRoles={['company']}>
             <CompanyNetworkingHubPage />
           </RequireRole>
->>>>>>> 080dc955
         }
       />
       <Route
