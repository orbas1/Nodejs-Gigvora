--- conflicted
+++ resolved
@@ -52,9 +52,7 @@
 import CompanyAtsOperationsPage from './pages/dashboards/CompanyAtsOperationsPage.jsx';
 import CompanyAnalyticsPage from './pages/dashboards/CompanyAnalyticsPage.jsx';
 import CompanyIntegrationsPage from './pages/dashboards/CompanyIntegrationsPage.jsx';
-<<<<<<< HEAD
 import CompanyCreationStudioPage from './pages/dashboards/CompanyCreationStudioPage.jsx';
-=======
 import CompanyJobManagementPage from './pages/dashboards/CompanyJobManagementPage.jsx';
 import CompanyGroupManagementPage from './pages/dashboards/CompanyGroupManagementPage.jsx';
 import CompanyVolunteeringManagementPage from './pages/dashboards/CompanyVolunteeringManagementPage.jsx';
@@ -64,7 +62,6 @@
 import CompanyInboxPage from './pages/dashboards/CompanyInboxPage.jsx';
 import CompanyTimelineManagementPage from './pages/dashboards/CompanyTimelineManagementPage.jsx';
 import CompanyWalletManagementPage from './pages/dashboards/CompanyWalletManagementPage.jsx';
->>>>>>> 19d56d81
 import CompanyNetworkingHubPage from './pages/networking/CompanyNetworkingHubPage.jsx';
 import NetworkingSessionsPage from './pages/networking/NetworkingSessionsPage.jsx';
 import CompanyProjectManagementPage from './pages/dashboards/CompanyProjectManagementPage.jsx';
@@ -319,17 +316,14 @@
       />
 
       <Route
-<<<<<<< HEAD
         path="dashboard/company/creation-studio"
         element={
           <RequireRole allowedRoles={['company']}>
             <CompanyCreationStudioPage />
-=======
         path="dashboard/company/wallets"
         element={
           <RequireRole allowedRoles={['company']}>
             <CompanyWalletManagementPage />
->>>>>>> 19d56d81
           </RequireRole>
         }
       />
