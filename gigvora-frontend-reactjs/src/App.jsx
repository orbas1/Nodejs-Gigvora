import { Route, Routes } from 'react-router-dom';
import MainLayout from './layouts/MainLayout.jsx';
import HomePage from './pages/HomePage.jsx';
import LoginPage from './pages/LoginPage.jsx';
import RegisterPage from './pages/RegisterPage.jsx';
import CompanyRegisterPage from './pages/CompanyRegisterPage.jsx';
import FeedPage from './pages/FeedPage.jsx';
import ProfilePage from './pages/ProfilePage.jsx';
import SearchPage from './pages/SearchPage.jsx';
import JobsPage from './pages/JobsPage.jsx';
import GigsPage from './pages/GigsPage.jsx';
import ProjectsPage from './pages/ProjectsPage.jsx';
import ProjectCreatePage from './pages/ProjectCreatePage.jsx';
import ProjectDetailPage from './pages/ProjectDetailPage.jsx';
import ProjectAutoMatchPage from './pages/ProjectAutoMatchPage.jsx';
import LaunchpadPage from './pages/LaunchpadPage.jsx';
import MentorsPage from './pages/MentorsPage.jsx';
import VolunteeringPage from './pages/VolunteeringPage.jsx';
import GroupsPage from './pages/GroupsPage.jsx';
import GroupProfilePage from './pages/GroupProfilePage.jsx';
import PagesPage from './pages/PagesPage.jsx';
import ConnectionsPage from './pages/ConnectionsPage.jsx';
import NotificationsPage from './pages/NotificationsPage.jsx';
import TrustCenterPage from './pages/TrustCenter.jsx';
import AutoAssignQueuePage from './pages/AutoAssignQueuePage.jsx';
import InboxPage from './pages/InboxPage.jsx';
import TermsPage from './pages/TermsPage.jsx';
import PrivacyPage from './pages/PrivacyPage.jsx';
import SettingsPage from './pages/SettingsPage.jsx';
import FinanceHubPage from './pages/FinanceHubPage.jsx';
import AboutPage from './pages/AboutPage.jsx';
import BlogPage from './pages/BlogPage.jsx';
import BlogArticlePage from './pages/BlogArticlePage.jsx';
import SecurityOperationsPage from './pages/SecurityOperationsPage.jsx';
import AdminLoginPage from './pages/AdminLoginPage.jsx';
import UserDashboardPage from './pages/dashboards/UserDashboardPage.jsx';
import UserProfileHubPage from './pages/dashboards/UserProfileHubPage.jsx';
import UserCalendarPage from './pages/dashboards/user/UserCalendarPage.jsx';
import UserCreationStudioPage from './pages/dashboards/UserCreationStudioPage.jsx';
import UserProjectManagementPage from './pages/dashboards/UserProjectManagementPage.jsx';
import UserDisputesPage from './pages/dashboards/UserDisputesPage.jsx';
import FreelancerDashboardPage from './pages/dashboards/FreelancerDashboardPage.jsx';
import FreelancerAutoMatchPage from './pages/dashboards/FreelancerAutoMatchPage.jsx';
import FreelancerPlannerPage from './pages/dashboards/FreelancerPlannerPage.jsx';
import FreelancerVolunteerPage from './pages/dashboards/FreelancerVolunteerPage.jsx';
import FreelancerPipelinePage from './pages/dashboards/FreelancerPipelinePage.jsx';
import FreelancerPortfolioPage from './pages/dashboards/FreelancerPortfolioPage.jsx';
import FreelancerCreationStudioPage from './pages/dashboards/FreelancerCreationStudioPage.jsx';
import FreelancerNetworkingPage from './pages/dashboards/freelancer/FreelancerNetworkingPage.jsx';
import FreelancerDisputesPage from './pages/dashboards/freelancer/FreelancerDisputesPage.jsx';
import CompanyDashboardPage from './pages/dashboards/CompanyDashboardPage.jsx';
import CompanyAtsOperationsPage from './pages/dashboards/CompanyAtsOperationsPage.jsx';
import CompanyAnalyticsPage from './pages/dashboards/CompanyAnalyticsPage.jsx';
import CompanyIntegrationsPage from './pages/dashboards/CompanyIntegrationsPage.jsx';
import CompanyPagesManagementPage from './pages/dashboards/CompanyPagesManagementPage.jsx';
import CompanyProfileWorkspacePage from './pages/dashboards/CompanyProfileWorkspacePage.jsx';
import CompanyIdVerificationPage from './pages/dashboards/CompanyIdVerificationPage.jsx';
import CompanyCalendarPage from './pages/dashboards/CompanyCalendarPage.jsx';
import CompanyCreationStudioPage from './pages/dashboards/CompanyCreationStudioPage.jsx';
import CompanyJobManagementPage from './pages/dashboards/CompanyJobManagementPage.jsx';
import CompanyGroupManagementPage from './pages/dashboards/CompanyGroupManagementPage.jsx';
import CompanyVolunteeringManagementPage from './pages/dashboards/CompanyVolunteeringManagementPage.jsx';
import CompanyCrmIntegrationsPage from './pages/dashboards/CompanyCrmIntegrationsPage.jsx';
import CompanyByokAutoReplyPage from './pages/dashboards/CompanyByokAutoReplyPage.jsx';
import CompanyProjectWorkspacePage from './pages/dashboards/company/CompanyProjectWorkspacePage.jsx';
import CompanyInboxPage from './pages/dashboards/CompanyInboxPage.jsx';
import CompanyTimelineManagementPage from './pages/dashboards/CompanyTimelineManagementPage.jsx';
import CompanyWalletManagementPage from './pages/dashboards/CompanyWalletManagementPage.jsx';
import CompanyNetworkingHubPage from './pages/networking/CompanyNetworkingHubPage.jsx';
import NetworkingSessionsPage from './pages/networking/NetworkingSessionsPage.jsx';
import CompanyProjectManagementPage from './pages/dashboards/CompanyProjectManagementPage.jsx';
import CompanyDisputeManagementPage from './pages/dashboards/company/CompanyDisputeManagementPage.jsx';
import AgencyDashboardPage from './pages/dashboards/AgencyDashboardPage.jsx';
import AgencyCalendarPage from './pages/dashboards/agency/AgencyCalendarPage.jsx';
import AgencyEventManagementPage from './pages/dashboards/agency/AgencyEventManagementPage.jsx';
import AgencyJobManagementPage from './pages/dashboards/agency/AgencyJobManagementPage.jsx';
import AgencyMentoringPage from './pages/dashboards/AgencyMentoringPage.jsx';
import AgencyProjectManagementPage from './pages/dashboards/AgencyProjectManagementPage.jsx';
import ProjectWorkspacePage from './pages/dashboards/agency/ProjectWorkspacePage.jsx';
import AgencyInboxPage from './pages/dashboards/agency/AgencyInboxPage.jsx';
import AgencyBlogManagementPage from './pages/dashboards/AgencyBlogManagementPage.jsx';
import AgencyTimelineDashboardPage from './pages/dashboards/agency/AgencyTimelineDashboardPage.jsx';
import AgencyWalletManagementPage from './pages/dashboards/agency/AgencyWalletManagementPage.jsx';
import AgencyNetworkingManagementPage from './pages/dashboards/agency/AgencyNetworkingManagementPage.jsx';
import DisputeManagementPage from './pages/dashboards/agency/DisputeManagementPage.jsx';
import AgencyEscrowManagementPage from './pages/dashboards/agency/AgencyEscrowManagementPage.jsx';
import AgencyCrmPipelinePage from './pages/dashboards/AgencyCrmPipelinePage.jsx';
import AgencyIntegrationsPage from './pages/dashboards/AgencyIntegrationsPage.jsx';
import AgencyAiAutomationPage from './pages/dashboards/AgencyAiAutomationPage.jsx';
import AgencyProfileManagementPage from './pages/dashboards/AgencyProfileManagementPage.jsx';
import AgencyClientKanbanPage from './pages/dashboards/AgencyClientKanbanPage.jsx';
import HeadhunterDashboardPage from './pages/dashboards/HeadhunterDashboardPage.jsx';
import MentorDashboardPage from './pages/dashboards/MentorDashboardPage.jsx';
import LaunchpadOperationsPage from './pages/dashboards/LaunchpadOperationsPage.jsx';
import AdminDashboardPage from './pages/dashboards/AdminDashboardPage.jsx';
import AdminAppearanceManagementPage from './pages/dashboards/admin/AdminAppearanceManagementPage.jsx';
import AdminStorageManagementPage from './pages/dashboards/admin/AdminStorageManagementPage.jsx';
import AdminDatabaseSettingsPage from './pages/dashboards/AdminDatabaseSettingsPage.jsx';
import AdminGdprSettingsPage from './pages/dashboards/admin/AdminGdprSettingsPage.jsx';
import AdminAdsSettingsPage from './pages/dashboards/admin/AdminAdsSettingsPage.jsx';
import AdminBlogManagementPage from './pages/admin/AdminBlogManagementPage.jsx';
<<<<<<< HEAD
import AdminSystemSettingsPage from './pages/dashboards/admin/SystemSettingsPage.jsx';
=======
import AdminHomepageSettingsPage from './pages/admin/AdminHomepageSettingsPage.jsx';
import AdminPagesSettingsPage from './pages/dashboards/AdminPagesSettingsPage.jsx';
import AdminUserManagementPage from './pages/dashboards/admin/AdminUserManagementPage.jsx';
import AdminSiteManagementPage from './pages/dashboards/admin/AdminSiteManagementPage.jsx';
import AdminPolicyManagementPage from './pages/dashboards/admin/AdminPolicyManagementPage.jsx';
import AdminApiManagementPage from './pages/admin/AdminApiManagementPage.jsx';
import AdminEmailManagementPage from './pages/dashboards/admin/email/AdminEmailManagementPage.jsx';
import AdminTwoFactorManagementPage from './pages/dashboards/admin/AdminTwoFactorManagementPage.jsx';
import AdminSeoSettingsPage from './pages/dashboards/admin/AdminSeoSettingsPage.jsx';
import AdminProfileManagementPage from './pages/admin/AdminProfileManagementPage.jsx';
import FreelancerReviewsPreviewPage from './pages/previews/FreelancerReviewsPreviewPage.jsx';
>>>>>>> 82f6b03e
import ProtectedRoute from './components/routing/ProtectedRoute.jsx';
import RoleProtectedRoute from './components/auth/RoleProtectedRoute.jsx';
import MembershipGate from './components/auth/MembershipGate.jsx';
import RequireRole from './components/routing/RequireRole.jsx';
import { LAUNCHPAD_ALLOWED_MEMBERSHIPS, SECURITY_ALLOWED_MEMBERSHIPS } from './constants/access.js';

const COMMUNITY_ACCESS_MEMBERSHIPS = Object.freeze([
  'user',
  'freelancer',
  'agency',
  'company',
  'mentor',
  'headhunter',
]);
const VOLUNTEER_ACCESS_MEMBERSHIPS = Object.freeze(['volunteer', 'mentor', 'admin']);

export default function App() {
  return (
    <Routes>
      <Route element={<MainLayout />}>
        <Route index element={<HomePage />} />
        <Route path="login" element={<LoginPage />} />
        <Route path="register" element={<RegisterPage />} />
        <Route path="register/company" element={<CompanyRegisterPage />} />
        <Route path="profile/:id" element={<ProfilePage />} />
        <Route path="terms" element={<TermsPage />} />
        <Route path="privacy" element={<PrivacyPage />} />
        <Route path="about" element={<AboutPage />} />
        <Route path="preview/freelancer-reviews" element={<FreelancerReviewsPreviewPage />} />
        <Route path="blog" element={<BlogPage />} />
        <Route path="blog/:slug" element={<BlogArticlePage />} />

        <Route element={<ProtectedRoute requiredMemberships={COMMUNITY_ACCESS_MEMBERSHIPS} />}> 
          <Route path="feed" element={<FeedPage />} />
          <Route path="search" element={<SearchPage />} />
          <Route path="jobs" element={<JobsPage />} />
          <Route path="gigs" element={<GigsPage />} />
          <Route path="projects" element={<ProjectsPage />} />
          <Route path="projects/new" element={<ProjectCreatePage />} />
          <Route path="projects/:projectId" element={<ProjectDetailPage />} />
          <Route path="projects/:projectId/auto-match" element={<ProjectAutoMatchPage />} />
          <Route path="groups" element={<GroupsPage />} />
          <Route path="groups/:groupId" element={<GroupProfilePage />} />
          <Route path="pages" element={<PagesPage />} />
          <Route path="connections" element={<ConnectionsPage />} />
          <Route path="notifications" element={<NotificationsPage />} />
          <Route path="trust-center" element={<TrustCenterPage />} />
          <Route path="auto-assign" element={<AutoAssignQueuePage />} />
          <Route path="inbox" element={<InboxPage />} />
          <Route path="settings" element={<SettingsPage />} />
          <Route path="finance" element={<FinanceHubPage />} />
        </Route>

        <Route element={<ProtectedRoute requiredMemberships={VOLUNTEER_ACCESS_MEMBERSHIPS} />}> 
          <Route path="volunteering" element={<VolunteeringPage />} />
        </Route>

        <Route element={<ProtectedRoute requiredMemberships={LAUNCHPAD_ALLOWED_MEMBERSHIPS} />}> 
          <Route path="experience-launchpad" element={<LaunchpadPage />} />
        </Route>

        <Route path="mentors" element={<MentorsPage />} />
        <Route path="search" element={<SearchPage />} />
        <Route path="jobs" element={<JobsPage />} />
        <Route path="gigs" element={<GigsPage />} />
        <Route path="projects" element={<ProjectsPage />} />
        <Route path="projects/new" element={<ProjectCreatePage />} />
        <Route path="projects/:projectId" element={<ProjectDetailPage />} />
        <Route path="projects/:projectId/auto-match" element={<ProjectAutoMatchPage />} />

        <Route element={<ProtectedRoute requiredMemberships={LAUNCHPAD_ALLOWED_MEMBERSHIPS} />}>  
          <Route path="experience-launchpad" element={<LaunchpadPage />} />
        </Route>

        <Route path="mentors" element={<MentorsPage />} />
        <Route path="volunteering" element={<VolunteeringPage />} />

        <Route element={<ProtectedRoute requiredMemberships={COMMUNITY_ACCESS_MEMBERSHIPS} />}>  
          <Route path="groups" element={<GroupsPage />} />
          <Route path="groups/:groupId" element={<GroupProfilePage />} />
          <Route path="pages" element={<PagesPage />} />
          <Route path="connections" element={<ConnectionsPage />} />
          <Route path="notifications" element={<NotificationsPage />} />
          <Route path="inbox" element={<InboxPage />} />
        </Route>

        <Route element={<ProtectedRoute requiredMemberships={SECURITY_ALLOWED_MEMBERSHIPS} />}>  
          <Route path="security-operations" element={<SecurityOperationsPage />} />
        </Route>

        <Route path="trust-center" element={<TrustCenterPage />} />
        <Route path="finance" element={<FinanceHubPage />} />
        <Route path="auto-assign" element={<AutoAssignQueuePage />} />
        <Route path="terms" element={<TermsPage />} />
        <Route path="privacy" element={<PrivacyPage />} />
        <Route path="settings" element={<SettingsPage />} />
        <Route path="about" element={<AboutPage />} />
      </Route>

      <Route
        path="dashboard/user"
        element={
          <RoleProtectedRoute allowedRoles={['user', 'freelancer', 'agency', 'company', 'headhunter']}>
            <MembershipGate allowedMemberships={['user', 'freelancer', 'agency', 'company', 'headhunter']}>
              <UserDashboardPage />
            </MembershipGate>
          </RoleProtectedRoute>
        }
      />
      <Route
        path="dashboard/user/creation-studio"
        element={
          <RoleProtectedRoute allowedRoles={['user', 'freelancer', 'agency', 'company', 'headhunter']}>
            <MembershipGate allowedMemberships={['user', 'freelancer', 'agency', 'company', 'headhunter']}>
              <UserCreationStudioPage />
            </MembershipGate>
          </RoleProtectedRoute>
        }
      />

      <Route
        path="dashboard/user/projects"
        element={
          <RoleProtectedRoute allowedRoles={['user', 'freelancer', 'agency', 'company', 'headhunter']}>
            <MembershipGate allowedMemberships={['user', 'freelancer', 'agency', 'company', 'headhunter']}>
              <UserProjectManagementPage />
            </MembershipGate>
          </RoleProtectedRoute>
        }
      />
      <Route
        path="dashboard/user/disputes"
        element={
          <RoleProtectedRoute allowedRoles={['user', 'freelancer', 'agency', 'company', 'headhunter']}>
            <MembershipGate allowedMemberships={['user', 'freelancer', 'agency', 'company', 'headhunter']}>
              <UserDisputesPage />
            </MembershipGate>
          </RoleProtectedRoute>
        }
      />

      <Route
        path="dashboard/user/calendar"
        element={
          <RoleProtectedRoute allowedRoles={['user', 'freelancer', 'agency', 'company', 'headhunter']}>
            <MembershipGate allowedMemberships={['user', 'freelancer', 'agency', 'company', 'headhunter']}>
              <UserCalendarPage />
            </MembershipGate>
          </RoleProtectedRoute>
        }
      />

      <Route
        path="dashboard/user/profile"
        element={
          <RoleProtectedRoute allowedRoles={['user', 'freelancer', 'agency', 'company', 'headhunter']}>
            <MembershipGate allowedMemberships={['user', 'freelancer', 'agency', 'company', 'headhunter']}>
              <UserProfileHubPage />
            </MembershipGate>
          </RoleProtectedRoute>
        }
      />

      <Route
        path="dashboard/freelancer"
        element={
          <RequireRole allowedRoles={['freelancer']}>
            <FreelancerDashboardPage />
          </RequireRole>
        }
      />

      <Route path="dashboard/freelancer/volunteer" element={<FreelancerVolunteerPage />} />

      <Route
        path="dashboard/freelancer/planner"
        element={
          <RequireRole allowedRoles={['freelancer']}>
            <FreelancerPlannerPage />
          </RequireRole>
        }
      />

      <Route
        path="dashboard/freelancer/automatch"
        element={
          <RequireRole allowedRoles={['freelancer']}>
            <FreelancerAutoMatchPage />
          </RequireRole>
        }
      />

      <Route
        path="dashboard/freelancer/pipeline"
        element={
          <RequireRole allowedRoles={['freelancer']}>
            <FreelancerPipelinePage />
          </RequireRole>
        }
      />

      <Route
        path="dashboard/freelancer/portfolio"
        element={
          <RequireRole allowedRoles={['freelancer']}>
            <FreelancerPortfolioPage />
          </RequireRole>
        }
      />

      <Route
        path="dashboard/freelancer/creation-studio"
        element={
          <RequireRole allowedRoles={['freelancer']}>
            <FreelancerCreationStudioPage />
          </RequireRole>
        }
      />

      <Route
        path="dashboard/freelancer/networking"
        element={
          <RequireRole allowedRoles={['freelancer']}>
            <FreelancerNetworkingPage />
          </RequireRole>
        }
      />

      <Route
        path="dashboard/freelancer/disputes"
        element={
          <RequireRole allowedRoles={['freelancer']}>
            <FreelancerDisputesPage />
          </RequireRole>
        }
      />

      <Route
        path="dashboard/company"
        element={
          <RequireRole allowedRoles={['company']}>
            <CompanyDashboardPage />
          </RequireRole>
        }
      />

      <Route
        path="dashboard/company/profile"
        element={
          <RequireRole allowedRoles={['company']}>
            <CompanyProfileWorkspacePage />
        path="dashboard/company/creation-studio"
        element={
          <RequireRole allowedRoles={['company']}>
            <CompanyCreationStudioPage />
        path="dashboard/company/wallets"
        element={
          <RequireRole allowedRoles={['company']}>
            <CompanyWalletManagementPage />
          </RequireRole>
        }
      />

      <Route
        path="dashboard/company/analytics"
        element={
          <RequireRole allowedRoles={['company']}>
            <CompanyAnalyticsPage />
          </RequireRole>
        }
      />

      <Route
        path="dashboard/company/projects"
        element={
          <RequireRole allowedRoles={['company']}>
            <CompanyProjectManagementPage />
        path="dashboard/company/inbox"
        element={
          <RequireRole allowedRoles={['company']}>
            <CompanyInboxPage />
        path="dashboard/company/timeline"
        element={
          <RequireRole allowedRoles={['company']}>
            <CompanyTimelineManagementPage />
          </RequireRole>
        }
      />

      <Route
        path="dashboard/company/ats"
        element={
          <RequireRole allowedRoles={['company']}>
            <CompanyAtsOperationsPage />
          </RequireRole>
        }
      />

      <Route
        path="dashboard/company/calendar"
        element={
          <RequireRole allowedRoles={['company']}>
            <CompanyCalendarPage />
        path="dashboard/company/job-management"
        element={
          <RequireRole allowedRoles={['company']}>
            <CompanyJobManagementPage />
        path="dashboard/company/groups"
        element={
          <RequireRole allowedRoles={['company']}>
            <CompanyGroupManagementPage />
        path="dashboard/company/workspace"
        element={
          <RequireRole allowedRoles={['company']}>
            <CompanyProjectWorkspacePage />
          </RequireRole>
        }
      />

      <Route
        path="dashboard/company/integrations"
        element={
          <RequireRole allowedRoles={['company']}>
            <CompanyIntegrationsPage />
          </RequireRole>
        }
      />

      <Route
        path="dashboard/company/pages"
        element={
          <RequireRole allowedRoles={['company']}>
            <CompanyPagesManagementPage />
        path="dashboard/company/id-verification"
        element={
          <RequireRole allowedRoles={['company']}>
            <CompanyIdVerificationPage />
        path="dashboard/company/volunteering"
        element={
          <RequireRole allowedRoles={['company']}>
            <CompanyVolunteeringManagementPage />
        path="dashboard/company/integrations/crm"
        element={
          <RequireRole allowedRoles={['company']}>
            <CompanyCrmIntegrationsPage />
        path="dashboard/company/ai-auto-reply"
        element={
          <RequireRole allowedRoles={['company']}>
            <CompanyByokAutoReplyPage />
        path="dashboard/company/disputes"
        element={
          <RequireRole allowedRoles={['company']}>
            <CompanyDisputeManagementPage />
          </RequireRole>
        }
      />

      <Route
        path="dashboard/company/networking"
        element={
          <RequireRole allowedRoles={['company']}>
            <CompanyNetworkingHubPage />
          </RequireRole>
        }
      />

      <Route
        path="dashboard/company/networking/sessions"
        element={
          <RequireRole allowedRoles={['company']}>
            <NetworkingSessionsPage />
          </RequireRole>
        }
      />

      <Route
        path="dashboard/agency"
        element={
          <RequireRole allowedRoles={['agency', 'agency_admin', 'admin']}>
            <AgencyDashboardPage />
          </RequireRole>
        }
      />

      <Route
        path="dashboard/agency/disputes"
        element={
          <RequireRole allowedRoles={['agency']}>
            <DisputeManagementPage />
          </RequireRole>
        }
      />

      <Route
        path="dashboard/agency/networking"
        element={
          <RequireRole allowedRoles={['agency', 'agency_admin', 'admin']}>
            <AgencyNetworkingManagementPage />
          </RequireRole>
        }
      />

      <Route
        path="dashboard/agency/escrow"
        element={
          <RequireRole allowedRoles={['agency']}>
            <AgencyEscrowManagementPage />
          </RequireRole>
        }
      />

      <Route
        path="dashboard/agency/crm"
        element={
          <RequireRole allowedRoles={['agency', 'agency_admin']}>
            <AgencyCrmPipelinePage />
          </RequireRole>
        }
      />

      <Route
        path="dashboard/agency/integrations"
        element={
          <RequireRole allowedRoles={['agency', 'agency_admin', 'admin']}>
            <AgencyIntegrationsPage />
          </RequireRole>
        }
      />

      <Route
        path="dashboard/agency/ai"
        element={
          <RequireRole allowedRoles={['agency', 'agency_admin', 'admin']}>
            <AgencyAiAutomationPage />
          </RequireRole>
        }
      />

      <Route
        path="dashboard/agency/profile"
        element={
          <RequireRole allowedRoles={['agency', 'agency_admin']}>
            <AgencyProfileManagementPage />
          </RequireRole>
        }
      />

      <Route
        path="dashboard/agency/client-kanban"
        element={
          <RequireRole allowedRoles={['agency', 'agency_admin', 'admin']}>
            <AgencyClientKanbanPage />
          </RequireRole>
        }
      />

      <Route
        path="dashboard/agency/wallet"
        element={
          <RequireRole allowedRoles={['agency']}>
            <AgencyWalletManagementPage />
          </RequireRole>
        }
      />

      <Route
        path="dashboard/agency/timeline"
        element={
          <RequireRole allowedRoles={['agency', 'agency_admin', 'admin']}>
            <AgencyTimelineDashboardPage />
          </RequireRole>
        }
      />

      <Route
        path="dashboard/agency/blog"
        element={
          <RequireRole allowedRoles={['agency', 'agency_admin', 'admin']}>
            <AgencyBlogManagementPage />
          </RequireRole>
        }
      />

      <Route
        path="dashboard/agency/inbox"
        element={
          <RequireRole allowedRoles={['agency']}>
            <AgencyInboxPage />
          </RequireRole>
        }
      />

      <Route
        path="dashboard/agency/workspace"
        element={
          <RequireRole allowedRoles={['agency']}>
            <ProjectWorkspacePage />
          </RequireRole>
        }
      />

      <Route
        path="dashboard/agency/projects"
        element={
          <RequireRole allowedRoles={['agency']}>
            <AgencyProjectManagementPage />
          </RequireRole>
        }
      />

      <Route
        path="dashboard/agency/mentoring"
        element={
          <RequireRole allowedRoles={['agency']}>
            <AgencyMentoringPage />
          </RequireRole>
        }
      />

      <Route
        path="dashboard/agency/job-management"
        element={
          <RequireRole allowedRoles={['agency']}>
            <AgencyJobManagementPage />
          </RequireRole>
        }
      />

      <Route
        path="dashboard/agency/calendar"
        element={
          <RequireRole allowedRoles={['agency']}>
            <AgencyCalendarPage />
          </RequireRole>
        }
      />

      <Route
        path="dashboard/agency/events"
        element={
          <RequireRole allowedRoles={['agency']}>
            <AgencyEventManagementPage />
          </RequireRole>
        }
      />

      <Route
        path="dashboard/headhunter"
        element={
          <RequireRole allowedRoles={['headhunter']}>
            <HeadhunterDashboardPage />
          </RequireRole>
        }
      />

      <Route
        path="dashboard/mentor"
        element={
          <RequireRole allowedRoles={['mentor']}>
            <MentorDashboardPage />
          </RequireRole>
        }
      />

      <Route
        path="dashboard/launchpad"
        element={
          <RequireRole allowedRoles={['admin', 'mentor']}>
            <LaunchpadOperationsPage />
          </RequireRole>
        }
      />
      <Route
        path="dashboard/admin"
        element={
          <RequireRole allowedRoles={['admin']}>
            <AdminDashboardPage />
          </RequireRole>
        }
      />

      <Route
<<<<<<< HEAD
        path="dashboard/admin/system-settings"
        element={
          <RequireRole allowedRoles={['admin']}>
            <AdminSystemSettingsPage />
=======
        path="dashboard/admin/homepage"
        element={
          <RequireRole allowedRoles={['admin']}>
            <AdminHomepageSettingsPage />
        path="dashboard/admin/pages"
        element={
          <RequireRole allowedRoles={['admin']}>
            <AdminPagesSettingsPage />
        path="dashboard/admin/site"
        element={
          <RequireRole allowedRoles={['admin']}>
            <AdminSiteManagementPage />
        path="dashboard/admin/appearance"
        element={
          <RequireRole allowedRoles={['admin']}>
            <AdminAppearanceManagementPage />
        path="dashboard/admin/policies"
        element={
          <RequireRole allowedRoles={['admin']}>
            <AdminPolicyManagementPage />
        path="dashboard/admin/storage"
        element={
          <RequireRole allowedRoles={['admin']}>
            <AdminStorageManagementPage />
        path="dashboard/admin/email"
        element={
          <RequireRole allowedRoles={['admin']}>
            <AdminEmailManagementPage />
        path="dashboard/admin/security/two-factor"
        element={
          <RequireRole allowedRoles={['admin']}>
            <AdminTwoFactorManagementPage />
        path="dashboard/admin/database"
        element={
          <RequireRole allowedRoles={['admin']}>
            <AdminDatabaseSettingsPage />
        path="dashboard/admin/gdpr"
        element={
          <RequireRole allowedRoles={['admin']}>
            <AdminGdprSettingsPage />
        path="dashboard/admin/ads-settings"
        element={
          <RequireRole allowedRoles={['admin']}>
            <AdminAdsSettingsPage />
>>>>>>> 82f6b03e
          </RequireRole>
        }
      />

      <Route
        path="dashboard/admin/blog"
        element={
          <RequireRole allowedRoles={['admin']}>
            <AdminBlogManagementPage />
          </RequireRole>
        }
      />
      <Route
        path="dashboard/admin/users"
        element={
          <RequireRole allowedRoles={['admin']}>
            <AdminUserManagementPage />
          </RequireRole>
        }
      />

      <Route
        path="dashboard/admin/api-management"
        element={
          <RequireRole allowedRoles={['admin']}>
            <AdminApiManagementPage />
        path="dashboard/admin/seo"
        element={
          <RequireRole allowedRoles={['admin']}>
            <AdminSeoSettingsPage />
        path="dashboard/admin/profiles"
        element={
          <RequireRole allowedRoles={['admin']}>
            <AdminProfileManagementPage />
          </RequireRole>
        }
      />

      <Route path="admin" element={<AdminLoginPage />} />
    </Routes>
  );
}<|MERGE_RESOLUTION|>--- conflicted
+++ resolved
@@ -99,9 +99,7 @@
 import AdminGdprSettingsPage from './pages/dashboards/admin/AdminGdprSettingsPage.jsx';
 import AdminAdsSettingsPage from './pages/dashboards/admin/AdminAdsSettingsPage.jsx';
 import AdminBlogManagementPage from './pages/admin/AdminBlogManagementPage.jsx';
-<<<<<<< HEAD
 import AdminSystemSettingsPage from './pages/dashboards/admin/SystemSettingsPage.jsx';
-=======
 import AdminHomepageSettingsPage from './pages/admin/AdminHomepageSettingsPage.jsx';
 import AdminPagesSettingsPage from './pages/dashboards/AdminPagesSettingsPage.jsx';
 import AdminUserManagementPage from './pages/dashboards/admin/AdminUserManagementPage.jsx';
@@ -113,7 +111,6 @@
 import AdminSeoSettingsPage from './pages/dashboards/admin/AdminSeoSettingsPage.jsx';
 import AdminProfileManagementPage from './pages/admin/AdminProfileManagementPage.jsx';
 import FreelancerReviewsPreviewPage from './pages/previews/FreelancerReviewsPreviewPage.jsx';
->>>>>>> 82f6b03e
 import ProtectedRoute from './components/routing/ProtectedRoute.jsx';
 import RoleProtectedRoute from './components/auth/RoleProtectedRoute.jsx';
 import MembershipGate from './components/auth/MembershipGate.jsx';
@@ -696,12 +693,10 @@
       />
 
       <Route
-<<<<<<< HEAD
         path="dashboard/admin/system-settings"
         element={
           <RequireRole allowedRoles={['admin']}>
             <AdminSystemSettingsPage />
-=======
         path="dashboard/admin/homepage"
         element={
           <RequireRole allowedRoles={['admin']}>
@@ -746,7 +741,6 @@
         element={
           <RequireRole allowedRoles={['admin']}>
             <AdminAdsSettingsPage />
->>>>>>> 82f6b03e
           </RequireRole>
         }
       />
