--- conflicted
+++ resolved
@@ -37,11 +37,8 @@
 import FreelancerDashboardPage from './pages/dashboards/FreelancerDashboardPage.jsx';
 import FreelancerVolunteerPage from './pages/dashboards/FreelancerVolunteerPage.jsx';
 import FreelancerPipelinePage from './pages/dashboards/FreelancerPipelinePage.jsx';
-<<<<<<< HEAD
 import FreelancerNetworkingPage from './pages/dashboards/freelancer/FreelancerNetworkingPage.jsx';
-=======
 import FreelancerDisputesPage from './pages/dashboards/freelancer/FreelancerDisputesPage.jsx';
->>>>>>> 0a232aa9
 import CompanyDashboardPage from './pages/dashboards/CompanyDashboardPage.jsx';
 import CompanyAtsOperationsPage from './pages/dashboards/CompanyAtsOperationsPage.jsx';
 import CompanyAnalyticsPage from './pages/dashboards/CompanyAnalyticsPage.jsx';
@@ -199,17 +196,14 @@
       />
 
       <Route
-<<<<<<< HEAD
         path="dashboard/freelancer/networking"
         element={
           <RequireRole allowedRoles={['freelancer']}>
             <FreelancerNetworkingPage />
-=======
         path="dashboard/freelancer/disputes"
         element={
           <RequireRole allowedRoles={['freelancer']}>
             <FreelancerDisputesPage />
->>>>>>> 0a232aa9
           </RequireRole>
         }
       />
