--- conflicted
+++ resolved
@@ -42,12 +42,9 @@
 import CompanyIntegrationsPage from './pages/dashboards/CompanyIntegrationsPage.jsx';
 import CompanyNetworkingHubPage from './pages/networking/CompanyNetworkingHubPage.jsx';
 import AgencyDashboardPage from './pages/dashboards/AgencyDashboardPage.jsx';
-<<<<<<< HEAD
 import AgencyAiAutomationPage from './pages/dashboards/AgencyAiAutomationPage.jsx';
-=======
 import AgencyProfileManagementPage from './pages/dashboards/AgencyProfileManagementPage.jsx';
 import AgencyClientKanbanPage from './pages/dashboards/AgencyClientKanbanPage.jsx';
->>>>>>> 0c05d105
 import HeadhunterDashboardPage from './pages/dashboards/HeadhunterDashboardPage.jsx';
 import MentorDashboardPage from './pages/dashboards/MentorDashboardPage.jsx';
 import LaunchpadOperationsPage from './pages/dashboards/LaunchpadOperationsPage.jsx';
@@ -235,12 +232,10 @@
       />
 
       <Route
-<<<<<<< HEAD
         path="dashboard/agency/ai"
         element={
           <RequireRole allowedRoles={['agency', 'agency_admin', 'admin']}>
             <AgencyAiAutomationPage />
-=======
         path="dashboard/agency/profile"
         element={
           <RequireRole allowedRoles={['agency']}>
@@ -249,7 +244,6 @@
         element={
           <RequireRole allowedRoles={['agency', 'agency_admin', 'admin']}>
             <AgencyClientKanbanPage />
->>>>>>> 0c05d105
           </RequireRole>
         }
       />
