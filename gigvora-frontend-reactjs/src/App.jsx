--- conflicted
+++ resolved
@@ -99,9 +99,7 @@
 import AdminGdprSettingsPage from './pages/dashboards/admin/AdminGdprSettingsPage.jsx';
 import AdminAdsSettingsPage from './pages/dashboards/admin/AdminAdsSettingsPage.jsx';
 import AdminBlogManagementPage from './pages/admin/AdminBlogManagementPage.jsx';
-<<<<<<< HEAD
 import AdminMobileAppManagementPage from './pages/admin/AdminMobileAppManagementPage.jsx';
-=======
 import AdminSystemSettingsPage from './pages/dashboards/admin/SystemSettingsPage.jsx';
 import AdminHomepageSettingsPage from './pages/admin/AdminHomepageSettingsPage.jsx';
 import AdminPagesSettingsPage from './pages/dashboards/AdminPagesSettingsPage.jsx';
@@ -114,7 +112,6 @@
 import AdminSeoSettingsPage from './pages/dashboards/admin/AdminSeoSettingsPage.jsx';
 import AdminProfileManagementPage from './pages/admin/AdminProfileManagementPage.jsx';
 import FreelancerReviewsPreviewPage from './pages/previews/FreelancerReviewsPreviewPage.jsx';
->>>>>>> e68ab256
 import ProtectedRoute from './components/routing/ProtectedRoute.jsx';
 import RoleProtectedRoute from './components/auth/RoleProtectedRoute.jsx';
 import MembershipGate from './components/auth/MembershipGate.jsx';
@@ -697,12 +694,10 @@
       />
 
       <Route
-<<<<<<< HEAD
         path="dashboard/admin/mobile-apps"
         element={
           <RequireRole allowedRoles={['admin']}>
             <AdminMobileAppManagementPage />
-=======
         path="dashboard/admin/system-settings"
         element={
           <RequireRole allowedRoles={['admin']}>
@@ -751,7 +746,6 @@
         element={
           <RequireRole allowedRoles={['admin']}>
             <AdminAdsSettingsPage />
->>>>>>> e68ab256
           </RequireRole>
         }
       />
