--- conflicted
+++ resolved
@@ -102,9 +102,7 @@
 import AdminGdprSettingsPage from './pages/dashboards/admin/AdminGdprSettingsPage.jsx';
 import AdminAdsSettingsPage from './pages/dashboards/admin/AdminAdsSettingsPage.jsx';
 import AdminBlogManagementPage from './pages/admin/AdminBlogManagementPage.jsx';
-<<<<<<< HEAD
 import AdminVolunteeringPage from './pages/dashboards/admin/AdminVolunteeringPage.jsx';
-=======
 import AdminProjectsPage from './pages/admin/AdminProjectsPage.jsx';
 import AdminGigManagementPage from './pages/admin/AdminGigManagementPage.jsx';
 import AdminJobPostManagementPage from './pages/dashboards/admin/AdminJobPostManagementPage.jsx';
@@ -127,7 +125,6 @@
 import AdminSeoSettingsPage from './pages/dashboards/admin/AdminSeoSettingsPage.jsx';
 import AdminProfileManagementPage from './pages/admin/AdminProfileManagementPage.jsx';
 import FreelancerReviewsPreviewPage from './pages/previews/FreelancerReviewsPreviewPage.jsx';
->>>>>>> 79b013ab
 import ProtectedRoute from './components/routing/ProtectedRoute.jsx';
 import RoleProtectedRoute from './components/auth/RoleProtectedRoute.jsx';
 import MembershipGate from './components/auth/MembershipGate.jsx';
@@ -715,12 +712,10 @@
       />
 
       <Route
-<<<<<<< HEAD
         path="dashboard/admin/volunteering"
         element={
           <RequireRole allowedRoles={['admin']}>
             <AdminVolunteeringPage />
-=======
         path="dashboard/admin/mentoring"
         element={
           <RequireRole allowedRoles={['admin']}>
@@ -805,7 +800,6 @@
         element={
           <RequireRole allowedRoles={['admin']}>
             <AdminAdsSettingsPage />
->>>>>>> 79b013ab
           </RequireRole>
         }
       />
