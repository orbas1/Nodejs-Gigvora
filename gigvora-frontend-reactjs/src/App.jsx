import { Route, Routes } from 'react-router-dom';
import MainLayout from './layouts/MainLayout.jsx';
import HomePage from './pages/HomePage.jsx';
import LoginPage from './pages/LoginPage.jsx';
import RegisterPage from './pages/RegisterPage.jsx';
import CompanyRegisterPage from './pages/CompanyRegisterPage.jsx';
import FeedPage from './pages/FeedPage.jsx';
import ProfilePage from './pages/ProfilePage.jsx';
import SearchPage from './pages/SearchPage.jsx';
import JobsPage from './pages/JobsPage.jsx';
import GigsPage from './pages/GigsPage.jsx';
import ProjectsPage from './pages/ProjectsPage.jsx';
import ProjectCreatePage from './pages/ProjectCreatePage.jsx';
import ProjectDetailPage from './pages/ProjectDetailPage.jsx';
import ProjectAutoMatchPage from './pages/ProjectAutoMatchPage.jsx';
import LaunchpadPage from './pages/LaunchpadPage.jsx';
import MentorsPage from './pages/MentorsPage.jsx';
import VolunteeringPage from './pages/VolunteeringPage.jsx';
import GroupsPage from './pages/GroupsPage.jsx';
import GroupProfilePage from './pages/GroupProfilePage.jsx';
import PagesPage from './pages/PagesPage.jsx';
import ConnectionsPage from './pages/ConnectionsPage.jsx';
import NotificationsPage from './pages/NotificationsPage.jsx';
import TrustCenterPage from './pages/TrustCenter.jsx';
import AutoAssignQueuePage from './pages/AutoAssignQueuePage.jsx';
import InboxPage from './pages/InboxPage.jsx';
import TermsPage from './pages/TermsPage.jsx';
import PrivacyPage from './pages/PrivacyPage.jsx';
import SettingsPage from './pages/SettingsPage.jsx';
import FinanceHubPage from './pages/FinanceHubPage.jsx';
import AboutPage from './pages/AboutPage.jsx';
import BlogPage from './pages/BlogPage.jsx';
import BlogArticlePage from './pages/BlogArticlePage.jsx';
import SecurityOperationsPage from './pages/SecurityOperationsPage.jsx';
import AdminLoginPage from './pages/AdminLoginPage.jsx';
import UserDashboardPage from './pages/dashboards/UserDashboardPage.jsx';
import UserProfileHubPage from './pages/dashboards/UserProfileHubPage.jsx';
import UserCalendarPage from './pages/dashboards/user/UserCalendarPage.jsx';
import UserCreationStudioPage from './pages/dashboards/UserCreationStudioPage.jsx';
import UserProjectManagementPage from './pages/dashboards/UserProjectManagementPage.jsx';
import UserDisputesPage from './pages/dashboards/UserDisputesPage.jsx';
import FreelancerDashboardPage from './pages/dashboards/FreelancerDashboardPage.jsx';
import FreelancerAutoMatchPage from './pages/dashboards/FreelancerAutoMatchPage.jsx';
import FreelancerPlannerPage from './pages/dashboards/FreelancerPlannerPage.jsx';
import FreelancerVolunteerPage from './pages/dashboards/FreelancerVolunteerPage.jsx';
import FreelancerPipelinePage from './pages/dashboards/FreelancerPipelinePage.jsx';
import FreelancerPortfolioPage from './pages/dashboards/FreelancerPortfolioPage.jsx';
import FreelancerCreationStudioPage from './pages/dashboards/FreelancerCreationStudioPage.jsx';
import FreelancerNetworkingPage from './pages/dashboards/freelancer/FreelancerNetworkingPage.jsx';
import FreelancerDisputesPage from './pages/dashboards/freelancer/FreelancerDisputesPage.jsx';
import CompanyDashboardPage from './pages/dashboards/CompanyDashboardPage.jsx';
import CompanyAtsOperationsPage from './pages/dashboards/CompanyAtsOperationsPage.jsx';
import CompanyAnalyticsPage from './pages/dashboards/CompanyAnalyticsPage.jsx';
import CompanyIntegrationsPage from './pages/dashboards/CompanyIntegrationsPage.jsx';
<<<<<<< HEAD
import CompanyJobManagementPage from './pages/dashboards/CompanyJobManagementPage.jsx';
=======
import CompanyGroupManagementPage from './pages/dashboards/CompanyGroupManagementPage.jsx';
import CompanyVolunteeringManagementPage from './pages/dashboards/CompanyVolunteeringManagementPage.jsx';
import CompanyCrmIntegrationsPage from './pages/dashboards/CompanyCrmIntegrationsPage.jsx';
import CompanyByokAutoReplyPage from './pages/dashboards/CompanyByokAutoReplyPage.jsx';
import CompanyProjectWorkspacePage from './pages/dashboards/company/CompanyProjectWorkspacePage.jsx';
import CompanyInboxPage from './pages/dashboards/CompanyInboxPage.jsx';
import CompanyTimelineManagementPage from './pages/dashboards/CompanyTimelineManagementPage.jsx';
import CompanyWalletManagementPage from './pages/dashboards/CompanyWalletManagementPage.jsx';
>>>>>>> d9fcdf28
import CompanyNetworkingHubPage from './pages/networking/CompanyNetworkingHubPage.jsx';
import NetworkingSessionsPage from './pages/networking/NetworkingSessionsPage.jsx';
import CompanyProjectManagementPage from './pages/dashboards/CompanyProjectManagementPage.jsx';
import CompanyDisputeManagementPage from './pages/dashboards/company/CompanyDisputeManagementPage.jsx';
import AgencyDashboardPage from './pages/dashboards/AgencyDashboardPage.jsx';
import AgencyCalendarPage from './pages/dashboards/agency/AgencyCalendarPage.jsx';
import AgencyJobManagementPage from './pages/dashboards/agency/AgencyJobManagementPage.jsx';
import AgencyMentoringPage from './pages/dashboards/AgencyMentoringPage.jsx';
import AgencyProjectManagementPage from './pages/dashboards/AgencyProjectManagementPage.jsx';
import ProjectWorkspacePage from './pages/dashboards/agency/ProjectWorkspacePage.jsx';
import AgencyInboxPage from './pages/dashboards/agency/AgencyInboxPage.jsx';
import AgencyBlogManagementPage from './pages/dashboards/AgencyBlogManagementPage.jsx';
import AgencyTimelineDashboardPage from './pages/dashboards/agency/AgencyTimelineDashboardPage.jsx';
import AgencyWalletManagementPage from './pages/dashboards/agency/AgencyWalletManagementPage.jsx';
import DisputeManagementPage from './pages/dashboards/agency/DisputeManagementPage.jsx';
import AgencyEscrowManagementPage from './pages/dashboards/agency/AgencyEscrowManagementPage.jsx';
import AgencyCrmPipelinePage from './pages/dashboards/AgencyCrmPipelinePage.jsx';
import AgencyIntegrationsPage from './pages/dashboards/AgencyIntegrationsPage.jsx';
import AgencyAiAutomationPage from './pages/dashboards/AgencyAiAutomationPage.jsx';
import AgencyProfileManagementPage from './pages/dashboards/AgencyProfileManagementPage.jsx';
import AgencyClientKanbanPage from './pages/dashboards/AgencyClientKanbanPage.jsx';
import HeadhunterDashboardPage from './pages/dashboards/HeadhunterDashboardPage.jsx';
import MentorDashboardPage from './pages/dashboards/MentorDashboardPage.jsx';
import LaunchpadOperationsPage from './pages/dashboards/LaunchpadOperationsPage.jsx';
import AdminDashboardPage from './pages/dashboards/AdminDashboardPage.jsx';
import AdminBlogManagementPage from './pages/admin/AdminBlogManagementPage.jsx';
import FreelancerReviewsPreviewPage from './pages/previews/FreelancerReviewsPreviewPage.jsx';
import ProtectedRoute from './components/routing/ProtectedRoute.jsx';
import RoleProtectedRoute from './components/auth/RoleProtectedRoute.jsx';
import MembershipGate from './components/auth/MembershipGate.jsx';
import RequireRole from './components/routing/RequireRole.jsx';
import { LAUNCHPAD_ALLOWED_MEMBERSHIPS, SECURITY_ALLOWED_MEMBERSHIPS } from './constants/access.js';

const COMMUNITY_ACCESS_MEMBERSHIPS = Object.freeze([
  'user',
  'freelancer',
  'agency',
  'company',
  'mentor',
  'headhunter',
]);
const VOLUNTEER_ACCESS_MEMBERSHIPS = Object.freeze(['volunteer', 'mentor', 'admin']);

export default function App() {
  return (
    <Routes>
      <Route element={<MainLayout />}>
        <Route index element={<HomePage />} />
        <Route path="login" element={<LoginPage />} />
        <Route path="register" element={<RegisterPage />} />
        <Route path="register/company" element={<CompanyRegisterPage />} />
        <Route path="profile/:id" element={<ProfilePage />} />
        <Route path="terms" element={<TermsPage />} />
        <Route path="privacy" element={<PrivacyPage />} />
        <Route path="about" element={<AboutPage />} />
        <Route path="preview/freelancer-reviews" element={<FreelancerReviewsPreviewPage />} />
        <Route path="blog" element={<BlogPage />} />
        <Route path="blog/:slug" element={<BlogArticlePage />} />

        <Route element={<ProtectedRoute requiredMemberships={COMMUNITY_ACCESS_MEMBERSHIPS} />}> 
          <Route path="feed" element={<FeedPage />} />
          <Route path="search" element={<SearchPage />} />
          <Route path="jobs" element={<JobsPage />} />
          <Route path="gigs" element={<GigsPage />} />
          <Route path="projects" element={<ProjectsPage />} />
          <Route path="projects/new" element={<ProjectCreatePage />} />
          <Route path="projects/:projectId" element={<ProjectDetailPage />} />
          <Route path="projects/:projectId/auto-match" element={<ProjectAutoMatchPage />} />
          <Route path="groups" element={<GroupsPage />} />
          <Route path="groups/:groupId" element={<GroupProfilePage />} />
          <Route path="pages" element={<PagesPage />} />
          <Route path="connections" element={<ConnectionsPage />} />
          <Route path="notifications" element={<NotificationsPage />} />
          <Route path="trust-center" element={<TrustCenterPage />} />
          <Route path="auto-assign" element={<AutoAssignQueuePage />} />
          <Route path="inbox" element={<InboxPage />} />
          <Route path="settings" element={<SettingsPage />} />
          <Route path="finance" element={<FinanceHubPage />} />
        </Route>

        <Route element={<ProtectedRoute requiredMemberships={VOLUNTEER_ACCESS_MEMBERSHIPS} />}> 
          <Route path="volunteering" element={<VolunteeringPage />} />
        </Route>

        <Route element={<ProtectedRoute requiredMemberships={LAUNCHPAD_ALLOWED_MEMBERSHIPS} />}> 
          <Route path="experience-launchpad" element={<LaunchpadPage />} />
        </Route>

        <Route path="mentors" element={<MentorsPage />} />
        <Route path="search" element={<SearchPage />} />
        <Route path="jobs" element={<JobsPage />} />
        <Route path="gigs" element={<GigsPage />} />
        <Route path="projects" element={<ProjectsPage />} />
        <Route path="projects/new" element={<ProjectCreatePage />} />
        <Route path="projects/:projectId" element={<ProjectDetailPage />} />
        <Route path="projects/:projectId/auto-match" element={<ProjectAutoMatchPage />} />

        <Route element={<ProtectedRoute requiredMemberships={LAUNCHPAD_ALLOWED_MEMBERSHIPS} />}>  
          <Route path="experience-launchpad" element={<LaunchpadPage />} />
        </Route>

        <Route path="mentors" element={<MentorsPage />} />
        <Route path="volunteering" element={<VolunteeringPage />} />

        <Route element={<ProtectedRoute requiredMemberships={COMMUNITY_ACCESS_MEMBERSHIPS} />}>  
          <Route path="groups" element={<GroupsPage />} />
          <Route path="groups/:groupId" element={<GroupProfilePage />} />
          <Route path="pages" element={<PagesPage />} />
          <Route path="connections" element={<ConnectionsPage />} />
          <Route path="notifications" element={<NotificationsPage />} />
          <Route path="inbox" element={<InboxPage />} />
        </Route>

        <Route element={<ProtectedRoute requiredMemberships={SECURITY_ALLOWED_MEMBERSHIPS} />}>  
          <Route path="security-operations" element={<SecurityOperationsPage />} />
        </Route>

        <Route path="trust-center" element={<TrustCenterPage />} />
        <Route path="finance" element={<FinanceHubPage />} />
        <Route path="auto-assign" element={<AutoAssignQueuePage />} />
        <Route path="terms" element={<TermsPage />} />
        <Route path="privacy" element={<PrivacyPage />} />
        <Route path="settings" element={<SettingsPage />} />
        <Route path="about" element={<AboutPage />} />
      </Route>

      <Route
        path="dashboard/user"
        element={
          <RoleProtectedRoute allowedRoles={['user', 'freelancer', 'agency', 'company', 'headhunter']}>
            <MembershipGate allowedMemberships={['user', 'freelancer', 'agency', 'company', 'headhunter']}>
              <UserDashboardPage />
            </MembershipGate>
          </RoleProtectedRoute>
        }
      />
      <Route
        path="dashboard/user/creation-studio"
        element={
          <RoleProtectedRoute allowedRoles={['user', 'freelancer', 'agency', 'company', 'headhunter']}>
            <MembershipGate allowedMemberships={['user', 'freelancer', 'agency', 'company', 'headhunter']}>
              <UserCreationStudioPage />
            </MembershipGate>
          </RoleProtectedRoute>
        }
      />

      <Route
        path="dashboard/user/projects"
        element={
          <RoleProtectedRoute allowedRoles={['user', 'freelancer', 'agency', 'company', 'headhunter']}>
            <MembershipGate allowedMemberships={['user', 'freelancer', 'agency', 'company', 'headhunter']}>
              <UserProjectManagementPage />
        path="dashboard/user/disputes"
        element={
          <RoleProtectedRoute allowedRoles={['user', 'freelancer', 'agency', 'company', 'headhunter']}>
            <MembershipGate allowedMemberships={['user', 'freelancer', 'agency', 'company', 'headhunter']}>
              <UserDisputesPage />
            </MembershipGate>
          </RoleProtectedRoute>
        }
      />

      <Route
        path="dashboard/user/calendar"
        element={
          <RoleProtectedRoute allowedRoles={['user', 'freelancer', 'agency', 'company', 'headhunter']}>
            <MembershipGate allowedMemberships={['user', 'freelancer', 'agency', 'company', 'headhunter']}>
              <UserCalendarPage />
            </MembershipGate>
          </RoleProtectedRoute>
        }
      />

      <Route
        path="dashboard/user/profile"
        element={
          <RoleProtectedRoute allowedRoles={['user', 'freelancer', 'agency', 'company', 'headhunter']}>
            <MembershipGate allowedMemberships={['user', 'freelancer', 'agency', 'company', 'headhunter']}>
              <UserProfileHubPage />
            </MembershipGate>
          </RoleProtectedRoute>
        }
      />

      <Route
        path="dashboard/freelancer"
        element={
          <RequireRole allowedRoles={['freelancer']}>
            <FreelancerDashboardPage />
          </RequireRole>
        }
      />

      <Route path="dashboard/freelancer/volunteer" element={<FreelancerVolunteerPage />} />

      <Route
        path="dashboard/freelancer/planner"
        element={
          <RequireRole allowedRoles={['freelancer']}>
            <FreelancerPlannerPage />
          </RequireRole>
        }
      />

      <Route
        path="dashboard/freelancer/automatch"
        element={
          <RequireRole allowedRoles={['freelancer']}>
            <FreelancerAutoMatchPage />
          </RequireRole>
        }
      />

      <Route
        path="dashboard/freelancer/pipeline"
        element={
          <RequireRole allowedRoles={['freelancer']}>
            <FreelancerPipelinePage />
          </RequireRole>
        }
      />

      <Route
        path="dashboard/freelancer/portfolio"
        element={
          <RequireRole allowedRoles={['freelancer']}>
            <FreelancerPortfolioPage />
        path="dashboard/freelancer/creation-studio"
        element={
          <RequireRole allowedRoles={['freelancer']}>
            <FreelancerCreationStudioPage />
        path="dashboard/freelancer/networking"
        element={
          <RequireRole allowedRoles={['freelancer']}>
            <FreelancerNetworkingPage />
        path="dashboard/freelancer/disputes"
        element={
          <RequireRole allowedRoles={['freelancer']}>
            <FreelancerDisputesPage />
          </RequireRole>
        }
      />

      <Route
        path="dashboard/company"
        element={
          <RequireRole allowedRoles={['company']}>
            <CompanyDashboardPage />
          </RequireRole>
        }
      />

      <Route
        path="dashboard/company/wallets"
        element={
          <RequireRole allowedRoles={['company']}>
            <CompanyWalletManagementPage />
          </RequireRole>
        }
      />

      <Route
        path="dashboard/company/analytics"
        element={
          <RequireRole allowedRoles={['company']}>
            <CompanyAnalyticsPage />
          </RequireRole>
        }
      />

      <Route
        path="dashboard/company/projects"
        element={
          <RequireRole allowedRoles={['company']}>
            <CompanyProjectManagementPage />
        path="dashboard/company/inbox"
        element={
          <RequireRole allowedRoles={['company']}>
            <CompanyInboxPage />
        path="dashboard/company/timeline"
        element={
          <RequireRole allowedRoles={['company']}>
            <CompanyTimelineManagementPage />
          </RequireRole>
        }
      />

      <Route
        path="dashboard/company/ats"
        element={
          <RequireRole allowedRoles={['company']}>
            <CompanyAtsOperationsPage />
          </RequireRole>
        }
      />

      <Route
<<<<<<< HEAD
        path="dashboard/company/job-management"
        element={
          <RequireRole allowedRoles={['company']}>
            <CompanyJobManagementPage />
=======
        path="dashboard/company/groups"
        element={
          <RequireRole allowedRoles={['company']}>
            <CompanyGroupManagementPage />
        path="dashboard/company/workspace"
        element={
          <RequireRole allowedRoles={['company']}>
            <CompanyProjectWorkspacePage />
>>>>>>> d9fcdf28
          </RequireRole>
        }
      />

      <Route
        path="dashboard/company/integrations"
        element={
          <RequireRole allowedRoles={['company']}>
            <CompanyIntegrationsPage />
          </RequireRole>
        }
      />

      <Route
        path="dashboard/company/volunteering"
        element={
          <RequireRole allowedRoles={['company']}>
            <CompanyVolunteeringManagementPage />
        path="dashboard/company/integrations/crm"
        element={
          <RequireRole allowedRoles={['company']}>
            <CompanyCrmIntegrationsPage />
        path="dashboard/company/ai-auto-reply"
        element={
          <RequireRole allowedRoles={['company']}>
            <CompanyByokAutoReplyPage />
        path="dashboard/company/disputes"
        element={
          <RequireRole allowedRoles={['company']}>
            <CompanyDisputeManagementPage />
          </RequireRole>
        }
      />

      <Route
        path="dashboard/company/networking"
        element={
          <RequireRole allowedRoles={['company']}>
            <CompanyNetworkingHubPage />
          </RequireRole>
        }
      />

      <Route
        path="dashboard/company/networking/sessions"
        element={
          <RequireRole allowedRoles={['company']}>
            <NetworkingSessionsPage />
          </RequireRole>
        }
      />

      <Route
        path="dashboard/agency"
        element={
          <RequireRole allowedRoles={['agency', 'agency_admin']}>
          <RequireRole allowedRoles={['agency', 'agency_admin', 'admin']}>
            <AgencyDashboardPage />
          </RequireRole>
        }
      />
      <Route
        path="dashboard/agency/disputes"
        element={
          <RequireRole allowedRoles={['agency']}>
            <DisputeManagementPage />
          </RequireRole>
        }
      />

      <Route
        path="dashboard/agency/escrow"
        element={
          <RequireRole allowedRoles={['agency']}>
            <AgencyEscrowManagementPage />
        path="dashboard/agency/crm"
        element={
          <RequireRole allowedRoles={['agency', 'agency_admin']}>
            <AgencyCrmPipelinePage />
        path="dashboard/agency/integrations"
        element={
          <RequireRole allowedRoles={['agency', 'agency_admin', 'admin']}>
            <AgencyIntegrationsPage />
        path="dashboard/agency/ai"
        element={
          <RequireRole allowedRoles={['agency', 'agency_admin', 'admin']}>
            <AgencyAiAutomationPage />
        path="dashboard/agency/profile"
        element={
          <RequireRole allowedRoles={['agency']}>
            <AgencyProfileManagementPage />
        path="dashboard/agency/client-kanban"
        element={
          <RequireRole allowedRoles={['agency', 'agency_admin', 'admin']}>
            <AgencyClientKanbanPage />
          </RequireRole>
        }
      />

      <Route
        path="dashboard/agency/wallet"
        element={
          <RequireRole allowedRoles={['agency']}>
            <AgencyWalletManagementPage />
          </RequireRole>
        }
      />

      <Route
        path="dashboard/agency/timeline"
        element={
          <RequireRole allowedRoles={['agency', 'agency_admin', 'admin']}>
            <AgencyTimelineDashboardPage />
          </RequireRole>
        }
      />

      <Route
        path="dashboard/agency/blog"
        element={
          <RequireRole allowedRoles={['agency', 'agency_admin', 'admin']}>
            <AgencyBlogManagementPage />
          </RequireRole>
        }
      />

      <Route
        path="dashboard/agency/inbox"
        element={
          <RequireRole allowedRoles={['agency']}>
            <AgencyInboxPage />
          </RequireRole>
        }
      />

      <Route
        path="dashboard/agency/workspace"
        element={
          <RequireRole allowedRoles={['agency']}>
            <ProjectWorkspacePage />
          </RequireRole>
        }
      />

      <Route
        path="dashboard/agency/projects"
        element={
          <RequireRole allowedRoles={['agency']}>
            <AgencyProjectManagementPage />
          </RequireRole>
        }
      />

      <Route
        path="dashboard/agency/mentoring"
        element={
          <RequireRole allowedRoles={['agency']}>
            <AgencyMentoringPage />
          </RequireRole>
        }
      />

      <Route
        path="dashboard/agency/job-management"
        element={
          <RequireRole allowedRoles={['agency']}>
            <AgencyJobManagementPage />
          </RequireRole>
        }
      />

      <Route
        path="dashboard/agency/calendar"
        element={
          <RequireRole allowedRoles={['agency']}>
            <AgencyCalendarPage />
          </RequireRole>
        }
      />

      <Route
        path="dashboard/headhunter"
        element={
          <RequireRole allowedRoles={['headhunter']}>
            <HeadhunterDashboardPage />
          </RequireRole>
        }
      />

      <Route
        path="dashboard/mentor"
        element={
          <RequireRole allowedRoles={['mentor']}>
            <MentorDashboardPage />
          </RequireRole>
        }
      />

      <Route
        path="dashboard/launchpad"
        element={
          <RequireRole allowedRoles={['admin', 'mentor']}>
            <LaunchpadOperationsPage />
          </RequireRole>
        }
      />
      <Route
        path="dashboard/admin"
        element={
          <RequireRole allowedRoles={['admin']}>
            <AdminDashboardPage />
          </RequireRole>
        }
      />

      <Route
        path="dashboard/admin/blog"
        element={
          <RequireRole allowedRoles={['admin']}>
            <AdminBlogManagementPage />
          </RequireRole>
        }
      />

      <Route path="admin" element={<AdminLoginPage />} />
    </Routes>
  );
}<|MERGE_RESOLUTION|>--- conflicted
+++ resolved
@@ -52,9 +52,7 @@
 import CompanyAtsOperationsPage from './pages/dashboards/CompanyAtsOperationsPage.jsx';
 import CompanyAnalyticsPage from './pages/dashboards/CompanyAnalyticsPage.jsx';
 import CompanyIntegrationsPage from './pages/dashboards/CompanyIntegrationsPage.jsx';
-<<<<<<< HEAD
 import CompanyJobManagementPage from './pages/dashboards/CompanyJobManagementPage.jsx';
-=======
 import CompanyGroupManagementPage from './pages/dashboards/CompanyGroupManagementPage.jsx';
 import CompanyVolunteeringManagementPage from './pages/dashboards/CompanyVolunteeringManagementPage.jsx';
 import CompanyCrmIntegrationsPage from './pages/dashboards/CompanyCrmIntegrationsPage.jsx';
@@ -63,7 +61,6 @@
 import CompanyInboxPage from './pages/dashboards/CompanyInboxPage.jsx';
 import CompanyTimelineManagementPage from './pages/dashboards/CompanyTimelineManagementPage.jsx';
 import CompanyWalletManagementPage from './pages/dashboards/CompanyWalletManagementPage.jsx';
->>>>>>> d9fcdf28
 import CompanyNetworkingHubPage from './pages/networking/CompanyNetworkingHubPage.jsx';
 import NetworkingSessionsPage from './pages/networking/NetworkingSessionsPage.jsx';
 import CompanyProjectManagementPage from './pages/dashboards/CompanyProjectManagementPage.jsx';
@@ -362,12 +359,10 @@
       />
 
       <Route
-<<<<<<< HEAD
         path="dashboard/company/job-management"
         element={
           <RequireRole allowedRoles={['company']}>
             <CompanyJobManagementPage />
-=======
         path="dashboard/company/groups"
         element={
           <RequireRole allowedRoles={['company']}>
@@ -376,7 +371,6 @@
         element={
           <RequireRole allowedRoles={['company']}>
             <CompanyProjectWorkspacePage />
->>>>>>> d9fcdf28
           </RequireRole>
         }
       />
