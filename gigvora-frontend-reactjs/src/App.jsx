--- conflicted
+++ resolved
@@ -52,16 +52,13 @@
 import CompanyAtsOperationsPage from './pages/dashboards/CompanyAtsOperationsPage.jsx';
 import CompanyAnalyticsPage from './pages/dashboards/CompanyAnalyticsPage.jsx';
 import CompanyIntegrationsPage from './pages/dashboards/CompanyIntegrationsPage.jsx';
-<<<<<<< HEAD
 import CompanyVolunteeringManagementPage from './pages/dashboards/CompanyVolunteeringManagementPage.jsx';
-=======
 import CompanyCrmIntegrationsPage from './pages/dashboards/CompanyCrmIntegrationsPage.jsx';
 import CompanyByokAutoReplyPage from './pages/dashboards/CompanyByokAutoReplyPage.jsx';
 import CompanyProjectWorkspacePage from './pages/dashboards/company/CompanyProjectWorkspacePage.jsx';
 import CompanyInboxPage from './pages/dashboards/CompanyInboxPage.jsx';
 import CompanyTimelineManagementPage from './pages/dashboards/CompanyTimelineManagementPage.jsx';
 import CompanyWalletManagementPage from './pages/dashboards/CompanyWalletManagementPage.jsx';
->>>>>>> 10cbead4
 import CompanyNetworkingHubPage from './pages/networking/CompanyNetworkingHubPage.jsx';
 import CompanyProjectManagementPage from './pages/dashboards/CompanyProjectManagementPage.jsx';
 import CompanyDisputeManagementPage from './pages/dashboards/company/CompanyDisputeManagementPage.jsx';
@@ -377,12 +374,10 @@
       />
 
       <Route
-<<<<<<< HEAD
         path="dashboard/company/volunteering"
         element={
           <RequireRole allowedRoles={['company']}>
             <CompanyVolunteeringManagementPage />
-=======
         path="dashboard/company/integrations/crm"
         element={
           <RequireRole allowedRoles={['company']}>
@@ -395,7 +390,6 @@
         element={
           <RequireRole allowedRoles={['company']}>
             <CompanyDisputeManagementPage />
->>>>>>> 10cbead4
           </RequireRole>
         }
       />
