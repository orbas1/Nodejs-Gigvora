import { Route, Routes } from 'react-router-dom';
import MainLayout from './layouts/MainLayout.jsx';
import HomePage from './pages/HomePage.jsx';
import LoginPage from './pages/LoginPage.jsx';
import RegisterPage from './pages/RegisterPage.jsx';
import CompanyRegisterPage from './pages/CompanyRegisterPage.jsx';
import FeedPage from './pages/FeedPage.jsx';
import ProfilePage from './pages/ProfilePage.jsx';
import SearchPage from './pages/SearchPage.jsx';
import JobsPage from './pages/JobsPage.jsx';
import GigsPage from './pages/GigsPage.jsx';
import ProjectsPage from './pages/ProjectsPage.jsx';
import ProjectCreatePage from './pages/ProjectCreatePage.jsx';
import ProjectDetailPage from './pages/ProjectDetailPage.jsx';
import ProjectAutoMatchPage from './pages/ProjectAutoMatchPage.jsx';
import LaunchpadPage from './pages/LaunchpadPage.jsx';
import MentorsPage from './pages/MentorsPage.jsx';
import VolunteeringPage from './pages/VolunteeringPage.jsx';
import GroupsPage from './pages/GroupsPage.jsx';
import GroupProfilePage from './pages/GroupProfilePage.jsx';
import PagesPage from './pages/PagesPage.jsx';
import ConnectionsPage from './pages/ConnectionsPage.jsx';
import NotificationsPage from './pages/NotificationsPage.jsx';
import TrustCenterPage from './pages/TrustCenter.jsx';
import AutoAssignQueuePage from './pages/AutoAssignQueuePage.jsx';
import InboxPage from './pages/InboxPage.jsx';
import TermsPage from './pages/TermsPage.jsx';
import PrivacyPage from './pages/PrivacyPage.jsx';
import SettingsPage from './pages/SettingsPage.jsx';
import FinanceHubPage from './pages/FinanceHubPage.jsx';
import AboutPage from './pages/AboutPage.jsx';
import BlogPage from './pages/BlogPage.jsx';
import BlogArticlePage from './pages/BlogArticlePage.jsx';
import SecurityOperationsPage from './pages/SecurityOperationsPage.jsx';
import AdminLoginPage from './pages/AdminLoginPage.jsx';
import UserDashboardPage from './pages/dashboards/UserDashboardPage.jsx';
import FreelancerDashboardPage from './pages/dashboards/FreelancerDashboardPage.jsx';
import FreelancerPipelinePage from './pages/dashboards/FreelancerPipelinePage.jsx';
import CompanyDashboardPage from './pages/dashboards/CompanyDashboardPage.jsx';
import CompanyAtsOperationsPage from './pages/dashboards/CompanyAtsOperationsPage.jsx';
import CompanyAnalyticsPage from './pages/dashboards/CompanyAnalyticsPage.jsx';
import CompanyIntegrationsPage from './pages/dashboards/CompanyIntegrationsPage.jsx';
import CompanyNetworkingHubPage from './pages/networking/CompanyNetworkingHubPage.jsx';
import AgencyDashboardPage from './pages/dashboards/AgencyDashboardPage.jsx';
<<<<<<< HEAD
import AgencyEscrowManagementPage from './pages/dashboards/agency/AgencyEscrowManagementPage.jsx';
=======
import AgencyCrmPipelinePage from './pages/dashboards/AgencyCrmPipelinePage.jsx';
import AgencyIntegrationsPage from './pages/dashboards/AgencyIntegrationsPage.jsx';
import AgencyAiAutomationPage from './pages/dashboards/AgencyAiAutomationPage.jsx';
import AgencyProfileManagementPage from './pages/dashboards/AgencyProfileManagementPage.jsx';
import AgencyClientKanbanPage from './pages/dashboards/AgencyClientKanbanPage.jsx';
>>>>>>> 377ee5ed
import HeadhunterDashboardPage from './pages/dashboards/HeadhunterDashboardPage.jsx';
import MentorDashboardPage from './pages/dashboards/MentorDashboardPage.jsx';
import LaunchpadOperationsPage from './pages/dashboards/LaunchpadOperationsPage.jsx';
import AdminDashboardPage from './pages/dashboards/AdminDashboardPage.jsx';
import AdminBlogManagementPage from './pages/admin/AdminBlogManagementPage.jsx';
import ProtectedRoute from './components/routing/ProtectedRoute.jsx';
import RoleProtectedRoute from './components/auth/RoleProtectedRoute.jsx';
import MembershipGate from './components/auth/MembershipGate.jsx';
import RequireRole from './components/routing/RequireRole.jsx';
import { LAUNCHPAD_ALLOWED_MEMBERSHIPS, SECURITY_ALLOWED_MEMBERSHIPS } from './constants/access.js';

const COMMUNITY_ACCESS_MEMBERSHIPS = Object.freeze([
  'user',
  'freelancer',
  'agency',
  'company',
  'mentor',
  'headhunter',
]);
const VOLUNTEER_ACCESS_MEMBERSHIPS = Object.freeze(['volunteer', 'mentor', 'admin']);

export default function App() {
  return (
    <Routes>
      <Route element={<MainLayout />}>
        <Route index element={<HomePage />} />
        <Route path="login" element={<LoginPage />} />
        <Route path="register" element={<RegisterPage />} />
        <Route path="register/company" element={<CompanyRegisterPage />} />
        <Route path="profile/:id" element={<ProfilePage />} />
        <Route path="terms" element={<TermsPage />} />
        <Route path="privacy" element={<PrivacyPage />} />
        <Route path="about" element={<AboutPage />} />
        <Route path="blog" element={<BlogPage />} />
        <Route path="blog/:slug" element={<BlogArticlePage />} />

        <Route element={<ProtectedRoute requiredMemberships={COMMUNITY_ACCESS_MEMBERSHIPS} />}> 
          <Route path="feed" element={<FeedPage />} />
          <Route path="search" element={<SearchPage />} />
          <Route path="jobs" element={<JobsPage />} />
          <Route path="gigs" element={<GigsPage />} />
          <Route path="projects" element={<ProjectsPage />} />
          <Route path="projects/new" element={<ProjectCreatePage />} />
          <Route path="projects/:projectId" element={<ProjectDetailPage />} />
          <Route path="projects/:projectId/auto-match" element={<ProjectAutoMatchPage />} />
          <Route path="groups" element={<GroupsPage />} />
          <Route path="groups/:groupId" element={<GroupProfilePage />} />
          <Route path="pages" element={<PagesPage />} />
          <Route path="connections" element={<ConnectionsPage />} />
          <Route path="notifications" element={<NotificationsPage />} />
          <Route path="trust-center" element={<TrustCenterPage />} />
          <Route path="auto-assign" element={<AutoAssignQueuePage />} />
          <Route path="inbox" element={<InboxPage />} />
          <Route path="settings" element={<SettingsPage />} />
          <Route path="finance" element={<FinanceHubPage />} />
        </Route>

        <Route element={<ProtectedRoute requiredMemberships={VOLUNTEER_ACCESS_MEMBERSHIPS} />}> 
          <Route path="volunteering" element={<VolunteeringPage />} />
        </Route>

        <Route element={<ProtectedRoute requiredMemberships={LAUNCHPAD_ALLOWED_MEMBERSHIPS} />}> 
          <Route path="experience-launchpad" element={<LaunchpadPage />} />
        </Route>

        <Route path="mentors" element={<MentorsPage />} />
        <Route path="search" element={<SearchPage />} />
        <Route path="jobs" element={<JobsPage />} />
        <Route path="gigs" element={<GigsPage />} />
        <Route path="projects" element={<ProjectsPage />} />
        <Route path="projects/new" element={<ProjectCreatePage />} />
        <Route path="projects/:projectId" element={<ProjectDetailPage />} />
        <Route path="projects/:projectId/auto-match" element={<ProjectAutoMatchPage />} />

        <Route element={<ProtectedRoute requiredMemberships={LAUNCHPAD_ALLOWED_MEMBERSHIPS} />}>  
          <Route path="experience-launchpad" element={<LaunchpadPage />} />
        </Route>

        <Route path="mentors" element={<MentorsPage />} />
        <Route path="volunteering" element={<VolunteeringPage />} />

        <Route element={<ProtectedRoute requiredMemberships={COMMUNITY_ACCESS_MEMBERSHIPS} />}>  
          <Route path="groups" element={<GroupsPage />} />
          <Route path="groups/:groupId" element={<GroupProfilePage />} />
          <Route path="pages" element={<PagesPage />} />
          <Route path="connections" element={<ConnectionsPage />} />
          <Route path="notifications" element={<NotificationsPage />} />
          <Route path="inbox" element={<InboxPage />} />
        </Route>

        <Route element={<ProtectedRoute requiredMemberships={SECURITY_ALLOWED_MEMBERSHIPS} />}>  
          <Route path="security-operations" element={<SecurityOperationsPage />} />
        </Route>

        <Route path="trust-center" element={<TrustCenterPage />} />
        <Route path="finance" element={<FinanceHubPage />} />
        <Route path="auto-assign" element={<AutoAssignQueuePage />} />
        <Route path="terms" element={<TermsPage />} />
        <Route path="privacy" element={<PrivacyPage />} />
        <Route path="settings" element={<SettingsPage />} />
        <Route path="about" element={<AboutPage />} />
      </Route>

      <Route
        path="dashboard/user"
        element={
          <RoleProtectedRoute allowedRoles={['user', 'freelancer', 'agency', 'company', 'headhunter']}>
            <MembershipGate allowedMemberships={['user', 'freelancer', 'agency', 'company', 'headhunter']}>
              <UserDashboardPage />
            </MembershipGate>
          </RoleProtectedRoute>
        }
      />

      <Route
        path="dashboard/freelancer"
        element={
          <RequireRole allowedRoles={['freelancer']}>
            <FreelancerDashboardPage />
          </RequireRole>
        }
      />

      <Route
        path="dashboard/freelancer/pipeline"
        element={
          <RequireRole allowedRoles={['freelancer']}>
            <FreelancerPipelinePage />
          </RequireRole>
        }
      />

      <Route
        path="dashboard/company"
        element={
          <RequireRole allowedRoles={['company']}>
            <CompanyDashboardPage />
          </RequireRole>
        }
      />

      <Route
        path="dashboard/company/analytics"
        element={
          <RequireRole allowedRoles={['company']}>
            <CompanyAnalyticsPage />
          </RequireRole>
        }
      />

      <Route
        path="dashboard/company/ats"
        element={
          <RequireRole allowedRoles={['company']}>
            <CompanyAtsOperationsPage />
          </RequireRole>
        }
      />

      <Route
        path="dashboard/company/integrations"
        element={
          <RequireRole allowedRoles={['company']}>
            <CompanyIntegrationsPage />
          </RequireRole>
        }
      />

      <Route
        path="dashboard/company/networking"
        element={
          <RequireRole allowedRoles={['company']}>
            <CompanyNetworkingHubPage />
          </RequireRole>
        }
      />

      <Route
        path="dashboard/agency"
        element={
          <RequireRole allowedRoles={['agency', 'agency_admin']}>
          <RequireRole allowedRoles={['agency', 'agency_admin', 'admin']}>
            <AgencyDashboardPage />
          </RequireRole>
        }
      />

      <Route
<<<<<<< HEAD
        path="dashboard/agency/escrow"
        element={
          <RequireRole allowedRoles={['agency']}>
            <AgencyEscrowManagementPage />
=======
        path="dashboard/agency/crm"
        element={
          <RequireRole allowedRoles={['agency', 'agency_admin']}>
            <AgencyCrmPipelinePage />
        path="dashboard/agency/integrations"
        element={
          <RequireRole allowedRoles={['agency', 'agency_admin', 'admin']}>
            <AgencyIntegrationsPage />
        path="dashboard/agency/ai"
        element={
          <RequireRole allowedRoles={['agency', 'agency_admin', 'admin']}>
            <AgencyAiAutomationPage />
        path="dashboard/agency/profile"
        element={
          <RequireRole allowedRoles={['agency']}>
            <AgencyProfileManagementPage />
        path="dashboard/agency/client-kanban"
        element={
          <RequireRole allowedRoles={['agency', 'agency_admin', 'admin']}>
            <AgencyClientKanbanPage />
>>>>>>> 377ee5ed
          </RequireRole>
        }
      />

      <Route
        path="dashboard/headhunter"
        element={
          <RequireRole allowedRoles={['headhunter']}>
            <HeadhunterDashboardPage />
          </RequireRole>
        }
      />

      <Route
        path="dashboard/mentor"
        element={
          <RequireRole allowedRoles={['mentor']}>
            <MentorDashboardPage />
          </RequireRole>
        }
      />

      <Route
        path="dashboard/launchpad"
        element={
          <RequireRole allowedRoles={['admin', 'mentor']}>
            <LaunchpadOperationsPage />
          </RequireRole>
        }
      />
      <Route
        path="dashboard/admin"
        element={
          <RequireRole allowedRoles={['admin']}>
            <AdminDashboardPage />
          </RequireRole>
        }
      />

      <Route
        path="dashboard/admin/blog"
        element={
          <RequireRole allowedRoles={['admin']}>
            <AdminBlogManagementPage />
          </RequireRole>
        }
      />

      <Route path="admin" element={<AdminLoginPage />} />
    </Routes>
  );
}<|MERGE_RESOLUTION|>--- conflicted
+++ resolved
@@ -42,15 +42,12 @@
 import CompanyIntegrationsPage from './pages/dashboards/CompanyIntegrationsPage.jsx';
 import CompanyNetworkingHubPage from './pages/networking/CompanyNetworkingHubPage.jsx';
 import AgencyDashboardPage from './pages/dashboards/AgencyDashboardPage.jsx';
-<<<<<<< HEAD
 import AgencyEscrowManagementPage from './pages/dashboards/agency/AgencyEscrowManagementPage.jsx';
-=======
 import AgencyCrmPipelinePage from './pages/dashboards/AgencyCrmPipelinePage.jsx';
 import AgencyIntegrationsPage from './pages/dashboards/AgencyIntegrationsPage.jsx';
 import AgencyAiAutomationPage from './pages/dashboards/AgencyAiAutomationPage.jsx';
 import AgencyProfileManagementPage from './pages/dashboards/AgencyProfileManagementPage.jsx';
 import AgencyClientKanbanPage from './pages/dashboards/AgencyClientKanbanPage.jsx';
->>>>>>> 377ee5ed
 import HeadhunterDashboardPage from './pages/dashboards/HeadhunterDashboardPage.jsx';
 import MentorDashboardPage from './pages/dashboards/MentorDashboardPage.jsx';
 import LaunchpadOperationsPage from './pages/dashboards/LaunchpadOperationsPage.jsx';
@@ -239,12 +236,10 @@
       />
 
       <Route
-<<<<<<< HEAD
         path="dashboard/agency/escrow"
         element={
           <RequireRole allowedRoles={['agency']}>
             <AgencyEscrowManagementPage />
-=======
         path="dashboard/agency/crm"
         element={
           <RequireRole allowedRoles={['agency', 'agency_admin']}>
@@ -265,7 +260,6 @@
         element={
           <RequireRole allowedRoles={['agency', 'agency_admin', 'admin']}>
             <AgencyClientKanbanPage />
->>>>>>> 377ee5ed
           </RequireRole>
         }
       />
