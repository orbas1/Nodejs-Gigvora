--- conflicted
+++ resolved
@@ -29,12 +29,9 @@
 import SettingsPage from './pages/SettingsPage.jsx';
 import FinanceHubPage from './pages/FinanceHubPage.jsx';
 import AboutPage from './pages/AboutPage.jsx';
-<<<<<<< HEAD
 import BlogPage from './pages/BlogPage.jsx';
 import BlogArticlePage from './pages/BlogArticlePage.jsx';
-=======
 import SecurityOperationsPage from './pages/SecurityOperationsPage.jsx';
->>>>>>> cc2dc060
 import AdminLoginPage from './pages/AdminLoginPage.jsx';
 import UserDashboardPage from './pages/dashboards/UserDashboardPage.jsx';
 import FreelancerDashboardPage from './pages/dashboards/FreelancerDashboardPage.jsx';
@@ -50,14 +47,12 @@
 import AdminBlogManagementPage from './pages/admin/AdminBlogManagementPage.jsx';
 import ProtectedRoute from './components/routing/ProtectedRoute.jsx';
 import RoleProtectedRoute from './components/auth/RoleProtectedRoute.jsx';
-<<<<<<< HEAD
 import MembershipGate from './components/auth/MembershipGate.jsx';
 import RequireRole from './components/routing/RequireRole.jsx';
 import { LAUNCHPAD_ALLOWED_MEMBERSHIPS } from './constants/access.js';
 
 const COMMUNITY_ACCESS_MEMBERSHIPS = ['user', 'freelancer', 'agency', 'company', 'mentor', 'headhunter', 'admin'];
 const VOLUNTEER_ACCESS_MEMBERSHIPS = ['volunteer', 'mentor', 'admin'];
-=======
 import RequireRole from './components/routing/RequireRole.jsx';
 import MembershipGate from './components/auth/MembershipGate.jsx';
 import { LAUNCHPAD_ALLOWED_MEMBERSHIPS, SECURITY_ALLOWED_MEMBERSHIPS } from './constants/access.js';
@@ -70,7 +65,6 @@
   'mentor',
   'headhunter',
 ]);
->>>>>>> cc2dc060
 
 export default function App() {
   return (
@@ -81,7 +75,6 @@
         <Route path="register" element={<RegisterPage />} />
         <Route path="register/company" element={<CompanyRegisterPage />} />
         <Route path="profile/:id" element={<ProfilePage />} />
-<<<<<<< HEAD
         <Route path="terms" element={<TermsPage />} />
         <Route path="privacy" element={<PrivacyPage />} />
         <Route path="about" element={<AboutPage />} />
@@ -118,7 +111,6 @@
         </Route>
 
         <Route path="mentors" element={<MentorsPage />} />
-=======
         <Route path="search" element={<SearchPage />} />
         <Route path="jobs" element={<JobsPage />} />
         <Route path="gigs" element={<GigsPage />} />
@@ -154,25 +146,21 @@
         <Route path="privacy" element={<PrivacyPage />} />
         <Route path="settings" element={<SettingsPage />} />
         <Route path="about" element={<AboutPage />} />
->>>>>>> cc2dc060
       </Route>
 
       <Route
         path="dashboard/user"
         element={
-<<<<<<< HEAD
           <RoleProtectedRoute allowedRoles={['user', 'freelancer', 'agency', 'company', 'headhunter']}>
             <MembershipGate allowedMemberships={['user', 'freelancer', 'agency', 'company', 'headhunter']}>
               <UserDashboardPage />
             </MembershipGate>
           </RoleProtectedRoute>
-=======
           <RequireRole allowedRoles={['user']}>
             <MembershipGate allowedMemberships={['user']}>
               <UserDashboardPage />
             </MembershipGate>
           </RequireRole>
->>>>>>> cc2dc060
         }
       />
 
@@ -199,11 +187,8 @@
         element={
           <RequireRole allowedRoles={['company']}>
             <CompanyDashboardPage />
-<<<<<<< HEAD
-          </RequireRole>
-=======
-          </RoleProtectedRoute>
->>>>>>> cc2dc060
+          </RequireRole>
+          </RoleProtectedRoute>
         }
       />
 
@@ -212,26 +197,20 @@
         element={
           <RequireRole allowedRoles={['company']}>
             <CompanyIntegrationsPage />
-<<<<<<< HEAD
-          </RequireRole>
-=======
-          </RoleProtectedRoute>
->>>>>>> cc2dc060
+          </RequireRole>
+          </RoleProtectedRoute>
         }
       />
 
       <Route
         path="dashboard/company/networking"
         element={
-<<<<<<< HEAD
           <RequireRole allowedRoles={['company']}>
             <CompanyNetworkingHubPage />
           </RequireRole>
-=======
           <RoleProtectedRoute allowedRoles={['company']}>
             <CompanyNetworkingHubPage />
           </RoleProtectedRoute>
->>>>>>> cc2dc060
         }
       />
 
@@ -240,11 +219,8 @@
         element={
           <RequireRole allowedRoles={['agency']}>
             <AgencyDashboardPage />
-<<<<<<< HEAD
-          </RequireRole>
-=======
-          </RoleProtectedRoute>
->>>>>>> cc2dc060
+          </RequireRole>
+          </RoleProtectedRoute>
         }
       />
 
@@ -274,7 +250,6 @@
           </RequireRole>
         }
       />
-<<<<<<< HEAD
       <Route
         path="dashboard/admin"
         element={
@@ -283,9 +258,7 @@
           </RequireRole>
         }
       />
-=======
-
->>>>>>> cc2dc060
+
       <Route
         path="dashboard/admin/blog"
         element={
