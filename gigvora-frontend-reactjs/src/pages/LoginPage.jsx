import { useMemo, useState } from 'react';
import { useNavigate } from 'react-router-dom';
import { GoogleLogin } from '@react-oauth/google';
import PageHeader from '../components/PageHeader.jsx';
import useSession from '../hooks/useSession.js';
import { loginWithPassword, verifyTwoFactor, resendTwoFactor, loginWithGoogle } from '../services/auth.js';
import apiClient from '../services/apiClient.js';

const DASHBOARD_ROUTES = {
  admin: '/dashboard/admin',
  agency: '/dashboard/agency',
  company: '/dashboard/company',
  freelancer: '/dashboard/freelancer',
  headhunter: '/dashboard/headhunter',
  mentor: '/dashboard/mentor',
  user: '/feed',
};

function resolveLanding(session) {
  if (!session) {
    return '/feed';
  }
  const key = session.primaryDashboard ?? session.memberships?.[0];
  return DASHBOARD_ROUTES[key] ?? '/feed';
}

function formatExpiry(timestamp) {
  if (!timestamp) return null;
  try {
    const date = typeof timestamp === 'string' ? new Date(timestamp) : timestamp;
    return new Intl.DateTimeFormat('en-US', {
      hour: '2-digit',
      minute: '2-digit',
      hour12: true,
    }).format(date);
  } catch (error) {
    return null;
  }
}

export default function LoginPage() {
  const [email, setEmail] = useState('');
  const [password, setPassword] = useState('');
  const [code, setCode] = useState('');
  const [challenge, setChallenge] = useState(null);
  const [status, setStatus] = useState('idle');
  const [error, setError] = useState(null);
  const [info, setInfo] = useState(null);

  const navigate = useNavigate();
  const { login } = useSession();

  const awaitingTwoFactor = Boolean(challenge?.tokenId);
  const codeExpiresAt = useMemo(() => formatExpiry(challenge?.expiresAt), [challenge?.expiresAt]);
  const googleEnabled = Boolean(import.meta.env.VITE_GOOGLE_CLIENT_ID);

  const handleCredentialsSubmit = async (event) => {
    event.preventDefault();
    if (status !== 'idle') return;

    setStatus('submitting');
    setError(null);
    setInfo(null);
    try {
      const response = await loginWithPassword({ email, password });
      if (response.requiresTwoFactor) {
        setChallenge(response.challenge);
        setCode('');
        setInfo(`Verification code sent to ${response.challenge.maskedDestination}.`);
      } else if (response.session) {
        const sessionState = login(response.session);
        navigate(resolveLanding(sessionState), { replace: true });
      } else {
        throw new Error('Unexpected authentication response.');
      }
    } catch (submissionError) {
      if (submissionError instanceof apiClient.ApiError) {
        setError(submissionError.body?.message || submissionError.message);
      } else {
        setError(submissionError.message || 'Unable to sign in. Please try again.');
      }
    } finally {
      setStatus('idle');
    }
  };

  const handleVerify = async (event) => {
    event.preventDefault();
    if (!awaitingTwoFactor || status !== 'idle') return;

    setStatus('verifying');
    setError(null);
    setInfo(null);
    try {
      const response = await verifyTwoFactor({ email, code, tokenId: challenge.tokenId });
      const sessionState = login(response.session);
      setChallenge(null);
      setCode('');
      navigate(resolveLanding(sessionState), { replace: true });
    } catch (verificationError) {
      if (verificationError instanceof apiClient.ApiError) {
        setError(verificationError.body?.message || verificationError.message);
      } else {
        setError(verificationError.message || 'Invalid or expired code.');
      }
    } finally {
      setStatus('idle');
    }
  };

  const handleResend = async () => {
    if (!challenge?.tokenId || status !== 'idle') return;
    setStatus('resending');
    setError(null);
    try {
      const nextChallenge = await resendTwoFactor(challenge.tokenId);
      setChallenge(nextChallenge);
      setCode('');
      setInfo(`New verification code sent to ${nextChallenge.maskedDestination}.`);
    } catch (resendError) {
      if (resendError instanceof apiClient.ApiError) {
        setError(resendError.body?.message || resendError.message);
      } else {
        setError(resendError.message || 'Unable to resend code at this time.');
      }
    } finally {
      setStatus('idle');
    }
  };

  const handleGoogleSuccess = async (response) => {
    if (!response?.credential || status !== 'idle') {
      return;
    }
    setStatus('google');
    setError(null);
    setInfo(null);
    try {
      const result = await loginWithGoogle(response.credential);
      const sessionState = login(result.session);
      navigate(resolveLanding(sessionState), { replace: true });
    } catch (googleError) {
      if (googleError instanceof apiClient.ApiError) {
        setError(googleError.body?.message || googleError.message);
      } else {
        setError(googleError.message || 'Google sign-in failed.');
      }
    } finally {
      setStatus('idle');
    }
  };

  const handleGoogleError = () => {
    setError('Google sign-in was cancelled. Please try again.');
    login({
<<<<<<< HEAD
      userId: 2,
=======
      id: 101,
      id: 1,
      userId: 1,
>>>>>>> abd0b63e
      name: 'Lena Fields',
      title: 'Product Designer',
      avatarSeed: 'Lena Fields',
      userType: 'freelancer',
      memberships: ['user', 'freelancer', 'agency'],
      activeMembership: 'freelancer',
      primaryDashboard: 'user',
      userType: 'freelancer',
      followers: 1280,
      connections: 324,
      companies: ['Gigvora Labs', 'Atlas Studios'],
      agencies: ['Northshore Creative'],
      freelancerId: 88421,
      accountTypes: ['Freelancer', 'Agency', 'Talent Lead'],
      isAuthenticated: true,
    });
    if (typeof window !== 'undefined') {
      window.localStorage.setItem(
        'gigvora:web:auth:accessToken',
        'eyJhbGciOiJIUzI1NiIsInR5cCI6IkpXVCJ9.eyJpZCI6MjAxLCJ0eXBlIjoiYWRtaW4iLCJleHAiOjE3NjAzOTg2Mzl9.PoszIfAN5fZ0ah3qfsUJ60OomK7NcdQ5lMXsHT53CX4',
      );
    }
    navigate('/feed');
  };

  return (
    <section className="relative overflow-hidden py-20">
      <div className="absolute inset-0 bg-[radial-gradient(circle_at_top,_rgba(191,219,254,0.35),_transparent_65%)]" aria-hidden="true" />
      <div className="absolute -bottom-32 right-10 h-72 w-72 rounded-full bg-accent/20 blur-3xl" aria-hidden="true" />
      <div className="relative mx-auto max-w-6xl px-6">
        <PageHeader
          eyebrow="Sign in"
          title="Welcome back to Gigvora"
          description="Reconnect with your network, pick up where you left off on projects, and discover fresh opportunities tailored to you."
        />
        <div className="grid gap-12 lg:grid-cols-[1.1fr,0.9fr] lg:items-start">
          <div className="space-y-6">
            <div className="rounded-3xl border border-slate-200 bg-white p-8 shadow-soft">
              {!awaitingTwoFactor ? (
                <form onSubmit={handleCredentialsSubmit} className="space-y-6" noValidate>
                  <div className="space-y-2">
                    <label htmlFor="email" className="text-sm font-medium text-slate-700">
                      Email
                    </label>
                    <input
                      id="email"
                      type="email"
                      autoComplete="email"
                      value={email}
                      onChange={(event) => setEmail(event.target.value)}
                      className="w-full rounded-2xl border border-slate-200 bg-white px-4 py-3 text-sm text-slate-900 outline-none transition focus:border-accent focus:ring-2 focus:ring-accent/20"
                      placeholder="you@example.com"
                      required
                    />
                  </div>
                  <div className="space-y-2">
                    <label htmlFor="password" className="text-sm font-medium text-slate-700">
                      Password
                    </label>
                    <input
                      id="password"
                      type="password"
                      autoComplete="current-password"
                      value={password}
                      onChange={(event) => setPassword(event.target.value)}
                      className="w-full rounded-2xl border border-slate-200 bg-white px-4 py-3 text-sm text-slate-900 outline-none transition focus:border-accent focus:ring-2 focus:ring-accent/20"
                      placeholder="••••••••"
                      required
                      minLength={8}
                    />
                  </div>
                  {error ? <p className="rounded-2xl bg-rose-50 px-4 py-3 text-sm text-rose-600">{error}</p> : null}
                  {info ? <p className="rounded-2xl bg-emerald-50 px-4 py-3 text-sm text-emerald-600">{info}</p> : null}
                  <button
                    type="submit"
                    className="w-full rounded-full bg-accent px-6 py-3 text-sm font-semibold text-white shadow-soft transition hover:bg-accentDark disabled:cursor-not-allowed disabled:bg-accent/60"
                    disabled={status !== 'idle'}
                  >
                    {status === 'submitting' ? 'Sending code…' : 'Request 2FA code'}
                  </button>
                  <div className="relative py-4 text-center text-xs uppercase tracking-[0.35em] text-slate-400">
                    <span className="relative z-10 bg-white px-3">or</span>
                    <span className="absolute left-0 top-1/2 h-px w-full -translate-y-1/2 bg-slate-200" aria-hidden="true" />
                  </div>
                  <div className="space-y-3">
                    <button
                      type="button"
                      onClick={() => navigate('/register')}
                      className="w-full rounded-full border border-slate-200 px-6 py-3 text-sm font-semibold text-slate-700 transition hover:border-accent hover:text-accent"
                    >
                      Create a new account
                    </button>
                    <div className="flex justify-center">
                      {googleEnabled ? (
                        <GoogleLogin
                          onSuccess={handleGoogleSuccess}
                          onError={handleGoogleError}
                          useOneTap={false}
                          width="100%"
                          text="continue_with"
                          shape="pill"
                        />
                      ) : (
                        <button
                          type="button"
                          disabled
                          className="w-full rounded-full border border-slate-200 px-6 py-3 text-sm font-semibold text-slate-400"
                        >
                          Google sign-in unavailable
                        </button>
                      )}
                    </div>
                    <p className="text-center text-xs text-slate-500">
                      Enterprise security is enforced for every login, including optional 2FA and Google SSO.
                    </p>
                  </div>
                </form>
              ) : (
                <form onSubmit={handleVerify} className="space-y-6" noValidate>
                  <div className="space-y-2">
                    <label htmlFor="twoFactorCode" className="text-sm font-medium text-slate-700">
                      Enter the 6-digit code we sent
                    </label>
                    <input
                      id="twoFactorCode"
                      inputMode="numeric"
                      autoComplete="one-time-code"
                      value={code}
                      onChange={(event) => setCode(event.target.value.replace(/\D/g, '').slice(0, 6))}
                      className="w-full rounded-2xl border border-slate-200 bg-white px-4 py-3 text-center text-lg font-semibold tracking-[0.4em] text-slate-900 outline-none transition focus:border-accent focus:ring-2 focus:ring-accent/20"
                      placeholder="123456"
                      required
                    />
                    <p className="text-xs text-slate-500">
                      Sent to <span className="font-medium text-slate-700">{challenge?.maskedDestination}</span>
                      {codeExpiresAt ? ` • Expires around ${codeExpiresAt}` : ''}
                    </p>
                  </div>
                  {error ? <p className="rounded-2xl bg-rose-50 px-4 py-3 text-sm text-rose-600">{error}</p> : null}
                  {info ? <p className="rounded-2xl bg-emerald-50 px-4 py-3 text-sm text-emerald-600">{info}</p> : null}
                  <button
                    type="submit"
                    className="w-full rounded-full bg-accent px-6 py-3 text-sm font-semibold text-white shadow-soft transition hover:bg-accentDark disabled:cursor-not-allowed disabled:bg-accent/60"
                    disabled={status !== 'idle' || code.length !== 6}
                  >
                    {status === 'verifying' ? 'Verifying…' : 'Verify & sign in'}
                  </button>
                  <div className="flex items-center justify-between text-xs text-slate-500">
                    <button
                      type="button"
                      onClick={handleResend}
                      className="font-semibold text-accent transition hover:text-accentDark disabled:text-slate-400"
                      disabled={status !== 'idle'}
                    >
                      Resend code
                    </button>
                    <button
                      type="button"
                      onClick={() => {
                        setChallenge(null);
                        setCode('');
                        setInfo(null);
                      }}
                      className="font-semibold text-slate-500 transition hover:text-slate-700"
                    >
                      Use a different account
                    </button>
                  </div>
                  <p className="text-center text-xs text-slate-500">
                    Having trouble? Contact <a href="mailto:support@gigvora.com" className="font-semibold text-accent hover:text-accentDark">support@gigvora.com</a> and our trust team will help.
                  </p>
                </form>
              )}
            </div>
          </div>
          <div className="space-y-6 rounded-3xl border border-slate-200 bg-white p-8 shadow-sm">
            <h2 className="text-xl font-semibold text-slate-900">Security-first authentication</h2>
            <ul className="space-y-4 text-sm text-slate-600">
              <li className="flex gap-3">
                <span className="mt-1 inline-flex h-2 w-2 rounded-full bg-accent" aria-hidden="true" />
                <span>Email + password with anomaly detection and device reputation checks on every sign-in.</span>
              </li>
              <li className="flex gap-3">
                <span className="mt-1 inline-flex h-2 w-2 rounded-full bg-accent" aria-hidden="true" />
                <span>Configurable 2FA via secure email codes today, authenticator apps and passkeys next.</span>
              </li>
              <li className="flex gap-3">
                <span className="mt-1 inline-flex h-2 w-2 rounded-full bg-accent" aria-hidden="true" />
                <span>Mobile parity: the Flutter app honours the same enterprise policies and responsive styling.</span>
              </li>
              <li className="flex gap-3">
                <span className="mt-1 inline-flex h-2 w-2 rounded-full bg-accent" aria-hidden="true" />
                <span>SSO ready: Google login keeps admin, agency, and talent accounts in the right workspaces.</span>
              </li>
            </ul>
          </div>
        </div>
      </div>
    </section>
  );
}<|MERGE_RESOLUTION|>--- conflicted
+++ resolved
@@ -153,13 +153,10 @@
   const handleGoogleError = () => {
     setError('Google sign-in was cancelled. Please try again.');
     login({
-<<<<<<< HEAD
       userId: 2,
-=======
       id: 101,
       id: 1,
       userId: 1,
->>>>>>> abd0b63e
       name: 'Lena Fields',
       title: 'Product Designer',
       avatarSeed: 'Lena Fields',
