--- conflicted
+++ resolved
@@ -161,27 +161,21 @@
       name: 'Lena Fields',
       title: 'Product Designer',
       avatarSeed: 'Lena Fields',
-<<<<<<< HEAD
       memberships: ['user', 'freelancer', 'agency', 'volunteer'],
       primaryDashboard: 'user',
       activeMembership: 'user',
-=======
       userType: 'freelancer',
       memberships: ['user', 'freelancer', 'agency'],
       activeMembership: 'freelancer',
       primaryDashboard: 'user',
       userType: 'freelancer',
->>>>>>> 72c64e35
       followers: 1280,
       connections: 324,
       companies: ['Gigvora Labs', 'Atlas Studios'],
       agencies: ['Northshore Creative'],
-<<<<<<< HEAD
       accountTypes: ['Freelancer', 'Agency', 'Talent Lead', 'Volunteer'],
-=======
       freelancerId: 88421,
       accountTypes: ['Freelancer', 'Agency', 'Talent Lead'],
->>>>>>> 72c64e35
       isAuthenticated: true,
     });
     if (typeof window !== 'undefined') {
