import { useMemo, useState } from 'react';
import { useNavigate } from 'react-router-dom';
import { GoogleLogin } from '@react-oauth/google';
import PageHeader from '../components/PageHeader.jsx';
import useSession from '../hooks/useSession.js';
import { loginWithPassword, verifyTwoFactor, resendTwoFactor, loginWithGoogle } from '../services/auth.js';
import apiClient from '../services/apiClient.js';

const DASHBOARD_ROUTES = {
  admin: '/dashboard/admin',
  agency: '/dashboard/agency',
  company: '/dashboard/company',
  freelancer: '/dashboard/freelancer',
  headhunter: '/dashboard/headhunter',
  mentor: '/dashboard/mentor',
  user: '/feed',
};

function resolveLanding(session) {
  if (!session) {
    return '/feed';
  }
  const key = session.primaryDashboard ?? session.memberships?.[0];
  return DASHBOARD_ROUTES[key] ?? '/feed';
}

function formatExpiry(timestamp) {
  if (!timestamp) return null;
  try {
    const date = typeof timestamp === 'string' ? new Date(timestamp) : timestamp;
    return new Intl.DateTimeFormat('en-US', {
      hour: '2-digit',
      minute: '2-digit',
      hour12: true,
    }).format(date);
  } catch (error) {
    return null;
  }
}

export default function LoginPage() {
  const [email, setEmail] = useState('');
  const [password, setPassword] = useState('');
  const [code, setCode] = useState('');
  const [challenge, setChallenge] = useState(null);
  const [status, setStatus] = useState('idle');
  const [error, setError] = useState(null);
  const [info, setInfo] = useState(null);

  const navigate = useNavigate();
  const { login } = useSession();

  const awaitingTwoFactor = Boolean(challenge?.tokenId);
  const codeExpiresAt = useMemo(() => formatExpiry(challenge?.expiresAt), [challenge?.expiresAt]);
  const googleEnabled = Boolean(import.meta.env.VITE_GOOGLE_CLIENT_ID);

  const handleCredentialsSubmit = async (event) => {
    event.preventDefault();
    if (status !== 'idle') return;

    setStatus('submitting');
    setError(null);
    setInfo(null);
    try {
      const response = await loginWithPassword({ email, password });
      if (response.requiresTwoFactor) {
        setChallenge(response.challenge);
        setCode('');
        setInfo(`Verification code sent to ${response.challenge.maskedDestination}.`);
      } else if (response.session) {
        const sessionState = login(response.session);
        navigate(resolveLanding(sessionState), { replace: true });
      } else {
        throw new Error('Unexpected authentication response.');
      }
    } catch (submissionError) {
      if (submissionError instanceof apiClient.ApiError) {
        setError(submissionError.body?.message || submissionError.message);
      } else {
        setError(submissionError.message || 'Unable to sign in. Please try again.');
      }
    } finally {
      setStatus('idle');
    }
  };

  const handleVerify = async (event) => {
    event.preventDefault();
    if (!awaitingTwoFactor || status !== 'idle') return;

    setStatus('verifying');
    setError(null);
    setInfo(null);
    try {
      const response = await verifyTwoFactor({ email, code, tokenId: challenge.tokenId });
      const sessionState = login(response.session);
      setChallenge(null);
      setCode('');
      navigate(resolveLanding(sessionState), { replace: true });
    } catch (verificationError) {
      if (verificationError instanceof apiClient.ApiError) {
        setError(verificationError.body?.message || verificationError.message);
      } else {
        setError(verificationError.message || 'Invalid or expired code.');
      }
    } finally {
      setStatus('idle');
    }
  };

  const handleResend = async () => {
    if (!challenge?.tokenId || status !== 'idle') return;
    setStatus('resending');
    setError(null);
    try {
      const nextChallenge = await resendTwoFactor(challenge.tokenId);
      setChallenge(nextChallenge);
      setCode('');
      setInfo(`New verification code sent to ${nextChallenge.maskedDestination}.`);
    } catch (resendError) {
      if (resendError instanceof apiClient.ApiError) {
        setError(resendError.body?.message || resendError.message);
      } else {
        setError(resendError.message || 'Unable to resend code at this time.');
      }
    } finally {
      setStatus('idle');
    }
  };

  const handleGoogleSuccess = async (response) => {
    if (!response?.credential || status !== 'idle') {
      return;
    }
    setStatus('google');
    setError(null);
    setInfo(null);
    try {
      const result = await loginWithGoogle(response.credential);
      const sessionState = login(result.session);
      navigate(resolveLanding(sessionState), { replace: true });
    } catch (googleError) {
      if (googleError instanceof apiClient.ApiError) {
        setError(googleError.body?.message || googleError.message);
      } else {
        setError(googleError.message || 'Google sign-in failed.');
      }
    } finally {
      setStatus('idle');
    }
  };

  const handleGoogleError = () => {
    setError('Google sign-in was cancelled. Please try again.');
    login({
<<<<<<< HEAD
      id: 101,
=======
      id: 1,
      userId: 1,
>>>>>>> 034dce6a
      name: 'Lena Fields',
      title: 'Product Designer',
      avatarSeed: 'Lena Fields',
      userType: 'freelancer',
      memberships: ['user', 'freelancer', 'agency'],
      activeMembership: 'freelancer',
      primaryDashboard: 'user',
      userType: 'freelancer',
      followers: 1280,
      connections: 324,
      companies: ['Gigvora Labs', 'Atlas Studios'],
      agencies: ['Northshore Creative'],
      freelancerId: 88421,
      accountTypes: ['Freelancer', 'Agency', 'Talent Lead'],
      isAuthenticated: true,
    });
    if (typeof window !== 'undefined') {
      window.localStorage.setItem(
        'gigvora:web:auth:accessToken',
        'eyJhbGciOiJIUzI1NiIsInR5cCI6IkpXVCJ9.eyJpZCI6MjAxLCJ0eXBlIjoiYWRtaW4iLCJleHAiOjE3NjAzOTg2Mzl9.PoszIfAN5fZ0ah3qfsUJ60OomK7NcdQ5lMXsHT53CX4',
      );
    }
    navigate('/feed');
  };

  return (
    <section className="relative overflow-hidden py-20">
      <div className="absolute inset-0 bg-[radial-gradient(circle_at_top,_rgba(191,219,254,0.35),_transparent_65%)]" aria-hidden="true" />
      <div className="absolute -bottom-32 right-10 h-72 w-72 rounded-full bg-accent/20 blur-3xl" aria-hidden="true" />
      <div className="relative mx-auto max-w-6xl px-6">
        <PageHeader
          eyebrow="Sign in"
          title="Welcome back to Gigvora"
          description="Reconnect with your network, pick up where you left off on projects, and discover fresh opportunities tailored to you."
        />
        <div className="grid gap-12 lg:grid-cols-[1.1fr,0.9fr] lg:items-start">
          <div className="space-y-6">
            <div className="rounded-3xl border border-slate-200 bg-white p-8 shadow-soft">
              {!awaitingTwoFactor ? (
                <form onSubmit={handleCredentialsSubmit} className="space-y-6" noValidate>
                  <div className="space-y-2">
                    <label htmlFor="email" className="text-sm font-medium text-slate-700">
                      Email
                    </label>
                    <input
                      id="email"
                      type="email"
                      autoComplete="email"
                      value={email}
                      onChange={(event) => setEmail(event.target.value)}
                      className="w-full rounded-2xl border border-slate-200 bg-white px-4 py-3 text-sm text-slate-900 outline-none transition focus:border-accent focus:ring-2 focus:ring-accent/20"
                      placeholder="you@example.com"
                      required
                    />
                  </div>
                  <div className="space-y-2">
                    <label htmlFor="password" className="text-sm font-medium text-slate-700">
                      Password
                    </label>
                    <input
                      id="password"
                      type="password"
                      autoComplete="current-password"
                      value={password}
                      onChange={(event) => setPassword(event.target.value)}
                      className="w-full rounded-2xl border border-slate-200 bg-white px-4 py-3 text-sm text-slate-900 outline-none transition focus:border-accent focus:ring-2 focus:ring-accent/20"
                      placeholder="••••••••"
                      required
                      minLength={8}
                    />
                  </div>
                  {error ? <p className="rounded-2xl bg-rose-50 px-4 py-3 text-sm text-rose-600">{error}</p> : null}
                  {info ? <p className="rounded-2xl bg-emerald-50 px-4 py-3 text-sm text-emerald-600">{info}</p> : null}
                  <button
                    type="submit"
                    className="w-full rounded-full bg-accent px-6 py-3 text-sm font-semibold text-white shadow-soft transition hover:bg-accentDark disabled:cursor-not-allowed disabled:bg-accent/60"
                    disabled={status !== 'idle'}
                  >
                    {status === 'submitting' ? 'Sending code…' : 'Request 2FA code'}
                  </button>
                  <div className="relative py-4 text-center text-xs uppercase tracking-[0.35em] text-slate-400">
                    <span className="relative z-10 bg-white px-3">or</span>
                    <span className="absolute left-0 top-1/2 h-px w-full -translate-y-1/2 bg-slate-200" aria-hidden="true" />
                  </div>
                  <div className="space-y-3">
                    <button
                      type="button"
                      onClick={() => navigate('/register')}
                      className="w-full rounded-full border border-slate-200 px-6 py-3 text-sm font-semibold text-slate-700 transition hover:border-accent hover:text-accent"
                    >
                      Create a new account
                    </button>
                    <div className="flex justify-center">
                      {googleEnabled ? (
                        <GoogleLogin
                          onSuccess={handleGoogleSuccess}
                          onError={handleGoogleError}
                          useOneTap={false}
                          width="100%"
                          text="continue_with"
                          shape="pill"
                        />
                      ) : (
                        <button
                          type="button"
                          disabled
                          className="w-full rounded-full border border-slate-200 px-6 py-3 text-sm font-semibold text-slate-400"
                        >
                          Google sign-in unavailable
                        </button>
                      )}
                    </div>
                    <p className="text-center text-xs text-slate-500">
                      Enterprise security is enforced for every login, including optional 2FA and Google SSO.
                    </p>
                  </div>
                </form>
              ) : (
                <form onSubmit={handleVerify} className="space-y-6" noValidate>
                  <div className="space-y-2">
                    <label htmlFor="twoFactorCode" className="text-sm font-medium text-slate-700">
                      Enter the 6-digit code we sent
                    </label>
                    <input
                      id="twoFactorCode"
                      inputMode="numeric"
                      autoComplete="one-time-code"
                      value={code}
                      onChange={(event) => setCode(event.target.value.replace(/\D/g, '').slice(0, 6))}
                      className="w-full rounded-2xl border border-slate-200 bg-white px-4 py-3 text-center text-lg font-semibold tracking-[0.4em] text-slate-900 outline-none transition focus:border-accent focus:ring-2 focus:ring-accent/20"
                      placeholder="123456"
                      required
                    />
                    <p className="text-xs text-slate-500">
                      Sent to <span className="font-medium text-slate-700">{challenge?.maskedDestination}</span>
                      {codeExpiresAt ? ` • Expires around ${codeExpiresAt}` : ''}
                    </p>
                  </div>
                  {error ? <p className="rounded-2xl bg-rose-50 px-4 py-3 text-sm text-rose-600">{error}</p> : null}
                  {info ? <p className="rounded-2xl bg-emerald-50 px-4 py-3 text-sm text-emerald-600">{info}</p> : null}
                  <button
                    type="submit"
                    className="w-full rounded-full bg-accent px-6 py-3 text-sm font-semibold text-white shadow-soft transition hover:bg-accentDark disabled:cursor-not-allowed disabled:bg-accent/60"
                    disabled={status !== 'idle' || code.length !== 6}
                  >
                    {status === 'verifying' ? 'Verifying…' : 'Verify & sign in'}
                  </button>
                  <div className="flex items-center justify-between text-xs text-slate-500">
                    <button
                      type="button"
                      onClick={handleResend}
                      className="font-semibold text-accent transition hover:text-accentDark disabled:text-slate-400"
                      disabled={status !== 'idle'}
                    >
                      Resend code
                    </button>
                    <button
                      type="button"
                      onClick={() => {
                        setChallenge(null);
                        setCode('');
                        setInfo(null);
                      }}
                      className="font-semibold text-slate-500 transition hover:text-slate-700"
                    >
                      Use a different account
                    </button>
                  </div>
                  <p className="text-center text-xs text-slate-500">
                    Having trouble? Contact <a href="mailto:support@gigvora.com" className="font-semibold text-accent hover:text-accentDark">support@gigvora.com</a> and our trust team will help.
                  </p>
                </form>
              )}
            </div>
          </div>
          <div className="space-y-6 rounded-3xl border border-slate-200 bg-white p-8 shadow-sm">
            <h2 className="text-xl font-semibold text-slate-900">Security-first authentication</h2>
            <ul className="space-y-4 text-sm text-slate-600">
              <li className="flex gap-3">
                <span className="mt-1 inline-flex h-2 w-2 rounded-full bg-accent" aria-hidden="true" />
                <span>Email + password with anomaly detection and device reputation checks on every sign-in.</span>
              </li>
              <li className="flex gap-3">
                <span className="mt-1 inline-flex h-2 w-2 rounded-full bg-accent" aria-hidden="true" />
                <span>Configurable 2FA via secure email codes today, authenticator apps and passkeys next.</span>
              </li>
              <li className="flex gap-3">
                <span className="mt-1 inline-flex h-2 w-2 rounded-full bg-accent" aria-hidden="true" />
                <span>Mobile parity: the Flutter app honours the same enterprise policies and responsive styling.</span>
              </li>
              <li className="flex gap-3">
                <span className="mt-1 inline-flex h-2 w-2 rounded-full bg-accent" aria-hidden="true" />
                <span>SSO ready: Google login keeps admin, agency, and talent accounts in the right workspaces.</span>
              </li>
            </ul>
          </div>
        </div>
      </div>
    </section>
  );
}<|MERGE_RESOLUTION|>--- conflicted
+++ resolved
@@ -153,12 +153,9 @@
   const handleGoogleError = () => {
     setError('Google sign-in was cancelled. Please try again.');
     login({
-<<<<<<< HEAD
       id: 101,
-=======
       id: 1,
       userId: 1,
->>>>>>> 034dce6a
       name: 'Lena Fields',
       title: 'Product Designer',
       avatarSeed: 'Lena Fields',
