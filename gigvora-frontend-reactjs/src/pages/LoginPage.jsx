--- conflicted
+++ resolved
@@ -20,10 +20,7 @@
     event.preventDefault();
     login({
       id: 1,
-<<<<<<< HEAD
-=======
       userId: 1,
->>>>>>> faa745d5
       name: 'Lena Fields',
       title: 'Product Designer',
       avatarSeed: 'Lena Fields',
