import { useMemo, useState } from 'react';
import { useNavigate } from 'react-router-dom';
import { GoogleLogin } from '@react-oauth/google';
import PageHeader from '../components/PageHeader.jsx';
import useSession from '../hooks/useSession.js';
import { loginWithPassword, verifyTwoFactor, resendTwoFactor, loginWithGoogle } from '../services/auth.js';
import apiClient from '../services/apiClient.js';

const DASHBOARD_ROUTES = {
  admin: '/dashboard/admin',
  agency: '/dashboard/agency',
  company: '/dashboard/company',
  freelancer: '/dashboard/freelancer',
  headhunter: '/dashboard/headhunter',
  mentor: '/dashboard/mentor',
  user: '/feed',
};

function resolveLanding(session) {
  if (!session) {
    return '/feed';
  }
  const key = session.primaryDashboard ?? session.memberships?.[0];
  return DASHBOARD_ROUTES[key] ?? '/feed';
}

function formatExpiry(timestamp) {
  if (!timestamp) return null;
  try {
    const date = typeof timestamp === 'string' ? new Date(timestamp) : timestamp;
    return new Intl.DateTimeFormat('en-US', {
      hour: '2-digit',
      minute: '2-digit',
      hour12: true,
    }).format(date);
  } catch (error) {
    return null;
  }
}

export default function LoginPage() {
  const [email, setEmail] = useState('');
  const [password, setPassword] = useState('');
  const [code, setCode] = useState('');
  const [challenge, setChallenge] = useState(null);
  const [status, setStatus] = useState('idle');
  const [error, setError] = useState(null);
  const [info, setInfo] = useState(null);

  const navigate = useNavigate();
  const { login } = useSession();

  const awaitingTwoFactor = Boolean(challenge?.tokenId);
  const codeExpiresAt = useMemo(() => formatExpiry(challenge?.expiresAt), [challenge?.expiresAt]);
  const googleEnabled = Boolean(import.meta.env.VITE_GOOGLE_CLIENT_ID);

  const handleCredentialsSubmit = async (event) => {
    event.preventDefault();
    if (status !== 'idle') return;

    setStatus('submitting');
    setError(null);
    setInfo(null);
    try {
      const response = await loginWithPassword({ email, password });
      if (response.requiresTwoFactor) {
        setChallenge(response.challenge);
        setCode('');
        setInfo(`Verification code sent to ${response.challenge.maskedDestination}.`);
      } else if (response.session) {
        const sessionState = login(response.session);
        navigate(resolveLanding(sessionState), { replace: true });
      } else {
        throw new Error('Unexpected authentication response.');
      }
    } catch (submissionError) {
      if (submissionError instanceof apiClient.ApiError) {
        setError(submissionError.body?.message || submissionError.message);
      } else {
        setError(submissionError.message || 'Unable to sign in. Please try again.');
      }
    } finally {
      setStatus('idle');
    }
  };

  const handleVerify = async (event) => {
    event.preventDefault();
    if (!awaitingTwoFactor || status !== 'idle') return;

    setStatus('verifying');
    setError(null);
    setInfo(null);
    try {
      const response = await verifyTwoFactor({ email, code, tokenId: challenge.tokenId });
      const sessionState = login(response.session);
      setChallenge(null);
      setCode('');
      navigate(resolveLanding(sessionState), { replace: true });
    } catch (verificationError) {
      if (verificationError instanceof apiClient.ApiError) {
        setError(verificationError.body?.message || verificationError.message);
      } else {
        setError(verificationError.message || 'Invalid or expired code.');
      }
    } finally {
      setStatus('idle');
    }
  };

  const handleResend = async () => {
    if (!challenge?.tokenId || status !== 'idle') return;
    setStatus('resending');
    setError(null);
    try {
      const nextChallenge = await resendTwoFactor(challenge.tokenId);
      setChallenge(nextChallenge);
      setCode('');
      setInfo(`New verification code sent to ${nextChallenge.maskedDestination}.`);
    } catch (resendError) {
      if (resendError instanceof apiClient.ApiError) {
        setError(resendError.body?.message || resendError.message);
      } else {
        setError(resendError.message || 'Unable to resend code at this time.');
      }
    } finally {
      setStatus('idle');
    }
  };

  const handleGoogleSuccess = async (response) => {
    if (!response?.credential || status !== 'idle') {
      return;
    }
    setStatus('google');
    setError(null);
    setInfo(null);
    try {
      const result = await loginWithGoogle(response.credential);
      const sessionState = login(result.session);
      navigate(resolveLanding(sessionState), { replace: true });
    } catch (googleError) {
      if (googleError instanceof apiClient.ApiError) {
        setError(googleError.body?.message || googleError.message);
      } else {
        setError(googleError.message || 'Google sign-in failed.');
      }
    } finally {
      setStatus('idle');
    }
  };

  const handleGoogleError = () => {
    setError('Google sign-in was cancelled. Please try again.');
    login({
<<<<<<< HEAD
      id: 1,
=======
      userId: 2,
      id: 101,
      id: 1,
      userId: 1,
>>>>>>> dbb57478
      name: 'Lena Fields',
      title: 'Product Designer',
      avatarSeed: 'Lena Fields',
      userType: 'freelancer',
      memberships: ['user', 'freelancer', 'agency'],
      activeMembership: 'freelancer',
      primaryDashboard: 'user',
      userType: 'freelancer',
      followers: 1280,
      connections: 324,
      companies: ['Gigvora Labs', 'Atlas Studios'],
      agencies: ['Northshore Creative'],
      freelancerId: 88421,
      accountTypes: ['Freelancer', 'Agency', 'Talent Lead'],
      isAuthenticated: true,
    });
    if (typeof window !== 'undefined') {
      window.localStorage.setItem(
        'gigvora:web:auth:accessToken',
        'eyJhbGciOiJIUzI1NiIsInR5cCI6IkpXVCJ9.eyJpZCI6MjAxLCJ0eXBlIjoiYWRtaW4iLCJleHAiOjE3NjAzOTg2Mzl9.PoszIfAN5fZ0ah3qfsUJ60OomK7NcdQ5lMXsHT53CX4',
      );
    }
    navigate('/feed');
  };

  return (
    <section className="relative overflow-hidden py-20">
      <div className="absolute inset-0 bg-[radial-gradient(circle_at_top,_rgba(191,219,254,0.35),_transparent_65%)]" aria-hidden="true" />
      <div className="absolute -bottom-32 right-10 h-72 w-72 rounded-full bg-accent/20 blur-3xl" aria-hidden="true" />
      <div className="relative mx-auto max-w-6xl px-6">
        <PageHeader
          eyebrow="Sign in"
          title="Welcome back to Gigvora"
          description="Reconnect with your network, pick up where you left off on projects, and discover fresh opportunities tailored to you."
        />
        <div className="grid gap-12 lg:grid-cols-[1.1fr,0.9fr] lg:items-start">
          <div className="space-y-6">
            <div className="rounded-3xl border border-slate-200 bg-white p-8 shadow-soft">
              {!awaitingTwoFactor ? (
                <form onSubmit={handleCredentialsSubmit} className="space-y-6" noValidate>
                  <div className="space-y-2">
                    <label htmlFor="email" className="text-sm font-medium text-slate-700">
                      Email
                    </label>
                    <input
                      id="email"
                      type="email"
                      autoComplete="email"
                      value={email}
                      onChange={(event) => setEmail(event.target.value)}
                      className="w-full rounded-2xl border border-slate-200 bg-white px-4 py-3 text-sm text-slate-900 outline-none transition focus:border-accent focus:ring-2 focus:ring-accent/20"
                      placeholder="you@example.com"
                      required
                    />
                  </div>
                  <div className="space-y-2">
                    <label htmlFor="password" className="text-sm font-medium text-slate-700">
                      Password
                    </label>
                    <input
                      id="password"
                      type="password"
                      autoComplete="current-password"
                      value={password}
                      onChange={(event) => setPassword(event.target.value)}
                      className="w-full rounded-2xl border border-slate-200 bg-white px-4 py-3 text-sm text-slate-900 outline-none transition focus:border-accent focus:ring-2 focus:ring-accent/20"
                      placeholder="••••••••"
                      required
                      minLength={8}
                    />
                  </div>
                  {error ? <p className="rounded-2xl bg-rose-50 px-4 py-3 text-sm text-rose-600">{error}</p> : null}
                  {info ? <p className="rounded-2xl bg-emerald-50 px-4 py-3 text-sm text-emerald-600">{info}</p> : null}
                  <button
                    type="submit"
                    className="w-full rounded-full bg-accent px-6 py-3 text-sm font-semibold text-white shadow-soft transition hover:bg-accentDark disabled:cursor-not-allowed disabled:bg-accent/60"
                    disabled={status !== 'idle'}
                  >
                    {status === 'submitting' ? 'Sending code…' : 'Request 2FA code'}
                  </button>
                  <div className="relative py-4 text-center text-xs uppercase tracking-[0.35em] text-slate-400">
                    <span className="relative z-10 bg-white px-3">or</span>
                    <span className="absolute left-0 top-1/2 h-px w-full -translate-y-1/2 bg-slate-200" aria-hidden="true" />
                  </div>
                  <div className="space-y-3">
                    <button
                      type="button"
                      onClick={() => navigate('/register')}
                      className="w-full rounded-full border border-slate-200 px-6 py-3 text-sm font-semibold text-slate-700 transition hover:border-accent hover:text-accent"
                    >
                      Create a new account
                    </button>
                    <div className="flex justify-center">
                      {googleEnabled ? (
                        <GoogleLogin
                          onSuccess={handleGoogleSuccess}
                          onError={handleGoogleError}
                          useOneTap={false}
                          width="100%"
                          text="continue_with"
                          shape="pill"
                        />
                      ) : (
                        <button
                          type="button"
                          disabled
                          className="w-full rounded-full border border-slate-200 px-6 py-3 text-sm font-semibold text-slate-400"
                        >
                          Google sign-in unavailable
                        </button>
                      )}
                    </div>
                    <p className="text-center text-xs text-slate-500">
                      Enterprise security is enforced for every login, including optional 2FA and Google SSO.
                    </p>
                  </div>
                </form>
              ) : (
                <form onSubmit={handleVerify} className="space-y-6" noValidate>
                  <div className="space-y-2">
                    <label htmlFor="twoFactorCode" className="text-sm font-medium text-slate-700">
                      Enter the 6-digit code we sent
                    </label>
                    <input
                      id="twoFactorCode"
                      inputMode="numeric"
                      autoComplete="one-time-code"
                      value={code}
                      onChange={(event) => setCode(event.target.value.replace(/\D/g, '').slice(0, 6))}
                      className="w-full rounded-2xl border border-slate-200 bg-white px-4 py-3 text-center text-lg font-semibold tracking-[0.4em] text-slate-900 outline-none transition focus:border-accent focus:ring-2 focus:ring-accent/20"
                      placeholder="123456"
                      required
                    />
                    <p className="text-xs text-slate-500">
                      Sent to <span className="font-medium text-slate-700">{challenge?.maskedDestination}</span>
                      {codeExpiresAt ? ` • Expires around ${codeExpiresAt}` : ''}
                    </p>
                  </div>
                  {error ? <p className="rounded-2xl bg-rose-50 px-4 py-3 text-sm text-rose-600">{error}</p> : null}
                  {info ? <p className="rounded-2xl bg-emerald-50 px-4 py-3 text-sm text-emerald-600">{info}</p> : null}
                  <button
                    type="submit"
                    className="w-full rounded-full bg-accent px-6 py-3 text-sm font-semibold text-white shadow-soft transition hover:bg-accentDark disabled:cursor-not-allowed disabled:bg-accent/60"
                    disabled={status !== 'idle' || code.length !== 6}
                  >
                    {status === 'verifying' ? 'Verifying…' : 'Verify & sign in'}
                  </button>
                  <div className="flex items-center justify-between text-xs text-slate-500">
                    <button
                      type="button"
                      onClick={handleResend}
                      className="font-semibold text-accent transition hover:text-accentDark disabled:text-slate-400"
                      disabled={status !== 'idle'}
                    >
                      Resend code
                    </button>
                    <button
                      type="button"
                      onClick={() => {
                        setChallenge(null);
                        setCode('');
                        setInfo(null);
                      }}
                      className="font-semibold text-slate-500 transition hover:text-slate-700"
                    >
                      Use a different account
                    </button>
                  </div>
                  <p className="text-center text-xs text-slate-500">
                    Having trouble? Contact <a href="mailto:support@gigvora.com" className="font-semibold text-accent hover:text-accentDark">support@gigvora.com</a> and our trust team will help.
                  </p>
                </form>
              )}
            </div>
          </div>
          <div className="space-y-6 rounded-3xl border border-slate-200 bg-white p-8 shadow-sm">
            <h2 className="text-xl font-semibold text-slate-900">Security-first authentication</h2>
            <ul className="space-y-4 text-sm text-slate-600">
              <li className="flex gap-3">
                <span className="mt-1 inline-flex h-2 w-2 rounded-full bg-accent" aria-hidden="true" />
                <span>Email + password with anomaly detection and device reputation checks on every sign-in.</span>
              </li>
              <li className="flex gap-3">
                <span className="mt-1 inline-flex h-2 w-2 rounded-full bg-accent" aria-hidden="true" />
                <span>Configurable 2FA via secure email codes today, authenticator apps and passkeys next.</span>
              </li>
              <li className="flex gap-3">
                <span className="mt-1 inline-flex h-2 w-2 rounded-full bg-accent" aria-hidden="true" />
                <span>Mobile parity: the Flutter app honours the same enterprise policies and responsive styling.</span>
              </li>
              <li className="flex gap-3">
                <span className="mt-1 inline-flex h-2 w-2 rounded-full bg-accent" aria-hidden="true" />
                <span>SSO ready: Google login keeps admin, agency, and talent accounts in the right workspaces.</span>
              </li>
            </ul>
          </div>
        </div>
      </div>
    </section>
  );
}<|MERGE_RESOLUTION|>--- conflicted
+++ resolved
@@ -153,14 +153,11 @@
   const handleGoogleError = () => {
     setError('Google sign-in was cancelled. Please try again.');
     login({
-<<<<<<< HEAD
       id: 1,
-=======
       userId: 2,
       id: 101,
       id: 1,
       userId: 1,
->>>>>>> dbb57478
       name: 'Lena Fields',
       title: 'Product Designer',
       avatarSeed: 'Lena Fields',
