<<<<<<< HEAD
import { useEffect, useMemo, useState } from 'react';
import { Link, useNavigate } from 'react-router-dom';
import { LOGO_URL } from '../constants/branding.js';
import { requestAdminTwoFactor, verifyTwoFactorCode } from '../services/auth.js';
import useSession from '../hooks/useSession.js';

const STEP_CREDENTIALS = 'credentials';
const STEP_VERIFICATION = 'verification';
const RESEND_INTERVAL_SECONDS = 60;

function resolveInitials(name, email) {
  const source = name?.trim() || email?.trim() || 'GV';
  return source
    .split(/\s+/)
    .filter(Boolean)
    .map((part) => part[0]?.toUpperCase())
    .join('')
    .slice(0, 2)
    .padEnd(2, 'G');
}

function normaliseEmail(value) {
  return value?.trim().toLowerCase() ?? '';
}

function formatError(error) {
  if (!error) return 'Something went wrong. Please try again.';
  if (typeof error === 'string') return error;
  if (error.status === 401) {
    return 'We could not verify those credentials. Double-check the email and password.';
  }
  if (error.status === 403) {
    return 'Your account does not have admin privileges. Contact the platform team for access.';
  }
  return error.message ?? 'Unexpected error. Please try again.';
}
=======
import { useMemo, useState } from 'react';
import { Link, useNavigate } from 'react-router-dom';
import { LOGO_URL } from '../constants/branding.js';
import useSession from '../hooks/useSession.js';
import { loginWithPassword, verifyTwoFactor, resendTwoFactor } from '../services/auth.js';
import apiClient from '../services/apiClient.js';

const ADMIN_HOME = '/dashboard/admin';

function formatExpiry(timestamp) {
  if (!timestamp) return null;
  try {
    const date = typeof timestamp === 'string' ? new Date(timestamp) : timestamp;
    return new Intl.DateTimeFormat('en-US', {
      hour: '2-digit',
      minute: '2-digit',
      hour12: true,
    }).format(date);
  } catch (error) {
    return null;
  }
}
import { useEffect, useState } from 'react';
import { Link, useNavigate } from 'react-router-dom';
import { LOGO_URL } from '../constants/branding.js';
import useSession from '../hooks/useSession.js';
import { adminLogin, verifyTwoFactor } from '../services/auth.js';
import { apiClient } from '../services/apiClient.js';

const STEP = {
  credentials: 'credentials',
  verification: 'verification',
  success: 'success',
};
>>>>>>> 328417f6

export default function AdminLoginPage() {
  const navigate = useNavigate();
  const { session, isAuthenticated, login } = useSession();

  const [step, setStep] = useState(STEP_CREDENTIALS);
  const [email, setEmail] = useState('');
  const [password, setPassword] = useState('');
  const [code, setCode] = useState('');
<<<<<<< HEAD
  const [status, setStatus] = useState('');
  const [error, setError] = useState('');
  const [requesting, setRequesting] = useState(false);
  const [verifying, setVerifying] = useState(false);
  const [resendSeconds, setResendSeconds] = useState(0);

  const isAdmin = useMemo(() => {
    if (!session) return false;
    const directRole = session.role?.toLowerCase?.() === 'admin';
    const membership = Array.isArray(session.memberships)
      ? session.memberships.map((value) => `${value}`.toLowerCase())
      : [];
    const hasMembership = membership.includes('admin');
    const userType = session.user?.userType === 'admin';
    return directRole || hasMembership || userType;
  }, [session]);

  useEffect(() => {
    if (isAuthenticated && isAdmin) {
      navigate('/dashboard/admin', { replace: true });
    }
  }, [isAuthenticated, isAdmin, navigate]);

  useEffect(() => {
    if (!resendSeconds) return undefined;
    const timer = window.setInterval(() => {
      setResendSeconds((previous) => {
        if (previous <= 1) {
          window.clearInterval(timer);
          return 0;
        }
        return previous - 1;
      });
    }, 1000);
    return () => {
      window.clearInterval(timer);
    };
  }, [resendSeconds]);

  const handleRequestCode = async (event) => {
    event.preventDefault();
    if (!email || !password) {
      setError('Enter both your admin email and password.');
      return;
    }
    setError('');
    setStatus('');
    setRequesting(true);
    try {
      await requestAdminTwoFactor({ email: normaliseEmail(email), password });
      setStep(STEP_VERIFICATION);
      setCode('');
      setStatus(`Secure 2FA code sent to ${normaliseEmail(email)}. It expires in 10 minutes.`);
      setResendSeconds(RESEND_INTERVAL_SECONDS);
    } catch (err) {
      setError(formatError(err));
    } finally {
      setRequesting(false);
    }
  };

  const handleVerifyCode = async (event) => {
    event.preventDefault();
    if (!code?.trim()) {
      setError('Enter the 6-digit verification code from your inbox.');
      return;
    }
    setError('');
    setStatus('');
    setVerifying(true);
    try {
      const response = await verifyTwoFactorCode({ email: normaliseEmail(email), code: code.trim() });
      const { accessToken, refreshToken, user } = response ?? {};
      if (!user || `${user.userType}`.toLowerCase() !== 'admin') {
        throw Object.assign(new Error('Admin access required'), { status: 403 });
      }

      const adminName = [user.firstName, user.lastName].filter(Boolean).join(' ').trim() || user.email || 'Admin';
      login({
        user,
        email: user.email ?? normaliseEmail(email),
        name: adminName,
        title: user.title ?? 'Chief Platform Administrator',
        role: 'admin',
        memberships: ['admin'],
        activeMembership: 'admin',
        initials: resolveInitials(adminName, user.email ?? email),
        accessToken,
        refreshToken,
        lastLoginAt: new Date().toISOString(),
        isAuthenticated: true,
      });
      setStatus('Verification successful. Redirecting to the control tower…');
      setTimeout(() => {
        navigate('/dashboard/admin', { replace: true });
      }, 400);
    } catch (err) {
      setError(formatError(err));
    } finally {
      setVerifying(false);
    }
  };

  const canResend = step === STEP_VERIFICATION && resendSeconds === 0 && !requesting && !verifying;
=======
  const [challenge, setChallenge] = useState(null);
  const [status, setStatus] = useState('idle');
  const [error, setError] = useState(null);
  const [info, setInfo] = useState(null);

  const navigate = useNavigate();
  const { login } = useSession();

  const awaitingTwoFactor = Boolean(challenge?.tokenId);
  const codeExpiresAt = useMemo(() => formatExpiry(challenge?.expiresAt), [challenge?.expiresAt]);

  const handleCredentialsSubmit = async (event) => {
    event.preventDefault();
    if (status !== 'idle') return;

    setStatus('submitting');
    setError(null);
    setInfo(null);
    try {
      const response = await loginWithPassword({ email, password, scope: 'admin' });
      if (response.requiresTwoFactor) {
        setChallenge(response.challenge);
        setCode('');
        setInfo(`Secure code sent to ${response.challenge.maskedDestination}.`);
      } else if (response.session) {
        const sessionState = login(response.session);
        navigate(ADMIN_HOME, { replace: true });
      } else {
        throw new Error('Unexpected authentication response.');
      }
    } catch (submissionError) {
      if (submissionError instanceof apiClient.ApiError) {
        setError(submissionError.body?.message || submissionError.message);
      } else {
        setError(submissionError.message || 'Unable to sign in to the admin console.');
      }
    } finally {
      setStatus('idle');
    }
  };

  const handleVerify = async (event) => {
    event.preventDefault();
    if (!awaitingTwoFactor || status !== 'idle') return;

    setStatus('verifying');
    setError(null);
    setInfo(null);
    try {
      const response = await verifyTwoFactor({ email, code, tokenId: challenge.tokenId });
      const sessionState = login(response.session);
      setChallenge(null);
      setCode('');
      navigate(ADMIN_HOME, { replace: true });
    } catch (verificationError) {
      if (verificationError instanceof apiClient.ApiError) {
        setError(verificationError.body?.message || verificationError.message);
      } else {
        setError(verificationError.message || 'The verification code was invalid or expired.');
      }
    } finally {
      setStatus('idle');
    }
  };

  const handleResend = async () => {
    if (!challenge?.tokenId || status !== 'idle') return;
    setStatus('resending');
    setError(null);
    try {
      const nextChallenge = await resendTwoFactor(challenge.tokenId);
      setChallenge(nextChallenge);
      setCode('');
      setInfo(`New code issued to ${nextChallenge.maskedDestination}.`);
    } catch (resendError) {
      if (resendError instanceof apiClient.ApiError) {
        setError(resendError.body?.message || resendError.message);
      } else {
        setError(resendError.message || 'Unable to resend code right now.');
      }
    } finally {
      setStatus('idle');
  const [step, setStep] = useState(STEP.credentials);
  const [loading, setLoading] = useState(false);
  const [error, setError] = useState(null);
  const [statusMessage, setStatusMessage] = useState('');
  const navigate = useNavigate();
  const { login, session } = useSession();

  useEffect(() => {
    if (session?.memberships?.includes('admin')) {
      navigate('/dashboard/admin');
    }
  }, [session?.memberships, navigate]);

  const handleCredentialsSubmit = async (event) => {
    event.preventDefault();
    if (loading) return;
    setLoading(true);
    setError(null);
    setStatusMessage('');
    try {
      await adminLogin({ email: email.trim(), password });
      setStep(STEP.verification);
      setStatusMessage('A one-time security code has been dispatched to your verified channel.');
    } catch (err) {
      if (err?.status === 403) {
        setError('This account is not authorised for admin access. Contact the platform team.');
      } else if (err?.status === 401) {
        setError('Invalid credentials. Double-check your email and password.');
      } else {
        setError(err?.message || 'Unable to initiate secure login right now.');
      }
    } finally {
      setLoading(false);
    }
  };

  const handleVerificationSubmit = async (event) => {
    event.preventDefault();
    if (loading) return;
    setLoading(true);
    setError(null);
    setStatusMessage('');
    try {
      const response = await verifyTwoFactor({ email: email.trim(), code: code.trim() });
      const accessToken = response?.accessToken;
      const refreshToken = response?.refreshToken;
      const user = response?.user ?? {};
      if (accessToken) {
        apiClient.setAuthToken(accessToken);
      }
      login({
        name: [user.firstName, user.lastName].filter(Boolean).join(' ') || user.email || 'Admin',
        title: 'Platform Administrator',
        avatarSeed: user.firstName || user.email || 'Admin',
        email: user.email,
        userId: user.id,
        memberships: ['admin'],
        roles: ['admin'],
        primaryDashboard: 'admin',
        organisations: user.organisations ?? [],
        followers: 0,
        connections: 0,
        agencies: [],
        companies: [],
        lastAuthenticatedAt: new Date().toISOString(),
        accessToken,
        refreshToken,
        isAuthenticated: true,
      });
      setStatusMessage('Authentication complete. Redirecting to the admin control tower…');
      setStep(STEP.success);
      setTimeout(() => navigate('/dashboard/admin'), 600);
    } catch (err) {
      if (err?.status === 401) {
        setError('Invalid or expired verification code. Request a new one if needed.');
      } else {
        setError(err?.message || 'Unable to verify the security code. Try again shortly.');
      }
    } finally {
      setLoading(false);
    }
  };

  const isVerificationStep = step === STEP.verification || step === STEP.success;
>>>>>>> 328417f6

  return (
    <section className="relative flex min-h-screen items-center justify-center overflow-hidden bg-gradient-to-br from-white via-surfaceMuted to-blue-50 px-6 py-16">
      <div className="pointer-events-none absolute inset-0 bg-[radial-gradient(circle_at_top,_rgba(191,219,254,0.45),_transparent_65%)]" aria-hidden="true" />
      <div className="pointer-events-none absolute -bottom-20 right-10 h-72 w-72 rounded-full bg-accent/25 blur-3xl" aria-hidden="true" />
      <div className="relative z-10 flex w-full max-w-4xl flex-col gap-12 lg:flex-row lg:items-start">
        <div className="flex-1 space-y-6">
          <Link to="/" className="inline-flex items-center gap-3 text-sm text-slate-500 transition hover:text-accent">
            <span aria-hidden="true">←</span> Back to Gigvora
          </Link>
          <div className="rounded-3xl border border-slate-200 bg-white p-10 shadow-soft">
            <div className="mb-8 flex flex-col items-center gap-3 text-center">
              <img src={LOGO_URL} alt="Gigvora" className="h-12" />
              <h1 className="text-3xl font-semibold text-slate-900">Admin Console</h1>
              <p className="text-sm text-slate-600">Restricted access for operations, security, and trust leadership.</p>
            </div>
            {!awaitingTwoFactor ? (
              <form onSubmit={handleCredentialsSubmit} className="space-y-5 text-left" noValidate>
                <div className="space-y-2">
                  <label htmlFor="adminEmail" className="text-xs font-semibold uppercase tracking-[0.4em] text-slate-500">
                    Admin email
                  </label>
                  <input
                    id="adminEmail"
                    type="email"
                    autoComplete="email"
                    value={email}
                    onChange={(event) => setEmail(event.target.value)}
                    className="w-full rounded-2xl border border-slate-200 bg-white px-4 py-3 text-sm text-slate-900 outline-none transition focus:border-accent focus:ring-2 focus:ring-accent/20"
                    placeholder="ops@gigvora.com"
                    required
                  />
                </div>
                <div className="space-y-2">
                  <label htmlFor="adminPassword" className="text-xs font-semibold uppercase tracking-[0.4em] text-slate-500">
                    Password
                  </label>
                  <input
                    id="adminPassword"
                    type="password"
                    autoComplete="current-password"
                    value={password}
                    onChange={(event) => setPassword(event.target.value)}
                    className="w-full rounded-2xl border border-slate-200 bg-white px-4 py-3 text-sm text-slate-900 outline-none transition focus:border-accent focus:ring-2 focus:ring-accent/20"
                    placeholder="••••••••"
                    required
                    minLength={12}
                  />
                </div>
                {error ? <p className="rounded-2xl bg-rose-50 px-4 py-3 text-sm text-rose-600">{error}</p> : null}
                {info ? <p className="rounded-2xl bg-emerald-50 px-4 py-3 text-sm text-emerald-600">{info}</p> : null}
                <button
                  type="submit"
                  className="w-full rounded-full bg-accent px-6 py-3 text-sm font-semibold text-white shadow-soft transition hover:bg-accentDark disabled:cursor-not-allowed disabled:bg-accent/60"
                  disabled={status !== 'idle'}
                >
                  {status === 'submitting' ? 'Sending security code…' : 'Continue to 2FA'}
                </button>
                <p className="text-xs text-slate-500">
                  Every admin login is monitored and rate-limited. Use your dedicated security device when prompted.
                </p>
              </form>
            ) : (
              <form onSubmit={handleVerify} className="space-y-5 text-left" noValidate>
                <div className="space-y-2">
                  <label htmlFor="adminTwoFactor" className="text-xs font-semibold uppercase tracking-[0.4em] text-slate-500">
                    Verification code
                  </label>
                  <input
                    id="adminTwoFactor"
                    inputMode="numeric"
                    autoComplete="one-time-code"
                    value={code}
                    onChange={(event) => setCode(event.target.value.replace(/\D/g, '').slice(0, 6))}
                    className="w-full rounded-2xl border border-slate-200 bg-white px-4 py-3 text-center text-lg font-semibold tracking-[0.4em] text-slate-900 outline-none transition focus:border-accent focus:ring-2 focus:ring-accent/20"
                    placeholder="123456"
                    required
                  />
                  <p className="text-xs text-slate-500">
                    Sent to <span className="font-semibold text-slate-700">{challenge?.maskedDestination}</span>
                    {codeExpiresAt ? ` • Expires around ${codeExpiresAt}` : ''}
                  </p>
                </div>
                {error ? <p className="rounded-2xl bg-rose-50 px-4 py-3 text-sm text-rose-600">{error}</p> : null}
                {info ? <p className="rounded-2xl bg-emerald-50 px-4 py-3 text-sm text-emerald-600">{info}</p> : null}
                <button
                  type="submit"
                  className="w-full rounded-full bg-accent px-6 py-3 text-sm font-semibold text-white shadow-soft transition hover:bg-accentDark disabled:cursor-not-allowed disabled:bg-accent/60"
                  disabled={status !== 'idle' || code.length !== 6}
                >
                  {status === 'verifying' ? 'Verifying…' : 'Access admin console'}
                </button>
                <div className="flex items-center justify-between text-xs text-slate-500">
                  <button
                    type="button"
                    onClick={handleResend}
                    className="font-semibold text-accent transition hover:text-accentDark disabled:text-slate-400"
                    disabled={status !== 'idle'}
                  >
                    Resend code
                  </button>
                  <button
                    type="button"
                    onClick={() => {
                      setChallenge(null);
                      setCode('');
                      setInfo(null);
                    }}
                    className="font-semibold text-slate-500 transition hover:text-slate-700"
                  >
                    Use a different email
                  </button>
                </div>
                <p className="text-xs text-slate-500">
                  Need assistance? Email <a href="mailto:ops@gigvora.com" className="font-semibold text-accent hover:text-accentDark">ops@gigvora.com</a> or trigger the on-call rotation.
                </p>
              </form>
            )}
              <p className="text-sm text-slate-600">
                Secure multi-factor access for Gigvora operations, compliance, and trust &amp; safety teams.
              </p>
            </div>
            <div className="space-y-5 text-left">
              {error ? (
                <div className="rounded-2xl border border-red-200 bg-red-50 px-4 py-3 text-sm text-red-700">{error}</div>
              ) : null}
              {statusMessage ? (
                <div className="rounded-2xl border border-blue-200 bg-blue-50 px-4 py-3 text-sm text-blue-700">{statusMessage}</div>
              ) : null}
              {step === STEP.credentials ? (
                <form onSubmit={handleCredentialsSubmit} className="space-y-5">
                  <div className="space-y-2">
                    <label htmlFor="adminEmail" className="text-xs font-semibold uppercase tracking-[0.4em] text-slate-500">
                      Admin email
                    </label>
                    <input
                      id="adminEmail"
                      type="email"
                      value={email}
                      onChange={(event) => setEmail(event.target.value)}
                      className="w-full rounded-2xl border border-slate-200 bg-white px-4 py-3 text-sm text-slate-900 outline-none transition focus:border-accent focus:ring-2 focus:ring-accent/20"
                      placeholder="ops@gigvora.com"
                      required
                    />
                  </div>
                  <div className="space-y-2">
                    <label htmlFor="adminPassword" className="text-xs font-semibold uppercase tracking-[0.4em] text-slate-500">
                      Password
                    </label>
                    <input
                      id="adminPassword"
                      type="password"
                      value={password}
                      onChange={(event) => setPassword(event.target.value)}
                      className="w-full rounded-2xl border border-slate-200 bg-white px-4 py-3 text-sm text-slate-900 outline-none transition focus:border-accent focus:ring-2 focus:ring-accent/20"
                      placeholder="••••••••"
                      required
                    />
                  </div>
                  <button
                    type="submit"
                    className="w-full rounded-full bg-accent px-6 py-3 text-sm font-semibold text-white shadow-soft transition hover:bg-accentDark disabled:cursor-not-allowed disabled:bg-accent/60"
                    disabled={loading}
                  >
                    {loading ? 'Securing…' : 'Continue to 2FA'}
                  </button>
                </form>
              ) : (
                <form onSubmit={handleVerificationSubmit} className="space-y-5">
                  <div className="space-y-2">
                    <label htmlFor="verificationCode" className="text-xs font-semibold uppercase tracking-[0.4em] text-slate-500">
                      Enter security code
                    </label>
                    <input
                      id="verificationCode"
                      inputMode="numeric"
                      pattern="[0-9]{6}"
                      value={code}
                      onChange={(event) => setCode(event.target.value.replace(/[^0-9]/g, ''))}
                      className="w-full rounded-2xl border border-slate-200 bg-white px-4 py-3 text-sm text-slate-900 outline-none transition focus:border-accent focus:ring-2 focus:ring-accent/20"
                      placeholder="123456"
                      maxLength={6}
                      required
                    />
                  </div>
                  <button
                    type="submit"
                    className="w-full rounded-full bg-accent px-6 py-3 text-sm font-semibold text-white shadow-soft transition hover:bg-accentDark disabled:cursor-not-allowed disabled:bg-accent/60"
                    disabled={loading || code.length !== 6}
                  >
                    {loading ? 'Verifying…' : 'Verify & access admin panel'}
                  </button>
                  <button
                    type="button"
                    onClick={() => {
                      if (loading) return;
                      setStep(STEP.credentials);
                      setCode('');
                      setStatusMessage('Re-enter your credentials to request a fresh code.');
                    }}
                    className="w-full rounded-full border border-slate-200 bg-white px-6 py-3 text-sm font-semibold text-slate-600 transition hover:border-slate-300 hover:text-slate-800"
                  >
                    Start over
                  </button>
                </form>
              )}
            </div>
<<<<<<< HEAD
            {error ? (
              <div className="mb-6 rounded-2xl border border-red-200 bg-red-50 px-4 py-3 text-sm text-red-700" role="alert">
                {error}
              </div>
            ) : null}
            {status ? (
              <div className="mb-6 rounded-2xl border border-blue-200 bg-blue-50 px-4 py-3 text-sm text-blue-700" role="status">
                {status}
              </div>
            ) : null}
            {step === STEP_CREDENTIALS ? (
              <form onSubmit={handleRequestCode} className="space-y-5 text-left" noValidate>
                <div className="space-y-2">
                  <label htmlFor="adminEmail" className="text-xs font-semibold uppercase tracking-[0.4em] text-slate-500">
                    Admin email
                  </label>
                  <input
                    id="adminEmail"
                    type="email"
                    autoComplete="username"
                    value={email}
                    onChange={(event) => setEmail(event.target.value)}
                    className="w-full rounded-2xl border border-slate-200 bg-white px-4 py-3 text-sm text-slate-900 outline-none transition focus:border-accent focus:ring-2 focus:ring-accent/20"
                    placeholder="ops@gigvora.com"
                    required
                    disabled={requesting}
                  />
                </div>
                <div className="space-y-2">
                  <label htmlFor="adminPassword" className="text-xs font-semibold uppercase tracking-[0.4em] text-slate-500">
                    Password
                  </label>
                  <input
                    id="adminPassword"
                    type="password"
                    autoComplete="current-password"
                    value={password}
                    onChange={(event) => setPassword(event.target.value)}
                    className="w-full rounded-2xl border border-slate-200 bg-white px-4 py-3 text-sm text-slate-900 outline-none transition focus:border-accent focus:ring-2 focus:ring-accent/20"
                    placeholder="••••••••"
                    required
                    disabled={requesting}
                  />
                </div>
                <button
                  type="submit"
                  className="w-full rounded-full bg-accent px-6 py-3 text-sm font-semibold text-white shadow-soft transition hover:bg-accentDark disabled:cursor-not-allowed disabled:opacity-70"
                  disabled={requesting}
                >
                  {requesting ? 'Requesting secure code…' : 'Request secure 2FA code'}
                </button>
                <p className="text-xs text-slate-500">We’ll email a one-time code and support authenticator apps soon.</p>
              </form>
            ) : (
              <form onSubmit={handleVerifyCode} className="space-y-5 text-left" noValidate>
                <div className="space-y-2">
                  <label htmlFor="adminEmailReadOnly" className="text-xs font-semibold uppercase tracking-[0.4em] text-slate-500">
                    Admin email
                  </label>
                  <input
                    id="adminEmailReadOnly"
                    type="email"
                    value={normaliseEmail(email)}
                    readOnly
                    className="w-full rounded-2xl border border-slate-200 bg-slate-50 px-4 py-3 text-sm text-slate-600"
                  />
                </div>
                <div className="space-y-2">
                  <label htmlFor="adminCode" className="text-xs font-semibold uppercase tracking-[0.4em] text-slate-500">
                    Enter 6-digit code
                  </label>
                  <input
                    id="adminCode"
                    inputMode="numeric"
                    pattern="[0-9]{6}"
                    autoComplete="one-time-code"
                    value={code}
                    onChange={(event) => setCode(event.target.value.replace(/[^0-9]/g, '').slice(0, 6))}
                    className="w-full rounded-2xl border border-slate-200 bg-white px-4 py-3 text-sm text-slate-900 tracking-[0.3em] outline-none transition focus:border-accent focus:ring-2 focus:ring-accent/20"
                    placeholder="123456"
                    required
                    disabled={verifying}
                  />
                </div>
                <button
                  type="submit"
                  className="w-full rounded-full bg-accent px-6 py-3 text-sm font-semibold text-white shadow-soft transition hover:bg-accentDark disabled:cursor-not-allowed disabled:opacity-70"
                  disabled={verifying}
                >
                  {verifying ? 'Verifying code…' : 'Verify & enter console'}
                </button>
                <div className="flex items-center justify-between text-xs text-slate-500">
                  <span>Need another code?</span>
                  <button
                    type="button"
                    onClick={handleRequestCode}
                    className="font-semibold text-accent transition hover:text-accentDark disabled:cursor-not-allowed disabled:opacity-60"
                    disabled={!canResend}
                  >
                    {canResend ? 'Resend secure code' : `Resend available in ${resendSeconds}s`}
                  </button>
                </div>
              </form>
            )}
=======
>>>>>>> 328417f6
            <p className="mt-8 text-center text-xs text-slate-500">
              Having trouble? Ping the platform team at <span className="text-slate-700">ops@gigvora.com</span>.
            </p>
          </div>
        </div>
        <aside className="flex-1 space-y-6 rounded-3xl border border-slate-200 bg-white p-8 shadow-sm">
          <h2 className="text-lg font-semibold text-slate-900">Operational controls</h2>
          <ul className="space-y-4 text-sm text-slate-600">
            <li className="flex gap-3">
              <span className="mt-1 inline-flex h-2.5 w-2.5 rounded-full bg-accent" aria-hidden="true" />
              <span>Monitor live feed health, moderation queues, and trust &amp; safety flags in real time.</span>
            </li>
            <li className="flex gap-3">
              <span className="mt-1 inline-flex h-2.5 w-2.5 rounded-full bg-accent" aria-hidden="true" />
              <span>Approve launchpad cohorts, spotlight gigs, and manage global announcements.</span>
            </li>
            <li className="flex gap-3">
              <span className="mt-1 inline-flex h-2.5 w-2.5 rounded-full bg-accent" aria-hidden="true" />
              <span>Review analytics dashboards tailored for leadership visibility and audits.</span>
            </li>
            <li className="flex gap-3">
              <span className="mt-1 inline-flex h-2.5 w-2.5 rounded-full bg-accent" aria-hidden="true" />
              <span>Zero-trust enforced: hardware fingerprinting and anomaly detection guard every session.</span>
            </li>
          </ul>
<<<<<<< HEAD
          <div className="rounded-2xl border border-slate-200 bg-slate-50 p-4 text-xs text-slate-500">
            Sessions are monitored and protected with device fingerprinting and anomaly detection.
          </div>
=======
          {isVerificationStep ? (
            <div className="rounded-2xl border border-blue-200 bg-blue-50 p-4 text-sm text-blue-700">
              Stay on this trusted device while completing verification. For emergency break-glass access, escalate via
              security@Gigvora.
            </div>
          ) : null}
>>>>>>> 328417f6
        </aside>
      </div>
    </section>
  );
}<|MERGE_RESOLUTION|>--- conflicted
+++ resolved
@@ -1,4 +1,3 @@
-<<<<<<< HEAD
 import { useEffect, useMemo, useState } from 'react';
 import { Link, useNavigate } from 'react-router-dom';
 import { LOGO_URL } from '../constants/branding.js';
@@ -35,7 +34,6 @@
   }
   return error.message ?? 'Unexpected error. Please try again.';
 }
-=======
 import { useMemo, useState } from 'react';
 import { Link, useNavigate } from 'react-router-dom';
 import { LOGO_URL } from '../constants/branding.js';
@@ -70,7 +68,6 @@
   verification: 'verification',
   success: 'success',
 };
->>>>>>> 328417f6
 
 export default function AdminLoginPage() {
   const navigate = useNavigate();
@@ -80,7 +77,6 @@
   const [email, setEmail] = useState('');
   const [password, setPassword] = useState('');
   const [code, setCode] = useState('');
-<<<<<<< HEAD
   const [status, setStatus] = useState('');
   const [error, setError] = useState('');
   const [requesting, setRequesting] = useState(false);
@@ -185,7 +181,6 @@
   };
 
   const canResend = step === STEP_VERIFICATION && resendSeconds === 0 && !requesting && !verifying;
-=======
   const [challenge, setChallenge] = useState(null);
   const [status, setStatus] = useState('idle');
   const [error, setError] = useState(null);
@@ -352,7 +347,6 @@
   };
 
   const isVerificationStep = step === STEP.verification || step === STEP.success;
->>>>>>> 328417f6
 
   return (
     <section className="relative flex min-h-screen items-center justify-center overflow-hidden bg-gradient-to-br from-white via-surfaceMuted to-blue-50 px-6 py-16">
@@ -560,7 +554,6 @@
                 </form>
               )}
             </div>
-<<<<<<< HEAD
             {error ? (
               <div className="mb-6 rounded-2xl border border-red-200 bg-red-50 px-4 py-3 text-sm text-red-700" role="alert">
                 {error}
@@ -665,8 +658,6 @@
                 </div>
               </form>
             )}
-=======
->>>>>>> 328417f6
             <p className="mt-8 text-center text-xs text-slate-500">
               Having trouble? Ping the platform team at <span className="text-slate-700">ops@gigvora.com</span>.
             </p>
@@ -692,18 +683,15 @@
               <span>Zero-trust enforced: hardware fingerprinting and anomaly detection guard every session.</span>
             </li>
           </ul>
-<<<<<<< HEAD
           <div className="rounded-2xl border border-slate-200 bg-slate-50 p-4 text-xs text-slate-500">
             Sessions are monitored and protected with device fingerprinting and anomaly detection.
           </div>
-=======
           {isVerificationStep ? (
             <div className="rounded-2xl border border-blue-200 bg-blue-50 p-4 text-sm text-blue-700">
               Stay on this trusted device while completing verification. For emergency break-glass access, escalate via
               security@Gigvora.
             </div>
           ) : null}
->>>>>>> 328417f6
         </aside>
       </div>
     </section>
