import { useEffect, useMemo } from 'react';
import { useSearchParams } from 'react-router-dom';
import {
  BriefcaseIcon,
  UsersIcon,
  ClockIcon,
  EnvelopeOpenIcon,
  SparklesIcon,
  GlobeAltIcon,
  ClipboardDocumentCheckIcon,
} from '@heroicons/react/24/outline';
import DashboardLayout from '../../layouts/DashboardLayout.jsx';
import DataStatus from '../../components/DataStatus.jsx';
<<<<<<< HEAD
import PartnershipsSourcingSection from '../../components/dashboard/PartnershipsSourcingSection.jsx';
=======
import JobLifecycleSection from '../../components/company/JobLifecycleSection.jsx';
>>>>>>> a9ba3922
import { useCompanyDashboard } from '../../hooks/useCompanyDashboard.js';
import { formatAbsolute, formatRelativeTime } from '../../utils/date.js';
import InterviewExperienceSection from '../../components/dashboard/InterviewExperienceSection.jsx';

const menuSections = [
  {
    label: 'Talent acquisition',
    items: [
      {
        name: 'Hiring overview',
        description: 'Pipeline health, hiring velocity, diversity metrics, and alerts.',
      },
      {
        name: 'Job lifecycle & ATS intelligence',
        description:
          'Run a modern applicant tracking system with collaborative job creation, smart sourcing, and full-funnel insights.',
        tags: ['ATS'],
      },
      {
        name: 'Interview excellence & candidate experience',
        description: 'Structured guides, scheduling automation, and feedback collaboration for every interview panel.',
      },
      {
        name: 'Offer & onboarding bridge',
        description: 'Generate offers, track approvals, manage background checks, and orchestrate onboarding tasks.',
      },
      {
        name: 'Candidate care center',
        description: 'Monitor response times, candidate NPS, and inclusion metrics to deliver a world-class experience.',
      },
    ],
  },
  {
    label: 'Design & sourcing',
    items: [
      {
        name: 'Job design studio',
        description: 'Craft requisitions with intake surveys, leveling frameworks, compensation guidelines, and approvals.',
      },
      {
        name: 'Multi-channel sourcing',
        description:
          'Publish to Gigvora, job boards, employee referrals, and talent pools with personalized landing pages and reporting.',
      },
      {
        name: 'Applicant relationship manager',
        description: 'Segment candidates, send nurture campaigns, and manage compliance across GDPR, CCPA, and internal policies.',
      },
    ],
  },
  {
    label: 'Analytics & planning',
    items: [
      {
        name: 'Analytics & forecasting',
        description: 'Predict time-to-fill, offer acceptance, and pipeline conversion to forecast headcount.',
      },
      {
        name: 'Workforce analytics',
        description: 'Blend hiring and HRIS data to uncover attrition risks, mobility opportunities, and skill gaps.',
      },
      {
        name: 'Scenario planning',
        description: 'Model hiring freezes or acceleration plans with interactive dashboards by department, level, or location.',
      },
    ],
  },
  {
    label: 'Partnerships & sourcing',
    items: [
      {
        name: 'Headhunter program',
        description: 'Invite headhunters, share briefs, score performance, and manage commissions.',
        sectionId: 'partnerships-headhunter-program',
      },
      {
        name: 'Talent pools',
        description: 'Maintain silver medalists, alumni, referrals, and campus relationships.',
        sectionId: 'partnerships-talent-pools',
      },
      {
        name: 'Agency collaboration',
        description: 'Coordinate with partner agencies on SLAs, billing, and compliance.',
        sectionId: 'partnerships-agency-collaboration',
      },
      {
        name: 'Partner performance manager',
        description: 'Compare agencies, headhunters, and recruiters with leaderboards, SLAs, and ROI analytics.',
      },
    ],
  },
  {
    label: 'Brand & people',
    items: [
      {
        name: 'Employer brand studio',
        description: 'Company profile, culture stories, benefits, and employer marketing assets.',
        sectionId: 'employer-brand-studio',
      },
      {
        name: 'Employee journeys',
        description: 'Onboarding, internal mobility, and performance snapshots for HR teams.',
        sectionId: 'employee-journeys',
      },
      {
        name: 'Settings & governance',
        description: 'Calendar sync, permissions, integrations, compliance, and approvals.',
        sectionId: 'settings-governance',
      },
    ],
  },
  {
    label: 'Operations & governance',
    items: [
      {
        name: 'Calendar & communications',
        description: 'Sync recruiting calendars, digests, integrations, and cross-functional updates.',
      },
      {
        name: 'Settings & governance',
        description: 'Permissions, integrations, compliance, and approval workflows.',
      },
      {
        name: 'Governance & compliance',
        description: 'Maintain GDPR/CCPA compliance, accessibility standards, and equitable hiring policies.',
      },
    ],
  },
];

const availableDashboards = ['company', 'headhunter', 'user', 'agency'];
const LOOKBACK_OPTIONS = [30, 60, 90, 120];
const SUMMARY_ICONS = [
  BriefcaseIcon,
  UsersIcon,
  ClockIcon,
  EnvelopeOpenIcon,
  SparklesIcon,
  GlobeAltIcon,
  ClipboardDocumentCheckIcon,
];

function slugify(value) {
  if (!value) return '';
  return value
    .toString()
    .trim()
    .toLowerCase()
    .replace(/[^a-z0-9]+/g, '-')
    .replace(/^-+|-+$/g, '')
    .slice(0, 80);
}

function formatNumber(value, { fallback = '—', suffix = '' } = {}) {
  if (value == null) return fallback;
  const numeric = Number(value);
  if (!Number.isFinite(numeric)) {
    return `${value}${suffix}`;
  }
  return `${numeric.toLocaleString()}${suffix}`;
}

function formatPercent(value) {
  if (value == null || Number.isNaN(Number(value))) {
    return '—';
  }
  return `${Number(value).toFixed(1)}%`;
}

function slugify(value) {
  if (!value) {
    return '';
  }
  return value
    .toString()
    .trim()
    .toLowerCase()
    .replace(/[^a-z0-9]+/g, '-')
    .replace(/^-+|-+$/g, '')
    .slice(0, 80);
}

function buildSections(data) {
  if (!data) {
    return [];
  }

  const {
    pipelineSummary,
    diversity,
    alerts,
    jobDesign,
    sourcing,
    applicantRelationshipManager,
    analyticsForecasting,
    interviewOperations,
    interviewExperience,
    candidateExperience,
    offerOnboarding,
    candidateCare,
    partnerCollaboration,
    brandIntelligence,
    governance,
    calendar,
    jobSummary,
    projectSummary,
  } = data;

  const statusEntries = Object.entries(pipelineSummary?.byStatus ?? {});
  const statusBulletPoints = statusEntries.length
    ? statusEntries
        .sort(([, a], [, b]) => b - a)
        .slice(0, 6)
        .map(([status, count]) => `${status.replace(/_/g, ' ')} — ${formatNumber(count)}`)
    : ['No application activity recorded in this window.'];

  const diversityBreakdown = diversity?.breakdowns?.gender ?? [];
  const diversityPoints = diversityBreakdown.length
    ? [
        `Representation index: ${diversity?.representationIndex != null ? diversity.representationIndex.toFixed(2) : '—'}`,
        `Responses captured: ${formatNumber(diversity?.total)}`,
        ...diversityBreakdown.slice(0, 3).map((item) => `${item.label}: ${formatPercent(item.percentage)}`),
      ]
    : ['Capture optional demographic surveys to unlock representation reporting.'];

  const alertPoints = alerts?.items?.length
    ? [
        `Open alerts: ${formatNumber(alerts.open ?? 0)}`,
        `Critical issues: ${formatNumber(alerts.bySeverity?.critical ?? 0)}`,
        alerts.latestDetection ? `Latest detected: ${formatRelativeTime(alerts.latestDetection)}` : 'No recent alerts detected.',
      ]
    : ['No active alerts in this lookback window.'];

  const jobDesignPoints = jobDesign
    ? [
        `Approvals in flight: ${formatNumber(jobDesign.approvalsInFlight)}`,
        `Co-author sessions: ${formatNumber(jobDesign.coAuthorSessions)}`,
        `Structured stages: ${formatNumber(jobDesign.structuredStages)}`,
        `Compliance alerts: ${formatNumber(jobDesign.complianceAlerts)}`,
      ]
    : ['Track job approvals and compliance to surface design insights.'];

  const sourcingSources = sourcing?.sources?.length
    ? sourcing.sources.slice(0, 4).map((entry) => `${entry.source}: ${formatNumber(entry.count)} (${formatPercent(entry.percentage)})`)
    : ['No candidate source data captured in this window.'];

  const sourcingTotals = sourcing
    ? [
        `Campaign applications: ${formatNumber(sourcing.campaignTotals?.applications)}`,
        `Campaign hires: ${formatNumber(sourcing.campaignTotals?.hires)}`,
        `Average CPA: ${
          sourcing.averageCostPerApplication != null
            ? `$${Number(sourcing.averageCostPerApplication).toFixed(2)}`
            : '—'
        }`,
        `Hire contribution rate: ${formatPercent(sourcing.hireContributionRate)}`,
      ]
    : ['Activate campaign tracking to monitor sourcing ROI.'];

  const armPoints = applicantRelationshipManager
    ? [
        `Active candidates: ${formatNumber(applicantRelationshipManager.totalActiveCandidates)}`,
        `Nurture campaigns logged: ${formatNumber(applicantRelationshipManager.nurtureCampaigns)}`,
        `Follow-ups scheduled: ${formatNumber(applicantRelationshipManager.followUpsScheduled)}`,
        `Compliance reviews: ${formatNumber(applicantRelationshipManager.complianceReviews)}`,
      ]
    : ['Log nurture campaigns to power the applicant relationship manager.'];

  const forecastingPoints = analyticsForecasting
    ? [
        `Projected hires: ${formatNumber(analyticsForecasting.projectedHires)}`,
        `Estimated backlog: ${formatNumber(analyticsForecasting.backlog)}`,
        `Average time to fill: ${formatNumber(analyticsForecasting.timeToFillDays, { suffix: ' days' })}`,
        `Projects at risk: ${formatNumber(analyticsForecasting.atRiskProjects)}`,
      ]
    : ['Forecast models will appear once enough activity is captured.'];

  const schedulerMetrics = interviewExperience?.scheduler ?? {};
  const offerBridgeMetrics = interviewExperience?.offerBridge ?? {};
  const candidateCareCenterMetrics = interviewExperience?.candidateCareCenter ?? {};

  const interviewPoints = [
    `Upcoming interviews: ${formatNumber(
      schedulerMetrics.upcomingCount ?? interviewOperations?.upcomingCount,
    )}`,
    `Reminder coverage: ${formatPercent(schedulerMetrics.reminderCoverage)}`,
    `Availability coverage: ${formatPercent(schedulerMetrics.availabilityCoverage)}`,
    `Feedback logged: ${formatNumber(interviewOperations?.feedbackLogged)}`,
  ];

  const candidateExperiencePoints = [
    `Survey responses: ${formatNumber(candidateExperience?.responseCount)}`,
    `Avg satisfaction: ${formatNumber(candidateExperience?.averageScore)}`,
    `Candidate NPS: ${
      candidateExperience?.nps != null && Number.isFinite(Number(candidateExperience.nps))
        ? `${Number(candidateExperience.nps).toFixed(1)}`
        : '—'
    }`,
    `Follow-ups pending: ${formatNumber(candidateExperience?.followUpsPending)}`,
  ];

  const offerPoints = [
    `Open offers: ${formatNumber(offerOnboarding?.openOffers)}`,
    `Acceptance rate: ${formatPercent(offerOnboarding?.acceptanceRate)}`,
    `Approvals pending: ${formatNumber(offerBridgeMetrics.approvalsPending)}`,
    `Average days to start: ${formatNumber(offerOnboarding?.averageDaysToStart)}`,
  ];

  const carePoints = [
    `Satisfaction score: ${formatNumber(candidateCare?.satisfaction)}`,
    `Candidate NPS: ${
      candidateCare?.nps != null && Number.isFinite(Number(candidateCare.nps))
        ? `${Number(candidateCare.nps).toFixed(1)}`
        : '—'
    }`,
    `Follow-ups pending: ${formatNumber(
      candidateCareCenterMetrics.followUpsPending ?? candidateCare?.followUpsPending,
    )}`,
    `Escalations: ${formatNumber(
      candidateCareCenterMetrics.escalations ?? candidateCare?.escalations,
    )}`,
  ];

  const calendarPoints = calendar?.upcoming?.length
    ? calendar.upcoming.slice(0, 3).map((event) => `${event.eventType} • ${formatAbsolute(event.startsAt)}`)
    : ['Connect your recruiting calendar to see upcoming events.'];

  const brandStudio = data?.brandAndPeople?.employerBrandStudio;
  const journeysSummary = data?.brandAndPeople?.employeeJourneys;
  const settingsGovernance = data?.brandAndPeople?.settingsGovernance;

  const brandStudioPoints = brandStudio
    ? [
        `Profile completeness: ${formatPercent(brandStudio.profileCompleteness)}`,
        `Published assets live: ${formatNumber(brandStudio.publishedAssets)}`,
        brandStudio?.stories?.topStories?.[0]
          ? `Top story: ${brandStudio.stories.topStories[0].title}`
          : 'Publish a culture story to spotlight your team.',
        brandStudio?.benefits?.categories?.length
          ? `${formatNumber(brandStudio.benefits.categories.length)} benefit categories documented`
          : 'Document benefits to enrich offer packs.',
      ]
    : ['Publish culture stories and benefits to unlock brand analytics.'];

  const journeyPoints = journeysSummary
    ? [
        `Active programs: ${formatNumber(journeysSummary.totalPrograms)}`,
        `Employees in flight: ${formatNumber(journeysSummary.activeEmployees)}`,
        `Avg completion: ${formatPercent(journeysSummary.averageCompletionRate)}`,
        journeysSummary.programsAtRisk
          ? `${formatNumber(journeysSummary.programsAtRisk)} program(s) flagged for follow-up`
          : 'All journeys currently on track.',
      ]
    : ['Launch onboarding and mobility journeys to monitor employee progress.'];

  const settingsGovernancePoints = settingsGovernance
    ? [
        `Calendar sync: ${formatNumber(settingsGovernance.calendar?.connected ?? 0)} active / ${formatNumber(
          settingsGovernance.calendar?.totalConnections ?? 0,
        )} connected`,
        `Integrations live: ${formatNumber(settingsGovernance.integrations?.connected ?? 0)} of ${formatNumber(
          settingsGovernance.integrations?.total ?? 0,
        )}`,
        `Pending invites: ${formatNumber(settingsGovernance.permissions?.pendingInvites ?? 0)}`,
        settingsGovernance.compliance?.criticalAlerts
          ? `${formatNumber(settingsGovernance.compliance.criticalAlerts)} critical compliance alert(s)`
          : 'No critical compliance alerts.',
      ]
    : ['Connect integrations and calendar syncs to populate governance metrics.'];

  const governancePoints = governance
    ? [
        `Pending approvals: ${formatNumber(governance.pendingApprovals)}`,
        `Critical alerts: ${formatNumber(governance.criticalAlerts)}`,
        `Workspace active: ${governance.workspaceActive ? 'Yes' : 'No'}`,
        governance.timezone ? `Primary timezone: ${governance.timezone}` : 'Set a default timezone for scheduling.',
      ]
    : ['Governance metrics appear once approvals and alerts are captured.'];

  const recommendationPoints = Array.isArray(recommendations) && recommendations.length
    ? recommendations.map((item) => item.title)
    : ['Keep capturing activity to surface recommended actions.'];

  const sections = [
  return [
    {
      title: 'Hiring overview',
      description: 'Pipeline health, hiring velocity, diversity metrics, and alerts.',
      features: [
        { name: 'Pipeline health', description: 'Stage distribution across the hiring funnel.', bulletPoints: statusBulletPoints },
        {
          name: 'Velocity & conversion',
          description: 'Measure time-to-hire and conversion rates across stages.',
          bulletPoints: [
            `Average days to decision: ${formatNumber(pipelineSummary?.velocity?.averageDaysToDecision)}`,
            `Median days to interview: ${formatNumber(pipelineSummary?.velocity?.medianDaysToInterview)}`,
            `Interview rate: ${formatPercent(pipelineSummary?.conversionRates?.interviewRate)}`,
            `Offer-to-hire: ${formatPercent(pipelineSummary?.conversionRates?.hireRate)}`,
          ],
        },
        {
          name: 'Diversity & inclusion',
          description: 'Monitor representation across self-reported demographics.',
          bulletPoints: diversityPoints,
        },
        {
          name: 'Alerts & risk',
          description: 'Track SLA breaches, compliance flags, and emerging issues.',
          bulletPoints: alertPoints,
        },
      ],
    },
    {
      title: 'Job design studio',
      description: 'Craft requisitions with collaborative approvals and compliance controls.',
      features: [
        {
          name: 'Design throughput',
          description: 'Keep requisitions flowing with cross-functional co-authoring.',
          bulletPoints: jobDesignPoints,
        },
        {
          name: 'Jobs management',
          description: 'Inventory of open jobs and gigs promoted to the market.',
          bulletPoints: [
            `Total roles: ${formatNumber(jobSummary?.total)}`,
            `Jobs vs gigs: ${formatNumber(jobSummary?.byType?.jobs)} jobs • ${formatNumber(jobSummary?.byType?.gigs)} gigs`,
            ...(jobSummary?.topLocations?.slice?.(0, 3).map((item) => `${item.location} — ${formatNumber(item.count)} openings`) ?? []),
          ],
        },
      ],
    },
    {
      title: 'Multi-channel sourcing',
      description: 'Publish requisitions across campaigns, referrals, and targeted pools.',
      features: [
        {
          name: 'Source mix',
          description: 'Top channels contributing applicants this period.',
          bulletPoints: sourcingSources,
        },
        {
          name: 'Campaign ROI',
          description: 'Spend, applications, and hires generated by tracked campaigns.',
          bulletPoints: sourcingTotals,
        },
      ],
    },
    {
      title: 'Applicant relationship manager',
      description: 'Nurture candidates, manage follow-ups, and stay compliant.',
      features: [
        {
          name: 'Pipeline engagement',
          description: 'Track nurture sequences and compliance tasks.',
          bulletPoints: armPoints,
        },
      ],
    },
    {
      title: 'Analytics & forecasting',
      description: 'Model hiring plans, forecast headcount, and spot delivery risks.',
      features: [
        {
          name: 'Planning insights',
          description: 'Forward-looking metrics for leadership reviews.',
          bulletPoints: forecastingPoints,
        },
        {
          name: 'Delivery readiness',
          description: 'Link project signals to hiring capacity.',
          bulletPoints: [
            `Projects active: ${formatNumber(projectSummary?.totals?.active)}`,
            `Planning pipeline: ${formatNumber(projectSummary?.totals?.planning)}`,
            `At-risk delivery: ${formatNumber(projectSummary?.totals?.atRisk)}`,
            `Automation-enabled: ${formatNumber(projectSummary?.automation?.automationEnabled)}`,
          ],
        },
      ],
    },
    {
      title: 'Interview excellence & candidate experience',
      description: 'Enable consistent, inclusive interviews with rich feedback loops.',
      component: {
        Component: InterviewExperienceSection,
        props: {
          data: interviewExperience,
          interviewOperations,
          candidateExperience,
          offerOnboarding,
        },
      },
      features: [
        {
          name: 'Interview operations',
          description: 'Scheduling health and interviewer readiness.',
          bulletPoints: interviewPoints,
        },
        {
          name: 'Experience insights',
          description: 'Candidate feedback and sentiment trends.',
          bulletPoints: candidateExperiencePoints,
        },
      ],
    },
    {
      title: 'Offer & onboarding bridge',
      description: 'Close candidates confidently and orchestrate day-one readiness.',
      features: [
        {
          name: 'Offer pipeline',
          description: 'Conversion, follow-ups, and start-date readiness.',
          bulletPoints: offerPoints,
        },
      ],
    },
    {
      title: 'Candidate care center',
      description: 'Deliver responsive, inclusive experiences throughout the journey.',
      features: [
        {
          name: 'Experience health',
          description: 'Satisfaction, NPS, and escalations in one view.',
          bulletPoints: carePoints,
        },
      ],
    },
    {
      title: 'Calendar & communications',
      description: 'Coordinate interviews, events, and executive reviews.',
      features: [
        {
          name: 'Upcoming events',
          description: 'Recruiting calendar highlights and digests.',
          bulletPoints: calendarPoints,
        },
      ],
    },
    {
      id: 'brand-and-people-overview',
      title: 'Brand & people programs',
      description: 'Promote culture narratives, guide employee journeys, and keep governance healthy.',
      features: [
        {
          name: 'Employer brand studio',
          description: 'Manage culture stories, benefits, and employer assets in one workspace.',
          bulletPoints: brandStudioPoints,
        },
        {
          name: 'Employee journeys',
          description: 'Track onboarding, mobility, and performance snapshots for your workforce.',
          bulletPoints: journeyPoints,
        },
        {
          name: 'Settings & governance',
          description: 'Monitor calendar syncs, permissions, and integrations across the workspace.',
          bulletPoints: settingsGovernancePoints,
        },
      ],
    },
    {
      title: 'Governance & compliance',
      description: 'Stay audit-ready with approvals, policies, and accessibility checks.',
      features: [
        {
          name: 'Policy health',
          description: 'Ensure approvals, alerts, and workspace controls are on track.',
          bulletPoints: governancePoints,
        },
      ],
    },
  ];

  return sections.map((section) => ({
    ...section,
    id: section.id ?? slugify(section.title),
  }));
  ].map((section) => ({ ...section, id: section.id ?? slugify(section.title) }));
}

function buildProfile(data, summaryCards) {
  if (!data?.workspace) {
    return {
      name: 'Atlas Robotics',
      role: 'Global Talent Acquisition Team',
      initials: 'AR',
      status: 'Hiring across multiple regions',
      badges: ['Employer of choice', 'Diversity champion'],
      metrics: summaryCards.slice(0, 4).map((card) => ({ label: card.label, value: `${card.value}` })),
    };
  }

  const workspace = data.workspace;
  const profile = data.profile ?? {};
  const displayName = profile.companyName ?? workspace.name ?? 'Company';
  const initials = displayName
    .split(' ')
    .map((part) => part.charAt(0))
    .join('')
    .slice(0, 3)
    .toUpperCase();

  return {
    name: displayName,
    role: 'Talent acquisition workspace',
    initials,
    status: workspace.health?.badges?.[0] ?? 'Monitoring hiring performance',
    badges: workspace.health?.badges ?? [],
    metrics: summaryCards.slice(0, 4).map((card) => ({ label: card.label, value: `${card.value}` })),
  };
}

function MembershipList({ memberships }) {
  if (!memberships?.length) {
    return (
      <p className="text-sm text-blue-700">Enable additional workspace memberships to collaborate across programs.</p>
    );
  }

  return (
    <div className="flex flex-wrap gap-4">
      {memberships.map((membership) => (
        <div
          key={membership.name}
          className="min-w-[200px] flex-1 rounded-2xl border border-blue-100 bg-blue-50/70 p-4 shadow-sm"
        >
          <p className="text-sm font-semibold text-blue-900">{membership.name}</p>
          <p className="mt-2 text-xs text-blue-700">{membership.description}</p>
          <div className="mt-3 flex items-center text-xs font-semibold">
            <span
              className={`mr-2 inline-block h-2.5 w-2.5 rounded-full ${membership.active ? 'bg-emerald-500' : 'bg-slate-300'}`}
            />
            <span className={membership.active ? 'text-emerald-600' : 'text-slate-500'}>
              {membership.active ? 'Active membership' : 'Inactive'}
            </span>
          </div>
        </div>
      ))}
    </div>
  );
}

function RecentNotes({ items }) {
  if (!items?.length) {
    return (
      <div className="rounded-3xl border border-slate-200 bg-white p-6 shadow-sm">
        <p className="text-sm text-slate-500">No partner notes captured in this window. Encourage your team to log updates.</p>
      </div>
    );
  }

  return (
    <div className="space-y-4">
      {items.map((item) => (
        <div key={item.id} className="rounded-3xl border border-slate-200 bg-white p-4 shadow-sm">
          <div className="flex items-start justify-between gap-4">
            <div>
              <p className="text-sm font-semibold text-slate-800">{item.subject ? `${item.subject.firstName} ${item.subject.lastName}` : 'Contact update'}</p>
              <p className="mt-1 text-sm text-slate-600">{item.note}</p>
            </div>
            <span className="rounded-full bg-blue-50 px-3 py-1 text-xs font-medium uppercase tracking-wide text-blue-600">
              {item.visibility}
            </span>
          </div>
          <div className="mt-3 flex flex-wrap items-center gap-3 text-xs text-slate-500">
            <span>{item.author ? `By ${item.author.firstName} ${item.author.lastName}` : 'System'}</span>
            <span aria-hidden="true">•</span>
            <span title={formatAbsolute(item.createdAt)}>{formatRelativeTime(item.createdAt)}</span>
          </div>
        </div>
      ))}
    </div>
  );
}

function BrandAndPeopleSection({ data }) {
  if (!data) {
    return null;
  }

  const employerBrandStudio = data.employerBrandStudio ?? null;
  const employeeJourneys = data.employeeJourneys ?? null;
  const settingsGovernance = data.settingsGovernance ?? null;

  if (!employerBrandStudio && !employeeJourneys && !settingsGovernance) {
    return null;
  }

  const brandMetrics = [
    {
      label: 'Profile completeness',
      value: formatPercent(employerBrandStudio?.profileCompleteness),
    },
    {
      label: 'Published assets',
      value: formatNumber(employerBrandStudio?.publishedAssets),
    },
    {
      label: 'Avg asset engagement',
      value: formatNumber(employerBrandStudio?.averageAssetEngagement),
    },
    {
      label: 'Stories live',
      value: formatNumber(employerBrandStudio?.stories?.published),
    },
  ];

  const journeyMetrics = [
    {
      label: 'Active programs',
      value: formatNumber(employeeJourneys?.totalPrograms),
    },
    {
      label: 'Employees enrolled',
      value: formatNumber(employeeJourneys?.activeEmployees),
    },
    {
      label: 'Avg completion',
      value: formatPercent(employeeJourneys?.averageCompletionRate),
    },
    {
      label: 'Programs at risk',
      value: formatNumber(employeeJourneys?.programsAtRisk),
    },
  ];

  const governanceMetrics = [
    {
      label: 'Calendar connections',
      value: `${formatNumber(settingsGovernance?.calendar?.connected)} / ${formatNumber(
        settingsGovernance?.calendar?.totalConnections,
      )}`,
      helper: 'Active / total connections',
    },
    {
      label: 'Integrations live',
      value: `${formatNumber(settingsGovernance?.integrations?.connected)} / ${formatNumber(
        settingsGovernance?.integrations?.total,
      )}`,
      helper: 'Connected integrations',
    },
    {
      label: 'Pending invites',
      value: formatNumber(settingsGovernance?.permissions?.pendingInvites),
    },
    {
      label: 'Critical alerts',
      value: formatNumber(settingsGovernance?.compliance?.criticalAlerts),
    },
  ];

  const healthBadgeStyles = {
    on_track: 'bg-emerald-50 text-emerald-600 border border-emerald-200',
    at_risk: 'bg-amber-50 text-amber-600 border border-amber-200',
    needs_attention: 'bg-orange-50 text-orange-600 border border-orange-200',
    off_track: 'bg-rose-50 text-rose-600 border border-rose-200',
  };

  return (
    <section
      id="brand-and-people"
      className="space-y-10 rounded-3xl border border-slate-200 bg-white p-6 shadow-[0_18px_40px_-24px_rgba(30,64,175,0.35)] sm:p-8"
    >
      <div className="flex flex-col gap-2 sm:flex-row sm:items-center sm:justify-between">
        <div>
          <h2 className="text-2xl font-semibold text-slate-900">Brand &amp; people</h2>
          <p className="mt-1 text-sm text-slate-600">
            Showcase your employer brand, orchestrate employee journeys, and keep governance signals in one place.
          </p>
        </div>
        <span className="rounded-full bg-blue-50 px-3 py-1 text-xs font-semibold uppercase tracking-wide text-blue-600">
          Workspace programs
        </span>
      </div>

      <div id="employer-brand-studio" className="space-y-4 rounded-3xl border border-blue-100 bg-blue-50/40 p-5">
        <div className="flex flex-col gap-2 sm:flex-row sm:items-center sm:justify-between">
          <div>
            <h3 className="text-xl font-semibold text-blue-900">Employer brand studio</h3>
            <p className="text-sm text-blue-700">
              Publish culture stories, benefits, and assets to elevate your employer reputation.
            </p>
          </div>
        </div>
        <div className="grid gap-3 sm:grid-cols-2 lg:grid-cols-4">
          {brandMetrics.map((metric) => (
            <div key={metric.label} className="rounded-2xl bg-white/70 p-4 shadow-sm">
              <p className="text-xs font-semibold uppercase tracking-wide text-blue-500">{metric.label}</p>
              <p className="mt-2 text-xl font-semibold text-blue-900">{metric.value}</p>
            </div>
          ))}
        </div>

        <div className="grid gap-4 lg:grid-cols-2">
          <div className="rounded-2xl border border-blue-100 bg-white/80 p-4">
            <h4 className="text-sm font-semibold uppercase tracking-wide text-blue-700">Top culture stories</h4>
            {employerBrandStudio?.stories?.topStories?.length ? (
              <ul className="mt-3 space-y-3">
                {employerBrandStudio.stories.topStories.map((story) => (
                  <li key={story.id} className="rounded-xl border border-blue-100 bg-blue-50/60 p-3">
                    <div className="flex items-center justify-between gap-3">
                      <p className="text-sm font-semibold text-blue-900">{story.title}</p>
                      {story.engagementScore != null ? (
                        <span className="rounded-full bg-blue-100 px-2.5 py-0.5 text-xs font-semibold text-blue-700">
                          {formatNumber(story.engagementScore)}
                        </span>
                      ) : null}
                    </div>
                    <p className="mt-1 text-xs text-blue-700">
                      {story.authorName ? `By ${story.authorName}` : 'Team submission'} •{' '}
                      {story.publishedAt ? formatRelativeTime(story.publishedAt) : 'Unscheduled'}
                    </p>
                    {story.summary ? <p className="mt-2 text-sm text-blue-800">{story.summary}</p> : null}
                  </li>
                ))}
              </ul>
            ) : (
              <p className="mt-2 text-sm text-blue-700">
                Share your first culture story to engage candidates and employees.
              </p>
            )}
          </div>

          <div className="rounded-2xl border border-blue-100 bg-white/80 p-4">
            <h4 className="text-sm font-semibold uppercase tracking-wide text-blue-700">Benefits spotlight</h4>
            {employerBrandStudio?.benefits?.categories?.length ? (
              <div className="mt-3 flex flex-wrap gap-2">
                {employerBrandStudio.benefits.categories.map((category) => (
                  <span
                    key={category.category}
                    className="inline-flex items-center gap-1 rounded-full bg-blue-100/80 px-3 py-1 text-xs font-semibold text-blue-800"
                  >
                    <span className="h-1.5 w-1.5 rounded-full bg-blue-500" />
                    {category.category} · {formatNumber(category.count)}
                  </span>
                ))}
              </div>
            ) : (
              <p className="mt-2 text-sm text-blue-700">Document benefits to share with candidates and employees.</p>
            )}

            {employerBrandStudio?.benefits?.featured?.length ? (
              <div className="mt-4 space-y-2">
                {employerBrandStudio.benefits.featured.map((benefit) => (
                  <div key={benefit.id} className="rounded-xl border border-blue-100 bg-blue-50/60 p-3">
                    <p className="text-sm font-semibold text-blue-900">{benefit.title}</p>
                    <p className="text-xs text-blue-700">{benefit.category}</p>
                  </div>
                ))}
              </div>
            ) : null}

            {employerBrandStudio?.highlights?.length ? (
              <ul className="mt-4 space-y-1 text-sm text-blue-800">
                {employerBrandStudio.highlights.map((highlight) => (
                  <li key={highlight} className="flex gap-2">
                    <span className="mt-1 h-1.5 w-1.5 shrink-0 rounded-full bg-blue-500" />
                    <span>{highlight}</span>
                  </li>
                ))}
              </ul>
            ) : null}
          </div>
        </div>
      </div>

      <div id="employee-journeys" className="space-y-4 rounded-3xl border border-emerald-100 bg-emerald-50/40 p-5">
        <div className="flex flex-col gap-2 sm:flex-row sm:items-center sm:justify-between">
          <div>
            <h3 className="text-xl font-semibold text-emerald-900">Employee journeys</h3>
            <p className="text-sm text-emerald-700">
              Monitor onboarding, mobility, and performance programs for your workforce.
            </p>
          </div>
        </div>

        <div className="grid gap-3 sm:grid-cols-2 lg:grid-cols-4">
          {journeyMetrics.map((metric) => (
            <div key={metric.label} className="rounded-2xl bg-white/80 p-4 shadow-sm">
              <p className="text-xs font-semibold uppercase tracking-wide text-emerald-500">{metric.label}</p>
              <p className="mt-2 text-xl font-semibold text-emerald-900">{metric.value}</p>
            </div>
          ))}
        </div>

        <div className="rounded-2xl border border-emerald-100 bg-white/80 p-4">
          <h4 className="text-sm font-semibold uppercase tracking-wide text-emerald-700">Programs spotlight</h4>
          {employeeJourneys?.spotlightPrograms?.length ? (
            <div className="mt-3 overflow-x-auto">
              <table className="min-w-full text-left text-sm text-emerald-900">
                <thead>
                  <tr className="text-xs uppercase tracking-wide text-emerald-600">
                    <th className="px-3 py-2">Program</th>
                    <th className="px-3 py-2">Type</th>
                    <th className="px-3 py-2">Health</th>
                    <th className="px-3 py-2">Active</th>
                    <th className="px-3 py-2">Completion</th>
                  </tr>
                </thead>
                <tbody>
                  {employeeJourneys.spotlightPrograms.map((program) => (
                    <tr key={program.id} className="border-t border-emerald-100">
                      <td className="px-3 py-2">
                        <p className="font-semibold">{program.title}</p>
                        <p className="text-xs text-emerald-600">{program.ownerName ?? 'No owner assigned'}</p>
                      </td>
                      <td className="px-3 py-2 capitalize">{program.programType?.replace(/_/g, ' ')}</td>
                      <td className="px-3 py-2">
                        <span
                          className={`inline-flex items-center rounded-full px-2.5 py-0.5 text-xs font-medium ${
                            healthBadgeStyles[program.healthStatus] ?? 'bg-slate-100 text-slate-600'
                          }`}
                        >
                          {program.healthStatus?.replace(/_/g, ' ') ?? 'unknown'}
                        </span>
                      </td>
                      <td className="px-3 py-2">{formatNumber(program.activeEmployees)}</td>
                      <td className="px-3 py-2">{formatPercent(program.completionRate)}</td>
                    </tr>
                  ))}
                </tbody>
              </table>
            </div>
          ) : (
            <p className="mt-2 text-sm text-emerald-700">
              Activate onboarding or mobility journeys to track progress and surface insights.
            </p>
          )}

          {employeeJourneys?.highlights?.length ? (
            <ul className="mt-4 space-y-1 text-sm text-emerald-800">
              {employeeJourneys.highlights.map((highlight) => (
                <li key={highlight} className="flex gap-2">
                  <span className="mt-1 h-1.5 w-1.5 shrink-0 rounded-full bg-emerald-500" />
                  <span>{highlight}</span>
                </li>
              ))}
            </ul>
          ) : null}
        </div>
      </div>

      <div id="settings-governance" className="space-y-4 rounded-3xl border border-slate-200 bg-slate-50 p-5">
        <div className="flex flex-col gap-2 sm:flex-row sm:items-center sm:justify-between">
          <div>
            <h3 className="text-xl font-semibold text-slate-900">Settings &amp; governance</h3>
            <p className="text-sm text-slate-600">
              Keep integrations healthy, calendar syncs current, and permissions aligned with policy.
            </p>
          </div>
        </div>

        <div className="grid gap-3 sm:grid-cols-2 lg:grid-cols-4">
          {governanceMetrics.map((metric) => (
            <div key={metric.label} className="rounded-2xl border border-slate-200 bg-white p-4 shadow-sm">
              <p className="text-xs font-semibold uppercase tracking-wide text-slate-500">{metric.label}</p>
              <p className="mt-2 text-xl font-semibold text-slate-900">{metric.value}</p>
              {metric.helper ? <p className="mt-1 text-xs text-slate-500">{metric.helper}</p> : null}
            </div>
          ))}
        </div>

        <div className="grid gap-4 lg:grid-cols-3">
          <div className="rounded-2xl border border-slate-200 bg-white p-4">
            <h4 className="text-sm font-semibold uppercase tracking-wide text-slate-600">Calendar sync</h4>
            <p className="mt-1 text-sm text-slate-600">
              Last synced {settingsGovernance?.calendar?.lastSyncedAt ? formatRelativeTime(settingsGovernance.calendar.lastSyncedAt) : '—'}
            </p>
            {settingsGovernance?.calendar?.primaryCalendars?.length ? (
              <ul className="mt-3 space-y-2 text-sm text-slate-700">
                {settingsGovernance.calendar.primaryCalendars.map((calendar) => (
                  <li key={`${calendar.providerKey}-${calendar.primaryCalendar}`} className="flex flex-col rounded-xl bg-slate-50 p-3">
                    <span className="font-semibold">{calendar.primaryCalendar}</span>
                    <span className="text-xs uppercase tracking-wide text-slate-500">{calendar.providerKey}</span>
                    <span className="mt-1 text-xs text-slate-500">Status: {calendar.status}</span>
                  </li>
                ))}
              </ul>
            ) : (
              <p className="mt-2 text-sm text-slate-600">Connect a recruiting calendar to surface interview visibility.</p>
            )}
          </div>

          <div className="rounded-2xl border border-slate-200 bg-white p-4">
            <h4 className="text-sm font-semibold uppercase tracking-wide text-slate-600">Integrations</h4>
            {settingsGovernance?.integrations?.categories?.length ? (
              <ul className="mt-3 space-y-2 text-sm text-slate-700">
                {settingsGovernance.integrations.categories.map((category) => (
                  <li key={category.category} className="flex items-center justify-between rounded-xl bg-slate-50 p-3">
                    <span className="capitalize">{category.category.replace(/_/g, ' ')}</span>
                    <span className="text-sm font-semibold text-slate-900">{formatNumber(category.count)}</span>
                  </li>
                ))}
              </ul>
            ) : (
              <p className="mt-2 text-sm text-slate-600">Connect HRIS, communication, and ATS integrations to streamline automation.</p>
            )}
          </div>

          <div className="rounded-2xl border border-slate-200 bg-white p-4">
            <h4 className="text-sm font-semibold uppercase tracking-wide text-slate-600">Highlights</h4>
            {settingsGovernance?.highlights?.length ? (
              <ul className="mt-3 space-y-2 text-sm text-slate-700">
                {settingsGovernance.highlights.map((highlight) => (
                  <li key={highlight} className="flex gap-2">
                    <span className="mt-1 h-1.5 w-1.5 shrink-0 rounded-full bg-slate-400" />
                    <span>{highlight}</span>
                  </li>
                ))}
              </ul>
            ) : (
              <p className="mt-2 text-sm text-slate-600">Add integrations and finalize approvals to surface governance insights.</p>
            )}
          </div>
        </div>
      </div>
    </section>
  );
}

export default function CompanyDashboardPage() {
  const [searchParams, setSearchParams] = useSearchParams();
  const workspaceIdParam = searchParams.get('workspaceId');
  const workspaceSlugParam = searchParams.get('workspaceSlug');
  const lookbackParam = searchParams.get('lookbackDays');
  const lookbackDays = lookbackParam ? Math.max(Number.parseInt(lookbackParam, 10) || 30, 7) : 30;

  const { data, error, loading, refresh, fromCache, lastUpdated, summaryCards } = useCompanyDashboard({
    workspaceId: workspaceIdParam,
    workspaceSlug: workspaceSlugParam,
    lookbackDays,
  });

  useEffect(() => {
    if (!workspaceIdParam && data?.meta?.selectedWorkspaceId) {
      setSearchParams((prev) => {
        const next = new URLSearchParams(prev);
        next.set('workspaceId', `${data.meta.selectedWorkspaceId}`);
        return next;
      }, { replace: true });
    }
  }, [workspaceIdParam, data?.meta?.selectedWorkspaceId, setSearchParams]);

  const sections = useMemo(() => buildSections(data), [data]);
  const profile = useMemo(() => buildProfile(data, summaryCards), [data, summaryCards]);
  const workspaceOptions = data?.meta?.availableWorkspaces ?? [];
  const memberships = data?.memberships ?? data?.meta?.memberships ?? [];
  const brandAndPeople = data?.brandAndPeople ?? null;

  const handleWorkspaceChange = (event) => {
    const nextWorkspaceId = event.target.value;
    const next = new URLSearchParams(searchParams);
    if (nextWorkspaceId) {
      next.set('workspaceId', nextWorkspaceId);
      next.delete('workspaceSlug');
    } else {
      next.delete('workspaceId');
    }
    setSearchParams(next);
  };

  const handleLookbackChange = (event) => {
    const nextLookback = event.target.value;
    const next = new URLSearchParams(searchParams);
    if (nextLookback) {
      next.set('lookbackDays', nextLookback);
    } else {
      next.delete('lookbackDays');
    }
    setSearchParams(next);
  };

  return (
    <DashboardLayout
      currentDashboard="company"
      title="Company Talent Acquisition Hub"
      subtitle="Integrated ATS & partnerships"
      description="Everything hiring teams need to design jobs, run interviews, collaborate with headhunters, and promote a magnetic employer brand on Gigvora."
      menuSections={menuSections}
      profile={profile}
      availableDashboards={availableDashboards}
    >
      <div className="space-y-10">
        <div className="flex flex-wrap items-center justify-between gap-4 rounded-3xl border border-slate-200 bg-white p-4 shadow-sm">
          <div className="flex flex-wrap items-center gap-4">
            <label className="text-xs font-semibold uppercase tracking-wide text-slate-400" htmlFor="workspace-select">
              Workspace
            </label>
            <select
              id="workspace-select"
              value={data?.meta?.selectedWorkspaceId ?? workspaceIdParam ?? ''}
              onChange={handleWorkspaceChange}
              className="min-w-[180px] rounded-xl border border-slate-200 bg-white px-3 py-2 text-sm text-slate-700 shadow-sm focus:border-blue-400 focus:outline-none focus:ring-2 focus:ring-blue-100"
            >
              <option value="">Select workspace</option>
              {workspaceOptions.map((workspace) => (
                <option key={workspace.id} value={workspace.id}>
                  {workspace.name}
                </option>
              ))}
            </select>
          </div>

          <div className="flex flex-wrap items-center gap-4">
            <label className="text-xs font-semibold uppercase tracking-wide text-slate-400" htmlFor="lookback-select">
              Lookback window
            </label>
            <select
              id="lookback-select"
              value={lookbackDays}
              onChange={handleLookbackChange}
              className="rounded-xl border border-slate-200 bg-white px-3 py-2 text-sm text-slate-700 shadow-sm focus:border-blue-400 focus:outline-none focus:ring-2 focus:ring-blue-100"
            >
              {LOOKBACK_OPTIONS.map((option) => (
                <option key={option} value={option}>
                  Last {option} days
                </option>
              ))}
            </select>
          </div>
        </div>

        <DataStatus loading={loading} fromCache={fromCache} lastUpdated={lastUpdated} onRefresh={() => refresh({ force: true })} />

        {error ? (
          <p className="rounded-3xl border border-rose-200 bg-rose-50 px-4 py-3 text-sm text-rose-600">
            {error.message || 'Unable to load company dashboard data.'}
          </p>
        ) : null}

        <section className="rounded-3xl border border-blue-100 bg-blue-50/60 p-6 shadow-sm">
          <div className="flex items-center justify-between gap-4">
            <h2 className="text-sm font-semibold uppercase tracking-wide text-blue-800">Your memberships</h2>
            <span className="rounded-full bg-blue-100 px-3 py-1 text-xs font-semibold text-blue-700">Workspace access</span>
          </div>
          <div className="mt-4">
            <MembershipList memberships={memberships} />
          </div>
        </section>

        <div className="grid gap-4 sm:grid-cols-2 xl:grid-cols-3">
          {summaryCards.map((card, index) => {
            const Icon = SUMMARY_ICONS[index % SUMMARY_ICONS.length] ?? ClipboardDocumentCheckIcon;
            return (
              <div
                key={card.label}
                className="flex items-center justify-between rounded-3xl border border-blue-100 bg-white px-4 py-5 shadow-sm"
              >
                <div>
                  <p className="text-xs font-semibold uppercase tracking-wide text-slate-400">{card.label}</p>
                  <p className="mt-2 text-2xl font-semibold text-slate-900">{card.value}</p>
                </div>
                <div className="rounded-2xl bg-blue-50 p-3 text-blue-600">
                  <Icon className="h-6 w-6" />
                </div>
              </div>
            );
          })}
        </div>

<<<<<<< HEAD
        <PartnershipsSourcingSection data={data?.partnerships} />
=======
        {sections.map((section) => {
          const SectionComponent = section.component?.Component ?? null;
          return (
            <section
              key={section.title}
              id={section.id}
              className="rounded-3xl border border-slate-200 bg-white p-6 shadow-[0_18px_40px_-24px_rgba(30,64,175,0.35)] sm:p-8"
            >
              <div className="flex flex-col gap-4 sm:flex-row sm:items-start sm:justify-between">
                <div>
                  <h2 className="text-xl font-semibold text-slate-900 sm:text-2xl">{section.title}</h2>
                  {section.description ? (
                    <p className="mt-2 max-w-3xl text-sm text-slate-600">{section.description}</p>
                  ) : null}
                </div>
        <BrandAndPeopleSection data={brandAndPeople} />
        {data ? (
          <JobLifecycleSection
            jobLifecycle={data.jobLifecycle}
            recommendations={data.recommendations}
            lookbackDays={data?.meta?.lookbackDays ?? lookbackDays}
          />
        ) : null}
>>>>>>> a9ba3922

        {sections.map((section) => (
          <section
            key={section.title}
            id={section.id ?? slugify(section.title)}
            className="rounded-3xl border border-slate-200 bg-white p-6 shadow-[0_18px_40px_-24px_rgba(30,64,175,0.35)] sm:p-8"
          >
            <div className="flex flex-col gap-4 sm:flex-row sm:items-start sm:justify-between">
              <div>
                <h2 className="text-xl font-semibold text-slate-900 sm:text-2xl">{section.title}</h2>
                {section.description ? <p className="mt-2 max-w-3xl text-sm text-slate-600">{section.description}</p> : null}
              </div>

              {SectionComponent ? (
                <div className="mt-6">
                  <SectionComponent {...section.component.props} />
                </div>
              ) : null}

              {section.features?.length ? (
                <div className={`mt-6 grid gap-4 ${section.features.length > 1 ? 'sm:grid-cols-2' : 'sm:grid-cols-1'}`}>
                  {section.features.map((feature) => (
                    <div
                      key={feature.name}
                      className="group flex h-full flex-col justify-between rounded-2xl border border-slate-200 bg-slate-50 p-5 transition hover:border-blue-300 hover:bg-blue-50"
                    >
                      <div>
                        <h3 className="text-lg font-semibold text-slate-900">{feature.name}</h3>
                        {feature.description ? (
                          <p className="mt-2 text-sm text-slate-600">{feature.description}</p>
                        ) : null}
                        {feature.bulletPoints?.length ? (
                          <ul className="mt-3 space-y-2 text-sm text-slate-600">
                            {feature.bulletPoints.map((point) => (
                              <li key={point} className="flex gap-2">
                                <span className="mt-1 h-1.5 w-1.5 shrink-0 rounded-full bg-blue-400" />
                                <span>{point}</span>
                              </li>
                            ))}
                          </ul>
                        ) : null}
                      </div>
                    </div>
                  ))}
                </div>
              ) : null}
            </section>
          );
        })}

        <section className="rounded-3xl border border-slate-200 bg-white p-6 shadow-sm sm:p-8">
          <div className="mb-4 flex items-center justify-between">
            <h2 className="text-xl font-semibold text-slate-900 sm:text-2xl">Partner timeline</h2>
            <span className="rounded-full bg-blue-50 px-3 py-1 text-xs font-semibold uppercase tracking-wide text-blue-600">
              Recent activity
            </span>
          </div>
          <RecentNotes items={data?.recentNotes ?? []} />
        </section>
      </div>
    </DashboardLayout>
  );
}
<|MERGE_RESOLUTION|>--- conflicted
+++ resolved
@@ -11,11 +11,8 @@
 } from '@heroicons/react/24/outline';
 import DashboardLayout from '../../layouts/DashboardLayout.jsx';
 import DataStatus from '../../components/DataStatus.jsx';
-<<<<<<< HEAD
 import PartnershipsSourcingSection from '../../components/dashboard/PartnershipsSourcingSection.jsx';
-=======
 import JobLifecycleSection from '../../components/company/JobLifecycleSection.jsx';
->>>>>>> a9ba3922
 import { useCompanyDashboard } from '../../hooks/useCompanyDashboard.js';
 import { formatAbsolute, formatRelativeTime } from '../../utils/date.js';
 import InterviewExperienceSection from '../../components/dashboard/InterviewExperienceSection.jsx';
@@ -1176,9 +1173,7 @@
           })}
         </div>
 
-<<<<<<< HEAD
         <PartnershipsSourcingSection data={data?.partnerships} />
-=======
         {sections.map((section) => {
           const SectionComponent = section.component?.Component ?? null;
           return (
@@ -1202,7 +1197,6 @@
             lookbackDays={data?.meta?.lookbackDays ?? lookbackDays}
           />
         ) : null}
->>>>>>> a9ba3922
 
         {sections.map((section) => (
           <section
