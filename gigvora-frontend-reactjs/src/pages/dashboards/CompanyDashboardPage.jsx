import { useEffect, useMemo } from 'react';
import { useSearchParams } from 'react-router-dom';
import {
  BriefcaseIcon,
  UsersIcon,
  ClockIcon,
  EnvelopeOpenIcon,
  SparklesIcon,
  GlobeAltIcon,
  ClipboardDocumentCheckIcon,
} from '@heroicons/react/24/outline';
import DashboardLayout from '../../layouts/DashboardLayout.jsx';
import DataStatus from '../../components/DataStatus.jsx';
import JobLifecycleSection from '../../components/company/JobLifecycleSection.jsx';
import { useCompanyDashboard } from '../../hooks/useCompanyDashboard.js';
import { formatAbsolute, formatRelativeTime } from '../../utils/date.js';

const menuSections = [
  {
    label: 'Talent acquisition',
    items: [
      {
        name: 'Hiring overview',
        description: 'Pipeline health, hiring velocity, diversity metrics, and alerts.',
      },
      {
        name: 'Job lifecycle & ATS intelligence',
        description:
          'Run a modern applicant tracking system with collaborative job creation, smart sourcing, and full-funnel insights.',
        tags: ['ATS'],
      },
      {
        name: 'Interview excellence & candidate experience',
        description: 'Structured guides, scheduling automation, and feedback collaboration for every interview panel.',
      },
      {
        name: 'Offer & onboarding bridge',
        description: 'Generate offers, track approvals, manage background checks, and orchestrate onboarding tasks.',
      },
      {
        name: 'Candidate care center',
        description: 'Monitor response times, candidate NPS, and inclusion metrics to deliver a world-class experience.',
      },
    ],
  },
  {
    label: 'Design & sourcing',
    items: [
      {
        name: 'Job design studio',
        description: 'Craft requisitions with intake surveys, leveling frameworks, compensation guidelines, and approvals.',
      },
      {
        name: 'Multi-channel sourcing',
        description:
          'Publish to Gigvora, job boards, employee referrals, and talent pools with personalized landing pages and reporting.',
      },
      {
        name: 'Applicant relationship manager',
        description: 'Segment candidates, send nurture campaigns, and manage compliance across GDPR, CCPA, and internal policies.',
      },
    ],
  },
  {
    label: 'Analytics & planning',
    items: [
      {
        name: 'Analytics & forecasting',
        description: 'Predict time-to-fill, offer acceptance, and pipeline conversion to forecast headcount.',
      },
      {
        name: 'Workforce analytics',
        description: 'Blend hiring and HRIS data to uncover attrition risks, mobility opportunities, and skill gaps.',
      },
      {
        name: 'Scenario planning',
        description: 'Model hiring freezes or acceleration plans with interactive dashboards by department, level, or location.',
      },
    ],
  },
  {
    label: 'Partnerships & sourcing',
    items: [
      {
        name: 'Headhunter program',
        description: 'Invite headhunters, share briefs, score performance, and manage commissions.',
      },
      {
        name: 'Talent pools',
        description: 'Maintain silver medalists, alumni, referrals, and campus relationships.',
      },
      {
        name: 'Agency collaboration',
        description: 'Coordinate with partner agencies on SLAs, billing, and compliance.',
      },
      {
        name: 'Partner performance manager',
        description: 'Compare agencies, headhunters, and recruiters with leaderboards, SLAs, and ROI analytics.',
      },
    ],
  },
  {
    label: 'Brand & people',
    items: [
      {
        name: 'Employer brand studio',
        description: 'Company profile, culture stories, benefits, and employer marketing assets.',
        sectionId: 'employer-brand-studio',
      },
      {
        name: 'Employee journeys',
        description: 'Onboarding, internal mobility, and performance snapshots for HR teams.',
        sectionId: 'employee-journeys',
      },
      {
        name: 'Settings & governance',
        description: 'Calendar sync, permissions, integrations, compliance, and approvals.',
        sectionId: 'settings-governance',
      },
    ],
  },
  {
    label: 'Operations & governance',
    items: [
      {
        name: 'Calendar & communications',
        description: 'Sync recruiting calendars, digests, integrations, and cross-functional updates.',
      },
      {
        name: 'Settings & governance',
        description: 'Permissions, integrations, compliance, and approval workflows.',
      },
      {
        name: 'Governance & compliance',
        description: 'Maintain GDPR/CCPA compliance, accessibility standards, and equitable hiring policies.',
      },
    ],
  },
];

const availableDashboards = ['company', 'headhunter', 'user', 'agency'];
const LOOKBACK_OPTIONS = [30, 60, 90, 120];
const SUMMARY_ICONS = [
  BriefcaseIcon,
  UsersIcon,
  ClockIcon,
  EnvelopeOpenIcon,
  SparklesIcon,
  GlobeAltIcon,
  ClipboardDocumentCheckIcon,
];

function slugify(value) {
  if (!value) return '';
  return value
    .toString()
    .trim()
    .toLowerCase()
    .replace(/[^a-z0-9]+/g, '-')
    .replace(/^-+|-+$/g, '')
    .slice(0, 80);
}

function formatNumber(value, { fallback = '—', suffix = '' } = {}) {
  if (value == null) return fallback;
  const numeric = Number(value);
  if (!Number.isFinite(numeric)) {
    return `${value}${suffix}`;
  }
  return `${numeric.toLocaleString()}${suffix}`;
}

function formatPercent(value) {
  if (value == null || Number.isNaN(Number(value))) {
    return '—';
  }
  return `${Number(value).toFixed(1)}%`;
}

function buildSections(data) {
  if (!data) {
    return [];
  }

  const {
    pipelineSummary,
    diversity,
    alerts,
    jobDesign,
    sourcing,
    applicantRelationshipManager,
    analyticsForecasting,
    interviewOperations,
    candidateExperience,
    offerOnboarding,
    candidateCare,
    partnerCollaboration,
    brandIntelligence,
    governance,
    calendar,
    jobSummary,
    projectSummary,
  } = data;

  const statusEntries = Object.entries(pipelineSummary?.byStatus ?? {});
  const statusBulletPoints = statusEntries.length
    ? statusEntries
        .sort(([, a], [, b]) => b - a)
        .slice(0, 6)
        .map(([status, count]) => `${status.replace(/_/g, ' ')} — ${formatNumber(count)}`)
    : ['No application activity recorded in this window.'];

  const diversityBreakdown = diversity?.breakdowns?.gender ?? [];
  const diversityPoints = diversityBreakdown.length
    ? [
        `Representation index: ${diversity?.representationIndex != null ? diversity.representationIndex.toFixed(2) : '—'}`,
        `Responses captured: ${formatNumber(diversity?.total)}`,
        ...diversityBreakdown.slice(0, 3).map((item) => `${item.label}: ${formatPercent(item.percentage)}`),
      ]
    : ['Capture optional demographic surveys to unlock representation reporting.'];

  const alertPoints = alerts?.items?.length
    ? [
        `Open alerts: ${formatNumber(alerts.open ?? 0)}`,
        `Critical issues: ${formatNumber(alerts.bySeverity?.critical ?? 0)}`,
        alerts.latestDetection ? `Latest detected: ${formatRelativeTime(alerts.latestDetection)}` : 'No recent alerts detected.',
      ]
    : ['No active alerts in this lookback window.'];

  const jobDesignPoints = jobDesign
    ? [
        `Approvals in flight: ${formatNumber(jobDesign.approvalsInFlight)}`,
        `Co-author sessions: ${formatNumber(jobDesign.coAuthorSessions)}`,
        `Structured stages: ${formatNumber(jobDesign.structuredStages)}`,
        `Compliance alerts: ${formatNumber(jobDesign.complianceAlerts)}`,
      ]
    : ['Track job approvals and compliance to surface design insights.'];

  const sourcingSources = sourcing?.sources?.length
    ? sourcing.sources.slice(0, 4).map((entry) => `${entry.source}: ${formatNumber(entry.count)} (${formatPercent(entry.percentage)})`)
    : ['No candidate source data captured in this window.'];

  const sourcingTotals = sourcing
    ? [
        `Campaign applications: ${formatNumber(sourcing.campaignTotals?.applications)}`,
        `Campaign hires: ${formatNumber(sourcing.campaignTotals?.hires)}`,
        `Average CPA: ${
          sourcing.averageCostPerApplication != null
            ? `$${Number(sourcing.averageCostPerApplication).toFixed(2)}`
            : '—'
        }`,
        `Hire contribution rate: ${formatPercent(sourcing.hireContributionRate)}`,
      ]
    : ['Activate campaign tracking to monitor sourcing ROI.'];

  const armPoints = applicantRelationshipManager
    ? [
        `Active candidates: ${formatNumber(applicantRelationshipManager.totalActiveCandidates)}`,
        `Nurture campaigns logged: ${formatNumber(applicantRelationshipManager.nurtureCampaigns)}`,
        `Follow-ups scheduled: ${formatNumber(applicantRelationshipManager.followUpsScheduled)}`,
        `Compliance reviews: ${formatNumber(applicantRelationshipManager.complianceReviews)}`,
      ]
    : ['Log nurture campaigns to power the applicant relationship manager.'];

  const forecastingPoints = analyticsForecasting
    ? [
        `Projected hires: ${formatNumber(analyticsForecasting.projectedHires)}`,
        `Estimated backlog: ${formatNumber(analyticsForecasting.backlog)}`,
        `Average time to fill: ${formatNumber(analyticsForecasting.timeToFillDays, { suffix: ' days' })}`,
        `Projects at risk: ${formatNumber(analyticsForecasting.atRiskProjects)}`,
      ]
    : ['Forecast models will appear once enough activity is captured.'];

  const interviewPoints = [
    `Upcoming interviews: ${formatNumber(interviewOperations?.upcomingCount)}`,
    `Average lead time: ${formatNumber(interviewOperations?.averageLeadTimeHours, { suffix: ' hrs' })}`,
    `Average duration: ${formatNumber(interviewOperations?.averageDurationMinutes, { suffix: ' mins' })}`,
    `Feedback logged: ${formatNumber(interviewOperations?.feedbackLogged)}`,
  ];

  const candidateExperiencePoints = [
    `Survey responses: ${formatNumber(candidateExperience?.responseCount)}`,
    `Avg satisfaction: ${formatNumber(candidateExperience?.averageScore)}`,
    `Candidate NPS: ${
      candidateExperience?.nps != null && Number.isFinite(Number(candidateExperience.nps))
        ? `${Number(candidateExperience.nps).toFixed(1)}`
        : '—'
    }`,
    `Follow-ups pending: ${formatNumber(candidateExperience?.followUpsPending)}`,
  ];

  const offerPoints = [
    `Open offers: ${formatNumber(offerOnboarding?.openOffers)}`,
    `Acceptance rate: ${formatPercent(offerOnboarding?.acceptanceRate)}`,
    `Onboarding follow-ups: ${formatNumber(offerOnboarding?.onboardingFollowUps)}`,
    `Average days to start: ${formatNumber(offerOnboarding?.averageDaysToStart)}`,
  ];

  const carePoints = [
    `Satisfaction score: ${formatNumber(candidateCare?.satisfaction)}`,
    `Candidate NPS: ${
      candidateCare?.nps != null && Number.isFinite(Number(candidateCare.nps))
        ? `${Number(candidateCare.nps).toFixed(1)}`
        : '—'
    }`,
    `Follow-ups pending: ${formatNumber(candidateCare?.followUpsPending)}`,
    `Escalations: ${formatNumber(candidateCare?.escalations)}`,
  ];

  const partnerPoints = [
    `Engaged partners: ${formatNumber(partnerCollaboration?.activePartners)}`,
    `Touchpoints logged: ${formatNumber(partnerCollaboration?.touchpoints)}`,
    `Pending invites: ${formatNumber(partnerCollaboration?.pendingInvites)}`,
    partnerCollaboration?.leaderboard?.[0]
      ? `Top partner: ${partnerCollaboration.leaderboard[0].name} (${formatPercent(partnerCollaboration.leaderboard[0].conversionRate)})`
      : 'No partner leaderboards yet.',
  ];

  const calendarPoints = calendar?.upcoming?.length
    ? calendar.upcoming.slice(0, 3).map((event) => `${event.eventType} • ${formatAbsolute(event.startsAt)}`)
    : ['Connect your recruiting calendar to see upcoming events.'];

  const brandStudio = data?.brandAndPeople?.employerBrandStudio;
  const journeysSummary = data?.brandAndPeople?.employeeJourneys;
  const settingsGovernance = data?.brandAndPeople?.settingsGovernance;

  const brandStudioPoints = brandStudio
    ? [
        `Profile completeness: ${formatPercent(brandStudio.profileCompleteness)}`,
        `Published assets live: ${formatNumber(brandStudio.publishedAssets)}`,
        brandStudio?.stories?.topStories?.[0]
          ? `Top story: ${brandStudio.stories.topStories[0].title}`
          : 'Publish a culture story to spotlight your team.',
        brandStudio?.benefits?.categories?.length
          ? `${formatNumber(brandStudio.benefits.categories.length)} benefit categories documented`
          : 'Document benefits to enrich offer packs.',
      ]
    : ['Publish culture stories and benefits to unlock brand analytics.'];

  const journeyPoints = journeysSummary
    ? [
        `Active programs: ${formatNumber(journeysSummary.totalPrograms)}`,
        `Employees in flight: ${formatNumber(journeysSummary.activeEmployees)}`,
        `Avg completion: ${formatPercent(journeysSummary.averageCompletionRate)}`,
        journeysSummary.programsAtRisk
          ? `${formatNumber(journeysSummary.programsAtRisk)} program(s) flagged for follow-up`
          : 'All journeys currently on track.',
      ]
    : ['Launch onboarding and mobility journeys to monitor employee progress.'];

  const settingsGovernancePoints = settingsGovernance
    ? [
        `Calendar sync: ${formatNumber(settingsGovernance.calendar?.connected ?? 0)} active / ${formatNumber(
          settingsGovernance.calendar?.totalConnections ?? 0,
        )} connected`,
        `Integrations live: ${formatNumber(settingsGovernance.integrations?.connected ?? 0)} of ${formatNumber(
          settingsGovernance.integrations?.total ?? 0,
        )}`,
        `Pending invites: ${formatNumber(settingsGovernance.permissions?.pendingInvites ?? 0)}`,
        settingsGovernance.compliance?.criticalAlerts
          ? `${formatNumber(settingsGovernance.compliance.criticalAlerts)} critical compliance alert(s)`
          : 'No critical compliance alerts.',
      ]
    : ['Connect integrations and calendar syncs to populate governance metrics.'];

  const governancePoints = governance
    ? [
        `Pending approvals: ${formatNumber(governance.pendingApprovals)}`,
        `Critical alerts: ${formatNumber(governance.criticalAlerts)}`,
        `Workspace active: ${governance.workspaceActive ? 'Yes' : 'No'}`,
        governance.timezone ? `Primary timezone: ${governance.timezone}` : 'Set a default timezone for scheduling.',
      ]
    : ['Governance metrics appear once approvals and alerts are captured.'];

  return [
    {
      title: 'Hiring overview',
      description: 'Pipeline health, hiring velocity, diversity metrics, and alerts.',
      features: [
        { name: 'Pipeline health', description: 'Stage distribution across the hiring funnel.', bulletPoints: statusBulletPoints },
        {
          name: 'Velocity & conversion',
          description: 'Measure time-to-hire and conversion rates across stages.',
          bulletPoints: [
            `Average days to decision: ${formatNumber(pipelineSummary?.velocity?.averageDaysToDecision)}`,
            `Median days to interview: ${formatNumber(pipelineSummary?.velocity?.medianDaysToInterview)}`,
            `Interview rate: ${formatPercent(pipelineSummary?.conversionRates?.interviewRate)}`,
            `Offer-to-hire: ${formatPercent(pipelineSummary?.conversionRates?.hireRate)}`,
          ],
        },
        {
          name: 'Diversity & inclusion',
          description: 'Monitor representation across self-reported demographics.',
          bulletPoints: diversityPoints,
        },
        {
          name: 'Alerts & risk',
          description: 'Track SLA breaches, compliance flags, and emerging issues.',
          bulletPoints: alertPoints,
        },
      ],
    },
    {
      title: 'Job design studio',
      description: 'Craft requisitions with collaborative approvals and compliance controls.',
      features: [
        {
          name: 'Design throughput',
          description: 'Keep requisitions flowing with cross-functional co-authoring.',
          bulletPoints: jobDesignPoints,
        },
        {
          name: 'Jobs management',
          description: 'Inventory of open jobs and gigs promoted to the market.',
          bulletPoints: [
            `Total roles: ${formatNumber(jobSummary?.total)}`,
            `Jobs vs gigs: ${formatNumber(jobSummary?.byType?.jobs)} jobs • ${formatNumber(jobSummary?.byType?.gigs)} gigs`,
            ...(jobSummary?.topLocations?.slice?.(0, 3).map((item) => `${item.location} — ${formatNumber(item.count)} openings`) ?? []),
          ],
        },
      ],
    },
    {
      title: 'Multi-channel sourcing',
      description: 'Publish requisitions across campaigns, referrals, and targeted pools.',
      features: [
        {
          name: 'Source mix',
          description: 'Top channels contributing applicants this period.',
          bulletPoints: sourcingSources,
        },
        {
          name: 'Campaign ROI',
          description: 'Spend, applications, and hires generated by tracked campaigns.',
          bulletPoints: sourcingTotals,
        },
      ],
    },
    {
      title: 'Applicant relationship manager',
      description: 'Nurture candidates, manage follow-ups, and stay compliant.',
      features: [
        {
          name: 'Pipeline engagement',
          description: 'Track nurture sequences and compliance tasks.',
          bulletPoints: armPoints,
        },
      ],
    },
    {
      title: 'Analytics & forecasting',
      description: 'Model hiring plans, forecast headcount, and spot delivery risks.',
      features: [
        {
          name: 'Planning insights',
          description: 'Forward-looking metrics for leadership reviews.',
          bulletPoints: forecastingPoints,
        },
        {
          name: 'Delivery readiness',
          description: 'Link project signals to hiring capacity.',
          bulletPoints: [
            `Projects active: ${formatNumber(projectSummary?.totals?.active)}`,
            `Planning pipeline: ${formatNumber(projectSummary?.totals?.planning)}`,
            `At-risk delivery: ${formatNumber(projectSummary?.totals?.atRisk)}`,
            `Automation-enabled: ${formatNumber(projectSummary?.automation?.automationEnabled)}`,
          ],
        },
      ],
    },
    {
      title: 'Interview excellence & candidate experience',
      description: 'Enable consistent, inclusive interviews with rich feedback loops.',
      features: [
        {
          name: 'Interview operations',
          description: 'Scheduling health and interviewer readiness.',
          bulletPoints: interviewPoints,
        },
        {
          name: 'Experience insights',
          description: 'Candidate feedback and sentiment trends.',
          bulletPoints: candidateExperiencePoints,
        },
      ],
    },
    {
      title: 'Offer & onboarding bridge',
      description: 'Close candidates confidently and orchestrate day-one readiness.',
      features: [
        {
          name: 'Offer pipeline',
          description: 'Conversion, follow-ups, and start-date readiness.',
          bulletPoints: offerPoints,
        },
      ],
    },
    {
      title: 'Candidate care center',
      description: 'Deliver responsive, inclusive experiences throughout the journey.',
      features: [
        {
          name: 'Experience health',
          description: 'Satisfaction, NPS, and escalations in one view.',
          bulletPoints: carePoints,
        },
      ],
    },
    {
      title: 'Headhunter & partner collaboration',
      description: 'Empower agencies and headhunters with shared accountability.',
      features: [
        {
          name: 'Partner ecosystem',
          description: 'Engagement, invites, and leaderboard performance.',
          bulletPoints: partnerPoints,
        },
      ],
    },
    {
      title: 'Calendar & communications',
      description: 'Coordinate interviews, events, and executive reviews.',
      features: [
        {
          name: 'Upcoming events',
          description: 'Recruiting calendar highlights and digests.',
          bulletPoints: calendarPoints,
        },
      ],
    },
    {
      id: 'brand-and-people-overview',
      title: 'Brand & people programs',
      description: 'Promote culture narratives, guide employee journeys, and keep governance healthy.',
      features: [
        {
          name: 'Employer brand studio',
          description: 'Manage culture stories, benefits, and employer assets in one workspace.',
          bulletPoints: brandStudioPoints,
        },
        {
          name: 'Employee journeys',
          description: 'Track onboarding, mobility, and performance snapshots for your workforce.',
          bulletPoints: journeyPoints,
        },
        {
          name: 'Settings & governance',
          description: 'Monitor calendar syncs, permissions, and integrations across the workspace.',
          bulletPoints: settingsGovernancePoints,
        },
      ],
    },
    {
      title: 'Governance & compliance',
      description: 'Stay audit-ready with approvals, policies, and accessibility checks.',
      features: [
        {
          name: 'Policy health',
          description: 'Ensure approvals, alerts, and workspace controls are on track.',
          bulletPoints: governancePoints,
        },
      ],
    },
  ].map((section) => ({ ...section, id: section.id ?? slugify(section.title) }));
}

function buildProfile(data, summaryCards) {
  if (!data?.workspace) {
    return {
      name: 'Atlas Robotics',
      role: 'Global Talent Acquisition Team',
      initials: 'AR',
      status: 'Hiring across multiple regions',
      badges: ['Employer of choice', 'Diversity champion'],
      metrics: summaryCards.slice(0, 4).map((card) => ({ label: card.label, value: `${card.value}` })),
    };
  }

  const workspace = data.workspace;
  const profile = data.profile ?? {};
  const displayName = profile.companyName ?? workspace.name ?? 'Company';
  const initials = displayName
    .split(' ')
    .map((part) => part.charAt(0))
    .join('')
    .slice(0, 3)
    .toUpperCase();

  return {
    name: displayName,
    role: 'Talent acquisition workspace',
    initials,
    status: workspace.health?.badges?.[0] ?? 'Monitoring hiring performance',
    badges: workspace.health?.badges ?? [],
    metrics: summaryCards.slice(0, 4).map((card) => ({ label: card.label, value: `${card.value}` })),
  };
}

function MembershipList({ memberships }) {
  if (!memberships?.length) {
    return (
      <p className="text-sm text-blue-700">Enable additional workspace memberships to collaborate across programs.</p>
    );
  }

  return (
    <div className="flex flex-wrap gap-4">
      {memberships.map((membership) => (
        <div
          key={membership.name}
          className="min-w-[200px] flex-1 rounded-2xl border border-blue-100 bg-blue-50/70 p-4 shadow-sm"
        >
          <p className="text-sm font-semibold text-blue-900">{membership.name}</p>
          <p className="mt-2 text-xs text-blue-700">{membership.description}</p>
          <div className="mt-3 flex items-center text-xs font-semibold">
            <span
              className={`mr-2 inline-block h-2.5 w-2.5 rounded-full ${membership.active ? 'bg-emerald-500' : 'bg-slate-300'}`}
            />
            <span className={membership.active ? 'text-emerald-600' : 'text-slate-500'}>
              {membership.active ? 'Active membership' : 'Inactive'}
            </span>
          </div>
        </div>
      ))}
    </div>
  );
}

function RecentNotes({ items }) {
  if (!items?.length) {
    return (
      <div className="rounded-3xl border border-slate-200 bg-white p-6 shadow-sm">
        <p className="text-sm text-slate-500">No partner notes captured in this window. Encourage your team to log updates.</p>
      </div>
    );
  }

  return (
    <div className="space-y-4">
      {items.map((item) => (
        <div key={item.id} className="rounded-3xl border border-slate-200 bg-white p-4 shadow-sm">
          <div className="flex items-start justify-between gap-4">
            <div>
              <p className="text-sm font-semibold text-slate-800">{item.subject ? `${item.subject.firstName} ${item.subject.lastName}` : 'Contact update'}</p>
              <p className="mt-1 text-sm text-slate-600">{item.note}</p>
            </div>
            <span className="rounded-full bg-blue-50 px-3 py-1 text-xs font-medium uppercase tracking-wide text-blue-600">
              {item.visibility}
            </span>
          </div>
          <div className="mt-3 flex flex-wrap items-center gap-3 text-xs text-slate-500">
            <span>{item.author ? `By ${item.author.firstName} ${item.author.lastName}` : 'System'}</span>
            <span aria-hidden="true">•</span>
            <span title={formatAbsolute(item.createdAt)}>{formatRelativeTime(item.createdAt)}</span>
          </div>
        </div>
      ))}
    </div>
  );
}

function BrandAndPeopleSection({ data }) {
  if (!data) {
    return null;
  }

  const employerBrandStudio = data.employerBrandStudio ?? null;
  const employeeJourneys = data.employeeJourneys ?? null;
  const settingsGovernance = data.settingsGovernance ?? null;

  if (!employerBrandStudio && !employeeJourneys && !settingsGovernance) {
    return null;
  }

  const brandMetrics = [
    {
      label: 'Profile completeness',
      value: formatPercent(employerBrandStudio?.profileCompleteness),
    },
    {
      label: 'Published assets',
      value: formatNumber(employerBrandStudio?.publishedAssets),
    },
    {
      label: 'Avg asset engagement',
      value: formatNumber(employerBrandStudio?.averageAssetEngagement),
    },
    {
      label: 'Stories live',
      value: formatNumber(employerBrandStudio?.stories?.published),
    },
  ];

  const journeyMetrics = [
    {
      label: 'Active programs',
      value: formatNumber(employeeJourneys?.totalPrograms),
    },
    {
      label: 'Employees enrolled',
      value: formatNumber(employeeJourneys?.activeEmployees),
    },
    {
      label: 'Avg completion',
      value: formatPercent(employeeJourneys?.averageCompletionRate),
    },
    {
      label: 'Programs at risk',
      value: formatNumber(employeeJourneys?.programsAtRisk),
    },
  ];

  const governanceMetrics = [
    {
      label: 'Calendar connections',
      value: `${formatNumber(settingsGovernance?.calendar?.connected)} / ${formatNumber(
        settingsGovernance?.calendar?.totalConnections,
      )}`,
      helper: 'Active / total connections',
    },
    {
      label: 'Integrations live',
      value: `${formatNumber(settingsGovernance?.integrations?.connected)} / ${formatNumber(
        settingsGovernance?.integrations?.total,
      )}`,
      helper: 'Connected integrations',
    },
    {
      label: 'Pending invites',
      value: formatNumber(settingsGovernance?.permissions?.pendingInvites),
    },
    {
      label: 'Critical alerts',
      value: formatNumber(settingsGovernance?.compliance?.criticalAlerts),
    },
  ];

  const healthBadgeStyles = {
    on_track: 'bg-emerald-50 text-emerald-600 border border-emerald-200',
    at_risk: 'bg-amber-50 text-amber-600 border border-amber-200',
    needs_attention: 'bg-orange-50 text-orange-600 border border-orange-200',
    off_track: 'bg-rose-50 text-rose-600 border border-rose-200',
  };

  return (
    <section
      id="brand-and-people"
      className="space-y-10 rounded-3xl border border-slate-200 bg-white p-6 shadow-[0_18px_40px_-24px_rgba(30,64,175,0.35)] sm:p-8"
    >
      <div className="flex flex-col gap-2 sm:flex-row sm:items-center sm:justify-between">
        <div>
          <h2 className="text-2xl font-semibold text-slate-900">Brand &amp; people</h2>
          <p className="mt-1 text-sm text-slate-600">
            Showcase your employer brand, orchestrate employee journeys, and keep governance signals in one place.
          </p>
        </div>
        <span className="rounded-full bg-blue-50 px-3 py-1 text-xs font-semibold uppercase tracking-wide text-blue-600">
          Workspace programs
        </span>
      </div>

      <div id="employer-brand-studio" className="space-y-4 rounded-3xl border border-blue-100 bg-blue-50/40 p-5">
        <div className="flex flex-col gap-2 sm:flex-row sm:items-center sm:justify-between">
          <div>
            <h3 className="text-xl font-semibold text-blue-900">Employer brand studio</h3>
            <p className="text-sm text-blue-700">
              Publish culture stories, benefits, and assets to elevate your employer reputation.
            </p>
          </div>
        </div>
        <div className="grid gap-3 sm:grid-cols-2 lg:grid-cols-4">
          {brandMetrics.map((metric) => (
            <div key={metric.label} className="rounded-2xl bg-white/70 p-4 shadow-sm">
              <p className="text-xs font-semibold uppercase tracking-wide text-blue-500">{metric.label}</p>
              <p className="mt-2 text-xl font-semibold text-blue-900">{metric.value}</p>
            </div>
          ))}
        </div>

        <div className="grid gap-4 lg:grid-cols-2">
          <div className="rounded-2xl border border-blue-100 bg-white/80 p-4">
            <h4 className="text-sm font-semibold uppercase tracking-wide text-blue-700">Top culture stories</h4>
            {employerBrandStudio?.stories?.topStories?.length ? (
              <ul className="mt-3 space-y-3">
                {employerBrandStudio.stories.topStories.map((story) => (
                  <li key={story.id} className="rounded-xl border border-blue-100 bg-blue-50/60 p-3">
                    <div className="flex items-center justify-between gap-3">
                      <p className="text-sm font-semibold text-blue-900">{story.title}</p>
                      {story.engagementScore != null ? (
                        <span className="rounded-full bg-blue-100 px-2.5 py-0.5 text-xs font-semibold text-blue-700">
                          {formatNumber(story.engagementScore)}
                        </span>
                      ) : null}
                    </div>
                    <p className="mt-1 text-xs text-blue-700">
                      {story.authorName ? `By ${story.authorName}` : 'Team submission'} •{' '}
                      {story.publishedAt ? formatRelativeTime(story.publishedAt) : 'Unscheduled'}
                    </p>
                    {story.summary ? <p className="mt-2 text-sm text-blue-800">{story.summary}</p> : null}
                  </li>
                ))}
              </ul>
            ) : (
              <p className="mt-2 text-sm text-blue-700">
                Share your first culture story to engage candidates and employees.
              </p>
            )}
          </div>

          <div className="rounded-2xl border border-blue-100 bg-white/80 p-4">
            <h4 className="text-sm font-semibold uppercase tracking-wide text-blue-700">Benefits spotlight</h4>
            {employerBrandStudio?.benefits?.categories?.length ? (
              <div className="mt-3 flex flex-wrap gap-2">
                {employerBrandStudio.benefits.categories.map((category) => (
                  <span
                    key={category.category}
                    className="inline-flex items-center gap-1 rounded-full bg-blue-100/80 px-3 py-1 text-xs font-semibold text-blue-800"
                  >
                    <span className="h-1.5 w-1.5 rounded-full bg-blue-500" />
                    {category.category} · {formatNumber(category.count)}
                  </span>
                ))}
              </div>
            ) : (
              <p className="mt-2 text-sm text-blue-700">Document benefits to share with candidates and employees.</p>
            )}

            {employerBrandStudio?.benefits?.featured?.length ? (
              <div className="mt-4 space-y-2">
                {employerBrandStudio.benefits.featured.map((benefit) => (
                  <div key={benefit.id} className="rounded-xl border border-blue-100 bg-blue-50/60 p-3">
                    <p className="text-sm font-semibold text-blue-900">{benefit.title}</p>
                    <p className="text-xs text-blue-700">{benefit.category}</p>
                  </div>
                ))}
              </div>
            ) : null}

            {employerBrandStudio?.highlights?.length ? (
              <ul className="mt-4 space-y-1 text-sm text-blue-800">
                {employerBrandStudio.highlights.map((highlight) => (
                  <li key={highlight} className="flex gap-2">
                    <span className="mt-1 h-1.5 w-1.5 shrink-0 rounded-full bg-blue-500" />
                    <span>{highlight}</span>
                  </li>
                ))}
              </ul>
            ) : null}
          </div>
        </div>
      </div>

      <div id="employee-journeys" className="space-y-4 rounded-3xl border border-emerald-100 bg-emerald-50/40 p-5">
        <div className="flex flex-col gap-2 sm:flex-row sm:items-center sm:justify-between">
          <div>
            <h3 className="text-xl font-semibold text-emerald-900">Employee journeys</h3>
            <p className="text-sm text-emerald-700">
              Monitor onboarding, mobility, and performance programs for your workforce.
            </p>
          </div>
        </div>

        <div className="grid gap-3 sm:grid-cols-2 lg:grid-cols-4">
          {journeyMetrics.map((metric) => (
            <div key={metric.label} className="rounded-2xl bg-white/80 p-4 shadow-sm">
              <p className="text-xs font-semibold uppercase tracking-wide text-emerald-500">{metric.label}</p>
              <p className="mt-2 text-xl font-semibold text-emerald-900">{metric.value}</p>
            </div>
          ))}
        </div>

        <div className="rounded-2xl border border-emerald-100 bg-white/80 p-4">
          <h4 className="text-sm font-semibold uppercase tracking-wide text-emerald-700">Programs spotlight</h4>
          {employeeJourneys?.spotlightPrograms?.length ? (
            <div className="mt-3 overflow-x-auto">
              <table className="min-w-full text-left text-sm text-emerald-900">
                <thead>
                  <tr className="text-xs uppercase tracking-wide text-emerald-600">
                    <th className="px-3 py-2">Program</th>
                    <th className="px-3 py-2">Type</th>
                    <th className="px-3 py-2">Health</th>
                    <th className="px-3 py-2">Active</th>
                    <th className="px-3 py-2">Completion</th>
                  </tr>
                </thead>
                <tbody>
                  {employeeJourneys.spotlightPrograms.map((program) => (
                    <tr key={program.id} className="border-t border-emerald-100">
                      <td className="px-3 py-2">
                        <p className="font-semibold">{program.title}</p>
                        <p className="text-xs text-emerald-600">{program.ownerName ?? 'No owner assigned'}</p>
                      </td>
                      <td className="px-3 py-2 capitalize">{program.programType?.replace(/_/g, ' ')}</td>
                      <td className="px-3 py-2">
                        <span
                          className={`inline-flex items-center rounded-full px-2.5 py-0.5 text-xs font-medium ${
                            healthBadgeStyles[program.healthStatus] ?? 'bg-slate-100 text-slate-600'
                          }`}
                        >
                          {program.healthStatus?.replace(/_/g, ' ') ?? 'unknown'}
                        </span>
                      </td>
                      <td className="px-3 py-2">{formatNumber(program.activeEmployees)}</td>
                      <td className="px-3 py-2">{formatPercent(program.completionRate)}</td>
                    </tr>
                  ))}
                </tbody>
              </table>
            </div>
          ) : (
            <p className="mt-2 text-sm text-emerald-700">
              Activate onboarding or mobility journeys to track progress and surface insights.
            </p>
          )}

          {employeeJourneys?.highlights?.length ? (
            <ul className="mt-4 space-y-1 text-sm text-emerald-800">
              {employeeJourneys.highlights.map((highlight) => (
                <li key={highlight} className="flex gap-2">
                  <span className="mt-1 h-1.5 w-1.5 shrink-0 rounded-full bg-emerald-500" />
                  <span>{highlight}</span>
                </li>
              ))}
            </ul>
          ) : null}
        </div>
      </div>

      <div id="settings-governance" className="space-y-4 rounded-3xl border border-slate-200 bg-slate-50 p-5">
        <div className="flex flex-col gap-2 sm:flex-row sm:items-center sm:justify-between">
          <div>
            <h3 className="text-xl font-semibold text-slate-900">Settings &amp; governance</h3>
            <p className="text-sm text-slate-600">
              Keep integrations healthy, calendar syncs current, and permissions aligned with policy.
            </p>
          </div>
        </div>

        <div className="grid gap-3 sm:grid-cols-2 lg:grid-cols-4">
          {governanceMetrics.map((metric) => (
            <div key={metric.label} className="rounded-2xl border border-slate-200 bg-white p-4 shadow-sm">
              <p className="text-xs font-semibold uppercase tracking-wide text-slate-500">{metric.label}</p>
              <p className="mt-2 text-xl font-semibold text-slate-900">{metric.value}</p>
              {metric.helper ? <p className="mt-1 text-xs text-slate-500">{metric.helper}</p> : null}
            </div>
          ))}
        </div>

        <div className="grid gap-4 lg:grid-cols-3">
          <div className="rounded-2xl border border-slate-200 bg-white p-4">
            <h4 className="text-sm font-semibold uppercase tracking-wide text-slate-600">Calendar sync</h4>
            <p className="mt-1 text-sm text-slate-600">
              Last synced {settingsGovernance?.calendar?.lastSyncedAt ? formatRelativeTime(settingsGovernance.calendar.lastSyncedAt) : '—'}
            </p>
            {settingsGovernance?.calendar?.primaryCalendars?.length ? (
              <ul className="mt-3 space-y-2 text-sm text-slate-700">
                {settingsGovernance.calendar.primaryCalendars.map((calendar) => (
                  <li key={`${calendar.providerKey}-${calendar.primaryCalendar}`} className="flex flex-col rounded-xl bg-slate-50 p-3">
                    <span className="font-semibold">{calendar.primaryCalendar}</span>
                    <span className="text-xs uppercase tracking-wide text-slate-500">{calendar.providerKey}</span>
                    <span className="mt-1 text-xs text-slate-500">Status: {calendar.status}</span>
                  </li>
                ))}
              </ul>
            ) : (
              <p className="mt-2 text-sm text-slate-600">Connect a recruiting calendar to surface interview visibility.</p>
            )}
          </div>

          <div className="rounded-2xl border border-slate-200 bg-white p-4">
            <h4 className="text-sm font-semibold uppercase tracking-wide text-slate-600">Integrations</h4>
            {settingsGovernance?.integrations?.categories?.length ? (
              <ul className="mt-3 space-y-2 text-sm text-slate-700">
                {settingsGovernance.integrations.categories.map((category) => (
                  <li key={category.category} className="flex items-center justify-between rounded-xl bg-slate-50 p-3">
                    <span className="capitalize">{category.category.replace(/_/g, ' ')}</span>
                    <span className="text-sm font-semibold text-slate-900">{formatNumber(category.count)}</span>
                  </li>
                ))}
              </ul>
            ) : (
              <p className="mt-2 text-sm text-slate-600">Connect HRIS, communication, and ATS integrations to streamline automation.</p>
            )}
          </div>

          <div className="rounded-2xl border border-slate-200 bg-white p-4">
            <h4 className="text-sm font-semibold uppercase tracking-wide text-slate-600">Highlights</h4>
            {settingsGovernance?.highlights?.length ? (
              <ul className="mt-3 space-y-2 text-sm text-slate-700">
                {settingsGovernance.highlights.map((highlight) => (
                  <li key={highlight} className="flex gap-2">
                    <span className="mt-1 h-1.5 w-1.5 shrink-0 rounded-full bg-slate-400" />
                    <span>{highlight}</span>
                  </li>
                ))}
              </ul>
            ) : (
              <p className="mt-2 text-sm text-slate-600">Add integrations and finalize approvals to surface governance insights.</p>
            )}
          </div>
        </div>
      </div>
    </section>
  );
}

export default function CompanyDashboardPage() {
  const [searchParams, setSearchParams] = useSearchParams();
  const workspaceIdParam = searchParams.get('workspaceId');
  const workspaceSlugParam = searchParams.get('workspaceSlug');
  const lookbackParam = searchParams.get('lookbackDays');
  const lookbackDays = lookbackParam ? Math.max(Number.parseInt(lookbackParam, 10) || 30, 7) : 30;

  const { data, error, loading, refresh, fromCache, lastUpdated, summaryCards } = useCompanyDashboard({
    workspaceId: workspaceIdParam,
    workspaceSlug: workspaceSlugParam,
    lookbackDays,
  });

  useEffect(() => {
    if (!workspaceIdParam && data?.meta?.selectedWorkspaceId) {
      setSearchParams((prev) => {
        const next = new URLSearchParams(prev);
        next.set('workspaceId', `${data.meta.selectedWorkspaceId}`);
        return next;
      }, { replace: true });
    }
  }, [workspaceIdParam, data?.meta?.selectedWorkspaceId, setSearchParams]);

  const sections = useMemo(() => buildSections(data), [data]);
  const profile = useMemo(() => buildProfile(data, summaryCards), [data, summaryCards]);
  const workspaceOptions = data?.meta?.availableWorkspaces ?? [];
  const memberships = data?.memberships ?? data?.meta?.memberships ?? [];
  const brandAndPeople = data?.brandAndPeople ?? null;

  const handleWorkspaceChange = (event) => {
    const nextWorkspaceId = event.target.value;
    const next = new URLSearchParams(searchParams);
    if (nextWorkspaceId) {
      next.set('workspaceId', nextWorkspaceId);
      next.delete('workspaceSlug');
    } else {
      next.delete('workspaceId');
    }
    setSearchParams(next);
  };

  const handleLookbackChange = (event) => {
    const nextLookback = event.target.value;
    const next = new URLSearchParams(searchParams);
    if (nextLookback) {
      next.set('lookbackDays', nextLookback);
    } else {
      next.delete('lookbackDays');
    }
    setSearchParams(next);
  };

  return (
    <DashboardLayout
      currentDashboard="company"
      title="Company Talent Acquisition Hub"
      subtitle="Integrated ATS & partnerships"
      description="Everything hiring teams need to design jobs, run interviews, collaborate with headhunters, and promote a magnetic employer brand on Gigvora."
      menuSections={menuSections}
      profile={profile}
      availableDashboards={availableDashboards}
    >
      <div className="space-y-10">
        <div className="flex flex-wrap items-center justify-between gap-4 rounded-3xl border border-slate-200 bg-white p-4 shadow-sm">
          <div className="flex flex-wrap items-center gap-4">
            <label className="text-xs font-semibold uppercase tracking-wide text-slate-400" htmlFor="workspace-select">
              Workspace
            </label>
            <select
              id="workspace-select"
              value={data?.meta?.selectedWorkspaceId ?? workspaceIdParam ?? ''}
              onChange={handleWorkspaceChange}
              className="min-w-[180px] rounded-xl border border-slate-200 bg-white px-3 py-2 text-sm text-slate-700 shadow-sm focus:border-blue-400 focus:outline-none focus:ring-2 focus:ring-blue-100"
            >
              <option value="">Select workspace</option>
              {workspaceOptions.map((workspace) => (
                <option key={workspace.id} value={workspace.id}>
                  {workspace.name}
                </option>
              ))}
            </select>
          </div>

          <div className="flex flex-wrap items-center gap-4">
            <label className="text-xs font-semibold uppercase tracking-wide text-slate-400" htmlFor="lookback-select">
              Lookback window
            </label>
            <select
              id="lookback-select"
              value={lookbackDays}
              onChange={handleLookbackChange}
              className="rounded-xl border border-slate-200 bg-white px-3 py-2 text-sm text-slate-700 shadow-sm focus:border-blue-400 focus:outline-none focus:ring-2 focus:ring-blue-100"
            >
              {LOOKBACK_OPTIONS.map((option) => (
                <option key={option} value={option}>
                  Last {option} days
                </option>
              ))}
            </select>
          </div>
        </div>

        <DataStatus loading={loading} fromCache={fromCache} lastUpdated={lastUpdated} onRefresh={() => refresh({ force: true })} />

        {error ? (
          <p className="rounded-3xl border border-rose-200 bg-rose-50 px-4 py-3 text-sm text-rose-600">
            {error.message || 'Unable to load company dashboard data.'}
          </p>
        ) : null}

        <section className="rounded-3xl border border-blue-100 bg-blue-50/60 p-6 shadow-sm">
          <div className="flex items-center justify-between gap-4">
            <h2 className="text-sm font-semibold uppercase tracking-wide text-blue-800">Your memberships</h2>
            <span className="rounded-full bg-blue-100 px-3 py-1 text-xs font-semibold text-blue-700">Workspace access</span>
          </div>
          <div className="mt-4">
            <MembershipList memberships={memberships} />
          </div>
        </section>

        <div className="grid gap-4 sm:grid-cols-2 xl:grid-cols-3">
          {summaryCards.map((card, index) => {
            const Icon = SUMMARY_ICONS[index % SUMMARY_ICONS.length] ?? ClipboardDocumentCheckIcon;
            return (
              <div
                key={card.label}
                className="flex items-center justify-between rounded-3xl border border-blue-100 bg-white px-4 py-5 shadow-sm"
              >
                <div>
                  <p className="text-xs font-semibold uppercase tracking-wide text-slate-400">{card.label}</p>
                  <p className="mt-2 text-2xl font-semibold text-slate-900">{card.value}</p>
                </div>
                <div className="rounded-2xl bg-blue-50 p-3 text-blue-600">
                  <Icon className="h-6 w-6" />
                </div>
              </div>
            );
          })}
        </div>

<<<<<<< HEAD
        <BrandAndPeopleSection data={brandAndPeople} />
=======
        {data ? (
          <JobLifecycleSection
            jobLifecycle={data.jobLifecycle}
            recommendations={data.recommendations}
            lookbackDays={data?.meta?.lookbackDays ?? lookbackDays}
          />
        ) : null}
>>>>>>> 0376ea7d

        {sections.map((section) => (
          <section
            key={section.title}
            id={section.id ?? slugify(section.title)}
            className="rounded-3xl border border-slate-200 bg-white p-6 shadow-[0_18px_40px_-24px_rgba(30,64,175,0.35)] sm:p-8"
          >
            <div className="flex flex-col gap-4 sm:flex-row sm:items-start sm:justify-between">
              <div>
                <h2 className="text-xl font-semibold text-slate-900 sm:text-2xl">{section.title}</h2>
                {section.description ? <p className="mt-2 max-w-3xl text-sm text-slate-600">{section.description}</p> : null}
              </div>
            </div>
            <div className="mt-6 grid gap-4 sm:grid-cols-2">
              {section.features.map((feature) => (
                <div
                  key={feature.name}
                  className="group flex h-full flex-col justify-between rounded-2xl border border-slate-200 bg-slate-50 p-5 transition hover:border-blue-300 hover:bg-blue-50"
                >
                  <div>
                    <h3 className="text-lg font-semibold text-slate-900">{feature.name}</h3>
                    {feature.description ? <p className="mt-2 text-sm text-slate-600">{feature.description}</p> : null}
                    {feature.bulletPoints?.length ? (
                      <ul className="mt-3 space-y-2 text-sm text-slate-600">
                        {feature.bulletPoints.map((point) => (
                          <li key={point} className="flex gap-2">
                            <span className="mt-1 h-1.5 w-1.5 shrink-0 rounded-full bg-blue-400" />
                            <span>{point}</span>
                          </li>
                        ))}
                      </ul>
                    ) : null}
                  </div>
                </div>
              ))}
            </div>
          </section>
        ))}

        <section className="rounded-3xl border border-slate-200 bg-white p-6 shadow-sm sm:p-8">
          <div className="mb-4 flex items-center justify-between">
            <h2 className="text-xl font-semibold text-slate-900 sm:text-2xl">Partner timeline</h2>
            <span className="rounded-full bg-blue-50 px-3 py-1 text-xs font-semibold uppercase tracking-wide text-blue-600">
              Recent activity
            </span>
          </div>
          <RecentNotes items={data?.recentNotes ?? []} />
        </section>
      </div>
    </DashboardLayout>
  );
}
<|MERGE_RESOLUTION|>--- conflicted
+++ resolved
@@ -1144,9 +1144,7 @@
           })}
         </div>
 
-<<<<<<< HEAD
         <BrandAndPeopleSection data={brandAndPeople} />
-=======
         {data ? (
           <JobLifecycleSection
             jobLifecycle={data.jobLifecycle}
@@ -1154,7 +1152,6 @@
             lookbackDays={data?.meta?.lookbackDays ?? lookbackDays}
           />
         ) : null}
->>>>>>> 0376ea7d
 
         {sections.map((section) => (
           <section
