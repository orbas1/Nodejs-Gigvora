--- conflicted
+++ resolved
@@ -58,11 +58,8 @@
       {
         name: 'Prospect pipeline',
         description: 'Stage-based pipeline from discovery to offer with scoring, notes, and attachments.',
-<<<<<<< HEAD
         sectionId: 'prospect-pipeline',
-=======
         sectionId: 'pipeline-health',
->>>>>>> d6096eeb
       },
       {
         name: 'Interview coordination',
@@ -72,11 +69,8 @@
       {
         name: 'Pass-on center',
         description: 'Share candidates with partner companies or agencies with insights and fit notes.',
-<<<<<<< HEAD
         sectionId: 'pass-on-center',
-=======
         sectionId: 'pass-on-network',
->>>>>>> d6096eeb
       },
     ],
   },
@@ -281,7 +275,6 @@
   const hasWorkspaceScopedData = data?.meta?.hasWorkspaceScopedData ?? false;
   const fallbackReason = data?.meta?.fallbackReason ?? null;
 
-<<<<<<< HEAD
   const integerFormatter = useMemo(() => new Intl.NumberFormat('en-US'), []);
   const formatInteger = (value) => {
     if (value == null) return '—';
@@ -412,7 +405,6 @@
     };
   });
 
-=======
   const prospectIntelligence = data?.prospectIntelligence ?? {};
   const intelligenceOverview = prospectIntelligence.overview ?? {};
   const relocationBreakdown = intelligenceOverview.relocationReadiness ?? {};
@@ -462,7 +454,6 @@
     },
   ];
 
->>>>>>> d6096eeb
   return (
     <DashboardLayout
       currentDashboard="headhunter"
@@ -1552,7 +1543,6 @@
           </div>
         </section>
 
-<<<<<<< HEAD
         <section
           id="interview-coordination"
           className="space-y-6 rounded-3xl border border-slate-200 bg-white p-6 shadow-sm"
@@ -1759,9 +1749,7 @@
         </section>
 
         <section className="space-y-6 rounded-3xl border border-slate-200 bg-white p-6 shadow-sm">
-=======
         <section id="outreach-performance" className="space-y-6 rounded-3xl border border-slate-200 bg-white p-6 shadow-sm">
->>>>>>> d6096eeb
           <div className="flex items-center justify-between">
             <h3 className="text-lg font-semibold text-slate-900">Outreach performance</h3>
             <ArrowPathIcon className="h-5 w-5 text-blue-500" />
