import { Fragment, useCallback, useMemo, useState } from 'react';
import { useMemo } from 'react';
<<<<<<< HEAD
import DashboardLayout from '../../layouts/DashboardLayout.jsx';
import useSession from '../../hooks/useSession.js';
import {
  MENU_GROUPS,
  AVAILABLE_DASHBOARDS,
} from './freelancer/menuConfig.js';
import { DEFAULT_PROFILE } from './freelancer/sampleData.js';
import {
  OverviewSection,
  OperationsHQSection,
  DeliveryOperationsSection,
  TaskManagementSection,
  PlanningSection,
  ProjectWorkspaceExcellenceSection,
  ProjectLabSection,
  GigStudioSection,
  GigMarketplaceOperationsSection,
  AutomationSection,
  FinanceComplianceSection,
  GrowthPartnershipSection,
  NetworkSection,
  ProfileShowcaseSection,
  ReferencesSection,
  OperationalQuickAccessSection,
  WorkspaceSettingsSection,
  SupportSection,
} from './freelancer/sections/index.js';

function buildProfile(session) {
  if (!session) {
    return DEFAULT_PROFILE;
  }
  const derivedName = session.name ?? [session.firstName, session.lastName].filter(Boolean).join(' ').trim();
  const displayName = derivedName || session.email || DEFAULT_PROFILE.name;
  const initials = displayName
    .split(' ')
    .map((part) => part[0])
    .filter(Boolean)
    .join('')
    .slice(0, 2)
    .toUpperCase();
  const avatarSeed = session.avatarSeed ?? displayName;
  const avatarUrl = session.avatarUrl ?? `https://avatar.vercel.sh/${encodeURIComponent(avatarSeed)}.svg?text=${initials}`;

  return {
    ...DEFAULT_PROFILE,
    name: displayName,
    role: session.title ?? DEFAULT_PROFILE.role,
    avatarUrl,
    badges: DEFAULT_PROFILE.badges,
  };
}
=======
import { Link } from 'react-router-dom';
import DashboardLayout from '../../layouts/DashboardLayout.jsx';
import useSession from '../../hooks/useSession.js';
import { MENU_GROUPS, AVAILABLE_DASHBOARDS } from './freelancer/menuConfig.js';
import { DEFAULT_PROFILE } from './freelancer/sampleData.js';
import {
  AutomationSection,
  DeliveryOperationsSection,
  FinanceComplianceSection,
  GigMarketplaceOperationsSection,
  GigStudioSection,
  GrowthPartnershipSection,
  NetworkSection,
  OperationalQuickAccessSection,
  OperationsHQSection,
  OverviewSection,
  PlanningSection,
  ProfileShowcaseSection,
  ProjectLabSection,
  ProjectManagementSection,
  ProjectWorkspaceExcellenceSection,
  ReferencesSection,
  SupportSection,
  TaskManagementSection,
  WorkspaceSettingsSection,
} from './freelancer/sections/index.js';

function deriveFreelancerId(session) {
  if (!session || typeof session !== 'object') {
    return null;
  }

  const candidates = [
    session.freelancerId,
    session.profile?.freelancerId,
    session.profileId,
    session.primaryProfileId,
    session.userId,
    session.id,
  ];

  for (const candidate of candidates) {
    if (candidate == null) {
      continue;
    }
    const numeric = Number(candidate);
    if (Number.isFinite(numeric) && numeric > 0) {
      return numeric;
    }
  }

  return null;
}

function buildProfileCard(session) {
  if (!session || typeof session !== 'object') {
    return DEFAULT_PROFILE;
  }

  const base = { ...DEFAULT_PROFILE };
  const fallbackName = [session.firstName, session.lastName].filter(Boolean).join(' ').trim();
  const name = session.name?.trim() || fallbackName || base.name;
  const headline = session.role || session.title || session.headline || base.role;
  const avatarUrl =
    session.avatarUrl || session.photoUrl || session.imageUrl || session.pictureUrl || base.avatarUrl;
  const initials =
    session.initials ||
    (name
      ? name
          .split(/\s+/)
          .filter(Boolean)
          .map((part) => part[0]?.toUpperCase())
          .join('')
          .slice(0, 2)
      : base.initials);

  return {
    ...base,
    name,
    role: headline,
    avatarUrl,
    initials: initials || base.initials,
  };
}
  TimelineManagementSection,
  WorkspaceSettingsSection,
} from './freelancer/sections/index.js';
import DisputeManagementSection from './freelancer/sections/DisputeManagementSection.jsx';

const HERO_METRICS = [
  { id: 'matches', label: 'New matches', value: 8, trend: '+2 this week' },
  { id: 'applications', label: 'Active applications', value: 5, trend: '2 awaiting review' },
  { id: 'saved', label: 'Saved gigs', value: 14, trend: 'Keep refining your preferences' },
];

const HERO_PIPELINE = [
  { id: 'discovery', title: 'Discovery call', description: 'Schedule time with the client success partner to confirm scope.' },
  { id: 'proposal', title: 'Proposal sent', description: 'Tailor your pricing pack and highlight relevant case studies.' },
  { id: 'interview', title: 'Interview', description: 'Prepare a short demo of your recent work to stand out.' },
];

const HERO_RESOURCES = [
  {
    id: 'profile',
    title: 'Refresh your profile',
    copy: 'Fine tune your expertise tags and headline so matching stays accurate.',
    to: '/profile/me',
  },
  {
    id: 'launchpad',
    title: 'Browse Launchpad gigs',
    copy: 'Explore curated, fast-moving projects looking for immediate contributors.',
    to: '/experience-launchpad',
  },
  {
    id: 'community',
    title: 'Join a guild session',
    copy: 'Share feedback and learn from other freelancers in the community.',
    to: '/groups',
  },
];
>>>>>>> 7bd31b19

const SECTION_COMPONENTS = {
  'profile-overview': OverviewSection,
  'operations-hq': OperationsHQSection,
  'delivery-ops': DeliveryOperationsSection,
  'task-management': TaskManagementSection,
  planning: PlanningSection,
  'project-excellence': ProjectWorkspaceExcellenceSection,
  'project-lab': ProjectLabSection,
  'gig-studio': GigStudioSection,
  'gig-marketplace': GigMarketplaceOperationsSection,
  automation: AutomationSection,
  'finance-compliance': FinanceComplianceSection,
  'workspace-settings': WorkspaceSettingsSection,
  'profile-showcase': ProfileShowcaseSection,
  references: ReferencesSection,
  'timeline-management': TimelineManagementSection,
  network: NetworkSection,
  'growth-partnerships': GrowthPartnershipSection,
  'quick-access': OperationalQuickAccessSection,
  support: SupportSection,
};

function buildProfileCard(session) {
  if (!session) {
    return DEFAULT_PROFILE;
  }

  const resolvedName =
    session.name ||
    [session.firstName, session.lastName].filter(Boolean).join(' ').trim() ||
    session.email ||
    DEFAULT_PROFILE.name;

  const initials = resolvedName
    .split(/\s+/)
    .map((part) => part[0])
    .filter(Boolean)
    .join('')
    .slice(0, 2)
    .toUpperCase();

  return {
    ...DEFAULT_PROFILE,
    name: resolvedName,
    role: session.title || session.userType || DEFAULT_PROFILE.role,
    initials: initials || DEFAULT_PROFILE.initials,
    avatarUrl: session.avatarUrl || DEFAULT_PROFILE.avatarUrl,
  };
}

export default function FreelancerDashboardPage() {
  const { session } = useSession();

<<<<<<< HEAD
  const profile = useMemo(() => buildProfile(session), [session]);

  const heroTitle = 'Freelancer Mission Control';
  const heroSubtitle = 'Delivery, growth, mentorship, and rituals';
  const heroDescription =
    'Design a production-grade operating system across projects, gigs, interviews, mentorship bookings, and volunteering commitments with Gigvora.';

  return (
    <DashboardLayout
      currentDashboard="freelancer"
      title={heroTitle}
      subtitle={heroSubtitle}
      description={heroDescription}
      menuSections={MENU_GROUPS}
      availableDashboards={AVAILABLE_DASHBOARDS}
    >
      <div className="space-y-12">
        <OverviewSection profile={profile} />
        <OperationsHQSection />
        <DeliveryOperationsSection />
        <TaskManagementSection />
        <PlanningSection />
        <ProjectWorkspaceExcellenceSection />
        <ProjectLabSection />
        <GigStudioSection />
        <GigMarketplaceOperationsSection />
        <AutomationSection />
        <FinanceComplianceSection />
        <GrowthPartnershipSection />
        <NetworkSection />
        <ProfileShowcaseSection />
        <ReferencesSection />
        <OperationalQuickAccessSection />
        <WorkspaceSettingsSection />
        <SupportSection />
=======
  const menuSections = useMemo(() => MENU_GROUPS, []);
  const availableDashboards = useMemo(() => AVAILABLE_DASHBOARDS, []);
  const profileCard = useMemo(() => buildProfileCard(session), [session]);
  const freelancerId = useMemo(() => deriveFreelancerId(session), [session]);
  const [activeItem, setActiveItem] = useState('profile-overview');

  const handleMenuItemSelect = useCallback((itemId, item) => {
    setActiveItem(itemId);
    const targetId = item?.sectionId || item?.targetId || itemId;
    if (targetId && typeof document !== 'undefined') {
      const element = document.getElementById(targetId);
      if (element) {
        element.scrollIntoView({ behavior: 'smooth', block: 'start' });
      }
    }
  }, []);

  const orderedSections = useMemo(
    () => [
      { id: 'profile-overview', element: <OverviewSection profile={profileCard} /> },
      { id: 'operations-hq', element: <OperationsHQSection /> },
      { id: 'project-management', element: <ProjectManagementSection freelancerId={freelancerId} /> },
      { id: 'delivery-ops', element: <DeliveryOperationsSection freelancerId={freelancerId} /> },
      { id: 'task-management', element: <TaskManagementSection /> },
      { id: 'planning', element: <PlanningSection /> },
      { id: 'project-excellence', element: <ProjectWorkspaceExcellenceSection /> },
      { id: 'project-lab', element: <ProjectLabSection /> },
      { id: 'gig-studio', element: <GigStudioSection /> },
      { id: 'gig-marketplace', element: <GigMarketplaceOperationsSection /> },
      { id: 'automation', element: <AutomationSection /> },
      { id: 'finance-compliance', element: <FinanceComplianceSection /> },
      { id: 'workspace-settings', element: <WorkspaceSettingsSection /> },
      { id: 'profile-showcase', element: <ProfileShowcaseSection /> },
      { id: 'references', element: <ReferencesSection /> },
      { id: 'network', element: <NetworkSection /> },
      { id: 'growth-partnerships', element: <GrowthPartnershipSection /> },
      { id: 'quick-access', element: <OperationalQuickAccessSection /> },
      { id: 'support', element: <SupportSection /> },
    ],
    [freelancerId, profileCard],
  );

  const heroTitle = 'Freelancer mission control';
  const heroSubtitle = 'Delivery, client success, and growth in one cockpit';
  const heroDescription =
    'Orchestrate project workspaces, automate gig delivery, and activate revenue programs with enterprise-grade tooling built for independent experts.';

  return (
    <DashboardLayout
      currentDashboard="freelancer"
      title={heroTitle}
      subtitle={heroSubtitle}
      description={heroDescription}
      menuSections={menuSections}
      availableDashboards={availableDashboards}
      activeMenuItem={activeItem}
      onMenuItemSelect={handleMenuItemSelect}
    >
      <div className="mx-auto w-full max-w-6xl space-y-12 px-6 py-10">
        {orderedSections.map((section) => (
          <Fragment key={section.id}>{section.element}</Fragment>
        ))}
  const heroName = useMemo(() => {
    if (!session) {
      return 'Freelancer';
    }
    return session.name || session.firstName || session.email || 'Freelancer';
  }, [session]);

  const menuSections = useMemo(() => MENU_GROUPS, []);
  const orderedSectionIds = useMemo(() => {
    const fromMenu = menuSections.flatMap((group) =>
      Array.isArray(group.items) ? group.items.map((item) => item.id).filter(Boolean) : [],
    );
    const unique = [];
    fromMenu.forEach((id) => {
      if (SECTION_COMPONENTS[id] && !unique.includes(id)) {
        unique.push(id);
      }
    });
    Object.keys(SECTION_COMPONENTS).forEach((id) => {
      if (!unique.includes(id)) {
        unique.push(id);
      }
    });
    return unique;
  }, [menuSections]);

  const profileCard = useMemo(() => buildProfileCard(session), [session]);

  return (
    <DashboardLayout
      currentDashboard="freelancer"
      title="Freelancer mission control"
      subtitle="Enterprise-ready independent talent workspace"
      description="Coordinate delivery, growth, reputation, and analytics rituals without leaving your Gigvora cockpit."
      menuSections={menuSections}
      availableDashboards={AVAILABLE_DASHBOARDS}
    >
      <div className="mx-auto w-full max-w-6xl space-y-12 px-6 py-10">
        <section className="rounded-3xl border border-slate-200 bg-white/95 p-8 shadow-soft">
          <header className="flex flex-col gap-4 border-b border-slate-200 pb-6">
            <div>
              <p className="text-xs font-semibold uppercase tracking-[0.35em] text-slate-500">Welcome back</p>
              <h1 className="mt-2 text-3xl font-semibold text-slate-900">{heroName}</h1>
              <p className="mt-3 max-w-2xl text-sm text-slate-600">
                Keep momentum going by following the next actions in your pipeline, capturing delivery signals, and sharing
                updates with the Gigvora team.
              </p>
            </div>
            <div className="grid gap-4 sm:grid-cols-3">
              {HERO_METRICS.map((metric) => (
                <div
                  key={metric.id}
                  className="rounded-3xl border border-slate-200 bg-white p-6 shadow-soft transition hover:-translate-y-0.5 hover:border-blue-200"
                >
                  <p className="text-xs font-semibold uppercase tracking-[0.3em] text-slate-500">{metric.label}</p>
                  <p className="mt-3 text-3xl font-semibold text-slate-900">{metric.value}</p>
                  <p className="mt-2 text-xs text-slate-500">{metric.trend}</p>
                </div>
              ))}
            </div>
          </header>

          <div className="mt-8 grid gap-8 lg:grid-cols-[1.3fr_1fr]">
            <div className="space-y-6">
              <div className="rounded-3xl border border-slate-200 bg-slate-50/70 p-8">
                <div className="flex items-center justify-between gap-3">
                  <h2 className="text-xl font-semibold text-slate-900">Pipeline focus</h2>
                  <Link
                    to="/dashboard/freelancer/pipeline"
                    className="text-sm font-semibold text-blue-600 transition hover:text-blue-700"
                  >
                    View detailed pipeline
                  </Link>
                </div>
                <ol className="mt-6 space-y-4">
                  {HERO_PIPELINE.map((step, index) => (
                    <li key={step.id} className="flex gap-4 rounded-2xl border border-slate-200 bg-white p-4 shadow-sm">
                      <div className="flex h-10 w-10 items-center justify-center rounded-full bg-blue-600 text-sm font-semibold text-white">
                        {index + 1}
                      </div>
                      <div>
                        <p className="text-sm font-semibold text-slate-900">{step.title}</p>
                        <p className="text-xs text-slate-500">{step.description}</p>
                      </div>
                    </li>
                  ))}
                </ol>
              </div>

              <div className="rounded-3xl border border-slate-200 bg-slate-50/70 p-8">
                <h2 className="text-xl font-semibold text-slate-900">Quick wins</h2>
                <ul className="mt-6 space-y-3">
                  <li className="flex items-start gap-3 rounded-2xl border border-slate-200 bg-white p-4 shadow-sm">
                    <span className="mt-0.5 h-2 w-2 rounded-full bg-emerald-500" aria-hidden="true" />
                    <p className="text-sm text-slate-600">
                      Keep an eye on new invites—responding within the first hour improves conversion by 30%.
                    </p>
                  </li>
                  <li className="flex items-start gap-3 rounded-2xl border border-slate-200 bg-white p-4 shadow-sm">
                    <span className="mt-0.5 h-2 w-2 rounded-full bg-sky-500" aria-hidden="true" />
                    <p className="text-sm text-slate-600">Upload a short video introduction to strengthen your applications.</p>
                  </li>
                  <li className="flex items-start gap-3 rounded-2xl border border-slate-200 bg-white p-4 shadow-sm">
                    <span className="mt-0.5 h-2 w-2 rounded-full bg-amber-500" aria-hidden="true" />
                    <p className="text-sm text-slate-600">Share updates with your talent partner weekly so we can advocate for you.</p>
                  </li>
                </ul>
              </div>
            </div>

            <aside className="space-y-6">
              <div className="rounded-3xl border border-slate-200 bg-white p-6 shadow-soft">
                <h2 className="text-lg font-semibold text-slate-900">Recommended resources</h2>
                <ul className="mt-4 space-y-3">
                  {HERO_RESOURCES.map((resource) => (
                    <li key={resource.id} className="rounded-2xl border border-slate-200 bg-slate-50 p-4 shadow-sm">
                      <p className="text-sm font-semibold text-slate-900">{resource.title}</p>
                      <p className="mt-1 text-xs text-slate-500">{resource.copy}</p>
                      <Link
                        to={resource.to}
                        className="mt-2 inline-flex items-center gap-2 text-xs font-semibold text-blue-600 transition hover:text-blue-700"
                      >
                        Explore
                      </Link>
                    </li>
                  ))}
                </ul>
              </div>

              <div className="rounded-3xl border border-slate-200 bg-gradient-to-br from-blue-50 via-white to-blue-100 p-6 shadow-soft">
                <h2 className="text-lg font-semibold text-slate-900">Need help?</h2>
                <p className="mt-2 text-sm text-slate-600">
                  Your client success partner can walk through opportunities, feedback, and growth plans.
                </p>
                <Link
                  to="/inbox"
                  className="mt-4 inline-flex items-center gap-2 rounded-full bg-slate-900 px-4 py-2 text-sm font-semibold text-white shadow-sm transition hover:bg-slate-700"
                >
                  Send a message
                </Link>
              </div>
            </aside>
          </div>
        </section>

        {orderedSectionIds.map((sectionId) => {
          const SectionComponent = SECTION_COMPONENTS[sectionId];
          if (!SectionComponent) {
            return null;
          }

          if (sectionId === 'profile-overview') {
            return <SectionComponent key={sectionId} profile={profileCard} />;
          }

          return <SectionComponent key={sectionId} />;
        })}
        <div className="mt-12">
          <DisputeManagementSection />
        </div>
>>>>>>> 7bd31b19
      </div>
    </DashboardLayout>
  );
}<|MERGE_RESOLUTION|>--- conflicted
+++ resolved
@@ -1,6 +1,5 @@
 import { Fragment, useCallback, useMemo, useState } from 'react';
 import { useMemo } from 'react';
-<<<<<<< HEAD
 import DashboardLayout from '../../layouts/DashboardLayout.jsx';
 import useSession from '../../hooks/useSession.js';
 import {
@@ -53,7 +52,6 @@
     badges: DEFAULT_PROFILE.badges,
   };
 }
-=======
 import { Link } from 'react-router-dom';
 import DashboardLayout from '../../layouts/DashboardLayout.jsx';
 import useSession from '../../hooks/useSession.js';
@@ -175,7 +173,6 @@
     to: '/groups',
   },
 ];
->>>>>>> 7bd31b19
 
 const SECTION_COMPONENTS = {
   'profile-overview': OverviewSection,
@@ -230,13 +227,58 @@
 export default function FreelancerDashboardPage() {
   const { session } = useSession();
 
-<<<<<<< HEAD
   const profile = useMemo(() => buildProfile(session), [session]);
 
   const heroTitle = 'Freelancer Mission Control';
   const heroSubtitle = 'Delivery, growth, mentorship, and rituals';
   const heroDescription =
     'Design a production-grade operating system across projects, gigs, interviews, mentorship bookings, and volunteering commitments with Gigvora.';
+  const menuSections = useMemo(() => MENU_GROUPS, []);
+  const availableDashboards = useMemo(() => AVAILABLE_DASHBOARDS, []);
+  const profileCard = useMemo(() => buildProfileCard(session), [session]);
+  const freelancerId = useMemo(() => deriveFreelancerId(session), [session]);
+  const [activeItem, setActiveItem] = useState('profile-overview');
+
+  const handleMenuItemSelect = useCallback((itemId, item) => {
+    setActiveItem(itemId);
+    const targetId = item?.sectionId || item?.targetId || itemId;
+    if (targetId && typeof document !== 'undefined') {
+      const element = document.getElementById(targetId);
+      if (element) {
+        element.scrollIntoView({ behavior: 'smooth', block: 'start' });
+      }
+    }
+  }, []);
+
+  const orderedSections = useMemo(
+    () => [
+      { id: 'profile-overview', element: <OverviewSection profile={profileCard} /> },
+      { id: 'operations-hq', element: <OperationsHQSection /> },
+      { id: 'project-management', element: <ProjectManagementSection freelancerId={freelancerId} /> },
+      { id: 'delivery-ops', element: <DeliveryOperationsSection freelancerId={freelancerId} /> },
+      { id: 'task-management', element: <TaskManagementSection /> },
+      { id: 'planning', element: <PlanningSection /> },
+      { id: 'project-excellence', element: <ProjectWorkspaceExcellenceSection /> },
+      { id: 'project-lab', element: <ProjectLabSection /> },
+      { id: 'gig-studio', element: <GigStudioSection /> },
+      { id: 'gig-marketplace', element: <GigMarketplaceOperationsSection /> },
+      { id: 'automation', element: <AutomationSection /> },
+      { id: 'finance-compliance', element: <FinanceComplianceSection /> },
+      { id: 'workspace-settings', element: <WorkspaceSettingsSection /> },
+      { id: 'profile-showcase', element: <ProfileShowcaseSection /> },
+      { id: 'references', element: <ReferencesSection /> },
+      { id: 'network', element: <NetworkSection /> },
+      { id: 'growth-partnerships', element: <GrowthPartnershipSection /> },
+      { id: 'quick-access', element: <OperationalQuickAccessSection /> },
+      { id: 'support', element: <SupportSection /> },
+    ],
+    [freelancerId, profileCard],
+  );
+
+  const heroTitle = 'Freelancer mission control';
+  const heroSubtitle = 'Delivery, client success, and growth in one cockpit';
+  const heroDescription =
+    'Orchestrate project workspaces, automate gig delivery, and activate revenue programs with enterprise-grade tooling built for independent experts.';
 
   return (
     <DashboardLayout
@@ -266,60 +308,6 @@
         <OperationalQuickAccessSection />
         <WorkspaceSettingsSection />
         <SupportSection />
-=======
-  const menuSections = useMemo(() => MENU_GROUPS, []);
-  const availableDashboards = useMemo(() => AVAILABLE_DASHBOARDS, []);
-  const profileCard = useMemo(() => buildProfileCard(session), [session]);
-  const freelancerId = useMemo(() => deriveFreelancerId(session), [session]);
-  const [activeItem, setActiveItem] = useState('profile-overview');
-
-  const handleMenuItemSelect = useCallback((itemId, item) => {
-    setActiveItem(itemId);
-    const targetId = item?.sectionId || item?.targetId || itemId;
-    if (targetId && typeof document !== 'undefined') {
-      const element = document.getElementById(targetId);
-      if (element) {
-        element.scrollIntoView({ behavior: 'smooth', block: 'start' });
-      }
-    }
-  }, []);
-
-  const orderedSections = useMemo(
-    () => [
-      { id: 'profile-overview', element: <OverviewSection profile={profileCard} /> },
-      { id: 'operations-hq', element: <OperationsHQSection /> },
-      { id: 'project-management', element: <ProjectManagementSection freelancerId={freelancerId} /> },
-      { id: 'delivery-ops', element: <DeliveryOperationsSection freelancerId={freelancerId} /> },
-      { id: 'task-management', element: <TaskManagementSection /> },
-      { id: 'planning', element: <PlanningSection /> },
-      { id: 'project-excellence', element: <ProjectWorkspaceExcellenceSection /> },
-      { id: 'project-lab', element: <ProjectLabSection /> },
-      { id: 'gig-studio', element: <GigStudioSection /> },
-      { id: 'gig-marketplace', element: <GigMarketplaceOperationsSection /> },
-      { id: 'automation', element: <AutomationSection /> },
-      { id: 'finance-compliance', element: <FinanceComplianceSection /> },
-      { id: 'workspace-settings', element: <WorkspaceSettingsSection /> },
-      { id: 'profile-showcase', element: <ProfileShowcaseSection /> },
-      { id: 'references', element: <ReferencesSection /> },
-      { id: 'network', element: <NetworkSection /> },
-      { id: 'growth-partnerships', element: <GrowthPartnershipSection /> },
-      { id: 'quick-access', element: <OperationalQuickAccessSection /> },
-      { id: 'support', element: <SupportSection /> },
-    ],
-    [freelancerId, profileCard],
-  );
-
-  const heroTitle = 'Freelancer mission control';
-  const heroSubtitle = 'Delivery, client success, and growth in one cockpit';
-  const heroDescription =
-    'Orchestrate project workspaces, automate gig delivery, and activate revenue programs with enterprise-grade tooling built for independent experts.';
-
-  return (
-    <DashboardLayout
-      currentDashboard="freelancer"
-      title={heroTitle}
-      subtitle={heroSubtitle}
-      description={heroDescription}
       menuSections={menuSections}
       availableDashboards={availableDashboards}
       activeMenuItem={activeItem}
@@ -489,7 +477,6 @@
         <div className="mt-12">
           <DisputeManagementSection />
         </div>
->>>>>>> 7bd31b19
       </div>
     </DashboardLayout>
   );
