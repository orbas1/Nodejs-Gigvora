<<<<<<< HEAD
import { useCallback, useEffect, useMemo, useState } from 'react';
import DashboardLayout from '../../layouts/DashboardLayout.jsx';
import AgencyCollaborationsPanel from '../../components/freelancer/AgencyCollaborationsPanel.jsx';
import { fetchFreelancerAgencyCollaborations } from '../../services/freelancerAgency.js';

const DEFAULT_FREELANCER_ID = Number.parseInt(import.meta.env.VITE_DEMO_FREELANCER_ID ?? '101', 10);

const baseMenuSections = [
=======
import { useMemo, useState } from 'react';
import DashboardLayout from '../../layouts/DashboardLayout.jsx';
import useCachedResource from '../../hooks/useCachedResource.js';
import DataStatus from '../../components/DataStatus.jsx';
import TagInput from '../../components/TagInput.jsx';
import {
  fetchFreelancerProfileHub,
  saveFreelancerExpertiseAreas,
  saveFreelancerHeroBanners,
  saveFreelancerSuccessMetrics,
  saveFreelancerTestimonials,
} from '../../services/freelancerProfileHub.js';

const DEFAULT_FREELANCER_ID = 1;
const DEFAULT_AVAILABLE_DASHBOARDS = ['freelancer', 'user', 'agency'];

const EXPERTISE_STATUS_OPTIONS = [
  { value: 'live', label: 'Live' },
  { value: 'in_progress', label: 'In progress' },
  { value: 'needs_decision', label: 'Needs decision' },
  { value: 'archived', label: 'Archived' },
];

const METRIC_TREND_OPTIONS = [
  { value: 'up', label: 'Trending up' },
  { value: 'steady', label: 'Steady' },
  { value: 'down', label: 'Trending down' },
];

const TESTIMONIAL_STATUS_OPTIONS = [
  { value: 'draft', label: 'Draft' },
  { value: 'scheduled', label: 'Scheduled' },
  { value: 'published', label: 'Published' },
  { value: 'archived', label: 'Archived' },
];

const HERO_STATUS_OPTIONS = [
  { value: 'planned', label: 'Planned' },
  { value: 'testing', label: 'Testing' },
  { value: 'live', label: 'Live' },
  { value: 'paused', label: 'Paused' },
  { value: 'archived', label: 'Archived' },
];

const initialExpertiseDraft = {
  title: '',
  description: '',
  status: 'live',
  tags: [],
  recommendations: [],
};

const initialSuccessDraft = {
  label: '',
  value: '',
  delta: '',
  target: '',
  trend: 'steady',
};

const initialTestimonialDraft = {
  client: '',
  role: '',
  company: '',
  project: '',
  quote: '',
  status: 'draft',
};

const initialHeroDraft = {
  title: '',
  headline: '',
  audience: '',
  status: 'planned',
  ctaLabel: '',
  ctaUrl: '',
  gradient: '',
};

function formatStatus(value) {
  if (!value) return '';
  return value
    .split('_')
    .map((segment) => segment.charAt(0).toUpperCase() + segment.slice(1))
    .join(' ');
}

function expertiseStatusStyles(status) {
  switch (status) {
    case 'live':
      return 'bg-emerald-100 text-emerald-700';
    case 'in_progress':
      return 'bg-amber-100 text-amber-700';
    case 'needs_decision':
      return 'bg-rose-100 text-rose-700';
    case 'archived':
    default:
      return 'bg-slate-200 text-slate-600';
  }
}

function testimonialStatusStyles(status) {
  switch (status) {
    case 'published':
      return 'bg-emerald-100 text-emerald-700';
    case 'scheduled':
      return 'bg-amber-100 text-amber-700';
    case 'draft':
      return 'bg-slate-200 text-slate-600';
    case 'archived':
    default:
      return 'bg-slate-200 text-slate-600';
  }
}

function heroStatusStyles(status) {
  switch (status) {
    case 'live':
      return 'bg-emerald-100 text-emerald-700';
    case 'testing':
      return 'bg-blue-100 text-blue-700';
    case 'paused':
      return 'bg-amber-100 text-amber-700';
    case 'archived':
      return 'bg-slate-200 text-slate-600';
    case 'planned':
    default:
      return 'bg-slate-100 text-slate-500';
  }
}

function tractionToneStyles(tone) {
  switch (tone) {
    case 'positive':
      return 'text-emerald-600';
    case 'negative':
      return 'text-rose-600';
    default:
      return 'text-slate-600';
  }
}

function metricTrendTextClasses(trend) {
  switch (trend) {
    case 'up':
      return 'text-emerald-600';
    case 'down':
      return 'text-rose-600';
    default:
      return 'text-slate-500';
  }
}

function buildMenuSections(summary = {}) {
  const retainerCount = summary.retainerCount ?? 0;
  const launchpadGigCount = summary.launchpadGigCount ?? 0;
  const heroBannersLive = summary.heroBannersLive ?? 0;
  const testimonialsPublished = summary.testimonialsPublished ?? 0;
  const expertiseLiveCount = summary.expertiseLiveCount ?? 0;
  const successMetricCount = summary.successMetricCount ?? 0;

  return [
    {
      label: 'Service delivery',
      items: [
        {
          name: 'Project workspace dashboard',
          description: 'Unified workspace for briefs, assets, conversations, and approvals.',
          tags: ['whiteboards', 'files'],
        },
        {
          name: 'Project management',
          description: 'Detailed plan with sprints, dependencies, risk logs, and billing checkpoints.',
        },
        {
          name: 'Client portals',
          description: 'Shared timelines, scope controls, and decision logs with your clients.',
        },
      ],
    },
    {
      label: 'Gig commerce',
      items: [
        {
          name: 'Gig manager',
          description: `Monitor ${launchpadGigCount} launchpad gigs, delivery milestones, bundled services, and upsells.`,
          tags: ['gig catalog'],
        },
        {
          name: 'Post a gig',
          description: 'Launch new services with pricing matrices, availability calendars, and banners.',
        },
        {
          name: 'Purchased gigs',
          description: 'Track incoming orders, requirements, revisions, and payouts.',
        },
      ],
    },
    {
      label: 'Growth & profile',
      items: [
        {
          name: 'Freelancer profile',
          description: `Update ${expertiseLiveCount} live expertise themes, ${successMetricCount} success metrics, and ${heroBannersLive} hero banners with ${testimonialsPublished} published testimonials.`,
        },
        {
          name: 'Agency collaborations',
          description: 'Manage invitations from agencies, share rate cards, and negotiate retainers.',
        },
        {
          name: 'Finance & insights',
          description: 'Revenue analytics, payout history, taxes, and profitability dashboards.',
        },
      ],
    },
  ];
}

function mapExpertiseForUpdate(area, index) {
  return {
    id: area.id,
    slug: area.slug,
    title: area.title,
    description: area.description,
    status: area.status,
    tags: area.tags,
    recommendations: area.recommendations,
    traction: area.traction,
    healthScore: area.healthScore,
    displayOrder: area.displayOrder ?? index,
  };
}

function mapMetricForUpdate(metric, index) {
  return {
    id: metric.id,
    metricKey: metric.metricKey,
    label: metric.label,
    value: metric.value,
    numericValue: metric.numericValue,
    delta: metric.delta,
    target: metric.target,
    trend: metric.trend,
    breakdown: metric.breakdown,
    periodStart: metric.period?.start ?? null,
    periodEnd: metric.period?.end ?? null,
    displayOrder: metric.displayOrder ?? index,
  };
}

function mapTestimonialForUpdate(testimonial, index) {
  return {
    id: testimonial.id,
    testimonialKey: testimonial.testimonialKey,
    client: testimonial.client,
    role: testimonial.role,
    company: testimonial.company,
    project: testimonial.project,
    quote: testimonial.quote,
    status: testimonial.status,
    metrics: testimonial.metrics ?? [],
    isFeatured: testimonial.isFeatured,
    nextAction: testimonial.nextAction,
    curationNotes: testimonial.curationNotes,
    requestedAt: testimonial.requestedAt ?? null,
    recordedAt: testimonial.recordedAt ?? null,
    publishedAt: testimonial.publishedAt ?? null,
    displayOrder: testimonial.displayOrder ?? index,
  };
}

function mapHeroForUpdate(banner, index) {
  return {
    id: banner.id,
    bannerKey: banner.bannerKey,
    title: banner.title,
    headline: banner.headline,
    audience: banner.audience,
    status: banner.status,
    cta: banner.cta ?? { label: null, url: null },
    gradient: banner.gradient,
    metrics: banner.metrics ?? [],
    experimentId: banner.experimentId,
    backgroundImageUrl: banner.backgroundImageUrl,
    conversionTarget: banner.conversionTarget,
    lastLaunchedAt: banner.lastLaunchedAt ?? null,
    displayOrder: banner.displayOrder ?? index,
  };
}
const capabilitySections = [
import { useCallback, useEffect, useMemo, useState } from 'react';
import {
  ArrowPathIcon,
  CalendarDaysIcon,
  CheckCircleIcon,
  PlusIcon,
  SparklesIcon,
  TrashIcon,
} from '@heroicons/react/24/outline';
import DashboardLayout from '../../layouts/DashboardLayout.jsx';
import DataStatus from '../../components/DataStatus.jsx';
import useCachedResource from '../../hooks/useCachedResource.js';
import {
  fetchFreelancerDashboard,
  createFreelancerGig,
  updateFreelancerGig,
  publishFreelancerGig,
} from '../../services/freelancer.js';

const FREELANCER_ID = 1;
const availableDashboards = ['freelancer', 'user', 'agency'];

const FALLBACK_MENU = [
  {
    label: 'Gig publishing',
    items: [
      {
        name: 'Post a gig',
        description: 'Launch new services with pricing matrices, calendars, and banners.',
        href: '#gig-publisher',
      },
      {
        name: 'Pricing matrix',
        description: 'Design compelling tiered packages with highlights and delivery windows.',
        href: '#pricing-matrix',
      },
      {
        name: 'Availability calendar',
        description: 'Control your booking windows and readiness buffer in one place.',
        href: '#availability-calendar',
      },
      {
        name: 'Marketing banner',
        description: 'Craft a premium hero banner and headline for conversions.',
        href: '#marketing-banner',
      },
    ],
  },
];

const FALLBACK_BLUEPRINT = {
  title: 'Brand Identity Accelerator',
  tagline: 'Launch-ready visual systems in ten days',
  category: 'Branding & Identity',
  niche: 'Venture-backed startups',
  deliveryModel: 'Hybrid sprint with async reviews',
  outcomePromise: 'Investor-ready identity kit, launch assets, and usage playbook.',
  heroAccent: '#4f46e5',
  targetMetric: 12,
  status: 'draft',
  visibility: 'private',
  packages: [
    {
      key: 'starter',
      name: 'Launch Lite',
      priceAmount: 450,
      priceCurrency: 'USD',
      deliveryDays: 5,
      revisionLimit: 1,
      highlights: ['Discovery workshop', 'Two identity concepts', 'Primary logo lockup'],
      recommendedFor: 'First-time founders preparing for launch',
      isPopular: false,
    },
    {
      key: 'growth',
      name: 'Growth Lab',
      priceAmount: 780,
      priceCurrency: 'USD',
      deliveryDays: 8,
      revisionLimit: 2,
      highlights: ['Logo suite & icon set', 'Color & typography system', 'Brand voice guardrails'],
      recommendedFor: 'Seed to Series A teams needing polish',
      isPopular: true,
    },
    {
      key: 'elite',
      name: 'Elite Experience',
      priceAmount: 1280,
      priceCurrency: 'USD',
      deliveryDays: 12,
      revisionLimit: 3,
      highlights: ['Brand guidelines', 'Social & deck templates', 'Motion starter kit'],
      recommendedFor: 'Scale-ups and venture studios',
      isPopular: false,
    },
  ],
  addOns: [
    {
      key: 'social-kit',
      name: 'Social story kit',
      priceAmount: 220,
      priceCurrency: 'USD',
      description: 'Ten editable launch templates for Instagram, LinkedIn, and TikTok.',
      isActive: true,
    },
    {
      key: 'landing-page',
      name: 'Landing page handoff',
      priceAmount: 320,
      priceCurrency: 'USD',
      description: 'Hero, pricing, and product sections prepped for Webflow or Framer.',
      isActive: true,
    },
  ],
  availability: {
    timezone: 'America/New_York',
    leadTimeDays: 2,
    slots: [],
  },
  banner: {
    headline: 'Standout branding in 10 days',
    subheadline: 'Signature identities for venture-backed founders',
    callToAction: 'Book discovery call',
    badge: 'Gigvora Elite',
    accentColor: '#4f46e5',
    backgroundStyle: 'aurora',
    testimonial: '“Riley helped us close our seed round with a pitch-perfect identity.”',
    testimonialAuthor: 'Nova Chen, Lumen Labs',
    waitlistEnabled: true,
import { useEffect, useMemo, useState } from 'react';
import { useSearchParams } from 'react-router-dom';
import DashboardLayout from '../../layouts/DashboardLayout.jsx';
import {
  ClientPortalSummary,
  ClientPortalTimeline,
  ClientPortalScopeSummary,
  ClientPortalDecisionLog,
  ClientPortalInsightWidgets,
} from '../../components/clientPortal/index.js';
import { fetchClientPortalDashboard } from '../../services/clientPortals.js';

const DEFAULT_MENU_STRUCTURE = [
import { useState } from 'react';
import DashboardLayout from '../../layouts/DashboardLayout.jsx';
import LearningHubSection from '../../components/dashboard/LearningHubSection.jsx';
import useLearningHub from '../../hooks/useLearningHub.js';
import { useCallback, useEffect, useMemo, useState } from 'react';
import DashboardLayout from '../../layouts/DashboardLayout.jsx';
import PageHeader from '../../components/PageHeader.jsx';
import DataStatus from '../../components/DataStatus.jsx';
import projectsService from '../../services/projects.js';
import { formatAbsolute, formatRelativeTime } from '../../utils/date.js';

const HEALTH_STYLES = {
  on_track: {
    label: 'On track',
    className: 'border-emerald-200 bg-emerald-50 text-emerald-700',
  },
  at_risk: {
    label: 'At risk',
    className: 'border-amber-200 bg-amber-50 text-amber-700',
  },
  critical: {
    label: 'Critical',
    className: 'border-rose-200 bg-rose-50 text-rose-700',
  },
};

const SPRINT_STATUS_MAP = {
  planned: { label: 'Planned', className: 'border-slate-200 bg-slate-50 text-slate-700' },
  in_progress: { label: 'In progress', className: 'border-sky-200 bg-sky-50 text-sky-700' },
  blocked: { label: 'Blocked', className: 'border-rose-200 bg-rose-50 text-rose-700' },
  completed: { label: 'Completed', className: 'border-emerald-200 bg-emerald-50 text-emerald-700' },
};

const DEPENDENCY_STATUS_MAP = {
  pending: { label: 'Pending', className: 'border-slate-200 bg-slate-50 text-slate-700' },
  in_progress: { label: 'In progress', className: 'border-sky-200 bg-sky-50 text-sky-700' },
  blocked: { label: 'Blocked', className: 'border-rose-200 bg-rose-50 text-rose-700' },
  done: { label: 'Resolved', className: 'border-emerald-200 bg-emerald-50 text-emerald-700' },
};

const RISK_STATUS_MAP = {
  open: { label: 'Open', className: 'border-rose-200 bg-rose-50 text-rose-700' },
  monitoring: { label: 'Monitoring', className: 'border-amber-200 bg-amber-50 text-amber-700' },
  mitigated: { label: 'Mitigated', className: 'border-emerald-200 bg-emerald-50 text-emerald-700' },
  closed: { label: 'Closed', className: 'border-slate-200 bg-slate-50 text-slate-600' },
};

const BILLING_STATUS_MAP = {
  upcoming: { label: 'Upcoming', className: 'border-sky-200 bg-sky-50 text-sky-700' },
  invoiced: { label: 'Invoiced', className: 'border-indigo-200 bg-indigo-50 text-indigo-700' },
  paid: { label: 'Paid', className: 'border-emerald-200 bg-emerald-50 text-emerald-700' },
  overdue: { label: 'Overdue', className: 'border-rose-200 bg-rose-50 text-rose-700' },
};

const HEALTH_OPTIONS = Object.entries(HEALTH_STYLES).map(([value, config]) => ({ value, label: config.label }));
const SPRINT_STATUS_OPTIONS = Object.entries(SPRINT_STATUS_MAP).map(([value, config]) => ({ value, label: config.label }));
const DEPENDENCY_STATUS_OPTIONS = Object.entries(DEPENDENCY_STATUS_MAP).map(([value, config]) => ({ value, label: config.label }));
const RISK_STATUS_OPTIONS = Object.entries(RISK_STATUS_MAP).map(([value, config]) => ({ value, label: config.label }));
const BILLING_STATUS_OPTIONS = Object.entries(BILLING_STATUS_MAP).map(([value, config]) => ({ value, label: config.label }));

function StatusBadge({ status, map }) {
  const normalized = typeof status === 'string' ? status.toLowerCase() : '';
  const config = map[normalized] ?? {
    label: normalized || 'Unknown',
    className: 'border-slate-200 bg-slate-50 text-slate-600',
  };
  return (
    <span
      className={`inline-flex items-center gap-2 rounded-full border px-3 py-1 text-xs font-semibold uppercase tracking-wide ${config.className}`}
    >
      {config.label}
    </span>
  );
}

function MetricTile({ title, value, subtitle, tone = 'slate' }) {
  const toneStyles = {
    slate: 'border-slate-200 bg-white/80 text-slate-700',
    emerald: 'border-emerald-200 bg-emerald-50 text-emerald-700',
    amber: 'border-amber-200 bg-amber-50 text-amber-700',
    rose: 'border-rose-200 bg-rose-50 text-rose-700',
    indigo: 'border-indigo-200 bg-indigo-50 text-indigo-700',
  };
  const toneClass = toneStyles[tone] ?? toneStyles.slate;
  return (
    <div className={`rounded-3xl border p-5 shadow-sm ${toneClass}`}>
      <p className="text-xs font-semibold uppercase tracking-[0.2em] text-slate-400">{title}</p>
      <p className="mt-3 text-3xl font-semibold text-slate-900">{value}</p>
      {subtitle ? <p className="mt-1 text-xs text-slate-500">{subtitle}</p> : null}
    </div>
  );
}

function formatCurrency(amount, currency) {
  if (amount == null) {
    return 'TBC';
  }
  try {
    return new Intl.NumberFormat('en-US', {
      style: 'currency',
      currency: currency || 'USD',
      maximumFractionDigits: 0,
    }).format(amount);
  } catch (error) {
    return `${amount} ${currency ?? ''}`.trim();
  }
}

function formatPercent(value) {
  const numeric = Number(value);
  if (!Number.isFinite(numeric)) {
    return '0%';
  }
  const clamped = Math.max(0, Math.min(100, Math.round(numeric)));
  return `${clamped}%`;
}

function toFormState(blueprint) {
  if (!blueprint) {
    return null;
  }
  return {
    summary: blueprint.summary ?? '',
    methodology: blueprint.methodology ?? '',
    governanceModel: blueprint.governanceModel ?? '',
    sprintCadence: blueprint.sprintCadence ?? '',
    programManager: blueprint.programManager ?? '',
    healthStatus: blueprint.healthStatus ?? 'on_track',
    startDate: blueprint.startDate ?? null,
    endDate: blueprint.endDate ?? null,
    lastReviewedAt: blueprint.lastReviewedAt ?? null,
    metadata: blueprint.metadata ?? {},
    sprints: Array.isArray(blueprint.sprints) ? blueprint.sprints.map((item) => ({ ...item })) : [],
    dependencies: Array.isArray(blueprint.dependencies) ? blueprint.dependencies.map((item) => ({ ...item })) : [],
    risks: Array.isArray(blueprint.risks) ? blueprint.risks.map((item) => ({ ...item })) : [],
    billingCheckpoints: Array.isArray(blueprint.billingCheckpoints)
      ? blueprint.billingCheckpoints.map((item) => ({ ...item }))
      : [],
  };
}

export default function FreelancerDashboardPage() {
  const [blueprints, setBlueprints] = useState([]);
  const [listError, setListError] = useState(null);
  const [loadingList, setLoadingList] = useState(true);
  const [selectedProjectId, setSelectedProjectId] = useState(null);

  const [blueprintData, setBlueprintData] = useState(null);
  const [formState, setFormState] = useState(null);
  const [blueprintError, setBlueprintError] = useState(null);
  const [loadingBlueprint, setLoadingBlueprint] = useState(false);
  const [saving, setSaving] = useState(false);

  const loadBlueprintList = useCallback(async () => {
    setLoadingList(true);
    setListError(null);
    try {
      const response = await projectsService.listProjectBlueprints();
      const items = Array.isArray(response?.blueprints) ? response.blueprints : [];
      setBlueprints(items);
      if (items.length) {
        const defaultProjectId = items[0]?.project?.id ?? items[0]?.blueprint?.projectId ?? null;
        setSelectedProjectId((current) => current ?? defaultProjectId);
      }
    } catch (error) {
      setListError(error);
    } finally {
      setLoadingList(false);
    }
  }, []);

  const loadBlueprintDetail = useCallback(async (projectId) => {
    if (!projectId) {
      setBlueprintData(null);
      setFormState(null);
      return;
    }
    setLoadingBlueprint(true);
    setBlueprintError(null);
    try {
      const response = await projectsService.fetchProjectBlueprint(projectId);
      setBlueprintData(response);
      setFormState(toFormState(response?.blueprint ?? null));
    } catch (error) {
      setBlueprintError(error);
      setFormState(null);
    } finally {
      setLoadingBlueprint(false);
import { useMemo } from 'react';
import {
  ArrowPathIcon,
  CheckCircleIcon,
  ClipboardDocumentCheckIcon,
  CurrencyDollarIcon,
  ExclamationTriangleIcon,
  QueueListIcon,
} from '@heroicons/react/24/outline';
import DashboardLayout from '../../layouts/DashboardLayout.jsx';
import { formatAbsolute, formatRelativeTime } from '../../utils/date.js';
import useFreelancerPurchasedGigsDashboard from '../../hooks/useFreelancerPurchasedGigsDashboard.js';

const defaultMenuSections = [
import { useEffect, useMemo, useState } from 'react';
import DashboardLayout from '../../layouts/DashboardLayout.jsx';
import { fetchGigManagerSnapshot } from '../../services/gigManager.js';

const FREELANCER_USER_ID = 2;

const BADGE_CLASS_MAP = {
  healthy: 'border-emerald-200 bg-emerald-50 text-emerald-700',
  attention: 'border-amber-200 bg-amber-50 text-amber-700',
  waiting: 'border-sky-200 bg-sky-50 text-sky-700',
  idle: 'border-slate-200 bg-slate-100 text-slate-600',
};

const numberFormatter = new Intl.NumberFormat('en-US');

const CAPABILITY_SECTIONS = [
import { useCallback, useEffect, useMemo, useState } from 'react';
import DashboardLayout from '../../layouts/DashboardLayout.jsx';
import WorkspaceTemplatesSection from '../../components/WorkspaceTemplatesSection.jsx';
import { fetchWorkspaceTemplates } from '../../services/workspaceTemplates.js';

const BASE_MENU_SECTIONS = [
>>>>>>> 2d3e0ef1
  {
    label: 'Service delivery',
    items: [
      {
        name: 'Workspace templates',
        description: 'Industry-specific playbooks, requirement questionnaires, and automated onboarding flows.',
        tags: ['templates', 'automation'],
        href: '#workspace-templates',
      },
      {
        name: 'Project workspace dashboard',
        description: 'Unified workspace for briefs, assets, conversations, and approvals.',
        tags: ['whiteboards', 'files'],
      },
      {
        name: 'Project management',
        description: 'Detailed plan with sprints, dependencies, risk logs, and billing checkpoints.',
      },
      {
        name: 'Client portals',
        description: 'Shared timelines, scope controls, and decision logs with your clients.',
      },
    ],
  },
  {
    title: 'Gig commerce operations',
    description:
      'Manage the full gig lifecycle from publishing listings to fulfillment, upsells, and catalog analytics across your workspace.',
    meta: 'Automation ready',
    features: [
      {
        name: 'Purchased gigs',
        description: 'Track incoming orders, requirements, revisions, and payouts.',
        href: '#purchased-gigs',
        name: 'Pipeline command center',
        description:
          'Monitor order stages, SLA breaches, revision loops, and risk alerts in a single control plane across gigs and clients.',
        bulletPoints: [
          'Surface overdue milestones, blocked owners, and waiting-on-client approvals automatically.',
          'Escalate to client portals or support with one-click triggers and templated playbooks.',
        ],
        callout: 'SLA intelligence',
      },
      {
        name: 'Bundled services engine',
        description:
          'Design, price, and iterate bundled services with attach-rate telemetry, experimentation sandboxes, and featured placements.',
        bulletPoints: [
          'Version bundles safely with staged rollouts and A/B testing.',
          'Audit profitability with hard costs, subcontractors, and blended rates baked in.',
        ],
      },
      {
<<<<<<< HEAD
        name: 'Agency collaborations',
        description: 'Manage invitations from agencies, share rate cards, and negotiate retainers.',
        href: '#agency-collaborations',
=======
        name: 'Upsell automation',
        description:
          'Trigger contextual upsells on milestones, status changes, or client behavior with automation lanes connected to CRM and comms.',
        bulletPoints: [
          'Multi-channel delivery via email, in-app nudges, and calendar scheduling.',
          'Measure conversion, revenue lift, and experiment health across playbooks.',
        ],
        callout: 'Playbook studio',
>>>>>>> 2d3e0ef1
      },
      {
        name: 'Catalog insights',
        description:
          'Track impressions, conversion, CSAT, and revision cycles across tiers to optimise gig listings and marketing spend.',
        bulletPoints: [
          'Segment analytics by tier, client cohort, and acquisition source.',
          'Benchmark against marketplace averages with automated insights.',
        ],
      },
    ],
  },
];

const DEFAULT_PORTAL_ID = import.meta.env.VITE_FREELANCER_PORTAL_ID ?? '1';

export default function FreelancerDashboardPage() {
  const [searchParams] = useSearchParams();
  const [portalData, setPortalData] = useState(null);
  const [loading, setLoading] = useState(true);
  const [error, setError] = useState(null);
  const [refreshKey, setRefreshKey] = useState(0);

  const requestedPortalId = searchParams.get('portalId');
  const portalIdentifier = (requestedPortalId ?? DEFAULT_PORTAL_ID ?? '1') || '1';

  useEffect(() => {
    let cancelled = false;
    const controller = new AbortController();

    async function load() {
      setLoading(true);
      setError(null);
      try {
        const data = await fetchClientPortalDashboard(portalIdentifier, { signal: controller.signal });
        if (!cancelled) {
          setPortalData(data);
        }
      } catch (err) {
        if (!cancelled && err.name !== 'AbortError') {
          setError(err);
        }
      } finally {
        if (!cancelled) {
          setLoading(false);
        }
      }
    }

    load();

    return () => {
      cancelled = true;
      controller.abort();
    };
  }, [portalIdentifier, refreshKey]);

  const portal = portalData?.portal;
  const timelineSummary = portalData?.timeline?.summary ?? {};
  const scopeSummary = portalData?.scope?.summary ?? {};
  const decisionSummary = portalData?.decisions?.summary ?? {};

  const profile = useMemo(() => {
    const badges = [];
    if (portal?.status) badges.push(`Status: ${portal.status}`);
    if (portal?.riskLevel) badges.push(`Risk: ${portal.riskLevel}`);
    if (!badges.length) badges.push('Verified Pro', 'Gigvora Elite');

    return {
      name: 'Riley Morgan',
      role: 'Lead Brand & Product Designer',
      initials: 'RM',
      status: portal?.healthScore != null ? `Portal health ${portal.healthScore}` : 'Top-rated freelancer',
      badges,
      metrics: [
        {
          label: 'Milestones',
          value: `${timelineSummary.completedCount ?? 0}/${timelineSummary.totalCount ?? 0}`,
        },
        {
          label: 'Scope delivered',
          value: `${scopeSummary.deliveredCount ?? 0}`,
        },
        {
          label: 'Decisions logged',
          value: `${decisionSummary.totalCount ?? 0}`,
        },
        {
          label: 'Health score',
          value: portal?.healthScore != null ? `${portal.healthScore}` : '—',
        },
      ],
    };
  }, [portal, timelineSummary, scopeSummary, decisionSummary]);

  const menuSections = useMemo(() => {
    const clientPortalTags = [];
    if (portal?.status) clientPortalTags.push(portal.status);
    if (portal?.healthScore != null) clientPortalTags.push(`health ${portal.healthScore}`);
    if (timelineSummary.totalCount != null) {
      clientPortalTags.push(`${timelineSummary.completedCount ?? 0}/${timelineSummary.totalCount} milestones`);
    }
    if (decisionSummary.totalCount != null) {
      clientPortalTags.push(`${decisionSummary.totalCount} decisions`);
    }

    return [
      {
        label: 'Service delivery',
        items: [
          {
            name: 'Client portals',
            description: portal?.summary ?? 'Shared timelines, scope controls, and decision logs with your clients.',
            tags: clientPortalTags,
          },
          {
            name: 'Project workspace dashboard',
            description: 'Unified workspace for briefs, assets, conversations, and approvals.',
            tags: ['whiteboards', 'files'],
          },
          {
            name: 'Project management',
            description: 'Detailed plan with sprints, dependencies, risk logs, and billing checkpoints.',
          },
        ],
      },
      ...DEFAULT_MENU_STRUCTURE,
    ];
  }, [portal, timelineSummary, decisionSummary]);

  const availableDashboards = ['freelancer', 'user', 'agency'];

  const handleRetry = () => {
    setPortalData(null);
    setError(null);
    setLoading(true);
    setRefreshKey((key) => key + 1);
  };

const BASE_CAPABILITY_SECTIONS = [
  {
    title: 'Project workspace excellence',
    description:
      'Deliver projects with structure. Each workspace combines real-time messaging, documents, tasks, billing, and client approvals.',
    features: [
      {
        name: 'Workspace templates',
        description:
          'Kickstart delivery with industry-specific playbooks, requirement questionnaires, and automated onboarding flows.',
        bulletPoints: [
          'Pre-built workspace layouts for marketing, product design, development, video, and consulting practices.',
          'Standard operating procedures with reusable task lists, dependencies, and milestone sign-offs.',
          'Interactive requirement questionnaires that branch based on client inputs and service tiers.',
          'Client welcome sequences with automated kickoff surveys, contract packets, and onboarding videos.',
          'Role-based permissions and assignment presets for collaborators, reviewers, and finance approvers.',
          'Template governance that tracks revisions, owners, and adoption analytics across your team.',
        ],
        callout: 'Launch new client workspaces in minutes while keeping delivery standards consistent.',
      },
      {
        name: 'Task & sprint manager',
        description:
          'Run sprints, Kanban boards, and timeline views with burn charts, dependencies, and backlog grooming.',
        bulletPoints: [
          'Time tracking per task with billable vs. non-billable flags.',
          'Risk registers and change request approvals with e-signatures.',
        ],
      },
      {
        name: 'Collaboration cockpit',
        description:
          'Host video rooms, creative proofing, code repositories, and AI assistants for documentation and QA.',
        bulletPoints: [
          'Inline annotations on files, prototypes, and project demos.',
          'Client-specific permissions with comment-only or edit access.',
        ],
      },
      {
        name: 'Deliverable vault',
        description:
          'Secure storage with version history, watermarking, NDA controls, and automated delivery packages.',
        bulletPoints: [
          'Auto-generate delivery summaries with success metrics.',
          'Long-term archiving and compliance exports.',
        ],
      },
    ],
  },
  {
    title: 'Finance, compliance, & reputation',
    description:
      'Get paid fast while staying compliant. Monitor cash flow, taxes, contracts, and reputation programmes across clients.',
    features: [
import DataStatus from '../../components/DataStatus.jsx';
import UserAvatar from '../../components/UserAvatar.jsx';
import projectsService from '../../services/projects.js';
import analytics from '../../services/analytics.js';
import { formatRelativeTime, formatAbsolute } from '../../utils/date.js';

const DEFAULT_PROJECT_ID = '1';

function formatPercent(value, { fallback = '—', maximumFractionDigits = 0 } = {}) {
  if (value == null || Number.isNaN(Number(value))) {
    return fallback;
  }
  const numeric = Math.max(0, Math.min(Number(value), 100));
  return `${numeric.toFixed(maximumFractionDigits)}%`;
}

function formatScore(value, { fallback = '—' } = {}) {
  if (value == null || Number.isNaN(Number(value))) {
    return fallback;
  }
  return `${Number(value).toFixed(1)}`;
}

function formatBytes(value) {
  if (value == null || Number.isNaN(Number(value))) {
    return '—';
  }
  const units = ['B', 'KB', 'MB', 'GB', 'TB'];
  let size = Number(value);
  let index = 0;
  while (size >= 1024 && index < units.length - 1) {
    size /= 1024;
    index += 1;
  }
  const precision = index === 0 ? 0 : 1;
  return `${size.toFixed(precision)} ${units[index]}`;
}

function parseListInput(value) {
  if (!value) {
    return [];
  }
  return String(value)
    .split(/\r?\n/)
    .map((line) => line.trim())
    .filter((line) => line.length > 0);
}

function toListField(value) {
  return Array.isArray(value) ? value.join('\n') : '';
}

function deriveStatusLabel(status) {
  if (!status) return 'Unspecified';
  return status
    .toString()
    .split('_')
    .map((part) => part.charAt(0).toUpperCase() + part.slice(1))
    .join(' ');
}

function statusBadgeClass(status) {
  switch (status) {
    case 'approved':
    case 'active':
      return 'bg-emerald-50 text-emerald-700 border-emerald-200';
    case 'blocked':
    case 'rejected':
      return 'bg-rose-50 text-rose-700 border-rose-200';
    case 'changes_requested':
      return 'bg-amber-50 text-amber-700 border-amber-200';
    case 'in_review':
      return 'bg-blue-50 text-blue-700 border-blue-200';
    case 'pending':
    case 'briefing':
    default:
      return 'bg-slate-100 text-slate-700 border-slate-200';
  }
}

function priorityBadgeClass(priority) {
  switch (priority) {
    case 'urgent':
    case 'high':
      return 'bg-rose-50 text-rose-700 border-rose-200';
    case 'low':
      return 'bg-emerald-50 text-emerald-700 border-emerald-200';
    default:
      return 'bg-blue-50 text-blue-700 border-blue-200';
  }
}

export default function FreelancerDashboardPage() {
  const [projectId, setProjectId] = useState(DEFAULT_PROJECT_ID);
  const [workspaceData, setWorkspaceData] = useState(null);
  const [loading, setLoading] = useState(false);
  const [saving, setSaving] = useState(false);
  const [error, setError] = useState(null);
  const [lastLoadedAt, setLastLoadedAt] = useState(null);
  const [briefDraft, setBriefDraft] = useState({
    title: '',
    summary: '',
    objectives: '',
    deliverables: '',
    successMetrics: '',
    clientStakeholders: '',
  });

  const metrics = workspaceData?.metrics ?? {};
  const workspace = workspaceData?.workspace ?? null;
  const project = workspaceData?.project ?? null;
  const approvals = workspaceData?.approvals ?? [];
  const conversations = workspaceData?.conversations ?? [];
  const whiteboards = workspaceData?.whiteboards ?? [];
  const files = workspaceData?.files ?? [];
  const brief = workspaceData?.brief ?? null;

  const loadWorkspace = useCallback(async (targetId) => {
    const rawId = targetId ?? DEFAULT_PROJECT_ID;
    const resolvedId = String(rawId).trim();
    if (!resolvedId) {
      return;
    }
    setLoading(true);
    setError(null);
    try {
      const response = await projectsService.fetchProjectWorkspace(resolvedId);
      setWorkspaceData(response);
      setLastLoadedAt(new Date());
      const briefPayload = response.brief ?? {};
      setBriefDraft({
        title: briefPayload.title ?? `${response.project?.title ?? 'Project'} workspace brief`,
        summary: briefPayload.summary ?? '',
        objectives: toListField(briefPayload.objectives),
        deliverables: toListField(briefPayload.deliverables),
        successMetrics: toListField(briefPayload.successMetrics),
        clientStakeholders: toListField(briefPayload.clientStakeholders),
      });
      analytics.track(
        'web_workspace_dashboard_loaded',
        {
          projectId: resolvedId,
          workspaceStatus: response.workspace?.status ?? null,
          pendingApprovals: response.metrics?.pendingApprovals ?? null,
        },
        { source: 'web_app' },
      );
    } catch (err) {
      setError(err);
    } finally {
      setLoading(false);
    }
  }, []);

  useEffect(() => {
    loadBlueprintList();
  }, [loadBlueprintList]);

  useEffect(() => {
    if (selectedProjectId != null) {
      loadBlueprintDetail(selectedProjectId);
    }
  }, [selectedProjectId, loadBlueprintDetail]);

  const activeProject = blueprintData?.project ??
    blueprints.find((entry) => entry?.project?.id === selectedProjectId)?.project ?? null;
  const metrics = blueprintData?.metrics ?? {
    totalSprints: 0,
    completedSprints: 0,
    openRisks: 0,
    highSeverityRisks: 0,
    blockedDependencies: 0,
    upcomingBilling: null,
  };

  const hasBlueprint = Boolean(formState);
  const healthStatus = formState?.healthStatus ?? blueprintData?.blueprint?.healthStatus ?? 'on_track';
  const upcomingBilling = metrics.upcomingBilling ?? null;
  const lastUpdatedAt = blueprintData?.blueprint?.updatedAt ?? null;
  const lastReviewedAt = blueprintData?.blueprint?.lastReviewedAt ?? null;

  const handleProjectChange = (event) => {
    const value = event.target.value;
    setSelectedProjectId(value ? Number(value) : null);
  };

  const handleFormFieldChange = (field) => (event) => {
    const value = event.target.value;
    setFormState((prev) => ({
    loadWorkspace(DEFAULT_PROJECT_ID);
  }, [loadWorkspace]);

  const handleBriefFieldChange = (field) => (event) => {
    const value = event.target.value;
    setBriefDraft((prev) => ({
      ...prev,
      [field]: value,
    }));
  };

  const handleHealthChange = (event) => {
    const value = event.target.value;
    setFormState((prev) => ({
      ...prev,
      healthStatus: value,
    }));
  };

  const handleSprintChange = (index, field, value) => {
    setFormState((prev) => {
      if (!prev) return prev;
      const sprints = prev.sprints.map((sprint, idx) =>
        idx === index
          ? {
              ...sprint,
              [field]: field === 'progress' || field === 'velocityCommitment' ? Number(value) : value,
            }
          : sprint,
      );
      return { ...prev, sprints };
    });
  };

  const handleDependencyChange = (index, field, value) => {
    setFormState((prev) => {
      if (!prev) return prev;
      const dependencies = prev.dependencies.map((dependency, idx) =>
        idx === index
          ? {
              ...dependency,
              [field]: value,
            }
          : dependency,
      );
      return { ...prev, dependencies };
    });
  };

  const handleRiskChange = (index, field, value) => {
    setFormState((prev) => {
      if (!prev) return prev;
      const risks = prev.risks.map((risk, idx) =>
        idx === index
          ? {
              ...risk,
              [field]: field === 'probability' || field === 'impact' ? Number(value) : value,
            }
          : risk,
      );
      return { ...prev, risks };
    });
  };

  const handleRiskReviewChange = (index, value) => {
    setFormState((prev) => {
      if (!prev) return prev;
      const risks = prev.risks.map((risk, idx) =>
        idx === index
          ? {
              ...risk,
              nextReviewAt: value ? new Date(value).toISOString() : null,
            }
          : risk,
      );
      return { ...prev, risks };
    });
  };

  const handleBillingChange = (index, field, value) => {
    setFormState((prev) => {
      if (!prev) return prev;
      const billingCheckpoints = prev.billingCheckpoints.map((checkpoint, idx) =>
        idx === index
          ? {
              ...checkpoint,
              [field]: value,
            }
          : checkpoint,
      );
      return { ...prev, billingCheckpoints };
    });
  };

  const handleReset = () => {
    if (!blueprintData?.blueprint) {
      return;
    }
    setFormState(toFormState(blueprintData.blueprint));
  };

  const handleSave = async () => {
    if (!formState || !selectedProjectId) {
      return;
    }
    setSaving(true);
    setBlueprintError(null);
    try {
      const payload = {
        summary: formState.summary,
        methodology: formState.methodology,
        governanceModel: formState.governanceModel,
        sprintCadence: formState.sprintCadence,
        programManager: formState.programManager,
        healthStatus: formState.healthStatus,
        startDate: formState.startDate,
        endDate: formState.endDate,
        lastReviewedAt: new Date().toISOString(),
        metadata: formState.metadata,
        sprints: formState.sprints.map((sprint) => ({
          id: sprint.id,
          sequence: sprint.sequence,
          name: sprint.name,
          objective: sprint.objective,
          startDate: sprint.startDate,
          endDate: sprint.endDate,
          status: sprint.status,
          owner: sprint.owner,
          velocityCommitment: sprint.velocityCommitment,
          progress: sprint.progress,
          deliverables: sprint.deliverables,
          acceptanceCriteria: sprint.acceptanceCriteria,
        })),
        dependencies: formState.dependencies.map((dependency) => ({
          id: dependency.id,
          name: dependency.name,
          description: dependency.description,
          dependencyType: dependency.dependencyType,
          status: dependency.status,
          riskLevel: dependency.riskLevel,
          owner: dependency.owner,
          dueDate: dependency.dueDate,
          impact: dependency.impact,
          notes: dependency.notes,
          impactedSprintId: dependency.impactedSprintId,
        })),
        risks: formState.risks.map((risk) => ({
          id: risk.id,
          title: risk.title,
          description: risk.description,
          probability: risk.probability,
          impact: risk.impact,
          status: risk.status,
          owner: risk.owner,
          mitigationPlan: risk.mitigationPlan,
          contingencyPlan: risk.contingencyPlan,
          nextReviewAt: risk.nextReviewAt,
          tags: risk.tags,
        })),
        billingCheckpoints: formState.billingCheckpoints.map((checkpoint) => ({
          id: checkpoint.id,
          name: checkpoint.name,
          description: checkpoint.description,
          billingType: checkpoint.billingType,
          amount: checkpoint.amount,
          currency: checkpoint.currency,
          dueDate: checkpoint.dueDate,
          status: checkpoint.status,
          approvalRequired: checkpoint.approvalRequired,
          invoiceUrl: checkpoint.invoiceUrl,
          notes: checkpoint.notes,
          relatedSprintId: checkpoint.relatedSprintId,
        })),
        actorId: 1,
      };

      await projectsService.upsertProjectBlueprint(selectedProjectId, payload);
      await loadBlueprintDetail(selectedProjectId);
    } catch (error) {
      setBlueprintError(error);
  const handleBriefSubmit = async (event) => {
    event.preventDefault();
    const normalizedProjectId = String(projectId).trim();
    if (!normalizedProjectId) return;
    setSaving(true);
    setError(null);
    try {
      const payload = {
        title: briefDraft.title,
        summary: briefDraft.summary,
        objectives: parseListInput(briefDraft.objectives),
        deliverables: parseListInput(briefDraft.deliverables),
        successMetrics: parseListInput(briefDraft.successMetrics),
        clientStakeholders: parseListInput(briefDraft.clientStakeholders),
        actorId: 1,
      };
      const response = await projectsService.updateProjectWorkspaceBrief(normalizedProjectId, payload);
      setWorkspaceData(response);
      setLastLoadedAt(new Date());
      const updatedBrief = response.brief ?? {};
      setBriefDraft({
        title: updatedBrief.title ?? payload.title ?? '',
        summary: updatedBrief.summary ?? '',
        objectives: toListField(updatedBrief.objectives),
        deliverables: toListField(updatedBrief.deliverables),
        successMetrics: toListField(updatedBrief.successMetrics),
        clientStakeholders: toListField(updatedBrief.clientStakeholders),
      });
      analytics.track(
        'web_workspace_brief_saved',
        {
          projectId: normalizedProjectId,
          objectives: payload.objectives.length,
          deliverables: payload.deliverables.length,
        },
        { source: 'web_app' },
      );
    } catch (err) {
      setError(err);
    } finally {
      setSaving(false);
    }
  };

  const handleApprovalDecision = async (approvalId, status) => {
    const normalizedProjectId = String(projectId).trim();
    if (!normalizedProjectId || !approvalId) return;
    setSaving(true);
    setError(null);
    try {
      const response = await projectsService.updateProjectWorkspaceApproval(normalizedProjectId, approvalId, {
        status,
        actorId: 1,
      });
      setWorkspaceData(response);
      setLastLoadedAt(new Date());
      analytics.track(
        'web_workspace_approval_updated',
        { projectId: normalizedProjectId, approvalId, status },
        { source: 'web_app' },
      );
    } catch (err) {
      setError(err);
    } finally {
      setSaving(false);
    }
  };

  const handleConversationAcknowledge = async (conversationId, priority) => {
    const normalizedProjectId = String(projectId).trim();
    if (!normalizedProjectId || !conversationId) return;
    setSaving(true);
    setError(null);
    try {
      const response = await projectsService.acknowledgeProjectWorkspaceConversation(normalizedProjectId, conversationId, {
        priority,
        actorId: 1,
      });
      setWorkspaceData(response);
      setLastLoadedAt(new Date());
      analytics.track(
        'web_workspace_conversation_acknowledged',
        { projectId: normalizedProjectId, conversationId },
        { source: 'web_app' },
      );
    } catch (err) {
      setError(err);
    } finally {
      setSaving(false);
    }
  };

  const metricsTiles = useMemo(() => {
    const blockedTone = metrics.blockedDependencies > 0 ? 'rose' : 'slate';
    const riskTone = metrics.highSeverityRisks > 0 ? 'amber' : 'slate';
    const billingTone = upcomingBilling && upcomingBilling.status === 'overdue' ? 'rose' : 'indigo';

    return [
      {
        title: 'Delivery progress',
        value: `${metrics.completedSprints}/${metrics.totalSprints}`,
        subtitle: 'Sprints completed',
        tone: 'emerald',
      },
      {
        title: 'Open risks',
        value: `${metrics.openRisks}`,
        subtitle: `${metrics.highSeverityRisks} high severity`,
        tone: riskTone,
      },
      {
        title: 'Blocked dependencies',
        value: `${metrics.blockedDependencies}`,
        subtitle: 'Needs unblocking',
        tone: blockedTone,
      },
      {
        title: 'Next billing',
        value: upcomingBilling ? formatCurrency(upcomingBilling.amount, upcomingBilling.currency) : 'No invoices',
        subtitle: upcomingBilling?.dueDate
          ? `Due ${formatRelativeTime(upcomingBilling.dueDate)}`
          : 'Awaiting scheduling',
        tone: billingTone,
      },
    ];
  }, [metrics, upcomingBilling]);

  const renderSprints = () => {
    if (!formState?.sprints?.length) {
      return (
        <div className="rounded-3xl border border-dashed border-slate-300 bg-white/80 p-10 text-center text-sm text-slate-500">
          Add sprints to map velocity and delivery focus areas.
        </div>
      );
    }

    return (
      <div className="grid gap-4 lg:grid-cols-2">
        {formState.sprints.map((sprint, index) => (
          <div
            key={sprint.id ?? index}
            className="rounded-3xl border border-slate-200 bg-white/90 p-6 shadow-sm transition hover:-translate-y-0.5 hover:shadow-md"
          >
            <div className="flex flex-wrap items-start justify-between gap-3">
              <div>
                <p className="text-xs font-semibold uppercase tracking-[0.3em] text-slate-400">Sprint {sprint.sequence}</p>
                <h3 className="mt-2 text-lg font-semibold text-slate-900">{sprint.name}</h3>
                <p className="mt-1 text-xs text-slate-500">
                  {sprint.startDate ? formatAbsolute(sprint.startDate, { dateStyle: 'medium' }) : 'TBC'} →{' '}
                  {sprint.endDate ? formatAbsolute(sprint.endDate, { dateStyle: 'medium' }) : 'TBC'}
                </p>
              </div>
              <StatusBadge status={sprint.status} map={SPRINT_STATUS_MAP} />
            </div>
            {sprint.objective ? <p className="mt-3 text-sm text-slate-600">{sprint.objective}</p> : null}
            {Array.isArray(sprint.deliverables) && sprint.deliverables.length ? (
              <ul className="mt-4 space-y-2 text-xs text-slate-500">
                {sprint.deliverables.map((item, deliverableIndex) => (
                  <li key={deliverableIndex} className="flex items-start gap-2">
                    <span className="mt-1 inline-block h-1.5 w-1.5 rounded-full bg-accent" />
                    <span>{item}</span>
                  </li>
                ))}
              </ul>
            ) : null}
            <div className="mt-5 grid gap-4 md:grid-cols-2">
              <label className="flex flex-col gap-2 text-xs font-semibold text-slate-500">
                Status
                <select
                  value={sprint.status}
                  onChange={(event) => handleSprintChange(index, 'status', event.target.value)}
                  className="w-full rounded-full border border-slate-200 bg-white px-4 py-2 text-sm text-slate-700 shadow-sm focus:border-accent focus:outline-none focus:ring-2 focus:ring-accent/30"
                >
                  {SPRINT_STATUS_OPTIONS.map((option) => (
                    <option key={option.value} value={option.value}>
                      {option.label}
                    </option>
                  ))}
                </select>
              </label>
              <label className="flex flex-col gap-2 text-xs font-semibold text-slate-500">
                Progress
                <input
                  type="range"
                  min="0"
                  max="100"
                  step="5"
                  value={Number(sprint.progress ?? 0)}
                  onChange={(event) => handleSprintChange(index, 'progress', event.target.value)}
                  className="w-full accent-accent"
                />
                <span className="text-xs text-slate-500">{formatPercent(sprint.progress)}</span>
              </label>
            </div>
          </div>
        ))}
      </div>
    );
  };

  const renderDependencies = () => {
    if (!formState?.dependencies?.length) {
      return (
        <div className="rounded-3xl border border-dashed border-slate-300 bg-white/80 p-10 text-center text-sm text-slate-500">
          No dependencies logged. Map integration points to stay ahead of blockers.
        </div>
      );
    }

    return (
      <div className="space-y-4">
        {formState.dependencies.map((dependency, index) => (
          <div
            key={dependency.id ?? index}
            className="rounded-3xl border border-slate-200 bg-white/90 p-5 shadow-sm transition hover:-translate-y-0.5 hover:shadow-md"
          >
            <div className="flex flex-wrap items-center justify-between gap-3">
              <div>
                <h3 className="text-base font-semibold text-slate-900">{dependency.name}</h3>
                <p className="mt-1 text-xs text-slate-500">
                  Owner: {dependency.owner || 'TBC'} • Due {dependency.dueDate ? formatRelativeTime(dependency.dueDate) : 'soon'}
                </p>
                {dependency.description ? (
                  <p className="mt-2 text-sm text-slate-600">{dependency.description}</p>
                ) : null}
                {dependency.impact ? (
                  <p className="mt-2 text-xs text-slate-500">Impact: {dependency.impact}</p>
                ) : null}
              </div>
              <StatusBadge status={dependency.status} map={DEPENDENCY_STATUS_MAP} />
            </div>
            <div className="mt-4 flex flex-col gap-3 md:flex-row md:items-center md:justify-between">
              <label className="flex flex-col gap-2 text-xs font-semibold text-slate-500">
                Status
                <select
                  value={dependency.status}
                  onChange={(event) => handleDependencyChange(index, 'status', event.target.value)}
                  className="w-full rounded-full border border-slate-200 bg-white px-4 py-2 text-sm text-slate-700 shadow-sm focus:border-accent focus:outline-none focus:ring-2 focus:ring-accent/30"
                >
                  {DEPENDENCY_STATUS_OPTIONS.map((option) => (
                    <option key={option.value} value={option.value}>
                      {option.label}
                    </option>
                  ))}
                </select>
              </label>
              <p className="text-xs text-slate-500">
                Linked sprint: {dependency.impactedSprintId ? `#${dependency.impactedSprintId}` : 'Unassigned'} • Risk level: {dependency.riskLevel}
              </p>
            </div>
          </div>
        ))}
      </div>
    );
  };

  const renderRisks = () => {
    if (!formState?.risks?.length) {
      return (
        <div className="rounded-3xl border border-dashed border-slate-300 bg-white/80 p-10 text-center text-sm text-slate-500">
          Risk log is clear. Keep recording mitigations to maintain governance trail.
        </div>
      );
    }

    return (
      <div className="space-y-4">
        {formState.risks.map((risk, index) => (
          <div
            key={risk.id ?? index}
            className="rounded-3xl border border-slate-200 bg-white/90 p-5 shadow-sm transition hover:-translate-y-0.5 hover:shadow-md"
          >
            <div className="flex flex-wrap items-start justify-between gap-3">
              <div>
                <h3 className="text-base font-semibold text-slate-900">{risk.title}</h3>
                <p className="mt-1 text-xs text-slate-500">
                  Owner: {risk.owner || 'Unassigned'} • Next review {risk.nextReviewAt ? formatRelativeTime(risk.nextReviewAt) : 'TBC'}
                </p>
                {risk.description ? <p className="mt-2 text-sm text-slate-600">{risk.description}</p> : null}
                <div className="mt-3 flex flex-wrap items-center gap-3 text-xs text-slate-500">
                  <span>Probability: {risk.probability}%</span>
                  <span>Impact: {risk.impact}%</span>
                  <span>Severity: {formatPercent(risk.severityScore)}</span>
                </div>
                {Array.isArray(risk.tags) && risk.tags.length ? (
                  <div className="mt-3 flex flex-wrap gap-2">
                    {risk.tags.map((tag, tagIndex) => (
                      <span
                        key={tagIndex}
                        className="inline-flex items-center rounded-full border border-slate-200 bg-white px-3 py-1 text-xs text-slate-500"
                      >
                        #{tag}
                      </span>
                    ))}
                  </div>
                ) : null}
                {risk.mitigationPlan ? (
                  <p className="mt-3 text-xs text-slate-500">Mitigation: {risk.mitigationPlan}</p>
                ) : null}
                {risk.contingencyPlan ? (
                  <p className="mt-2 text-xs text-slate-500">Contingency: {risk.contingencyPlan}</p>
                ) : null}
              </div>
              <StatusBadge status={risk.status} map={RISK_STATUS_MAP} />
            </div>
            <div className="mt-4 grid gap-4 md:grid-cols-2">
              <label className="flex flex-col gap-2 text-xs font-semibold text-slate-500">
                Status
                <select
                  value={risk.status}
                  onChange={(event) => handleRiskChange(index, 'status', event.target.value)}
                  className="w-full rounded-full border border-slate-200 bg-white px-4 py-2 text-sm text-slate-700 shadow-sm focus:border-accent focus:outline-none focus:ring-2 focus:ring-accent/30"
                >
                  {RISK_STATUS_OPTIONS.map((option) => (
                    <option key={option.value} value={option.value}>
                      {option.label}
                    </option>
                  ))}
                </select>
              </label>
              <label className="flex flex-col gap-2 text-xs font-semibold text-slate-500">
                Next review (local time)
                <input
                  type="datetime-local"
                  value={risk.nextReviewAt ? risk.nextReviewAt.slice(0, 16) : ''}
                  onChange={(event) => handleRiskReviewChange(index, event.target.value)}
                  className="w-full rounded-full border border-slate-200 bg-white px-4 py-2 text-sm text-slate-700 shadow-sm focus:border-accent focus:outline-none focus:ring-2 focus:ring-accent/30"
                />
              </label>
            </div>
          </div>
        ))}
      </div>
    );
  };

  const renderBilling = () => {
    if (!formState?.billingCheckpoints?.length) {
      return (
        <div className="rounded-3xl border border-dashed border-slate-300 bg-white/80 p-10 text-center text-sm text-slate-500">
          No billing checkpoints recorded yet. Tie milestones to invoicing to protect cash flow.
        </div>
      );
    }

    return (
      <div className="space-y-4">
        {formState.billingCheckpoints.map((checkpoint, index) => (
          <div
            key={checkpoint.id ?? index}
            className="rounded-3xl border border-slate-200 bg-white/90 p-5 shadow-sm transition hover:-translate-y-0.5 hover:shadow-md"
          >
            <div className="flex flex-wrap items-start justify-between gap-3">
              <div>
                <h3 className="text-base font-semibold text-slate-900">{checkpoint.name}</h3>
                <p className="mt-1 text-xs text-slate-500">
                  {checkpoint.billingType.toUpperCase()} • Related sprint {checkpoint.relatedSprintId || 'TBC'}
                </p>
                <p className="mt-2 text-sm text-slate-600">{checkpoint.description}</p>
                <div className="mt-3 flex flex-wrap items-center gap-3 text-xs text-slate-500">
                  <span>{formatCurrency(checkpoint.amount, checkpoint.currency)}</span>
                  <span>Due {checkpoint.dueDate ? formatAbsolute(checkpoint.dueDate, { dateStyle: 'medium' }) : 'TBC'}</span>
                  <span>{checkpoint.approvalRequired ? 'Approval required' : 'Auto billable'}</span>
                </div>
                {checkpoint.notes ? <p className="mt-2 text-xs text-slate-500">Notes: {checkpoint.notes}</p> : null}
                {checkpoint.invoiceUrl ? (
                  <a
                    href={checkpoint.invoiceUrl}
                    target="_blank"
                    rel="noreferrer"
                    className="mt-2 inline-flex items-center gap-2 text-xs font-semibold text-accent hover:text-accentDark"
                  >
                    View invoice ↗
                  </a>
                ) : null}
              </div>
              <StatusBadge status={checkpoint.status} map={BILLING_STATUS_MAP} />
            </div>
            <div className="mt-4 grid gap-4 md:grid-cols-2">
              <label className="flex flex-col gap-2 text-xs font-semibold text-slate-500">
                Status
                <select
                  value={checkpoint.status}
                  onChange={(event) => handleBillingChange(index, 'status', event.target.value)}
                  className="w-full rounded-full border border-slate-200 bg-white px-4 py-2 text-sm text-slate-700 shadow-sm focus:border-accent focus:outline-none focus:ring-2 focus:ring-accent/30"
                >
                  {BILLING_STATUS_OPTIONS.map((option) => (
                    <option key={option.value} value={option.value}>
                      {option.label}
                    </option>
                  ))}
                </select>
              </label>
            </div>
          </div>
        ))}
      </div>
    );
  };

  return (
    <DashboardLayout>
      <section className="mx-auto max-w-6xl px-6 py-10">
        <PageHeader
          eyebrow="Freelancer dashboard"
          title={activeProject?.title ? `${activeProject.title} delivery hub` : 'Project management control centre'}
          description="Translate commitments into accountable sprints, unblock dependencies, and keep billing aligned with delivery cadence."
          meta={
            <DataStatus
              loading={loadingBlueprint || saving}
              fromCache={false}
              lastUpdated={lastUpdatedAt}
              onRefresh={() => selectedProjectId && loadBlueprintDetail(selectedProjectId)}
            />
          }
        />

        <div className="mb-8 flex flex-col gap-4 md:flex-row md:items-center md:justify-between">
          <div className="flex flex-col gap-2 md:flex-row md:items-center md:gap-4">
            <label className="text-xs font-semibold uppercase tracking-[0.3em] text-slate-400" htmlFor="project-selector">
              Active program
            </label>
            <select
              id="project-selector"
              value={selectedProjectId ?? ''}
              onChange={handleProjectChange}
              className="w-full min-w-[220px] rounded-full border border-slate-200 bg-white px-4 py-2 text-sm text-slate-700 shadow-sm focus:border-accent focus:outline-none focus:ring-2 focus:ring-accent/30 md:w-auto"
            >
              {blueprints.map((entry) => {
                const id = entry.project?.id ?? entry.blueprint?.projectId ?? '';
                return (
                  <option key={id} value={id}>
                    {entry.project?.title ?? `Project ${entry.blueprint?.projectId}`}
                  </option>
                );
              })}
              {!blueprints.length ? <option value="">No blueprints yet</option> : null}
            </select>
            {loadingList ? <span className="text-xs text-slate-400">Loading blueprint index…</span> : null}
          </div>
          <div className="flex flex-wrap gap-3">
            <button
              type="button"
              onClick={handleReset}
              disabled={!hasBlueprint || saving || loadingBlueprint}
              className="inline-flex items-center gap-2 rounded-full border border-slate-200 px-5 py-2 text-xs font-semibold text-slate-600 transition hover:border-accent hover:text-accent disabled:cursor-not-allowed disabled:opacity-60"
            >
              Reset changes
            </button>
            <button
              type="button"
              onClick={handleSave}
              disabled={!hasBlueprint || saving}
              className="inline-flex items-center gap-2 rounded-full bg-accent px-5 py-2 text-xs font-semibold text-white shadow-soft transition hover:bg-accentDark disabled:cursor-not-allowed disabled:opacity-60"
            >
              {saving ? 'Saving…' : 'Save blueprint'}
            </button>
          </div>
        </div>

        {listError ? (
          <div className="mb-6 rounded-3xl border border-amber-200 bg-amber-50 px-4 py-3 text-sm text-amber-700">
            Unable to load blueprint directory. {listError.message || 'Please retry or refresh the page.'}
          </div>
        ) : null}
        {blueprintError ? (
          <div className="mb-6 rounded-3xl border border-rose-200 bg-rose-50 px-4 py-3 text-sm text-rose-700">
            Unable to load the blueprint detail. {blueprintError.message || 'Please try again or refresh the page.'}
          </div>
        ) : null}

        {loadingBlueprint ? (
          <div className="space-y-4">
            {Array.from({ length: 4 }).map((_, index) => (
              <div key={index} className="h-32 animate-pulse rounded-3xl border border-slate-200 bg-white/70" />
            ))}
          </div>
        ) : hasBlueprint ? (
          <>
            <div className="mb-8 grid gap-4 md:grid-cols-2 xl:grid-cols-4">
              {metricsTiles.map((tile) => (
                <MetricTile key={tile.title} {...tile} />
              ))}
            </div>

            <section className="mb-8 rounded-4xl border border-slate-200 bg-white/90 p-6 shadow-soft">
              <div className="flex flex-wrap items-center justify-between gap-4">
                <div>
                  <h2 className="text-xl font-semibold text-slate-900">Program summary</h2>
                  <p className="mt-2 text-sm text-slate-600">
                    Keep stakeholders aligned with a living blueprint that tracks methodology, cadence, and ownership in one place.
                  </p>
                  <p className="mt-2 text-xs text-slate-500">
                    Last reviewed {lastReviewedAt ? formatRelativeTime(lastReviewedAt) : 'not yet recorded'}
                  </p>
                </div>
                <StatusBadge status={healthStatus} map={HEALTH_STYLES} />
              </div>
              <div className="mt-6 grid gap-6 lg:grid-cols-3">
                <label className="lg:col-span-2 flex flex-col gap-2 text-xs font-semibold text-slate-500">
                  Overview
                  <textarea
                    value={formState.summary}
                    onChange={handleFormFieldChange('summary')}
                    rows={4}
                    className="w-full rounded-3xl border border-slate-200 bg-white px-4 py-3 text-sm text-slate-700 shadow-inner focus:border-accent focus:outline-none focus:ring-2 focus:ring-accent/30"
                    placeholder="Describe the blueprint focus, goals, and success measures."
                  />
                </label>
                <div className="grid gap-4 sm:grid-cols-2">
                  <label className="flex flex-col gap-2 text-xs font-semibold text-slate-500">
                    Methodology
                    <input
                      type="text"
                      value={formState.methodology}
                      onChange={handleFormFieldChange('methodology')}
                      className="w-full rounded-full border border-slate-200 bg-white px-4 py-2 text-sm text-slate-700 shadow-sm focus:border-accent focus:outline-none focus:ring-2 focus:ring-accent/30"
                      placeholder="dual-track agile"
                    />
                  </label>
                  <label className="flex flex-col gap-2 text-xs font-semibold text-slate-500">
                    Governance model
                    <input
                      type="text"
                      value={formState.governanceModel}
                      onChange={handleFormFieldChange('governanceModel')}
                      className="w-full rounded-full border border-slate-200 bg-white px-4 py-2 text-sm text-slate-700 shadow-sm focus:border-accent focus:outline-none focus:ring-2 focus:ring-accent/30"
                      placeholder="weekly_governance_forum"
                    />
                  </label>
                  <label className="flex flex-col gap-2 text-xs font-semibold text-slate-500">
                    Sprint cadence
                    <input
                      type="text"
                      value={formState.sprintCadence}
                      onChange={handleFormFieldChange('sprintCadence')}
                      className="w-full rounded-full border border-slate-200 bg-white px-4 py-2 text-sm text-slate-700 shadow-sm focus:border-accent focus:outline-none focus:ring-2 focus:ring-accent/30"
                      placeholder="bi-weekly"
                    />
                  </label>
                  <label className="flex flex-col gap-2 text-xs font-semibold text-slate-500">
                    Program manager
                    <input
                      type="text"
                      value={formState.programManager}
                      onChange={handleFormFieldChange('programManager')}
                      className="w-full rounded-full border border-slate-200 bg-white px-4 py-2 text-sm text-slate-700 shadow-sm focus:border-accent focus:outline-none focus:ring-2 focus:ring-accent/30"
                      placeholder="Mia Operations"
                    />
                  </label>
                  <label className="sm:col-span-2 flex flex-col gap-2 text-xs font-semibold text-slate-500">
                    Health status
                    <select
                      value={formState.healthStatus}
                      onChange={handleHealthChange}
                      className="w-full rounded-full border border-slate-200 bg-white px-4 py-2 text-sm text-slate-700 shadow-sm focus:border-accent focus:outline-none focus:ring-2 focus:ring-accent/30"
                    >
                      {HEALTH_OPTIONS.map((option) => (
                        <option key={option.value} value={option.value}>
                          {option.label}
                        </option>
                      ))}
                    </select>
                  </label>
                </div>
              </div>
            </section>

            <section className="mb-10 space-y-8">
              <div>
                <h2 className="text-xl font-semibold text-slate-900">Sprint timeline</h2>
                <p className="mt-2 text-sm text-slate-600">
                  Track how each sprint is pacing against objectives, deliverables, and stakeholder expectations.
                </p>
                <div className="mt-4">{renderSprints()}</div>
              </div>

              <div>
                <h2 className="text-xl font-semibold text-slate-900">Dependency watchlist</h2>
                <p className="mt-2 text-sm text-slate-600">
                  Resolve blockers before they impact downstream milestones. Owners receive automated nudges when status changes.
                </p>
                <div className="mt-4">{renderDependencies()}</div>
              </div>

              <div>
                <h2 className="text-xl font-semibold text-slate-900">Risk & issue log</h2>
                <p className="mt-2 text-sm text-slate-600">
                  Maintain a real-time governance record with probability, impact, and mitigation plans for every risk.
                </p>
                <div className="mt-4">{renderRisks()}</div>
              </div>

              <div>
                <h2 className="text-xl font-semibold text-slate-900">Billing checkpoints</h2>
                <p className="mt-2 text-sm text-slate-600">
                  Sync delivery milestones with invoicing so finance, compliance, and stakeholders stay perfectly aligned.
                </p>
                <div className="mt-4">{renderBilling()}</div>
              </div>
            </section>
          </>
        ) : (
          <div className="rounded-4xl border border-dashed border-slate-300 bg-white/80 p-12 text-center text-sm text-slate-500">
            No blueprint is configured for this project yet. Create sprints, dependencies, risks, and billing checkpoints to unlock delivery automation.
          </div>
        )}
      </section>
  const menuSections = useMemo(() => {
    const progressTag = metrics.progressPercent != null ? `${Math.round(metrics.progressPercent)}% progress` : null;
    return [
      {
        label: 'Workspace',
        items: [
          {
            name: 'Dashboard overview',
            description: 'Monitor health, approvals, automation, and milestone velocity in one place.',
            tags: [workspace?.status, progressTag].filter(Boolean),
          },
          {
            name: 'Brief & stakeholders',
            description: 'Objectives, deliverables, and client roster that guide delivery.',
            tags: [brief?.clientStakeholders?.length ? `${brief.clientStakeholders.length} stakeholders` : null].filter(Boolean),
          },
          {
            name: 'Assets & whiteboards',
            description: 'Centralised artefacts with version history and collaborator activity.',
            tags: [`${files.length} files`, `${whiteboards.length} boards`],
          },
        ],
      },
      {
        name: 'Contract & compliance locker',
        description:
          'Store MSAs, NDAs, intellectual property agreements, and compliance attestations with e-sign audit logs.',
        bulletPoints: [
          'Automated reminders for renewals and insurance certificates.',
          'Localisation for GDPR, SOC2, and freelancer classifications.',
        label: 'Collaboration',
        items: [
          {
            name: 'Conversations',
            description: 'Active delivery threads, client loops, and operational escalations.',
            tags: metrics.unreadMessages ? [`${metrics.unreadMessages} unread`] : [],
          },
          {
            name: 'Approvals',
            description: 'Track sign-offs and unblock delivery gates across stages.',
            tags: [metrics.pendingApprovals ? `${metrics.pendingApprovals} pending` : 'Up to date'].filter(Boolean),
          },
        ],
      },
    ];
  }, [metrics.pendingApprovals, metrics.progressPercent, metrics.unreadMessages, workspace?.status, brief?.clientStakeholders, files.length, whiteboards.length]);

  const profile = useMemo(
    () => ({
      name: 'Project steward',
      role: project?.title || 'Workspace member',
      status: workspace?.billingStatus ? `Billing: ${deriveStatusLabel(workspace.billingStatus)}` : 'Operational',
      badges: workspace?.status ? [deriveStatusLabel(workspace.status)] : [],
      metrics: [
        { label: 'Progress', value: formatPercent(metrics.progressPercent) },
        { label: 'Approvals', value: `${metrics.pendingApprovals ?? 0} open` },
        { label: 'Automation', value: formatPercent(metrics.automationCoverage, { maximumFractionDigits: 0 }) },
      ],
    }),
    [project?.title, workspace?.billingStatus, workspace?.status, metrics.progressPercent, metrics.pendingApprovals, metrics.automationCoverage],
  );

  const metricCards = useMemo(
    () => [
      {
        name: 'Reputation engine',
        description:
          'Capture testimonials, publish success stories, and display verified metrics such as on-time delivery and CSAT.',
        bulletPoints: [
          'Automate review requests after milestone delivery.',
          'Curate spotlight case studies directly to your profile.',
        ],
      },
    ],
  },
];

function pluralize(word, count, pluralForm = `${word}s`) {
  return count === 1 ? word : pluralForm;
}

function formatInteger(value) {
  const numeric = Number(value ?? 0);
  if (!Number.isFinite(numeric)) {
    return '0';
  }
  return numberFormatter.format(Math.round(numeric));
}

function formatCurrency(valueCents, currency = 'USD') {
  const numeric = Number(valueCents ?? 0) / 100;
  const formatter = new Intl.NumberFormat('en-US', {
    style: 'currency',
    currency,
    maximumFractionDigits: Math.abs(numeric) >= 1000 ? 0 : 2,
  });
  return formatter.format(Number.isFinite(numeric) ? numeric : 0);
}

function formatPercent(value, fractionDigits = 0) {
  if (value == null) {
    return '—';
  }
  const numeric = Number(value);
  if (!Number.isFinite(numeric)) {
    return '—';
  }
  return `${numeric.toFixed(fractionDigits)}%`;
}

function formatPercentDelta(value, period = 'last week') {
  if (value == null) {
    return `vs ${period}`;
  }
  const numeric = Number(value);
  if (!Number.isFinite(numeric) || Math.abs(numeric) < 0.05) {
    return `Flat vs ${period}`;
  }
  const prefix = numeric > 0 ? '+' : '';
  return `${prefix}${numeric.toFixed(1)}% vs ${period}`;
}

function formatScoreDelta(value, period = 'last 30 days') {
  if (value == null) {
    return `vs ${period}`;
  }
  const numeric = Number(value);
  if (!Number.isFinite(numeric) || Math.abs(numeric) < 0.05) {
    return `Flat vs ${period}`;
  }
  const prefix = numeric > 0 ? '+' : '';
  return `${prefix}${numeric.toFixed(1)} vs ${period}`;
}

function formatPointsDelta(value, period = 'last 30 days') {
  if (value == null) {
    return `vs ${period}`;
  }
  const numeric = Number(value);
  if (!Number.isFinite(numeric) || Math.abs(numeric) < 0.05) {
    return `Flat vs ${period}`;
  }
  const prefix = numeric > 0 ? '+' : '';
  return `${prefix}${numeric.toFixed(1)} pts`;
}

function formatDueLabel(date) {
  if (!date) {
    return 'No due date';
  }
  const due = new Date(date);
  if (Number.isNaN(due.getTime())) {
    return 'No due date';
  }
  const diffMs = due.getTime() - Date.now();
  const diffDays = Math.round(diffMs / (1000 * 60 * 60 * 24));
  if (diffDays < -1) {
    return `Overdue by ${Math.abs(diffDays)} days`;
  }
  if (diffDays === -1) {
    return 'Overdue by 1 day';
  }
  if (diffDays === 0) {
    return 'Due today';
  }
  if (diffDays === 1) {
    return 'Due tomorrow';
  }
  if (diffDays < 7) {
    return `Due in ${diffDays} days`;
  }
  return due.toLocaleDateString(undefined, { month: 'short', day: 'numeric' });
}

function formatDuration(days) {
  if (days == null) {
    return '—';
  }
  const numeric = Number(days);
  if (!Number.isFinite(numeric) || numeric <= 0) {
    return '—';
  }
  if (numeric % 7 === 0) {
    const weeks = numeric / 7;
    return `${weeks} ${pluralize('week', weeks)}`;
  }
  if (numeric > 7) {
    return `${(numeric / 7).toFixed(1)} wks`;
  }
  return `${numeric} days`;
}

function getBadgeClasses(category) {
  return BADGE_CLASS_MAP[category] ?? BADGE_CLASS_MAP.idle;
}

function getUpsellBadge(status) {
  if (!status) {
    return BADGE_CLASS_MAP.idle;
  }
  const normalized = status.toLowerCase();
  if (normalized === 'running' || normalized === 'live') {
    return BADGE_CLASS_MAP.healthy;
  }
  if (normalized === 'pilot' || normalized === 'testing') {
    return BADGE_CLASS_MAP.waiting;
  }
  if (normalized === 'paused' || normalized === 'draft' || normalized === 'retired') {
    return BADGE_CLASS_MAP.idle;
  }
  return BADGE_CLASS_MAP.attention;
}

function buildMenuSections(summary) {
  const activeGigsCount = Number(summary?.activeGigs ?? 0);
  const dueThisWeekCount = Number(summary?.dueThisWeek ?? 0);
  const pipelineValue = formatCurrency(summary?.pipelineValueCents ?? 0, summary?.currency ?? 'USD');
  const activeGigsLabel = formatInteger(activeGigsCount);
  const dueLabel = formatInteger(dueThisWeekCount);

  return [
    {
      label: 'Service delivery',
      items: [
        {
          name: 'Project workspace dashboard',
          description: 'Unified workspace for briefs, assets, conversations, and approvals.',
          tags: ['whiteboards', 'files'],
        },
        {
          name: 'Project management',
          description: 'Detailed plan with sprints, dependencies, risk logs, and billing checkpoints.',
        },
        {
          name: 'Client portals',
          description: 'Shared timelines, scope controls, and decision logs with your clients.',
        },
      ],
    },
    {
      label: 'Gig commerce',
      items: [
        {
          name: 'Gig manager',
          description: `Monitor ${activeGigsLabel} active ${pluralize('gig', activeGigsCount)} with ${dueLabel} ${pluralize('delivery', dueThisWeekCount, 'deliveries')} due within 7 days and ${pipelineValue} in pipeline value.`,
          tags: ['gig catalog', 'bundles', 'upsells'],
        },
        {
          name: 'Post a gig',
          description: 'Launch new services with pricing matrices, availability calendars, and banners.',
        },
        {
          name: 'Purchased gigs',
          description: 'Track incoming orders, requirements, revisions, and payouts.',
        },
      ],
    },
    {
      label: 'Growth & profile',
      items: [
        {
          name: 'Freelancer profile',
          description: 'Update expertise tags, success metrics, testimonials, and hero banners.',
        },
        {
          name: 'Agency collaborations',
          description: 'Manage invitations from agencies, share rate cards, and negotiate retainers.',
        },
        {
          name: 'Finance & insights',
          description: 'Revenue analytics, payout history, taxes, and profitability dashboards.',
        },
      ],
    },
  ];
}

function buildMetrics(snapshot) {
  if (!snapshot) {
    return [];
  }
  const { summary } = snapshot;
  return [
    {
      key: 'active-gigs',
      label: 'Active gigs',
      value: formatInteger(summary.activeGigs),
      change: summary.dueThisWeek
        ? `${formatInteger(summary.dueThisWeek)} due within 7 days`
        : 'No deadlines within 7 days',
      helper: `${formatInteger(summary.clientsActive)} active ${pluralize('client', summary.clientsActive)}`,
    },
    {
      key: 'pipeline-value',
      label: 'Pipeline value',
      value: formatCurrency(summary.pipelineValueCents, summary.currency),
      change: formatPercentDelta(summary.pipelineValueChangePercent),
      helper: `Upsell eligible ${formatCurrency(summary.upsellEligibleValueCents, summary.currency)}`,
    },
    {
      key: 'avg-csat',
      label: 'Avg. CSAT',
      value: summary.averageCsat != null ? `${summary.averageCsat.toFixed(1)} / 5` : '—',
      change: formatScoreDelta(summary.csatDelta),
      helper: `${formatInteger(summary.recentReviewCount)} recent ${pluralize('survey', summary.recentReviewCount)}`,
    },
    {
      key: 'upsell-conversion',
      label: 'Upsell conversion',
      value: summary.upsellConversionRate != null ? formatPercent(summary.upsellConversionRate) : '—',
      change: formatPercentDelta(summary.upsellConversionChange, 'last 30 days'),
      helper: `${formatInteger(summary.upsellPlaybooksActive)} ${pluralize('playbook', summary.upsellPlaybooksActive)} live · Avg bundle attach ${
        summary.averageBundleAttachRate != null ? formatPercent(summary.averageBundleAttachRate, 1) : '—'
      }`,
    },
  ];
}

function buildProfileCard(snapshot) {
  if (!snapshot) {
    return undefined;
  }
  const { freelancer, summary } = snapshot;
  const fullName = `${freelancer.firstName ?? ''} ${freelancer.lastName ?? ''}`.trim() || 'Freelancer';
  const badges = [];
  if (summary.bundlesLive > 0) {
    badges.push(`${formatInteger(summary.bundlesLive)} live ${pluralize('bundle', summary.bundlesLive)}`);
  }
  if (summary.upsellPlaybooksActive > 0) {
    badges.push(`${formatInteger(summary.upsellPlaybooksActive)} upsell ${pluralize('playbook', summary.upsellPlaybooksActive)}`);
  }
  return {
    name: fullName,
    role: freelancer.title ?? 'Freelancer',
    initials: freelancer.initials ?? 'FL',
    status: freelancer.availability ? `Availability: ${freelancer.availability}` : undefined,
    badges,
    metrics: [
      { label: 'Active clients', value: formatInteger(summary.clientsActive) },
      {
        label: 'Avg. CSAT',
        value: freelancer.averageCsat != null ? `${freelancer.averageCsat.toFixed(1)}/5` : '—',
      },
      {
        label: 'Upsell conversion',
        value: summary.upsellConversionRate != null ? formatPercent(summary.upsellConversionRate, 1) : '—',
      },
    ],
<<<<<<< HEAD
  },
];

const availableDashboards = ['freelancer', 'user', 'agency'];

function getInitials(name) {
  if (!name) return 'FR';
  return name
    .split(/\s+/)
    .filter(Boolean)
    .slice(0, 2)
    .map((part) => part[0].toUpperCase())
    .join('');
}

function formatNumber(value) {
  if (value == null || Number.isNaN(Number(value))) {
    return '0';
  }
  return new Intl.NumberFormat('en-GB').format(Number(value));
}

function formatCurrency(amount, currency = 'USD') {
  if (amount == null || Number.isNaN(Number(amount))) {
    return new Intl.NumberFormat('en-GB', { style: 'currency', currency }).format(0);
  }
  const numeric = Number(amount);
  return new Intl.NumberFormat('en-GB', {
    style: 'currency',
    currency,
    maximumFractionDigits: Math.abs(numeric) >= 1000 ? 0 : 2,
  }).format(numeric);
}

export default function FreelancerDashboardPage() {
  const freelancerId = Number.isFinite(DEFAULT_FREELANCER_ID) && DEFAULT_FREELANCER_ID > 0 ? DEFAULT_FREELANCER_ID : 101;
  const [collaborationsState, setCollaborationsState] = useState({ data: null, loading: false, error: null });

  const loadCollaborations = useCallback(() => {
    setCollaborationsState((previous) => ({ ...previous, loading: true, error: null }));
    fetchFreelancerAgencyCollaborations(freelancerId, { lookbackDays: 120 })
      .then((payload) => {
        setCollaborationsState({ data: payload, loading: false, error: null });
      })
      .catch((error) => {
        setCollaborationsState({
          data: null,
          loading: false,
          error: error?.message ?? 'Unable to load agency collaborations.',
        });
      });
  }, [freelancerId]);

  useEffect(() => {
    loadCollaborations();
  }, [loadCollaborations]);

  const summary = collaborationsState.data?.summary ?? null;

  const menuSections = useMemo(() => {
    return baseMenuSections.map((section) => ({
      ...section,
      items: section.items.map((item) => {
        if (item.name !== 'Agency collaborations') {
          return item;
        }

        if (!summary) {
          return item;
        }

        const description = `${formatNumber(summary.activeCollaborations ?? 0)} active retainers · ${formatCurrency(
          summary.monthlyRetainerValue,
          summary.monthlyRetainerCurrency,
        )} / month`;

        return {
          ...item,
          description,
          href: '#agency-collaborations',
          tags: ['retainers', 'rate cards'],
        };
      }),
    }));
  }, [summary]);

  const profile = useMemo(() => {
    const freelancer = collaborationsState.data?.freelancer;
    if (!freelancer) {
      return {
        name: 'Riley Morgan',
        role: 'Lead Brand & Product Designer',
        initials: 'RM',
        status: 'Top-rated freelancer',
        badges: ['Verified Pro', 'Gigvora Elite'],
        metrics: [
          { label: 'Active projects', value: '6' },
          { label: 'Gigs fulfilled', value: '148' },
          { label: 'Avg. CSAT', value: '4.9/5' },
          { label: 'Monthly revenue', value: '$18.4k' },
        ],
      };
    }

    const badges = ['Agency partnerships'];
    const metrics = Array.isArray(freelancer.metrics)
      ? freelancer.metrics.map((metric) => ({
          label: metric.label,
          value:
            metric.currency != null
              ? formatCurrency(metric.value, metric.currency)
              : formatNumber(metric.value ?? 0),
        }))
      : [];

    const status = summary
      ? `${formatNumber(summary.activeCollaborations ?? 0)} active retainers`
      : 'Agency ready';

    const composedName = `${freelancer.firstName ?? ''} ${freelancer.lastName ?? ''}`.trim();
    const fallbackName = composedName || freelancer.email || 'Freelancer';

    return {
      name: freelancer.name ?? fallbackName,
      role: freelancer.title ?? 'Independent operator',
      initials: getInitials(freelancer.name ?? freelancer.email ?? 'FR'),
      status,
      badges,
      metrics,
    };
  }, [collaborationsState.data?.freelancer, summary]);
=======
  };
}

function LoadingState() {
  return (
    <section className="rounded-3xl border border-slate-200 bg-white p-8 shadow-sm">
      <div className="space-y-4">
        <div className="h-6 w-48 animate-pulse rounded-full bg-slate-200" />
        <div className="h-5 w-72 animate-pulse rounded-full bg-slate-200" />
        <div className="grid gap-4 sm:grid-cols-2 xl:grid-cols-4">
          {Array.from({ length: 4 }).map((_, index) => (
            <div key={index} className="h-24 animate-pulse rounded-2xl bg-slate-100" />
          ))}
        </div>
      </div>
    </section>
  );
}

function ErrorState({ message, onRetry }) {
  return (
    <section className="rounded-3xl border border-rose-200 bg-rose-50 p-6 text-rose-700">
      <h2 className="text-lg font-semibold">We couldn&apos;t load your gig manager data</h2>
      <p className="mt-2 text-sm">{message ?? 'An unexpected error occurred. Please try again.'}</p>
      <button
        type="button"
        onClick={onRetry}
        className="mt-4 inline-flex items-center rounded-xl border border-rose-300 bg-white px-4 py-2 text-sm font-medium text-rose-700 transition hover:border-rose-400 hover:text-rose-800"
      >
        Retry
      </button>
    </section>
  );
}

function GigManagerPanel({ metrics, pipeline, milestones, bundles, upsells, catalog, summary, onRefresh, loading }) {
  return (
    <section className="rounded-3xl border border-slate-200 bg-white p-6 shadow-[0_18px_40px_-24px_rgba(30,64,175,0.35)] sm:p-8">
      <div className="flex flex-col gap-4 sm:flex-row sm:items-start sm:justify-between">
        <div>
          <p className="text-xs uppercase tracking-wide text-blue-600/80">Gig commerce</p>
          <h2 className="mt-1 text-2xl font-semibold text-slate-900 sm:text-3xl">Gig manager</h2>
          <p className="mt-2 max-w-2xl text-sm text-slate-600">
            Monitor gigs, delivery milestones, bundled services, and upsells. Stay ahead of risk with a single workspace that
            blends catalog analytics, fulfillment control, and automation telemetry.
          </p>
        </div>
        <div className="flex items-center gap-2">
          <div className="inline-flex h-fit items-center rounded-2xl border border-blue-200 bg-blue-50 px-4 py-2 text-xs font-medium uppercase tracking-wide text-blue-700">
            Gig catalog
          </div>
          <button
            type="button"
            onClick={onRefresh}
            disabled={loading}
            className="inline-flex items-center gap-2 rounded-2xl border border-slate-200 bg-white px-4 py-2 text-sm font-medium text-slate-600 shadow-sm transition hover:border-blue-300 hover:text-blue-600 disabled:cursor-not-allowed disabled:border-slate-200 disabled:text-slate-400"
          >
            <span className="h-2 w-2 rounded-full bg-emerald-500" aria-hidden />
            Refresh data
          </button>
        </div>
      </div>

      <div className="mt-6 grid gap-4 sm:grid-cols-2 xl:grid-cols-4">
        {metrics.map((metric) => (
          <div key={metric.key} className="rounded-2xl border border-slate-200 bg-slate-50 p-4 shadow-sm">
            <p className="text-xs uppercase tracking-wide text-slate-500">{metric.label}</p>
            <p className="mt-2 text-2xl font-semibold text-slate-900">{metric.value}</p>
            <p className="mt-1 text-xs font-medium text-blue-600">{metric.change}</p>
            <p className="mt-2 text-sm text-slate-600">{metric.helper}</p>
          </div>
        ))}
      </div>

      <div className="mt-8 grid gap-6 lg:grid-cols-5">
        <div className="lg:col-span-3">
          <div className="flex items-center justify-between">
            <h3 className="text-lg font-semibold text-slate-900">Pipeline health</h3>
            <span className="text-xs uppercase tracking-wide text-slate-400">Order flow</span>
          </div>
          <div className="mt-3 overflow-hidden rounded-2xl border border-slate-200">
            <table className="min-w-full divide-y divide-slate-200 text-sm">
              <thead className="bg-slate-50 text-xs uppercase tracking-wide text-slate-500">
                <tr>
                  <th scope="col" className="px-4 py-3 text-left font-semibold">
                    Stage
                  </th>
                  <th scope="col" className="px-4 py-3 text-left font-semibold">
                    Gigs
                  </th>
                  <th scope="col" className="px-4 py-3 text-left font-semibold">
                    Value
                  </th>
                  <th scope="col" className="px-4 py-3 text-left font-semibold">
                    SLA / Actions
                  </th>
                  <th scope="col" className="px-4 py-3 text-left font-semibold">
                    Status
                  </th>
                </tr>
              </thead>
              <tbody className="divide-y divide-slate-100 bg-white">
                {pipeline.map((stage) => (
                  <tr key={stage.stage} className="text-slate-600">
                    <td className="px-4 py-3 font-medium text-slate-900">{stage.label}</td>
                    <td className="px-4 py-3">{formatInteger(stage.gigCount)}</td>
                    <td className="px-4 py-3">{formatCurrency(stage.totalValueCents, stage.currency)}</td>
                    <td className="px-4 py-3">
                      <p>{stage.recommendedAction}</p>
                      {stage.overdueMilestones > 0 ? (
                        <p className="mt-1 text-xs text-amber-600">
                          {formatInteger(stage.overdueMilestones)} overdue {pluralize('milestone', stage.overdueMilestones)}
                        </p>
                      ) : null}
                    </td>
                    <td className="px-4 py-3">
                      <span className={`inline-flex items-center rounded-full border px-3 py-1 text-xs font-medium ${getBadgeClasses(stage.statusCategory)}`}>
                        {stage.statusLabel}
                      </span>
                    </td>
                  </tr>
                ))}
              </tbody>
            </table>
          </div>
        </div>

        <div className="lg:col-span-2">
          <div className="flex items-center justify-between">
            <h3 className="text-lg font-semibold text-slate-900">Delivery milestones</h3>
            <span className="text-xs uppercase tracking-wide text-slate-400">This week</span>
          </div>
          <div className="mt-3 space-y-3">
            {milestones.slice(0, 5).map((milestone) => (
              <div key={milestone.id} className="rounded-2xl border border-slate-200 bg-slate-50 p-4">
                <p className="text-sm font-semibold text-slate-900">{milestone.gigTitle}</p>
                <p className="mt-1 text-sm text-slate-600">{milestone.title}</p>
                <div className="mt-3 flex flex-wrap items-center gap-3 text-xs text-slate-500">
                  <span className="font-medium text-slate-700">{formatDueLabel(milestone.dueDate)}</span>
                  <span className={`font-semibold ${getBadgeClasses(milestone.statusCategory)}`}>{milestone.statusLabel}</span>
                  {milestone.clientName ? <span>Client: {milestone.clientName}</span> : null}
                  {milestone.ownerName ? <span>Owner: {milestone.ownerName}</span> : null}
                </div>
                {milestone.progressPercent != null ? (
                  <div className="mt-3">
                    <div className="flex items-center justify-between text-xs text-slate-500">
                      <span>Progress</span>
                      <span>{milestone.progressPercent}%</span>
                    </div>
                    <div className="mt-1 h-2 rounded-full bg-slate-200">
                      <div
                        className="h-2 rounded-full bg-blue-500"
                        style={{ width: `${Math.min(Math.max(milestone.progressPercent, 0), 100)}%` }}
                      />
                    </div>
                  </div>
                ) : null}
              </div>
            ))}
          </div>
        </div>
      </div>

      <div className="mt-8 grid gap-6 lg:grid-cols-2">
        <div>
          <div className="flex items-center justify-between">
            <h3 className="text-lg font-semibold text-slate-900">Bundled services</h3>
            <span className="text-xs uppercase tracking-wide text-slate-400">Attach performance</span>
          </div>
          <div className="mt-3 space-y-4">
            {bundles.map((bundle) => (
              <div key={bundle.id} className="rounded-2xl border border-slate-200 bg-white p-4 shadow-sm">
                <div className="flex flex-wrap items-center justify-between gap-3">
                  <div>
                    <p className="text-sm font-semibold text-slate-900">{bundle.name}</p>
                    <p className="text-xs uppercase tracking-wide text-slate-400">{bundle.status}</p>
                  </div>
                  <div className="flex flex-wrap items-center gap-2">
                    <span className="text-sm font-semibold text-blue-600">{formatPercent(bundle.attachRate, 0)}</span>
                    <span className="text-xs font-medium text-slate-500">{formatPointsDelta(bundle.attachRateChange)}</span>
                    {bundle.isFeatured ? (
                      <span className="inline-flex items-center rounded-full border border-orange-200 bg-orange-50 px-3 py-1 text-xs font-medium text-orange-600">
                        Featured
                      </span>
                    ) : null}
                  </div>
                </div>
                <p className="mt-2 text-sm text-slate-600">{bundle.description}</p>
                <div className="mt-3 flex flex-wrap items-center justify-between gap-2 text-sm text-slate-700">
                  <span className="font-semibold">{formatCurrency(bundle.priceCents, bundle.currency)}</span>
                  <div className="flex flex-wrap gap-2 text-xs text-slate-500">
                    {bundle.items.map((item) => (
                      <span key={item.id} className="inline-flex items-center rounded-full bg-slate-100 px-3 py-1">
                        {item.label}
                      </span>
                    ))}
                  </div>
                </div>
              </div>
            ))}
          </div>
        </div>

        <div>
          <div className="flex items-center justify-between">
            <h3 className="text-lg font-semibold text-slate-900">Upsell playbook</h3>
            <span className="text-xs uppercase tracking-wide text-slate-400">Automation rules</span>
          </div>
          <div className="mt-3 space-y-3">
            {upsells.map((upsell) => (
              <div key={upsell.id} className="rounded-2xl border border-slate-200 bg-white p-4 shadow-sm">
                <div className="flex items-center justify-between gap-3">
                  <p className="text-sm font-semibold text-slate-900">{upsell.name}</p>
                  <span
                    className={`inline-flex items-center rounded-full border px-3 py-1 text-xs font-medium ${getUpsellBadge(
                      upsell.status
                    )}`}
                  >
                    {upsell.status}
                  </span>
                </div>
                <div className="mt-2 space-y-1 text-sm text-slate-600">
                  {upsell.triggerEvent ? <p>{upsell.triggerEvent}</p> : null}
                  {upsell.deliveryAction ? <p>{upsell.deliveryAction}</p> : null}
                </div>
                <div className="mt-2 flex flex-wrap items-center justify-between text-xs uppercase tracking-wide text-blue-600">
                  <span>Avg value {formatCurrency(upsell.estimatedValueCents, upsell.currency)}</span>
                  <span>
                    Conversion {formatPercent(upsell.conversionRate, 0)} · {formatPercentDelta(upsell.conversionChange, 'last 30 days')}
                  </span>
                </div>
              </div>
            ))}
          </div>
        </div>
      </div>

      <div className="mt-8">
        <div className="flex items-center justify-between">
          <h3 className="text-lg font-semibold text-slate-900">Gig catalog</h3>
          <span className="text-xs uppercase tracking-wide text-slate-400">Top listings</span>
        </div>
        <div className="mt-3 overflow-hidden rounded-2xl border border-slate-200">
          <table className="min-w-full divide-y divide-slate-200 text-sm">
            <thead className="bg-slate-50 text-xs uppercase tracking-wide text-slate-500">
              <tr>
                <th scope="col" className="px-4 py-3 text-left font-semibold">
                  Gig
                </th>
                <th scope="col" className="px-4 py-3 text-left font-semibold">
                  Tier
                </th>
                <th scope="col" className="px-4 py-3 text-left font-semibold">
                  Duration
                </th>
                <th scope="col" className="px-4 py-3 text-left font-semibold">
                  Rating
                </th>
                <th scope="col" className="px-4 py-3 text-left font-semibold">
                  Price
                </th>
                <th scope="col" className="px-4 py-3 text-left font-semibold">
                  Status
                </th>
              </tr>
            </thead>
            <tbody className="divide-y divide-slate-100 bg-white">
              {catalog.map((gig) => (
                <tr key={gig.id} className="text-slate-600">
                  <td className="px-4 py-3">
                    <div>
                      <p className="font-medium text-slate-900">{gig.title}</p>
                      <p className="text-xs uppercase tracking-wide text-slate-400">{gig.code}</p>
                    </div>
                  </td>
                  <td className="px-4 py-3">{gig.tier ?? '—'}</td>
                  <td className="px-4 py-3">{formatDuration(gig.durationDays)}</td>
                  <td className="px-4 py-3">
                    {gig.rating != null ? `${gig.rating.toFixed(1)} (${formatInteger(gig.ratingCount)})` : '—'}
                  </td>
                  <td className="px-4 py-3 font-semibold text-slate-900">
                    {formatCurrency(gig.priceCents, gig.currency)}
                  </td>
                  <td className="px-4 py-3">
                    <span className={`inline-flex items-center rounded-full border px-3 py-1 text-xs font-medium ${getBadgeClasses(
                      gig.status === 'published' ? 'healthy' : gig.status === 'draft' ? 'idle' : 'waiting'
                    )}`}>
                      {gig.status}
                    </span>
                  </td>
                </tr>
              ))}
            </tbody>
          </table>
        </div>
      </div>
    </section>
  );
}

function CapabilitySection({ section }) {
  return (
    <section className="rounded-3xl border border-slate-200 bg-white p-6 shadow-[0_18px_40px_-24px_rgba(30,64,175,0.35)] sm:p-8">
      <div className="flex flex-col gap-4 sm:flex-row sm:items-start sm:justify-between">
        <div>
          <h2 className="text-xl font-semibold text-slate-900 sm:text-2xl">{section.title}</h2>
          {section.description ? (
            <p className="mt-2 max-w-3xl text-sm text-slate-600">{section.description}</p>
          ) : null}
        </div>
        {section.meta ? (
          <div className="rounded-2xl border border-blue-200 bg-blue-50 px-4 py-2 text-xs font-medium uppercase tracking-wide text-blue-700">
            {section.meta}
          </div>
        ) : null}
      </div>
      <div className="mt-6 grid gap-4 sm:grid-cols-2">
        {section.features.map((feature) => (
          <div
            key={feature.name}
            className="group flex h-full flex-col justify-between rounded-2xl border border-slate-200 bg-slate-50 p-5 transition hover:border-blue-300 hover:bg-blue-50"
          >
            <div>
              <h3 className="text-lg font-semibold text-slate-900">{feature.name}</h3>
              {feature.description ? <p className="mt-2 text-sm text-slate-600">{feature.description}</p> : null}
              {feature.bulletPoints?.length ? (
                <ul className="mt-3 space-y-2 text-sm text-slate-600">
                  {feature.bulletPoints.map((point) => (
                    <li key={point} className="flex gap-2">
                      <span className="mt-1 h-1.5 w-1.5 shrink-0 rounded-full bg-blue-400" />
                      <span>{point}</span>
                    </li>
                  ))}
                </ul>
              ) : null}
            </div>
            {feature.callout ? (
              <p className="mt-4 rounded-2xl border border-blue-200 bg-blue-50 px-3 py-2 text-xs font-medium uppercase tracking-wide text-blue-700">
                {feature.callout}
              </p>
            ) : null}
          </div>
        ))}
      </div>
    </section>
  );
}

export default function FreelancerDashboardPage() {
  const [snapshot, setSnapshot] = useState(null);
  const [loading, setLoading] = useState(true);
  const [error, setError] = useState(null);
  const [refreshCounter, setRefreshCounter] = useState(0);

  useEffect(() => {
    const controller = new AbortController();
    setLoading(true);
    setError(null);

    fetchGigManagerSnapshot(FREELANCER_USER_ID, {
      signal: controller.signal,
      fresh: refreshCounter > 0,
    })
      .then((data) => {
        setSnapshot(data);
        setLoading(false);
      })
      .catch((err) => {
        if (err.name === 'AbortError') {
          return;
        }
        setError(err);
        setLoading(false);
      });

    return () => controller.abort();
  }, [refreshCounter]);

  const metrics = useMemo(() => buildMetrics(snapshot), [snapshot]);
  const menuSections = useMemo(() => buildMenuSections(snapshot?.summary), [snapshot]);
  const profileCard = useMemo(() => buildProfileCard(snapshot), [snapshot]);

  const handleRefresh = () => {
    setRefreshCounter((value) => value + 1);
  };

  const pipeline = snapshot?.pipeline ?? [];
  const milestones = snapshot?.milestones ?? [];
  const bundles = snapshot?.bundles ?? [];
  const upsells = snapshot?.upsells ?? [];
  const catalog = snapshot?.catalog ?? [];
        label: 'Delivery progress',
        value: formatPercent(metrics.progressPercent),
        detail: workspace?.nextMilestone
          ? `Next milestone: ${workspace.nextMilestone}${workspace.nextMilestoneDueAt ? ` (${formatRelativeTime(workspace.nextMilestoneDueAt)})` : ''}`
          : 'Milestones will appear as they are planned.',
        render: (
          <div className="mt-3 h-2 overflow-hidden rounded-full bg-slate-100">
            <div
              className="h-full rounded-full bg-blue-500 transition-all"
              style={{ width: `${Math.max(0, Math.min(Number(metrics.progressPercent ?? 0), 100))}%` }}
            />
          </div>
        ),
      },
      {
        label: 'Health score',
        value: formatScore(metrics.healthScore),
        detail: `Velocity score ${formatScore(metrics.velocityScore)} | Risk ${deriveStatusLabel(workspace?.riskLevel)}`,
      },
      {
        label: 'Client satisfaction',
        value: formatPercent(metrics.clientSatisfaction, { maximumFractionDigits: 0 }),
        detail: metrics.teamUtilization != null
          ? `Team utilisation ${(metrics.teamUtilization * 100).toFixed(0)}%`
          : 'Feedback cadence on track',
      },
      {
        name: 'Learning and certification hub',
        description:
          'Deepen expertise with a personalized academy that aligns learning plans, credentials, and new revenue ideas to your active gigs.',
        slug: 'learning-hub',
        bulletPoints: [
          'Curated course paths per service line with completion tracking, session replays, and micro-credential downloads.',
          'Peer mentoring marketplace that pairs you with vetted specialists for co-working sessions, office hours, and portfolio reviews.',
          'Skill gap diagnostics that benchmark your profile data against top performers to surface targeted practice briefs and labs.',
          'Certification tracker with renewal reminders, document vault storage, and automated client-facing proof of compliance.',
          'AI recommendations for new service offerings generated from marketplace demand, emerging tools, and your learning history.',
          'Launchpad planner that converts earned badges into promotional campaigns, upsell scripts, and pricing experiments.',
        ],
        callout: 'Next renewal: HubSpot Solutions Partner — 18 days left',
        label: 'Approvals pending',
        value: metrics.pendingApprovals ?? 0,
        detail: `${metrics.overdueApprovals ?? 0} overdue decisions`,
      },
      {
        label: 'Unread messages',
        value: metrics.unreadMessages ?? 0,
        detail: `${conversations.length} active channels`,
      },
      {
        label: 'Asset library',
        value: `${files.length} files`,
        detail: `${formatBytes(metrics.totalAssetsSizeBytes)} stored`,
      },
    ],
    [metrics.progressPercent, workspace?.nextMilestone, workspace?.nextMilestoneDueAt, metrics.healthScore, metrics.velocityScore, workspace?.riskLevel, metrics.clientSatisfaction, metrics.teamUtilization, metrics.pendingApprovals, metrics.overdueApprovals, metrics.unreadMessages, conversations.length, files.length, metrics.totalAssetsSizeBytes],
  );

export default function FreelancerDashboardPage() {
  const [templatesState, setTemplatesState] = useState({ data: null, loading: true, error: null });
  const [activeCategory, setActiveCategory] = useState('all');
  const [selectedTemplateSlug, setSelectedTemplateSlug] = useState(null);

  const loadTemplates = useCallback(() => {
    setTemplatesState((previous) => ({ ...previous, loading: true, error: null }));

    fetchWorkspaceTemplates({ workspaceType: 'freelancer', includeStages: true, includeResources: true })
      .then((payload) => {
        setTemplatesState({ data: payload, loading: false, error: null });
      })
      .catch((error) => {
        setTemplatesState({
          data: null,
          loading: false,
          error: error.message ?? 'Unable to load workspace templates.',
        });
      });
  }, []);

  useEffect(() => {
    loadTemplates();
  }, [loadTemplates]);

  const templates = templatesState.data?.templates ?? [];
  const categories = templatesState.data?.categories ?? [];
  const meta = templatesState.data?.meta ?? null;
  const stats = templatesState.data?.stats ?? null;

  useEffect(() => {
    if (templatesState.loading || templatesState.error) {
      return;
    }
    if (!templates.length) {
      setSelectedTemplateSlug(null);
      return;
    }
    setSelectedTemplateSlug((current) => {
      if (current && templates.some((template) => template.slug === current)) {
        return current;
      }
      return templates[0].slug;
    });
  }, [templatesState.loading, templatesState.error, templates]);

  useEffect(() => {
    if (activeCategory === 'all') {
      return;
    }
    const availableSlugs = new Set(categories.map((category) => category.slug));
    if (!availableSlugs.has(activeCategory)) {
      setActiveCategory('all');
    }
  }, [activeCategory, categories]);

  const filteredTemplates = useMemo(() => {
    if (activeCategory === 'all') {
      return templates;
    }
    return templates.filter((template) => template.category?.slug === activeCategory);
  }, [templates, activeCategory]);

  useEffect(() => {
    if (templatesState.loading) {
      return;
    }
    if (!filteredTemplates.length) {
      if (!templates.length) {
        setSelectedTemplateSlug(null);
      }
      return;
    }

    setSelectedTemplateSlug((current) => {
      if (current && filteredTemplates.some((template) => template.slug === current)) {
        return current;
      }
      return filteredTemplates[0].slug;
    });
  }, [filteredTemplates, templates.length, templatesState.loading]);

  const selectedTemplate = useMemo(() => {
    if (!selectedTemplateSlug) {
      return filteredTemplates[0] ?? null;
    }
    return (
      filteredTemplates.find((template) => template.slug === selectedTemplateSlug) ??
      templates.find((template) => template.slug === selectedTemplateSlug) ??
      filteredTemplates[0] ??
      null
    );
  }, [filteredTemplates, selectedTemplateSlug, templates]);

  const templatesTotal = templatesState.data?.stats?.totalTemplates ?? templates.length;

  const menuSections = useMemo(() => {
    return BASE_MENU_SECTIONS.map((section) => {
      if (section.label !== 'Service delivery') {
        return section;
      }
      return {
        ...section,
        items: section.items.map((item) => {
          if (item.name !== 'Workspace templates') {
            return item;
          }
          const dynamicDescription = templatesTotal
            ? `Spin up ${templatesTotal} ready-to-use workspaces with questionnaires and automated onboarding flows.`
            : item.description;
          return {
            ...item,
            description: dynamicDescription,
          };
        }),
      };
    });
  }, [templatesTotal]);

  const workspaceTemplateSection = useMemo(
    () => ({
      id: 'workspace-templates',
      title: 'Workspace template library',
      description:
        'Kickstart delivery with production-ready playbooks, interactive questionnaires, and automated onboarding journeys tailored to your service lines.',
      meta: templatesTotal ? `${templatesTotal} production-ready templates` : undefined,
      render: () => (
        <WorkspaceTemplatesSection
          categories={categories}
          templates={filteredTemplates}
          stats={stats}
          meta={meta}
          loading={templatesState.loading}
          error={templatesState.error}
          onRetry={loadTemplates}
          activeCategory={activeCategory}
          onCategoryChange={(slug) => setActiveCategory(slug)}
          selectedTemplate={selectedTemplate}
          onSelectTemplate={(slug) => setSelectedTemplateSlug(slug)}
        />
      ),
    }),
    [
      activeCategory,
      categories,
      filteredTemplates,
      loadTemplates,
      meta,
      selectedTemplate,
      stats,
      templatesState.error,
      templatesState.loading,
      templatesTotal,
    ],
  );

  const sections = useMemo(() => [workspaceTemplateSection, ...BASE_CAPABILITY_SECTIONS], [workspaceTemplateSection]);

function getInitials(name) {
  if (!name) return 'FM';
  const parts = name.trim().split(/\s+/).slice(0, 2);
  if (parts.length === 0) return 'FM';
  return parts.map((part) => part.charAt(0).toUpperCase()).join('') || 'FM';
}

function formatCurrency(amount, currency = 'USD') {
  if (amount == null || Number.isNaN(Number(amount))) {
    return new Intl.NumberFormat('en-GB', {
      style: 'currency',
      currency,
      maximumFractionDigits: 0,
    }).format(0);
  }

  const numeric = Number(amount);
  const formatter = new Intl.NumberFormat('en-GB', {
    style: 'currency',
    currency,
    maximumFractionDigits: Math.abs(numeric) >= 1000 ? 0 : 2,
  });
  return formatter.format(numeric);
}

function cloneMenuSections(summary, currency) {
  return defaultMenuSections.map((section) => ({
    ...section,
    items: section.items.map((item) => {
      if (item.name !== 'Purchased gigs') {
        return { ...item };
      }

      const activeOrders = summary?.activeOrders ?? 0;
      const requirementsDue = summary?.requirementsDue ?? 0;
      const pendingPayout = formatCurrency(summary?.pendingPayoutValue ?? 0, currency);

      return {
        ...item,
        description: `${activeOrders} active orders • ${requirementsDue} requirements • ${pendingPayout} pending payouts`,
        tags: ['orders', 'requirements', 'payouts'],
        href: '#purchased-gigs',
      };
    }),
  }));
}

function buildProfile(freelancer, summary, currency) {
  const derivedName = `${freelancer?.firstName ?? 'Freelancer'} ${freelancer?.lastName ?? ''}`.trim();
  const name = freelancer?.name ?? (derivedName || 'Freelancer');
  const role = freelancer?.role ?? freelancer?.headline ?? 'Lead independent professional';
  const status = freelancer?.availabilityStatusLabel ?? 'Top-rated freelancer';
  const badges = Array.isArray(freelancer?.badges) ? freelancer.badges : [];
  const initials = getInitials(name);

  const metrics = [
    { label: 'Active orders', value: String(summary?.activeOrders ?? 0) },
    { label: 'Requirements due', value: String(summary?.requirementsDue ?? 0) },
    { label: 'Revision cycles', value: String(summary?.revisionCount ?? 0) },
    { label: 'Pending payouts', value: formatCurrency(summary?.pendingPayoutValue ?? 0, currency) },
  ];

  return {
    name,
    role,
    initials,
    status,
    badges,
    metrics,
  };
}

function formatPriority(priority) {
  if (!priority) return 'normal';
  return priority.charAt(0).toUpperCase() + priority.slice(1);
}

const PIPELINE_STAGE_CONFIG = [
  {
    key: 'awaiting_requirements',
    label: 'Awaiting requirements',
    description: 'Kickoff forms or assets are still pending from the client.',
    accent: 'bg-amber-50 text-amber-700 border-amber-100',
  },
  {
    key: 'in_progress',
    label: 'In progress',
    description: 'Delivery is underway with milestones scheduled this week.',
    accent: 'bg-blue-50 text-blue-700 border-blue-100',
  },
  {
    key: 'revision_requested',
    label: 'Revisions',
    description: 'Feedback loops are active and require fast turnaround.',
    accent: 'bg-purple-50 text-purple-700 border-purple-100',
  },
  {
    key: 'ready_for_payout',
    label: 'Ready for payout',
    description: 'Delivery accepted, awaiting payout release or recently closed.',
    accent: 'bg-emerald-50 text-emerald-700 border-emerald-100',
  },
};

const TIMEZONE_OPTIONS = ['UTC', 'America/New_York', 'America/Los_Angeles', 'Europe/London', 'Asia/Singapore'];
const BACKGROUND_STYLES = [
  { value: 'aurora', label: 'Aurora gradient' },
  { value: 'pulse', label: 'Pulse spotlight' },
  { value: 'grid', label: 'Blueprint grid' },
];

export default function FreelancerDashboardPage() {
  const freelancerId = DEFAULT_FREELANCER_ID;
  const [expertiseFormOpen, setExpertiseFormOpen] = useState(false);
  const [expertiseDraft, setExpertiseDraft] = useState(initialExpertiseDraft);
  const [expertiseSaving, setExpertiseSaving] = useState(false);
  const [expertiseError, setExpertiseError] = useState(null);

  const [metricFormOpen, setMetricFormOpen] = useState(false);
  const [metricDraft, setMetricDraft] = useState(initialSuccessDraft);
  const [metricSaving, setMetricSaving] = useState(false);
  const [metricError, setMetricError] = useState(null);

  const [testimonialFormOpen, setTestimonialFormOpen] = useState(false);
  const [testimonialDraft, setTestimonialDraft] = useState(initialTestimonialDraft);
  const [testimonialSaving, setTestimonialSaving] = useState(false);
  const [testimonialError, setTestimonialError] = useState(null);

  const [heroFormOpen, setHeroFormOpen] = useState(false);
  const [heroDraft, setHeroDraft] = useState(initialHeroDraft);
  const [heroSaving, setHeroSaving] = useState(false);
  const [heroError, setHeroError] = useState(null);

  const { data, error, loading, fromCache, lastUpdated, refresh } = useCachedResource(
    `dashboard:freelancer:profile-hub:${freelancerId}`,
    ({ signal, force }) => fetchFreelancerProfileHub(freelancerId, { signal, force }),
    { ttl: 1000 * 60 },
  );

  const summary = data?.summary ?? {
    retainerCount: 0,
    launchpadGigCount: 0,
    heroBannersLive: 0,
    testimonialsPublished: 0,
    expertiseLiveCount: 0,
    successMetricCount: 0,
  };

  const expertiseAreas = Array.isArray(data?.expertiseAreas) ? data.expertiseAreas : [];
  const successMetrics = Array.isArray(data?.successMetrics) ? data.successMetrics : [];
  const testimonials = Array.isArray(data?.testimonials) ? data.testimonials : [];
  const heroBanners = Array.isArray(data?.heroBanners) ? data.heroBanners : [];

  const menuSections = useMemo(() => buildMenuSections(summary), [summary]);
  const profileCard = data?.sidebarProfile ?? {
    name: 'Freelancer',
    role: 'Independent professional',
    initials: 'FR',
    status: 'Availability: Limited',
    badges: ['Gigvora member'],
    metrics: [
      { label: 'Active retainers', value: '0' },
      { label: 'Launchpad gigs', value: '0' },
      { label: 'Avg. CSAT', value: 'N/A' },
      { label: 'Net-new revenue (90d)', value: '$0' },
    ],
  };
  const availableDashboards = data?.availableDashboards ?? DEFAULT_AVAILABLE_DASHBOARDS;

  const handleAddExpertise = async (event) => {
    event.preventDefault();
    if (!expertiseDraft.title.trim()) {
      setExpertiseError('A title is required to create an expertise focus.');
      return;
    }

    setExpertiseSaving(true);
    setExpertiseError(null);
    try {
      const payload = [
        ...expertiseAreas.map(mapExpertiseForUpdate),
        {
          title: expertiseDraft.title.trim(),
          description: expertiseDraft.description.trim(),
          status: expertiseDraft.status,
          tags: expertiseDraft.tags,
          recommendations: expertiseDraft.recommendations,
          traction: [],
        },
      ];
      await saveFreelancerExpertiseAreas(freelancerId, payload);
      await refresh({ force: true });
      setExpertiseDraft(initialExpertiseDraft);
      setExpertiseFormOpen(false);
    } catch (submissionError) {
      setExpertiseError(submissionError?.message ?? 'Unable to save expertise focus.');
    } finally {
      setExpertiseSaving(false);
    }
  };

  const handleAddMetric = async (event) => {
    event.preventDefault();
    if (!metricDraft.label.trim() || !metricDraft.value.trim()) {
      setMetricError('A label and value are required for a success metric.');
      return;
    }

    setMetricSaving(true);
    setMetricError(null);
    try {
      const payload = [
        ...successMetrics.map(mapMetricForUpdate),
        {
          label: metricDraft.label.trim(),
          value: metricDraft.value.trim(),
          delta: metricDraft.delta.trim() || null,
          target: metricDraft.target.trim() || null,
          trend: metricDraft.trend,
          breakdown: [],
        },
      ];
      await saveFreelancerSuccessMetrics(freelancerId, payload);
      await refresh({ force: true });
      setMetricDraft(initialSuccessDraft);
      setMetricFormOpen(false);
    } catch (submissionError) {
      setMetricError(submissionError?.message ?? 'Unable to save success metric.');
    } finally {
      setMetricSaving(false);
    }
  };

  const handleAddTestimonial = async (event) => {
    event.preventDefault();
    if (!testimonialDraft.client.trim() || !testimonialDraft.quote.trim()) {
      setTestimonialError('Client name and quote are required.');
      return;
    }

    setTestimonialSaving(true);
    setTestimonialError(null);
    try {
      const payload = [
        ...testimonials.map(mapTestimonialForUpdate),
        {
          client: testimonialDraft.client.trim(),
          role: testimonialDraft.role.trim() || null,
          company: testimonialDraft.company.trim() || null,
          project: testimonialDraft.project.trim() || null,
          quote: testimonialDraft.quote.trim(),
          status: testimonialDraft.status,
          metrics: [],
        },
      ];
      await saveFreelancerTestimonials(freelancerId, payload);
      await refresh({ force: true });
      setTestimonialDraft(initialTestimonialDraft);
      setTestimonialFormOpen(false);
    } catch (submissionError) {
      setTestimonialError(submissionError?.message ?? 'Unable to save testimonial.');
    } finally {
      setTestimonialSaving(false);
    }
  };

  const handleAddHeroBanner = async (event) => {
    event.preventDefault();
    if (!heroDraft.title.trim() || !heroDraft.headline.trim()) {
      setHeroError('Title and headline are required for a hero banner.');
      return;
    }

    setHeroSaving(true);
    setHeroError(null);
    try {
      const ctaLabel = heroDraft.ctaLabel.trim() || null;
      const ctaUrl = heroDraft.ctaUrl.trim() || null;
      const payload = [
        ...heroBanners.map(mapHeroForUpdate),
        {
          title: heroDraft.title.trim(),
          headline: heroDraft.headline.trim(),
          audience: heroDraft.audience.trim() || null,
          status: heroDraft.status,
          cta: {
            label: ctaLabel,
            url: ctaUrl,
          },
          gradient: heroDraft.gradient.trim() || null,
          metrics: [],
        },
      ];
      await saveFreelancerHeroBanners(freelancerId, payload);
      await refresh({ force: true });
      setHeroDraft(initialHeroDraft);
      setHeroFormOpen(false);
    } catch (submissionError) {
      setHeroError(submissionError?.message ?? 'Unable to save hero banner.');
    } finally {
      setHeroSaving(false);
    }
  };
function formatCurrency(amount, currency = 'USD') {
  if (!Number.isFinite(Number(amount))) {
    return `${currency} 0`;
  }
  return new Intl.NumberFormat('en-US', {
    style: 'currency',
    currency,
    maximumFractionDigits: 0,
  }).format(Number(amount));
}

function buildBannerBackground(style, color) {
  if (style === 'pulse') {
    return `radial-gradient(circle at top left, ${color}, rgba(79,70,229,0.15)), radial-gradient(circle at bottom right, rgba(59,130,246,0.35), rgba(59,130,246,0))`;
  }
  if (style === 'grid') {
    return `linear-gradient(135deg, ${color}, rgba(79,70,229,0.4)), repeating-linear-gradient(90deg, rgba(255,255,255,0.08), rgba(255,255,255,0.08) 1px, transparent 1px, transparent 28px)`;
  }
  return `linear-gradient(135deg, ${color}, rgba(30,64,175,0.6))`;
}
function convertGigToForm(gig, defaults = FALLBACK_BLUEPRINT) {
  const base = gig ?? {};
  const blueprint = gig ? gig : defaults;
  const availabilitySlots = Array.isArray(base.availabilitySlots) ? base.availabilitySlots : [];

  return {
    id: base.id ?? null,
    title: base.title ?? blueprint.title ?? '',
    tagline: base.tagline ?? blueprint.tagline ?? '',
    category: base.category ?? blueprint.category ?? '',
    niche: base.niche ?? blueprint.niche ?? '',
    deliveryModel: base.deliveryModel ?? blueprint.deliveryModel ?? '',
    outcomePromise: base.outcomePromise ?? blueprint.outcomePromise ?? '',
    heroAccent: base.heroAccent ?? blueprint.heroAccent ?? '#4f46e5',
    targetMetric: base.targetMetric ?? blueprint.targetMetric ?? null,
    status: base.status ?? blueprint.status ?? 'draft',
    visibility: base.visibility ?? blueprint.visibility ?? 'private',
    packages: (Array.isArray(base.packages) && base.packages.length ? base.packages : blueprint.packages).map(
      (pkg, index) => ({
        key: pkg.key ?? pkg.packageKey ?? `package-${index + 1}`,
        name: pkg.name ?? '',
        priceAmount: pkg.priceAmount ?? 0,
        priceCurrency: pkg.priceCurrency ?? 'USD',
        deliveryDays: pkg.deliveryDays ?? 0,
        revisionLimit: pkg.revisionLimit ?? 0,
        highlights: Array.isArray(pkg.highlights) ? pkg.highlights : [],
        recommendedFor: pkg.recommendedFor ?? '',
        description: pkg.description ?? '',
        isPopular: pkg.isPopular ?? false,
      }),
    ),
    addOns: (Array.isArray(base.addOns) && base.addOns.length ? base.addOns : blueprint.addOns).map((addon, index) => ({
      key: addon.key ?? addon.addOnKey ?? `addon-${index + 1}`,
      name: addon.name ?? '',
      priceAmount: addon.priceAmount ?? 0,
      priceCurrency: addon.priceCurrency ?? 'USD',
      description: addon.description ?? '',
      isActive: addon.isActive !== false,
    })),
    availability: {
      timezone: base.availabilityTimezone ?? blueprint.availability.timezone,
      leadTimeDays: base.availabilityLeadTimeDays ?? blueprint.availability.leadTimeDays,
      slots: availabilitySlots.map((slot, index) => ({
        id: slot.id ?? `${slot.date}-${slot.startTime}-${index}`,
        date: slot.date,
        startTime: slot.startTime,
        endTime: slot.endTime,
        capacity: slot.capacity ?? 1,
        isBookable: slot.isBookable !== false,
        notes: slot.notes ?? '',
      })),
    },
    banner: {
      headline: base.bannerSettings?.headline ?? blueprint.banner.headline ?? '',
      subheadline: base.bannerSettings?.subheadline ?? blueprint.banner.subheadline ?? '',
      callToAction: base.bannerSettings?.callToAction ?? blueprint.banner.callToAction ?? '',
      badge: base.bannerSettings?.badge ?? blueprint.banner.badge ?? '',
      accentColor: base.bannerSettings?.accentColor ?? blueprint.banner.accentColor ?? '#4f46e5',
      backgroundStyle: base.bannerSettings?.backgroundStyle ?? blueprint.banner.backgroundStyle ?? 'aurora',
      testimonial: base.bannerSettings?.testimonial ?? blueprint.banner.testimonial ?? '',
      testimonialAuthor: base.bannerSettings?.testimonialAuthor ?? blueprint.banner.testimonialAuthor ?? '',
      waitlistEnabled: base.bannerSettings?.waitlistEnabled ?? blueprint.banner.waitlistEnabled ?? true,
    },
  };
}

function buildPayloadFromForm(form) {
  return {
    actorId: FREELANCER_ID,
    ownerId: FREELANCER_ID,
    title: form.title,
    tagline: form.tagline,
    category: form.category,
    niche: form.niche,
    deliveryModel: form.deliveryModel,
    outcomePromise: form.outcomePromise,
    heroAccent: form.heroAccent,
    targetMetric: form.targetMetric,
    status: form.status,
    visibility: form.visibility,
    packages: form.packages.map((pkg, index) => ({
      key: pkg.key || `package-${index + 1}`,
      name: pkg.name,
      priceAmount: Number(pkg.priceAmount ?? 0),
      priceCurrency: pkg.priceCurrency || 'USD',
      deliveryDays: pkg.deliveryDays == null ? null : Number(pkg.deliveryDays),
      revisionLimit: pkg.revisionLimit == null ? null : Number(pkg.revisionLimit),
      highlights: Array.isArray(pkg.highlights) ? pkg.highlights : [],
      recommendedFor: pkg.recommendedFor,
      description: pkg.description,
      isPopular: Boolean(pkg.isPopular),
    })),
    addOns: form.addOns.map((addon, index) => ({
      key: addon.key || `addon-${index + 1}`,
      name: addon.name,
      priceAmount: Number(addon.priceAmount ?? 0),
      priceCurrency: addon.priceCurrency || 'USD',
      description: addon.description,
      isActive: Boolean(addon.isActive),
    })),
    availability: {
      timezone: form.availability.timezone,
      leadTimeDays: Number(form.availability.leadTimeDays ?? 2),
      slots: form.availability.slots.map((slot) => ({
        date: slot.date,
        startTime: slot.startTime,
        endTime: slot.endTime,
        capacity: Number(slot.capacity ?? 1),
        isBookable: Boolean(slot.isBookable),
        notes: slot.notes ?? undefined,
      })),
    },
    banner: {
      ...form.banner,
    },
  };
}

function createNewPackage(index) {
  return {
    key: `new-package-${index + 1}`,
    name: '',
    priceAmount: 0,
    priceCurrency: 'USD',
    deliveryDays: 7,
    revisionLimit: 1,
    highlights: [],
    recommendedFor: '',
    description: '',
    isPopular: false,
  };
}

function createNewAddOn(index) {
  return {
    key: `new-addon-${index + 1}`,
    name: '',
    priceAmount: 0,
    priceCurrency: 'USD',
    description: '',
    isActive: true,
  };
}

function createNewSlot(index) {
  const date = new Date();
  date.setDate(date.getDate() + index + 1);
  const iso = date.toISOString().split('T')[0];
  return {
    id: `slot-${iso}-${index}`,
    date: iso,
    startTime: '09:00',
    endTime: '10:30',
    capacity: 1,
    isBookable: true,
    notes: '',
  };
}

function GigReadinessCard({ health, metrics }) {
  const readiness = health?.readinessScore ?? 0;
  const missing = Array.isArray(health?.missing) ? health.missing : [];
  const publishedCount = metrics?.publishedCount ?? 0;
  const totalGigs = metrics?.totalGigs ?? 0;
  const nextAvailability = metrics?.nextAvailability ?? null;

  return (
    <div className="rounded-3xl border border-blue-100 bg-blue-50/60 p-6 shadow-inner">
      <div className="flex items-center justify-between gap-4">
        <div>
          <p className="text-xs font-semibold uppercase tracking-wide text-blue-600">Launch readiness</p>
          <p className="mt-2 text-3xl font-semibold text-blue-900">{readiness}% ready</p>
        </div>
        <SparklesIcon className="h-10 w-10 text-blue-400" />
      </div>
      <div className="mt-6 grid gap-4 sm:grid-cols-3">
        <div className="rounded-2xl border border-white/60 bg-white/70 p-4">
          <p className="text-xs uppercase tracking-wide text-blue-500">Published gigs</p>
          <p className="mt-2 text-lg font-semibold text-blue-900">{publishedCount}</p>
        </div>
        <div className="rounded-2xl border border-white/60 bg-white/70 p-4">
          <p className="text-xs uppercase tracking-wide text-blue-500">Total gigs</p>
          <p className="mt-2 text-lg font-semibold text-blue-900">{totalGigs}</p>
        </div>
        <div className="rounded-2xl border border-white/60 bg-white/70 p-4">
          <p className="text-xs uppercase tracking-wide text-blue-500">Next availability</p>
          <p className="mt-2 text-lg font-semibold text-blue-900">
            {nextAvailability ? `${nextAvailability.date} · ${nextAvailability.startTime}` : 'Schedule slots'}
          </p>
        </div>
      </div>
      {missing.length ? (
        <div className="mt-6 space-y-2">
          <p className="text-xs font-semibold uppercase tracking-wide text-blue-500">Next actions</p>
          <ul className="space-y-2">
            {missing.map((item) => (
              <li key={item} className="flex items-start gap-2 text-sm text-blue-900">
                <CheckCircleIcon className="mt-0.5 h-4 w-4 text-blue-400" />
                <span>{item}</span>
              </li>
            ))}
          </ul>
        </div>
      ) : null}
    </div>
  );
}

function GigPreview({ form }) {
  const banner = form.banner;
  const background = buildBannerBackground(banner.backgroundStyle, banner.accentColor || '#4f46e5');
  const primaryPackage = form.packages?.[1] ?? form.packages?.[0];

  return (
    <div className="relative overflow-hidden rounded-3xl border border-slate-200 bg-white shadow-lg">
      <div className="absolute inset-0" style={{ background }} aria-hidden="true" />
      <div className="relative z-10 p-8 text-white">
        {banner.badge ? (
          <span className="inline-flex items-center rounded-full bg-white/20 px-3 py-1 text-xs font-medium uppercase tracking-wide">
            {banner.badge}
          </span>
        ) : null}
        <h3 className="mt-4 text-3xl font-semibold leading-tight">{banner.headline || form.title}</h3>
        <p className="mt-3 max-w-xl text-sm text-white/90">{banner.subheadline || form.tagline}</p>
        <div className="mt-6 inline-flex items-center gap-3 rounded-full bg-white/20 px-5 py-2 text-sm font-medium">
          <CalendarDaysIcon className="h-5 w-5" />
          <span>Lead time: {form.availability.leadTimeDays} days</span>
        </div>
        {primaryPackage ? (
          <div className="mt-8 rounded-3xl bg-white/15 p-6">
            <p className="text-xs uppercase tracking-wide text-white/70">Popular package</p>
            <p className="mt-2 text-2xl font-semibold">{primaryPackage.name}</p>
            <p className="mt-1 text-sm text-white/80">{primaryPackage.recommendedFor}</p>
            <p className="mt-4 text-3xl font-semibold">
              {formatCurrency(primaryPackage.priceAmount, primaryPackage.priceCurrency)}
            </p>
          </div>
        ) : null}
        {banner.callToAction ? (
          <button
            type="button"
            className="mt-8 inline-flex items-center justify-center rounded-full bg-white px-5 py-2 text-sm font-semibold text-blue-700 shadow-sm transition hover:bg-blue-50"
          >
            {banner.callToAction}
          </button>
        ) : null}
        {banner.testimonial ? (
          <blockquote className="mt-10 rounded-3xl border border-white/20 bg-white/10 p-5 text-sm italic text-white/80">
            <p>{banner.testimonial}</p>
            {banner.testimonialAuthor ? (
              <cite className="mt-3 block text-xs font-semibold not-italic text-white/70">
                {banner.testimonialAuthor}
              </cite>
            ) : null}
          </blockquote>
        ) : null}
      </div>
    </div>
  );
}
function GigOverviewSection({ form, onFieldChange, health, metrics }) {
  return (
    <section id="gig-publisher" className="rounded-3xl border border-slate-200 bg-white p-6 shadow-sm sm:p-8">
      <div className="flex flex-col gap-3 sm:flex-row sm:items-start sm:justify-between">
        <div>
          <h2 className="text-xl font-semibold text-slate-900">Gig overview</h2>
          <p className="mt-1 text-sm text-slate-500">
            Position your signature service with a compelling promise and delivery model.
          </p>
        </div>
        <div className="flex gap-3">
          <label className="flex flex-col text-xs font-medium text-slate-500">
            Status
            <select
              value={form.status}
              onChange={(event) => onFieldChange('status', event.target.value)}
              className="mt-1 rounded-xl border border-slate-200 px-3 py-2 text-sm font-medium text-slate-700 shadow-sm focus:border-blue-400 focus:outline-none focus:ring-2 focus:ring-blue-200"
            >
              <option value="draft">Draft</option>
              <option value="published">Published</option>
              <option value="archived">Archived</option>
            </select>
          </label>
          <label className="flex flex-col text-xs font-medium text-slate-500">
            Visibility
            <select
              value={form.visibility}
              onChange={(event) => onFieldChange('visibility', event.target.value)}
              className="mt-1 rounded-xl border border-slate-200 px-3 py-2 text-sm font-medium text-slate-700 shadow-sm focus:border-blue-400 focus:outline-none focus:ring-2 focus:ring-blue-200"
            >
              <option value="private">Private</option>
              <option value="public">Public</option>
              <option value="unlisted">Unlisted</option>
            </select>
          </label>
        </div>
      </div>

      <div className="mt-6 grid gap-6 lg:grid-cols-2">
        <div className="space-y-5">
          <label className="block">
            <span className="text-sm font-medium text-slate-700">Gig title</span>
            <input
              type="text"
              value={form.title}
              onChange={(event) => onFieldChange('title', event.target.value)}
              className="mt-2 w-full rounded-2xl border border-slate-200 px-4 py-3 text-sm text-slate-800 shadow-sm focus:border-blue-400 focus:outline-none focus:ring-2 focus:ring-blue-200"
              placeholder="Name your signature offer"
            />
          </label>
          <label className="block">
            <span className="text-sm font-medium text-slate-700">Tagline</span>
            <input
              type="text"
              value={form.tagline}
              onChange={(event) => onFieldChange('tagline', event.target.value)}
              className="mt-2 w-full rounded-2xl border border-slate-200 px-4 py-3 text-sm text-slate-800 shadow-sm focus:border-blue-400 focus:outline-none focus:ring-2 focus:ring-blue-200"
              placeholder="Promise outcomes and positioning"
            />
          </label>
          <div className="grid gap-4 sm:grid-cols-2">
            <label className="block">
              <span className="text-sm font-medium text-slate-700">Service category</span>
              <input
                type="text"
                value={form.category}
                onChange={(event) => onFieldChange('category', event.target.value)}
                className="mt-2 w-full rounded-2xl border border-slate-200 px-4 py-3 text-sm text-slate-800 shadow-sm focus:border-blue-400 focus:outline-none focus:ring-2 focus:ring-blue-200"
                placeholder="Branding & Identity"
              />
            </label>
            <label className="block">
              <span className="text-sm font-medium text-slate-700">Niche focus</span>
              <input
                type="text"
                value={form.niche}
                onChange={(event) => onFieldChange('niche', event.target.value)}
                className="mt-2 w-full rounded-2xl border border-slate-200 px-4 py-3 text-sm text-slate-800 shadow-sm focus:border-blue-400 focus:outline-none focus:ring-2 focus:ring-blue-200"
                placeholder="Venture-backed startups"
              />
            </label>
          </div>
          <label className="block">
            <span className="text-sm font-medium text-slate-700">Delivery model</span>
            <input
              type="text"
              value={form.deliveryModel}
              onChange={(event) => onFieldChange('deliveryModel', event.target.value)}
              className="mt-2 w-full rounded-2xl border border-slate-200 px-4 py-3 text-sm text-slate-800 shadow-sm focus:border-blue-400 focus:outline-none focus:ring-2 focus:ring-blue-200"
              placeholder="Hybrid sprint with async reviews"
            />
          </label>
          <label className="block">
            <span className="text-sm font-medium text-slate-700">Outcome promise</span>
            <textarea
              value={form.outcomePromise}
              onChange={(event) => onFieldChange('outcomePromise', event.target.value)}
              rows={4}
              className="mt-2 w-full rounded-2xl border border-slate-200 px-4 py-3 text-sm text-slate-800 shadow-sm focus:border-blue-400 focus:outline-none focus:ring-2 focus:ring-blue-200"
              placeholder="Summarise deliverables and transformation"
            />
          </label>
          <div className="grid gap-4 sm:grid-cols-2">
            <label className="block">
              <span className="text-sm font-medium text-slate-700">North star metric (days to deliver)</span>
              <input
                type="number"
                min="0"
                value={form.targetMetric ?? ''}
                onChange={(event) => onFieldChange('targetMetric', event.target.value)}
                className="mt-2 w-full rounded-2xl border border-slate-200 px-4 py-3 text-sm text-slate-800 shadow-sm focus:border-blue-400 focus:outline-none focus:ring-2 focus:ring-blue-200"
              />
            </label>
            <label className="block">
              <span className="text-sm font-medium text-slate-700">Accent colour</span>
              <input
                type="color"
                value={form.heroAccent}
                onChange={(event) => onFieldChange('heroAccent', event.target.value)}
                className="mt-2 h-12 w-full cursor-pointer rounded-2xl border border-slate-200 bg-white"
              />
            </label>
          </div>
        </div>
        <GigReadinessCard health={health} metrics={metrics} />
      </div>
    </section>
  );
}
function PricingMatrixSection({ packages, onChange, onAdd, onRemove }) {
  return (
    <section id="pricing-matrix" className="rounded-3xl border border-slate-200 bg-white p-6 shadow-sm sm:p-8">
      <div className="flex flex-col gap-3 sm:flex-row sm:items-center sm:justify-between">
        <div>
          <h2 className="text-xl font-semibold text-slate-900">Pricing matrix</h2>
          <p className="mt-1 text-sm text-slate-500">
            Define tiered packages with pricing, delivery timelines, and value signals.
          </p>
        </div>
        <button
          type="button"
          onClick={onAdd}
          className="inline-flex items-center gap-2 rounded-full border border-slate-200 bg-white px-4 py-2 text-sm font-semibold text-slate-700 shadow-sm transition hover:border-blue-300 hover:text-blue-600"
        >
          <PlusIcon className="h-4 w-4" />
          Add package
        </button>
      </div>

      <div className="mt-6 grid gap-6">
        {packages.map((pkg, index) => (
          <div key={pkg.key || index} className="rounded-3xl border border-slate-200 bg-slate-50/60 p-6 shadow-inner">
            <div className="flex flex-col gap-3 sm:flex-row sm:items-start sm:justify-between">
              <div className="flex-1">
                <label className="block">
                  <span className="text-sm font-medium text-slate-700">Package name</span>
                  <input
                    type="text"
                    value={pkg.name}
                    onChange={(event) => onChange(index, 'name', event.target.value)}
                    className="mt-2 w-full rounded-2xl border border-slate-200 px-4 py-3 text-sm text-slate-800 shadow-sm focus:border-blue-400 focus:outline-none focus:ring-2 focus:ring-blue-200"
                    placeholder="Growth Lab"
                  />
                </label>
              </div>
              <div className="flex items-center gap-2">
                <label className="flex items-center gap-2 text-xs font-semibold uppercase tracking-wide text-blue-600">
                  <input
                    type="checkbox"
                    checked={pkg.isPopular}
                    onChange={(event) => onChange(index, 'isPopular', event.target.checked)}
                    className="h-4 w-4 rounded border border-blue-300 text-blue-600 focus:ring-blue-400"
                  />
                  Featured package
                </label>
                {packages.length > 1 ? (
                  <button
                    type="button"
                    onClick={() => onRemove(index)}
                    className="rounded-full border border-transparent p-2 text-slate-400 transition hover:border-rose-200 hover:bg-rose-50 hover:text-rose-600"
                    aria-label="Remove package"
                  >
                    <TrashIcon className="h-4 w-4" />
                  </button>
                ) : null}
              </div>
            </div>

            <div className="mt-5 grid gap-4 md:grid-cols-4">
              <label className="block">
                <span className="text-xs font-semibold uppercase tracking-wide text-slate-500">Price</span>
                <input
                  type="number"
                  min="0"
                  value={pkg.priceAmount}
                  onChange={(event) => onChange(index, 'priceAmount', event.target.value)}
                  className="mt-2 w-full rounded-2xl border border-slate-200 px-4 py-2 text-sm text-slate-800 shadow-sm focus:border-blue-400 focus:outline-none focus:ring-2 focus:ring-blue-200"
                />
              </label>
              <label className="block">
                <span className="text-xs font-semibold uppercase tracking-wide text-slate-500">Currency</span>
                <input
                  type="text"
                  value={pkg.priceCurrency}
                  onChange={(event) => onChange(index, 'priceCurrency', event.target.value)}
                  className="mt-2 w-full rounded-2xl border border-slate-200 px-4 py-2 text-sm text-slate-800 shadow-sm focus:border-blue-400 focus:outline-none focus:ring-2 focus:ring-blue-200"
                  maxLength={3}
                />
              </label>
              <label className="block">
                <span className="text-xs font-semibold uppercase tracking-wide text-slate-500">Delivery days</span>
                <input
                  type="number"
                  min="0"
                  value={pkg.deliveryDays ?? ''}
                  onChange={(event) => onChange(index, 'deliveryDays', event.target.value)}
                  className="mt-2 w-full rounded-2xl border border-slate-200 px-4 py-2 text-sm text-slate-800 shadow-sm focus:border-blue-400 focus:outline-none focus:ring-2 focus:ring-blue-200"
                />
              </label>
              <label className="block">
                <span className="text-xs font-semibold uppercase tracking-wide text-slate-500">Revision limit</span>
                <input
                  type="number"
                  min="0"
                  value={pkg.revisionLimit ?? ''}
                  onChange={(event) => onChange(index, 'revisionLimit', event.target.value)}
                  className="mt-2 w-full rounded-2xl border border-slate-200 px-4 py-2 text-sm text-slate-800 shadow-sm focus:border-blue-400 focus:outline-none focus:ring-2 focus:ring-blue-200"
                />
              </label>
            </div>

            <div className="mt-4 grid gap-4 md:grid-cols-2">
              <label className="block">
                <span className="text-xs font-semibold uppercase tracking-wide text-slate-500">Highlights</span>
                <textarea
                  value={pkg.highlights.join('\n')}
                  onChange={(event) => onChange(index, 'highlights', event.target.value.split('\n').map((line) => line.trim()).filter(Boolean))}
                  rows={4}
                  className="mt-2 w-full rounded-2xl border border-slate-200 px-4 py-3 text-sm text-slate-800 shadow-sm focus:border-blue-400 focus:outline-none focus:ring-2 focus:ring-blue-200"
                  placeholder="List the deliverables as bullet points"
                />
              </label>
              <label className="block">
                <span className="text-xs font-semibold uppercase tracking-wide text-slate-500">Ideal for</span>
                <textarea
                  value={pkg.recommendedFor}
                  onChange={(event) => onChange(index, 'recommendedFor', event.target.value)}
                  rows={4}
                  className="mt-2 w-full rounded-2xl border border-slate-200 px-4 py-3 text-sm text-slate-800 shadow-sm focus:border-blue-400 focus:outline-none focus:ring-2 focus:ring-blue-200"
                  placeholder="Describe who benefits the most"
                />
              </label>
            </div>
          </div>
        ))}
      </div>
    </section>
  );
}
function AvailabilitySection({ availability, onAvailabilityChange, onSlotChange, onAddSlot, onRemoveSlot }) {
  return (
    <section id="availability-calendar" className="rounded-3xl border border-slate-200 bg-white p-6 shadow-sm sm:p-8">
      <div className="flex flex-col gap-3 sm:flex-row sm:items-center sm:justify-between">
        <div>
          <h2 className="text-xl font-semibold text-slate-900">Availability calendar</h2>
          <p className="mt-1 text-sm text-slate-500">
            Manage bookable discovery calls and maintain your lead time buffer.
          </p>
        </div>
        <button
          type="button"
          onClick={onAddSlot}
          className="inline-flex items-center gap-2 rounded-full border border-slate-200 bg-white px-4 py-2 text-sm font-semibold text-slate-700 shadow-sm transition hover:border-blue-300 hover:text-blue-600"
        >
          <PlusIcon className="h-4 w-4" />
          Add time slot
        </button>
      </div>

      <div className="mt-6 grid gap-4 sm:grid-cols-3">
        <label className="block">
          <span className="text-xs font-semibold uppercase tracking-wide text-slate-500">Timezone</span>
          <select
            value={availability.timezone}
            onChange={(event) => onAvailabilityChange({ timezone: event.target.value })}
            className="mt-2 w-full rounded-2xl border border-slate-200 px-4 py-2 text-sm text-slate-800 shadow-sm focus:border-blue-400 focus:outline-none focus:ring-2 focus:ring-blue-200"
          >
            {TIMEZONE_OPTIONS.map((option) => (
              <option key={option} value={option}>
                {option}
              </option>
            ))}
          </select>
        </label>
        <label className="block">
          <span className="text-xs font-semibold uppercase tracking-wide text-slate-500">Lead time (days)</span>
          <input
            type="number"
            min="0"
            value={availability.leadTimeDays}
            onChange={(event) => onAvailabilityChange({ leadTimeDays: event.target.value })}
            className="mt-2 w-full rounded-2xl border border-slate-200 px-4 py-2 text-sm text-slate-800 shadow-sm focus:border-blue-400 focus:outline-none focus:ring-2 focus:ring-blue-200"
          />
        </label>
        <div className="rounded-2xl border border-blue-100 bg-blue-50/60 p-4 text-sm text-blue-700">
          <p className="font-medium">Smart booking tips</p>
          <p className="mt-2 text-xs">Maintain at least four open slots per week to appear in fast-response filters.</p>
        </div>
      </div>
const profile = {
  name: 'Riley Morgan',
  role: 'Lead Brand & Product Designer',
  initials: 'RM',
  status: 'Top-rated freelancer',
  id: 2,
  badges: ['Verified Pro', 'Gigvora Elite'],
  metrics: [
    { label: 'Active projects', value: '6' },
    { label: 'Gigs fulfilled', value: '148' },
    { label: 'Avg. CSAT', value: '4.9/5' },
    { label: 'Monthly revenue', value: '$18.4k' },
  ],
function mergePipelineStages(pipeline = []) {
  return PIPELINE_STAGE_CONFIG.map((stage) => {
    const match = pipeline.find((item) => item.key === stage.key);
    return {
      ...stage,
      orders: Array.isArray(match?.orders) ? match.orders : [],
    };
  });
}

function resolveRevisionStatusLabel(status) {
  switch (status) {
    case 'requested':
      return 'Requested';
    case 'in_progress':
      return 'In progress';
    case 'submitted':
      return 'Submitted';
    case 'approved':
      return 'Approved';
    case 'rejected':
      return 'Rejected';
    default:
      return 'Pending';
  }
}

function resolveActivityTypeLabel(type) {
  switch (type) {
    case 'order':
      return 'Order';
    case 'requirement':
      return 'Requirement';
    case 'revision':
      return 'Revision';
    case 'payout':
      return 'Payout';
    case 'communication':
      return 'Communication';
    case 'note':
      return 'Note';
    default:
      return 'Update';
  }
}

const payoutStatusStyles = {
  pending: 'bg-blue-50 text-blue-700 border-blue-200',
  scheduled: 'bg-sky-50 text-sky-700 border-sky-200',
  released: 'bg-emerald-50 text-emerald-700 border-emerald-200',
  at_risk: 'bg-amber-50 text-amber-700 border-amber-200',
  on_hold: 'bg-rose-50 text-rose-700 border-rose-200',
};

const defaultSummary = {
  activeOrders: 0,
  requirementsDue: 0,
  revisionCount: 0,
  pendingPayoutValue: 0,
  pipelineValue: 0,
  payoutsDueThisWeek: 0,
};

      <div className="mt-6 space-y-4">
        {availability.slots.length ? (
          availability.slots.map((slot, index) => (
            <div
              key={slot.id || `${slot.date}-${slot.startTime}`}
              className="flex flex-col gap-4 rounded-3xl border border-slate-200 bg-slate-50/60 p-5 shadow-inner sm:flex-row sm:items-end"
            >
              <label className="flex-1 text-xs font-semibold uppercase tracking-wide text-slate-500">
                Date
                <input
                  type="date"
                  value={slot.date}
                  onChange={(event) => onSlotChange(index, 'date', event.target.value)}
                  className="mt-2 w-full rounded-2xl border border-slate-200 px-4 py-2 text-sm text-slate-800 shadow-sm focus:border-blue-400 focus:outline-none focus:ring-2 focus:ring-blue-200"
                />
              </label>
              <label className="flex-1 text-xs font-semibold uppercase tracking-wide text-slate-500">
                Start time
                <input
                  type="time"
                  value={slot.startTime}
                  onChange={(event) => onSlotChange(index, 'startTime', event.target.value)}
                  className="mt-2 w-full rounded-2xl border border-slate-200 px-4 py-2 text-sm text-slate-800 shadow-sm focus:border-blue-400 focus:outline-none focus:ring-2 focus:ring-blue-200"
                />
              </label>
              <label className="flex-1 text-xs font-semibold uppercase tracking-wide text-slate-500">
                End time
                <input
                  type="time"
                  value={slot.endTime}
                  onChange={(event) => onSlotChange(index, 'endTime', event.target.value)}
                  className="mt-2 w-full rounded-2xl border border-slate-200 px-4 py-2 text-sm text-slate-800 shadow-sm focus:border-blue-400 focus:outline-none focus:ring-2 focus:ring-blue-200"
                />
              </label>
              <label className="flex-1 text-xs font-semibold uppercase tracking-wide text-slate-500">
                Capacity
                <input
                  type="number"
                  min="1"
                  value={slot.capacity}
                  onChange={(event) => onSlotChange(index, 'capacity', event.target.value)}
                  className="mt-2 w-full rounded-2xl border border-slate-200 px-4 py-2 text-sm text-slate-800 shadow-sm focus:border-blue-400 focus:outline-none focus:ring-2 focus:ring-blue-200"
                />
              </label>
              <label className="flex items-center gap-2 text-xs font-semibold uppercase tracking-wide text-slate-500">
                <input
                  type="checkbox"
                  checked={slot.isBookable}
                  onChange={(event) => onSlotChange(index, 'isBookable', event.target.checked)}
                  className="h-4 w-4 rounded border border-blue-300 text-blue-600 focus:ring-blue-400"
                />
                Bookable
              </label>
              <button
                type="button"
                onClick={() => onRemoveSlot(index)}
                className="rounded-full border border-transparent p-2 text-slate-400 transition hover:border-rose-200 hover:bg-rose-50 hover:text-rose-600"
                aria-label="Remove slot"
              >
                <TrashIcon className="h-4 w-4" />
              </button>
            </div>
          ))
        ) : (
          <div className="rounded-3xl border border-dashed border-slate-200 p-6 text-center text-sm text-slate-500">
            No availability windows yet. Add time slots to open bookings.
          </div>
        )}
      </div>
    </section>
  );
}
function AddOnsSection({ addOns, onChange, onAdd, onRemove }) {
  return (
    <section className="rounded-3xl border border-slate-200 bg-white p-6 shadow-sm sm:p-8">
      <div className="flex flex-col gap-4 sm:flex-row sm:items-center sm:justify-between">
        <div>
          <h2 className="text-xl font-semibold text-slate-900">Add-ons</h2>
          <p className="mt-1 text-sm text-slate-500">Upsell complementary services to boost engagement.</p>
        </div>
        <button
          type="button"
          onClick={onAdd}
          className="inline-flex items-center gap-2 rounded-full border border-slate-200 bg-white px-4 py-2 text-sm font-semibold text-slate-700 shadow-sm transition hover:border-blue-300 hover:text-blue-600"
        >
          <PlusIcon className="h-4 w-4" />
          Add add-on
        </button>
      </div>

      <div className="mt-6 space-y-4">
        {addOns.length ? (
          addOns.map((addon, index) => (
            <div key={addon.key || index} className="rounded-3xl border border-slate-200 bg-slate-50/60 p-6 shadow-inner">
              <div className="flex flex-col gap-4 sm:flex-row sm:items-center sm:justify-between">
                <div className="flex-1">
                  <label className="block">
                    <span className="text-sm font-medium text-slate-700">Add-on name</span>
                    <input
                      type="text"
                      value={addon.name}
                      onChange={(event) => onChange(index, 'name', event.target.value)}
                      className="mt-2 w-full rounded-2xl border border-slate-200 px-4 py-3 text-sm text-slate-800 shadow-sm focus:border-blue-400 focus:outline-none focus:ring-2 focus:ring-blue-200"
                    />
                  </label>
                </div>
                <label className="flex items-center gap-2 text-xs font-semibold uppercase tracking-wide text-slate-500">
                  <input
                    type="checkbox"
                    checked={addon.isActive}
                    onChange={(event) => onChange(index, 'isActive', event.target.checked)}
                    className="h-4 w-4 rounded border border-blue-300 text-blue-600 focus:ring-blue-400"
                  />
                  Active
                </label>
                <button
                  type="button"
                  onClick={() => onRemove(index)}
                  className="rounded-full border border-transparent p-2 text-slate-400 transition hover:border-rose-200 hover:bg-rose-50 hover:text-rose-600"
                  aria-label="Remove add-on"
                >
                  <TrashIcon className="h-4 w-4" />
                </button>
              </div>
              <div className="mt-4 grid gap-4 sm:grid-cols-4">
                <label className="block">
                  <span className="text-xs font-semibold uppercase tracking-wide text-slate-500">Price</span>
                  <input
                    type="number"
                    min="0"
                    value={addon.priceAmount}
                    onChange={(event) => onChange(index, 'priceAmount', event.target.value)}
                    className="mt-2 w-full rounded-2xl border border-slate-200 px-4 py-2 text-sm text-slate-800 shadow-sm focus:border-blue-400 focus:outline-none focus:ring-2 focus:ring-blue-200"
                  />
                </label>
                <label className="block">
                  <span className="text-xs font-semibold uppercase tracking-wide text-slate-500">Currency</span>
                  <input
                    type="text"
                    value={addon.priceCurrency}
                    onChange={(event) => onChange(index, 'priceCurrency', event.target.value)}
                    className="mt-2 w-full rounded-2xl border border-slate-200 px-4 py-2 text-sm text-slate-800 shadow-sm focus:border-blue-400 focus:outline-none focus:ring-2 focus:ring-blue-200"
                    maxLength={3}
                  />
                </label>
                <label className="block sm:col-span-2">
                  <span className="text-xs font-semibold uppercase tracking-wide text-slate-500">Description</span>
                  <textarea
                    value={addon.description}
                    onChange={(event) => onChange(index, 'description', event.target.value)}
                    rows={3}
                    className="mt-2 w-full rounded-2xl border border-slate-200 px-4 py-3 text-sm text-slate-800 shadow-sm focus:border-blue-400 focus:outline-none focus:ring-2 focus:ring-blue-200"
                  />
                </label>
              </div>
            </div>
          ))
        ) : (
          <div className="rounded-3xl border border-dashed border-slate-200 p-6 text-center text-sm text-slate-500">
            No add-ons configured yet. Create one to increase booking value.
          </div>
        )}
      </div>
    </section>
  );
}
function BannerSection({ form, onBannerChange }) {
  return (
    <section id="marketing-banner" className="rounded-3xl border border-slate-200 bg-white p-6 shadow-sm sm:p-8">
      <div className="grid gap-8 lg:grid-cols-2">
        <div className="space-y-5">
          <div>
            <h2 className="text-xl font-semibold text-slate-900">Marketing banner</h2>
            <p className="mt-1 text-sm text-slate-500">Craft a hero banner with a compelling headline, CTA, and social proof.</p>
          </div>
          <label className="block">
            <span className="text-sm font-medium text-slate-700">Headline</span>
            <input
              type="text"
              value={form.banner.headline}
              onChange={(event) => onBannerChange('headline', event.target.value)}
              className="mt-2 w-full rounded-2xl border border-slate-200 px-4 py-3 text-sm text-slate-800 shadow-sm focus:border-blue-400 focus:outline-none focus:ring-2 focus:ring-blue-200"
            />
          </label>
          <label className="block">
            <span className="text-sm font-medium text-slate-700">Subheadline</span>
            <input
              type="text"
              value={form.banner.subheadline}
              onChange={(event) => onBannerChange('subheadline', event.target.value)}
              className="mt-2 w-full rounded-2xl border border-slate-200 px-4 py-3 text-sm text-slate-800 shadow-sm focus:border-blue-400 focus:outline-none focus:ring-2 focus:ring-blue-200"
            />
          </label>
          <div className="grid gap-4 sm:grid-cols-2">
            <label className="block">
              <span className="text-sm font-medium text-slate-700">Call to action</span>
              <input
                type="text"
                value={form.banner.callToAction}
                onChange={(event) => onBannerChange('callToAction', event.target.value)}
                className="mt-2 w-full rounded-2xl border border-slate-200 px-4 py-3 text-sm text-slate-800 shadow-sm focus:border-blue-400 focus:outline-none focus:ring-2 focus:ring-blue-200"
              />
            </label>
            <label className="block">
              <span className="text-sm font-medium text-slate-700">Badge</span>
              <input
                type="text"
                value={form.banner.badge}
                onChange={(event) => onBannerChange('badge', event.target.value)}
                className="mt-2 w-full rounded-2xl border border-slate-200 px-4 py-3 text-sm text-slate-800 shadow-sm focus:border-blue-400 focus:outline-none focus:ring-2 focus:ring-blue-200"
              />
            </label>
          </div>
          <div className="grid gap-4 sm:grid-cols-2">
            <label className="block">
              <span className="text-sm font-medium text-slate-700">Accent colour</span>
              <input
                type="color"
                value={form.banner.accentColor}
                onChange={(event) => onBannerChange('accentColor', event.target.value)}
                className="mt-2 h-12 w-full cursor-pointer rounded-2xl border border-slate-200 bg-white"
              />
            </label>
            <label className="block">
              <span className="text-sm font-medium text-slate-700">Background style</span>
              <select
                value={form.banner.backgroundStyle}
                onChange={(event) => onBannerChange('backgroundStyle', event.target.value)}
                className="mt-2 w-full rounded-2xl border border-slate-200 px-4 py-3 text-sm text-slate-800 shadow-sm focus:border-blue-400 focus:outline-none focus:ring-2 focus:ring-blue-200"
              >
                {BACKGROUND_STYLES.map((style) => (
                  <option key={style.value} value={style.value}>
                    {style.label}
                  </option>
                ))}
              </select>
            </label>
          </div>
          <label className="block">
            <span className="text-sm font-medium text-slate-700">Testimonial</span>
            <textarea
              value={form.banner.testimonial}
              onChange={(event) => onBannerChange('testimonial', event.target.value)}
              rows={3}
              className="mt-2 w-full rounded-2xl border border-slate-200 px-4 py-3 text-sm text-slate-800 shadow-sm focus:border-blue-400 focus:outline-none focus:ring-2 focus:ring-blue-200"
            />
          </label>
          <label className="block">
            <span className="text-sm font-medium text-slate-700">Testimonial author</span>
            <input
              type="text"
              value={form.banner.testimonialAuthor}
              onChange={(event) => onBannerChange('testimonialAuthor', event.target.value)}
              className="mt-2 w-full rounded-2xl border border-slate-200 px-4 py-3 text-sm text-slate-800 shadow-sm focus:border-blue-400 focus:outline-none focus:ring-2 focus:ring-blue-200"
            />
          </label>
          <label className="flex items-center gap-2 text-sm font-medium text-slate-700">
            <input
              type="checkbox"
              checked={form.banner.waitlistEnabled}
              onChange={(event) => onBannerChange('waitlistEnabled', event.target.checked)}
              className="h-4 w-4 rounded border border-blue-300 text-blue-600 focus:ring-blue-400"
            />
            Enable waitlist capture
          </label>
        </div>
        <GigPreview form={form} />
      </div>
    </section>
  );
}
export default function FreelancerDashboardPage() {
  const [form, setForm] = useState(() => convertGigToForm(null, FALLBACK_BLUEPRINT));
  const [formDirty, setFormDirty] = useState(false);
  const [saveState, setSaveState] = useState('idle');
  const [statusMessage, setStatusMessage] = useState(null);

  const {
    data,
    error,
    loading,
    fromCache,
    lastUpdated,
    refresh,
  } = useCachedResource(
    `dashboard:freelancer:${FREELANCER_ID}`,
    ({ signal }) => fetchFreelancerDashboard({ freelancerId: FREELANCER_ID }, { signal }),
    { ttl: 1000 * 60 },
  );

  const gigComposer = data?.gigComposer ?? null;
  const defaults = useMemo(() => gigComposer?.defaults ?? FALLBACK_BLUEPRINT, [gigComposer?.defaults]);
  const activeGig = gigComposer?.activeGig ?? null;
  const menuSections = data?.menuSections ?? FALLBACK_MENU;
  const profile = data?.profile ?? {
    name: 'Freelancer',
    role: 'Independent specialist',
    initials: 'FR',
    status: 'Availability: limited',
    badges: ['Marketplace ready'],
    metrics: [],
  };

  useEffect(() => {
    setForm(convertGigToForm(activeGig, defaults));
    setFormDirty(false);
  }, [activeGig?.id, defaults]);

  const handleFieldChange = useCallback((field, value) => {
    setForm((current) => ({ ...current, [field]: value }));
    setFormDirty(true);
  }, []);

  const handlePackageChange = useCallback((index, field, value) => {
    setForm((current) => {
      const nextPackages = current.packages.map((pkg, pkgIndex) =>
        pkgIndex === index
          ? {
              ...pkg,
              [field]: field === 'highlights'
                ? value
                : field === 'isPopular'
                ? Boolean(value)
                : value,
            }
          : pkg,
      );
      return { ...current, packages: nextPackages };
    });
    setFormDirty(true);
  }, []);

  const handleAddPackage = useCallback(() => {
    setForm((current) => ({ ...current, packages: [...current.packages, createNewPackage(current.packages.length)] }));
    setFormDirty(true);
  }, []);

  const handleRemovePackage = useCallback((index) => {
    setForm((current) => ({ ...current, packages: current.packages.filter((_, pkgIndex) => pkgIndex !== index) }));
    setFormDirty(true);
  }, []);

  const handleAddOnChange = useCallback((index, field, value) => {
    setForm((current) => {
      const nextAddOns = current.addOns.map((addon, addonIndex) =>
        addonIndex === index
          ? {
              ...addon,
              [field]: field === 'isActive' ? Boolean(value) : value,
            }
          : addon,
      );
      return { ...current, addOns: nextAddOns };
    });
    setFormDirty(true);
  }, []);

  const handleAddAddOn = useCallback(() => {
    setForm((current) => ({ ...current, addOns: [...current.addOns, createNewAddOn(current.addOns.length)] }));
    setFormDirty(true);
  }, []);

  const handleRemoveAddOn = useCallback((index) => {
    setForm((current) => ({ ...current, addOns: current.addOns.filter((_, addonIndex) => addonIndex !== index) }));
    setFormDirty(true);
  }, []);

  const handleAvailabilityChange = useCallback((changes) => {
    setForm((current) => ({ ...current, availability: { ...current.availability, ...changes } }));
    setFormDirty(true);
  }, []);

  const handleSlotChange = useCallback((index, field, value) => {
    setForm((current) => {
      const slots = current.availability.slots.map((slot, slotIndex) =>
        slotIndex === index ? { ...slot, [field]: field === 'isBookable' ? Boolean(value) : value } : slot,
      );
      return { ...current, availability: { ...current.availability, slots } };
    });
    setFormDirty(true);
  }, []);

  const handleAddSlot = useCallback(() => {
    setForm((current) => ({
      ...current,
      availability: {
        ...current.availability,
        slots: [...current.availability.slots, createNewSlot(current.availability.slots.length)],
      },
    }));
    setFormDirty(true);
  }, []);

  const handleRemoveSlot = useCallback((index) => {
    setForm((current) => ({
      ...current,
      availability: {
        ...current.availability,
        slots: current.availability.slots.filter((_, slotIndex) => slotIndex !== index),
      },
    }));
    setFormDirty(true);
  }, []);

  const handleBannerChange = useCallback((field, value) => {
    setForm((current) => ({ ...current, banner: { ...current.banner, [field]: value } }));
    setFormDirty(true);
  }, []);

  const handleSaveDraft = useCallback(async () => {
    let savedGig = null;
    try {
      setSaveState('saving');
      setStatusMessage(null);
      const payload = buildPayloadFromForm(form);
      savedGig = form.id
        ? await updateFreelancerGig(form.id, payload)
        : await createFreelancerGig(payload);
      setForm(convertGigToForm(savedGig, defaults));
      setFormDirty(false);
      setStatusMessage({ type: 'success', text: 'Draft saved successfully.' });
      await refresh();
    } catch (saveError) {
      setStatusMessage({ type: 'error', text: saveError.message || 'Failed to save draft.' });
      savedGig = null;
    } finally {
      setSaveState('idle');
    }

    return savedGig;
  }, [defaults, form, refresh]);

  const handlePublish = useCallback(async () => {
    let draftGig = form;
    if (!form.id || formDirty) {
      draftGig = await handleSaveDraft();
    }
    try {
      setSaveState('publishing');
      setStatusMessage(null);
      const gigId = draftGig?.id ?? null;
      if (!gigId) {
        throw new Error('Unable to determine gig identifier. Save the draft before publishing.');
      }
      const result = await publishFreelancerGig(gigId, {
        actorId: FREELANCER_ID,
        visibility: form.visibility === 'private' ? 'public' : form.visibility,
      });
      setForm(convertGigToForm(result, defaults));
      setFormDirty(false);
      setStatusMessage({ type: 'success', text: 'Gig published to the marketplace.' });
      await refresh();
    } catch (publishError) {
      setStatusMessage({ type: 'error', text: publishError.message || 'Failed to publish gig.' });
    } finally {
      setSaveState('idle');
    }
    }, [defaults, form, formDirty, handleSaveDraft, refresh]);

  const heroTitle = 'Freelancer Launch Workspace';
  const heroSubtitle = 'Post a marketplace-ready gig';
  const heroDescription =
    'Compose tiered pricing, add-on services, availability calendars, and marketing banners to launch a premium Gigvora gig.';
  const [activeMenuKey, setActiveMenuKey] = useState('overview');
  const learningHubState = useLearningHub({ freelancerId: profile.id, includeEmpty: true });
  const showLearningHub = activeMenuKey === 'learning-hub';

  const handleMenuSelect = ({ key }) => {
    if (key === 'learning-hub') {
      setActiveMenuKey('learning-hub');
    } else {
      setActiveMenuKey('overview');
    }
  };
  const freelancerId = 2; // Seeded demo freelancer
  const { data, error, loading, summaryCards: derivedSummaryCards, refresh, fromCache } =
    useFreelancerPurchasedGigsDashboard({ freelancerId });

  const currency = useMemo(() => data?.orders?.[0]?.currencyCode ?? 'USD', [data]);
  const summary = data?.summary ?? defaultSummary;

  const menuSections = useMemo(() => cloneMenuSections(summary, currency), [summary, currency]);
  const profile = useMemo(() => buildProfile(data?.freelancer, summary, currency), [data, summary, currency]);

  const summaryCards = useMemo(() => {
    const templates = [
      { icon: QueueListIcon, iconBackground: 'bg-blue-100', iconColor: 'text-blue-600' },
      { icon: ClipboardDocumentCheckIcon, iconBackground: 'bg-amber-100', iconColor: 'text-amber-600' },
      { icon: ArrowPathIcon, iconBackground: 'bg-purple-100', iconColor: 'text-purple-600' },
      { icon: CurrencyDollarIcon, iconBackground: 'bg-emerald-100', iconColor: 'text-emerald-600' },
    ];

    return templates.map((template, index) => {
      const card = derivedSummaryCards?.[index];
      return {
        ...template,
        label: card?.label ?? ['Active orders', 'Requirements outstanding', 'Revision cycles', 'Payouts queued'][index],
        value: card?.value ?? '—',
        hint: card?.hint ?? '',
      };
    });
  }, [derivedSummaryCards]);

  const pipelineStages = useMemo(() => mergePipelineStages(data?.pipeline ?? []), [data?.pipeline]);
  const requirementQueue = data?.requirementQueue ?? [];
  const revisionQueue = data?.revisionQueue ?? [];
  const payoutSchedule = data?.payoutSchedule ?? [];
  const activityFeed = data?.activityFeed ?? [];

  const heroTitle = 'Freelancer Operations HQ';
  const heroSubtitle = 'Service business cockpit';
  const heroDescription =
    'An operating system for independent talent to manage gigs, complex projects, finances, and growth partnerships in one streamlined workspace.';

  const isInitialLoading = loading && !data;
>>>>>>> 2d3e0ef1

  return (
    <DashboardLayout
      currentDashboard="freelancer"
      title={heroTitle}
      subtitle={heroSubtitle}
      description={heroDescription}
      menuSections={menuSections}
<<<<<<< HEAD
=======
      sections={capabilitySections}
      profile={profileCard}
      availableDashboards={availableDashboards}
    >
      <div className="space-y-10">
        <div className="flex flex-col gap-4 rounded-3xl border border-slate-200 bg-white p-6 shadow-sm sm:flex-row sm:items-center sm:justify-between sm:p-8">
          <div>
            <h2 className="text-lg font-semibold text-slate-900">Profile hub data status</h2>
            <p className="mt-1 text-sm text-slate-600">
              Manage expertise focuses, success metrics, testimonials, and hero banners from a unified dashboard view.
            </p>
          </div>
          <DataStatus
            loading={loading}
            fromCache={fromCache}
            lastUpdated={lastUpdated}
            onRefresh={() => refresh({ force: true })}
          />
        </div>

        {error ? (
          <div className="rounded-3xl border border-rose-200 bg-rose-50 p-4 text-sm text-rose-700">
            {error?.message ?? 'Something went wrong while loading the freelancer profile hub.'}
          </div>
        ) : null}

        <section className="rounded-3xl border border-slate-200 bg-white p-6 shadow-[0_18px_40px_-24px_rgba(30,64,175,0.35)] sm:p-8">
          <div className="flex flex-col gap-4 sm:flex-row sm:items-start sm:justify-between">
            <div>
              <p className="text-xs font-semibold uppercase tracking-wide text-blue-600/80">Freelancer profile</p>
              <h2 className="text-2xl font-semibold text-slate-900">Expertise tags &amp; positioning</h2>
              <p className="mt-2 max-w-3xl text-sm text-slate-600">
                Curate the skills marketplace algorithms surface first, highlight differentiators, and archive offers that no longer drive demand.
              </p>
            </div>
            <button
              type="button"
              onClick={() => {
                setExpertiseFormOpen((open) => !open);
                setExpertiseError(null);
              }}
              className="inline-flex items-center justify-center rounded-2xl border border-blue-300 bg-blue-50 px-4 py-2 text-xs font-semibold uppercase tracking-wide text-blue-700 shadow-sm transition hover:border-blue-400 hover:bg-blue-100"
            >
              {expertiseFormOpen ? 'Close expertise form' : 'Add expertise focus'}
            </button>
          </div>

          {expertiseAreas.length ? (
            <div className="mt-6 grid gap-5 lg:grid-cols-3">
              {expertiseAreas.map((group) => (
                <div key={group.id ?? group.slug ?? group.title} className="flex h-full flex-col rounded-2xl border border-slate-200 bg-slate-50/70 p-5">
                  <div className="flex items-start justify-between gap-3">
                    <div>
                      <h3 className="text-lg font-semibold text-slate-900">{group.title}</h3>
                      {group.description ? (
                        <p className="mt-1 text-xs text-slate-500">{group.description}</p>
                      ) : null}
                    </div>
                    <span className={`rounded-full px-3 py-1 text-[10px] font-semibold uppercase tracking-wide ${expertiseStatusStyles(group.status)}`}>
                      {formatStatus(group.status)}
                    </span>
                  </div>

                  <div className="mt-4 flex flex-wrap gap-2">
                    {group.tags?.length ? (
                      group.tags.map((tag) => (
                        <span
                          key={tag}
                          className="inline-flex items-center rounded-full border border-slate-200 bg-white px-3 py-1 text-xs font-medium text-slate-600"
                        >
                          {tag}
                        </span>
                      ))
                    ) : (
                      <span className="rounded-full border border-dashed border-slate-200 px-3 py-1 text-xs text-slate-400">No tags yet</span>
                    )}
                  </div>

                  <dl className="mt-5 grid grid-cols-2 gap-3 text-xs">
                    {group.traction?.length ? (
                      group.traction.map((item) => (
                        <div key={`${group.id ?? group.slug}-${item.label}`} className="rounded-xl border border-slate-200 bg-white p-3">
                          <dt className="uppercase tracking-wide text-slate-400">{item.label}</dt>
                          <dd className={`mt-1 text-sm font-semibold ${tractionToneStyles(item.tone)}`}>
                            {item.value}
                          </dd>
                        </div>
                      ))
                    ) : (
                      <div className="rounded-xl border border-dashed border-slate-200 bg-white/60 p-3 text-slate-400">
                        No traction snapshot yet
                      </div>
                    )}
                  </dl>

                  {group.recommendations?.length ? (
                    <div className="mt-5 space-y-2 text-sm text-slate-600">
                      {group.recommendations.map((recommendation) => (
                        <div key={`${group.id ?? group.slug}-rec-${recommendation}`} className="flex gap-2">
                          <span className="mt-1 h-1.5 w-1.5 shrink-0 rounded-full bg-blue-400" />
                          <span>{recommendation}</span>
                        </div>
                      ))}
                    </div>
                  ) : null}
                </div>
              ))}
            </div>
          ) : (
            <div className="mt-6 rounded-2xl border border-dashed border-blue-200 bg-blue-50/40 p-6 text-sm text-blue-700">
              No expertise focuses have been recorded yet. Use the form below to define your positioning pillars.
            </div>
          )}

          {expertiseFormOpen ? (
            <form onSubmit={handleAddExpertise} className="mt-6 space-y-4 rounded-2xl border border-blue-200 bg-blue-50/40 p-5">
              <div className="grid gap-4 sm:grid-cols-2">
                <label className="flex flex-col gap-2 text-sm font-medium text-slate-700">
                  Title
                  <input
                    type="text"
                    value={expertiseDraft.title}
                    onChange={(event) => setExpertiseDraft((prev) => ({ ...prev, title: event.target.value }))}
                    className="rounded-2xl border border-slate-200 bg-white px-3 py-2 text-sm shadow-inner focus:border-blue-500 focus:outline-none focus:ring-2 focus:ring-blue-500/30"
                    placeholder="Signature service pillars"
                  />
                </label>
                <label className="flex flex-col gap-2 text-sm font-medium text-slate-700">
                  Status
                  <select
                    value={expertiseDraft.status}
                    onChange={(event) => setExpertiseDraft((prev) => ({ ...prev, status: event.target.value }))}
                    className="rounded-2xl border border-slate-200 bg-white px-3 py-2 text-sm shadow-inner focus:border-blue-500 focus:outline-none focus:ring-2 focus:ring-blue-500/30"
                  >
                    {EXPERTISE_STATUS_OPTIONS.map((option) => (
                      <option key={option.value} value={option.value}>
                        {option.label}
                      </option>
                    ))}
                  </select>
                </label>
              </div>
              <label className="flex flex-col gap-2 text-sm font-medium text-slate-700">
                Description
                <textarea
                  value={expertiseDraft.description}
                  onChange={(event) => setExpertiseDraft((prev) => ({ ...prev, description: event.target.value }))}
                  rows={3}
                  className="rounded-2xl border border-slate-200 bg-white px-3 py-2 text-sm shadow-inner focus:border-blue-500 focus:outline-none focus:ring-2 focus:ring-blue-500/30"
                  placeholder="Summarise how this expertise focus helps clients."
                />
              </label>
              <TagInput
                label="Tags"
                items={expertiseDraft.tags}
                onChange={(items) => setExpertiseDraft((prev) => ({ ...prev, tags: items }))}
                placeholder="Add tag"
              />
              <TagInput
                label="Recommendations"
                description="Internal actions or next steps to strengthen this expertise pillar."
                items={expertiseDraft.recommendations}
                onChange={(items) => setExpertiseDraft((prev) => ({ ...prev, recommendations: items }))}
                placeholder="Add recommendation"
              />
              {expertiseError ? (
                <p className="text-sm text-rose-600">{expertiseError}</p>
              ) : null}
              <div className="flex gap-3">
                <button
                  type="submit"
                  disabled={expertiseSaving}
                  className="inline-flex items-center justify-center rounded-2xl bg-blue-600 px-5 py-2 text-sm font-semibold text-white shadow-sm transition focus-visible:outline-none focus-visible:ring-2 focus-visible:ring-blue-500/50 disabled:cursor-not-allowed disabled:bg-slate-400"
                >
                  {expertiseSaving ? 'Saving…' : 'Save expertise focus'}
                </button>
                <button
                  type="button"
                  onClick={() => {
                    setExpertiseFormOpen(false);
                    setExpertiseDraft(initialExpertiseDraft);
                    setExpertiseError(null);
                  }}
                  className="inline-flex items-center justify-center rounded-2xl border border-slate-200 px-4 py-2 text-sm font-semibold text-slate-600 transition hover:border-slate-300 hover:text-slate-800"
                >
                  Cancel
                </button>
              </div>
            </form>
          ) : null}
        </section>

        <section className="rounded-3xl border border-slate-200 bg-white p-6 shadow-[0_18px_40px_-24px_rgba(14,116,144,0.25)] sm:p-8">
          <div className="flex flex-col gap-4 sm:flex-row sm:items-start sm:justify-between">
            <div>
              <p className="text-xs font-semibold uppercase tracking-wide text-cyan-600/80">Success metrics</p>
              <h2 className="text-2xl font-semibold text-slate-900">Delivery &amp; reputation scorecard</h2>
              <p className="mt-2 max-w-3xl text-sm text-slate-600">
                Track operational excellence against targets before promoting new offers or pitching strategic retainers.
              </p>
            </div>
            <button
              type="button"
              onClick={() => {
                setMetricFormOpen((open) => !open);
                setMetricError(null);
              }}
              className="inline-flex items-center justify-center rounded-2xl border border-cyan-300 bg-cyan-50 px-4 py-2 text-xs font-semibold uppercase tracking-wide text-cyan-700 shadow-sm transition hover:border-cyan-400 hover:bg-cyan-100"
            >
              {metricFormOpen ? 'Close metric form' : 'Add success metric'}
            </button>
          </div>

          {successMetrics.length ? (
            <div className="mt-6 grid gap-5 md:grid-cols-3">
              {successMetrics.map((metric) => (
                <div key={metric.id ?? metric.metricKey ?? metric.label} className="flex h-full flex-col rounded-2xl border border-slate-200 bg-slate-50/70 p-5">
                  <div className="flex items-start justify-between gap-3">
                    <div>
                      <h3 className="text-lg font-semibold text-slate-900">{metric.label}</h3>
                      {metric.delta ? (
                        <p className={`mt-1 text-xs font-semibold ${metricTrendTextClasses(metric.trend)}`}>
                          {metric.delta}
                        </p>
                      ) : null}
                    </div>
                    {metric.target ? (
                      <span className="rounded-full bg-white px-3 py-1 text-[10px] font-semibold uppercase tracking-wide text-slate-500">
                        {metric.target}
                      </span>
                    ) : null}
                  </div>
                  <p className="mt-6 text-3xl font-semibold text-slate-900">{metric.value}</p>
                  {metric.breakdown?.length ? (
                    <div className="mt-6 grid gap-3 text-xs text-slate-500">
                      {metric.breakdown.map((item) => (
                        <div key={`${metric.id ?? metric.metricKey}-${item.label}`} className="rounded-xl border border-slate-200 bg-white p-3">
                          <p className="font-medium text-slate-600">{item.label}</p>
                          <p className="mt-1 text-base font-semibold text-slate-900">{item.value}</p>
                        </div>
                      ))}
                    </div>
                  ) : null}
                </div>
              ))}
            </div>
          ) : (
            <div className="mt-6 rounded-2xl border border-dashed border-cyan-200 bg-cyan-50/40 p-6 text-sm text-cyan-700">
              No success metrics have been logged yet. Add key delivery and reputation metrics to track progress.
            </div>
          )}

          {metricFormOpen ? (
            <form onSubmit={handleAddMetric} className="mt-6 space-y-4 rounded-2xl border border-cyan-200 bg-cyan-50/40 p-5">
              <div className="grid gap-4 sm:grid-cols-2">
                <label className="flex flex-col gap-2 text-sm font-medium text-slate-700">
                  Label
                  <input
                    type="text"
                    value={metricDraft.label}
                    onChange={(event) => setMetricDraft((prev) => ({ ...prev, label: event.target.value }))}
                    className="rounded-2xl border border-slate-200 bg-white px-3 py-2 text-sm shadow-inner focus:border-cyan-500 focus:outline-none focus:ring-2 focus:ring-cyan-500/30"
                    placeholder="On-time milestone delivery"
                  />
                </label>
                <label className="flex flex-col gap-2 text-sm font-medium text-slate-700">
                  Value
                  <input
                    type="text"
                    value={metricDraft.value}
                    onChange={(event) => setMetricDraft((prev) => ({ ...prev, value: event.target.value }))}
                    className="rounded-2xl border border-slate-200 bg-white px-3 py-2 text-sm shadow-inner focus:border-cyan-500 focus:outline-none focus:ring-2 focus:ring-cyan-500/30"
                    placeholder="98%"
                  />
                </label>
              </div>
              <div className="grid gap-4 sm:grid-cols-2">
                <label className="flex flex-col gap-2 text-sm font-medium text-slate-700">
                  Delta / change
                  <input
                    type="text"
                    value={metricDraft.delta}
                    onChange={(event) => setMetricDraft((prev) => ({ ...prev, delta: event.target.value }))}
                    className="rounded-2xl border border-slate-200 bg-white px-3 py-2 text-sm shadow-inner focus:border-cyan-500 focus:outline-none focus:ring-2 focus:ring-cyan-500/30"
                    placeholder="+3.4% vs. last quarter"
                  />
                </label>
                <label className="flex flex-col gap-2 text-sm font-medium text-slate-700">
                  Target
                  <input
                    type="text"
                    value={metricDraft.target}
                    onChange={(event) => setMetricDraft((prev) => ({ ...prev, target: event.target.value }))}
                    className="rounded-2xl border border-slate-200 bg-white px-3 py-2 text-sm shadow-inner focus:border-cyan-500 focus:outline-none focus:ring-2 focus:ring-cyan-500/30"
                    placeholder="Target ≥ 95%"
                  />
                </label>
              </div>
              <label className="flex flex-col gap-2 text-sm font-medium text-slate-700">
                Trend
                <select
                  value={metricDraft.trend}
                  onChange={(event) => setMetricDraft((prev) => ({ ...prev, trend: event.target.value }))}
                  className="rounded-2xl border border-slate-200 bg-white px-3 py-2 text-sm shadow-inner focus:border-cyan-500 focus:outline-none focus:ring-2 focus:ring-cyan-500/30"
                >
                  {METRIC_TREND_OPTIONS.map((option) => (
                    <option key={option.value} value={option.value}>
                      {option.label}
                    </option>
                  ))}
                </select>
              </label>
              {metricError ? <p className="text-sm text-rose-600">{metricError}</p> : null}
              <div className="flex gap-3">
                <button
                  type="submit"
                  disabled={metricSaving}
                  className="inline-flex items-center justify-center rounded-2xl bg-cyan-600 px-5 py-2 text-sm font-semibold text-white shadow-sm transition focus-visible:outline-none focus-visible:ring-2 focus-visible:ring-cyan-500/50 disabled:cursor-not-allowed disabled:bg-slate-400"
                >
                  {metricSaving ? 'Saving…' : 'Save success metric'}
                </button>
                <button
                  type="button"
                  onClick={() => {
                    setMetricFormOpen(false);
                    setMetricDraft(initialSuccessDraft);
                    setMetricError(null);
                  }}
                  className="inline-flex items-center justify-center rounded-2xl border border-slate-200 px-4 py-2 text-sm font-semibold text-slate-600 transition hover:border-slate-300 hover:text-slate-800"
                >
                  Cancel
                </button>
              </div>
            </form>
          ) : null}
        </section>
        <section className="rounded-3xl border border-slate-200 bg-white p-6 shadow-[0_18px_40px_-24px_rgba(147,51,234,0.25)] sm:p-8">
          <div className="flex flex-col gap-4 sm:flex-row sm:items-start sm:justify-between">
            <div>
              <p className="text-xs font-semibold uppercase tracking-wide text-purple-600/80">Testimonials</p>
              <h2 className="text-2xl font-semibold text-slate-900">Client proof &amp; narrative assets</h2>
              <p className="mt-2 max-w-3xl text-sm text-slate-600">
                Pair written quotes with launchpad-ready assets and ensure every testimonial is attached to a flagship service.
              </p>
            </div>
            <button
              type="button"
              onClick={() => {
                setTestimonialFormOpen((open) => !open);
                setTestimonialError(null);
              }}
              className="inline-flex items-center justify-center rounded-2xl border border-purple-300 bg-purple-50 px-4 py-2 text-xs font-semibold uppercase tracking-wide text-purple-700 shadow-sm transition hover:border-purple-400 hover:bg-purple-100"
            >
              {testimonialFormOpen ? 'Close testimonial form' : 'Add testimonial'}
            </button>
          </div>

          {testimonials.length ? (
            <div className="mt-6 space-y-4">
              {testimonials.map((testimonial) => (
                <article key={testimonial.id ?? testimonial.testimonialKey ?? testimonial.client} className="rounded-2xl border border-slate-200 bg-slate-50/70 p-5">
                  <div className="flex flex-col gap-3 sm:flex-row sm:items-start sm:justify-between">
                    <div>
                      <p className="text-sm font-semibold text-slate-900">{testimonial.client}</p>
                      <p className="text-xs text-slate-500">
                        {[testimonial.role, testimonial.project].filter(Boolean).join(' · ')}
                      </p>
                    </div>
                    <span className={`inline-flex items-center justify-center rounded-full px-3 py-1 text-[10px] font-semibold uppercase tracking-wide ${testimonialStatusStyles(testimonial.status)}`}>
                      {formatStatus(testimonial.status)}
                    </span>
                  </div>

                  <blockquote className="mt-3 text-sm italic text-slate-700">“{testimonial.quote}”</blockquote>

                  {testimonial.metrics?.length ? (
                    <div className="mt-4 flex flex-wrap gap-3 text-xs text-slate-500">
                      {testimonial.metrics.map((metric) => (
                        <span key={`${testimonial.id ?? testimonial.testimonialKey}-${metric.label}`} className="inline-flex items-center gap-2 rounded-full bg-white px-3 py-1">
                          <span className="font-semibold text-slate-600">{metric.label}:</span>
                          <span className="text-slate-700">{metric.value}</span>
                        </span>
                      ))}
                    </div>
                  ) : null}
                </article>
              ))}
            </div>
          ) : (
            <div className="mt-6 rounded-2xl border border-dashed border-purple-200 bg-purple-50/40 p-6 text-sm text-purple-700">
              No testimonials captured yet. Invite clients to share outcomes and attach assets for launchpad promotion.
            </div>
          )}

          {testimonialFormOpen ? (
            <form onSubmit={handleAddTestimonial} className="mt-6 space-y-4 rounded-2xl border border-purple-200 bg-purple-50/40 p-5">
              <div className="grid gap-4 sm:grid-cols-2">
                <label className="flex flex-col gap-2 text-sm font-medium text-slate-700">
                  Client name
                  <input
                    type="text"
                    value={testimonialDraft.client}
                    onChange={(event) => setTestimonialDraft((prev) => ({ ...prev, client: event.target.value }))}
                    className="rounded-2xl border border-slate-200 bg-white px-3 py-2 text-sm shadow-inner focus:border-purple-500 focus:outline-none focus:ring-2 focus:ring-purple-500/30"
                    placeholder="Noah Patel"
                  />
                </label>
                <label className="flex flex-col gap-2 text-sm font-medium text-slate-700">
                  Client role
                  <input
                    type="text"
                    value={testimonialDraft.role}
                    onChange={(event) => setTestimonialDraft((prev) => ({ ...prev, role: event.target.value }))}
                    className="rounded-2xl border border-slate-200 bg-white px-3 py-2 text-sm shadow-inner focus:border-purple-500 focus:outline-none focus:ring-2 focus:ring-purple-500/30"
                    placeholder="Founder, SummitOps"
                  />
                </label>
              </div>
              <div className="grid gap-4 sm:grid-cols-2">
                <label className="flex flex-col gap-2 text-sm font-medium text-slate-700">
                  Company
                  <input
                    type="text"
                    value={testimonialDraft.company}
                    onChange={(event) => setTestimonialDraft((prev) => ({ ...prev, company: event.target.value }))}
                    className="rounded-2xl border border-slate-200 bg-white px-3 py-2 text-sm shadow-inner focus:border-purple-500 focus:outline-none focus:ring-2 focus:ring-purple-500/30"
                    placeholder="SummitOps"
                  />
                </label>
                <label className="flex flex-col gap-2 text-sm font-medium text-slate-700">
                  Project
                  <input
                    type="text"
                    value={testimonialDraft.project}
                    onChange={(event) => setTestimonialDraft((prev) => ({ ...prev, project: event.target.value }))}
                    className="rounded-2xl border border-slate-200 bg-white px-3 py-2 text-sm shadow-inner focus:border-purple-500 focus:outline-none focus:ring-2 focus:ring-purple-500/30"
                    placeholder="B2B SaaS brand overhaul"
                  />
                </label>
              </div>
              <label className="flex flex-col gap-2 text-sm font-medium text-slate-700">
                Quote
                <textarea
                  value={testimonialDraft.quote}
                  onChange={(event) => setTestimonialDraft((prev) => ({ ...prev, quote: event.target.value }))}
                  rows={3}
                  className="rounded-2xl border border-slate-200 bg-white px-3 py-2 text-sm shadow-inner focus:border-purple-500 focus:outline-none focus:ring-2 focus:ring-purple-500/30"
                  placeholder="Share the headline impact in the client's own words."
                />
              </label>
              <label className="flex flex-col gap-2 text-sm font-medium text-slate-700">
                Status
                <select
                  value={testimonialDraft.status}
                  onChange={(event) => setTestimonialDraft((prev) => ({ ...prev, status: event.target.value }))}
                  className="rounded-2xl border border-slate-200 bg-white px-3 py-2 text-sm shadow-inner focus:border-purple-500 focus:outline-none focus:ring-2 focus:ring-purple-500/30"
                >
                  {TESTIMONIAL_STATUS_OPTIONS.map((option) => (
                    <option key={option.value} value={option.value}>
                      {option.label}
                    </option>
                  ))}
                </select>
              </label>
              {testimonialError ? <p className="text-sm text-rose-600">{testimonialError}</p> : null}
              <div className="flex gap-3">
                <button
                  type="submit"
                  disabled={testimonialSaving}
                  className="inline-flex items-center justify-center rounded-2xl bg-purple-600 px-5 py-2 text-sm font-semibold text-white shadow-sm transition focus-visible:outline-none focus-visible:ring-2 focus-visible:ring-purple-500/50 disabled:cursor-not-allowed disabled:bg-slate-400"
                >
                  {testimonialSaving ? 'Saving…' : 'Save testimonial'}
                </button>
                <button
                  type="button"
                  onClick={() => {
                    setTestimonialFormOpen(false);
                    setTestimonialDraft(initialTestimonialDraft);
                    setTestimonialError(null);
                  }}
                  className="inline-flex items-center justify-center rounded-2xl border border-slate-200 px-4 py-2 text-sm font-semibold text-slate-600 transition hover:border-slate-300 hover:text-slate-800"
                >
                  Cancel
                </button>
              </div>
            </form>
          ) : null}
        </section>

        <section className="rounded-3xl border border-slate-200 bg-white p-6 shadow-[0_18px_40px_-24px_rgba(245,158,11,0.25)] sm:p-8">
          <div className="flex flex-col gap-4 sm:flex-row sm:items-start sm:justify-between">
            <div>
              <p className="text-xs font-semibold uppercase tracking-wide text-amber-600/80">Hero banners</p>
              <h2 className="text-2xl font-semibold text-slate-900">Launchpad spotlight creatives</h2>
              <p className="mt-2 max-w-3xl text-sm text-slate-600">
                Refresh primary hero banners by audience, keep conversion metrics visible, and prep the next launch ahead of demand spikes.
              </p>
            </div>
            <button
              type="button"
              onClick={() => {
                setHeroFormOpen((open) => !open);
                setHeroError(null);
              }}
              className="inline-flex items-center justify-center rounded-2xl border border-amber-300 bg-amber-50 px-4 py-2 text-xs font-semibold uppercase tracking-wide text-amber-700 shadow-sm transition hover:border-amber-400 hover:bg-amber-100"
            >
              {heroFormOpen ? 'Close banner form' : 'Add hero banner'}
            </button>
          </div>

          {heroBanners.length ? (
            <div className="mt-6 grid gap-5 md:grid-cols-2 xl:grid-cols-3">
              {heroBanners.map((banner) => (
                <div key={banner.id ?? banner.bannerKey ?? banner.title} className="relative overflow-hidden rounded-3xl border border-slate-200 bg-white p-5 shadow-sm">
                  <div className={`pointer-events-none absolute inset-0 bg-gradient-to-br ${banner.gradient ?? 'from-slate-200 via-slate-100 to-white'} opacity-20`} />
                  <div className="relative flex h-full flex-col gap-4">
                    <div className="flex items-start justify-between gap-3">
                      <div>
                        <p className="text-sm font-semibold uppercase tracking-wide text-slate-500">{banner.title}</p>
                        <h3 className="mt-1 text-lg font-semibold text-slate-900">{banner.headline}</h3>
                      </div>
                      <span className={`rounded-full px-3 py-1 text-[10px] font-semibold uppercase tracking-wide ${heroStatusStyles(banner.status)}`}>
                        {formatStatus(banner.status)}
                      </span>
                    </div>

                    {banner.audience ? (
                      <p className="text-sm text-slate-600">Audience: {banner.audience}</p>
                    ) : null}
                    <div className="rounded-2xl border border-white/60 bg-white/80 px-4 py-2 text-sm font-medium text-slate-700 shadow-sm">
                      Primary CTA: {banner.cta?.label ?? 'Configure call-to-action'}
                    </div>

                    <dl className="mt-auto grid grid-cols-2 gap-3 text-xs">
                      {banner.metrics?.length ? (
                        banner.metrics.map((metric) => (
                          <div key={`${banner.id ?? banner.bannerKey}-${metric.label}`} className="rounded-xl border border-white/70 bg-white/80 p-3">
                            <dt className="uppercase tracking-wide text-slate-400">{metric.label}</dt>
                            <dd className="mt-1 text-base font-semibold text-slate-900">{metric.value}</dd>
                          </div>
                        ))
                      ) : (
                        <div className="col-span-2 rounded-xl border border-dashed border-slate-200 bg-white/70 p-3 text-slate-400">
                          No metrics logged yet
                        </div>
                      )}
                    </dl>
                  </div>
                </div>
              ))}
            </div>
          ) : (
            <div className="mt-6 rounded-2xl border border-dashed border-amber-200 bg-amber-50/40 p-6 text-sm text-amber-700">
              No hero banners published yet. Add a spotlight banner to promote your flagship services and campaigns.
            </div>
          )}

          {heroFormOpen ? (
            <form onSubmit={handleAddHeroBanner} className="mt-6 space-y-4 rounded-2xl border border-amber-200 bg-amber-50/40 p-5">
              <div className="grid gap-4 sm:grid-cols-2">
                <label className="flex flex-col gap-2 text-sm font-medium text-slate-700">
                  Title
                  <input
                    type="text"
                    value={heroDraft.title}
                    onChange={(event) => setHeroDraft((prev) => ({ ...prev, title: event.target.value }))}
                    className="rounded-2xl border border-slate-200 bg-white px-3 py-2 text-sm shadow-inner focus:border-amber-500 focus:outline-none focus:ring-2 focus:ring-amber-500/30"
                    placeholder="SaaS launch accelerator"
                  />
                </label>
                <label className="flex flex-col gap-2 text-sm font-medium text-slate-700">
                  Audience
                  <input
                    type="text"
                    value={heroDraft.audience}
                    onChange={(event) => setHeroDraft((prev) => ({ ...prev, audience: event.target.value }))}
                    className="rounded-2xl border border-slate-200 bg-white px-3 py-2 text-sm shadow-inner focus:border-amber-500 focus:outline-none focus:ring-2 focus:ring-amber-500/30"
                    placeholder="High-growth tech founders"
                  />
                </label>
              </div>
              <label className="flex flex-col gap-2 text-sm font-medium text-slate-700">
                Headline
                <input
                  type="text"
                  value={heroDraft.headline}
                  onChange={(event) => setHeroDraft((prev) => ({ ...prev, headline: event.target.value }))}
                  className="rounded-2xl border border-slate-200 bg-white px-3 py-2 text-sm shadow-inner focus:border-amber-500 focus:outline-none focus:ring-2 focus:ring-amber-500/30"
                  placeholder="Design systems that speed up product-market fit"
                />
              </label>
              <div className="grid gap-4 sm:grid-cols-2">
                <label className="flex flex-col gap-2 text-sm font-medium text-slate-700">
                  CTA label
                  <input
                    type="text"
                    value={heroDraft.ctaLabel}
                    onChange={(event) => setHeroDraft((prev) => ({ ...prev, ctaLabel: event.target.value }))}
                    className="rounded-2xl border border-slate-200 bg-white px-3 py-2 text-sm shadow-inner focus:border-amber-500 focus:outline-none focus:ring-2 focus:ring-amber-500/30"
                    placeholder="Book strategy intensive"
                  />
                </label>
                <label className="flex flex-col gap-2 text-sm font-medium text-slate-700">
                  CTA URL
                  <input
                    type="url"
                    value={heroDraft.ctaUrl}
                    onChange={(event) => setHeroDraft((prev) => ({ ...prev, ctaUrl: event.target.value }))}
                    className="rounded-2xl border border-slate-200 bg-white px-3 py-2 text-sm shadow-inner focus:border-amber-500 focus:outline-none focus:ring-2 focus:ring-amber-500/30"
                    placeholder="https://"
                  />
                </label>
              </div>
              <div className="grid gap-4 sm:grid-cols-2">
                <label className="flex flex-col gap-2 text-sm font-medium text-slate-700">
                  Status
                  <select
                    value={heroDraft.status}
                    onChange={(event) => setHeroDraft((prev) => ({ ...prev, status: event.target.value }))}
                    className="rounded-2xl border border-slate-200 bg-white px-3 py-2 text-sm shadow-inner focus:border-amber-500 focus:outline-none focus:ring-2 focus:ring-amber-500/30"
                  >
                    {HERO_STATUS_OPTIONS.map((option) => (
                      <option key={option.value} value={option.value}>
                        {option.label}
                      </option>
                    ))}
                  </select>
                </label>
                <label className="flex flex-col gap-2 text-sm font-medium text-slate-700">
                  Gradient utility classes
                  <input
                    type="text"
                    value={heroDraft.gradient}
                    onChange={(event) => setHeroDraft((prev) => ({ ...prev, gradient: event.target.value }))}
                    className="rounded-2xl border border-slate-200 bg-white px-3 py-2 text-sm shadow-inner focus:border-amber-500 focus:outline-none focus:ring-2 focus:ring-amber-500/30"
                    placeholder="from-blue-500 via-indigo-500 to-violet-500"
                  />
                </label>
              </div>
              {heroError ? <p className="text-sm text-rose-600">{heroError}</p> : null}
              <div className="flex gap-3">
                <button
                  type="submit"
                  disabled={heroSaving}
                  className="inline-flex items-center justify-center rounded-2xl bg-amber-500 px-5 py-2 text-sm font-semibold text-white shadow-sm transition focus-visible:outline-none focus-visible:ring-2 focus-visible:ring-amber-500/40 disabled:cursor-not-allowed disabled:bg-slate-400"
                >
                  {heroSaving ? 'Saving…' : 'Save hero banner'}
                </button>
                <button
                  type="button"
                  onClick={() => {
                    setHeroFormOpen(false);
                    setHeroDraft(initialHeroDraft);
                    setHeroError(null);
                  }}
                  className="inline-flex items-center justify-center rounded-2xl border border-slate-200 px-4 py-2 text-sm font-semibold text-slate-600 transition hover:border-slate-300 hover:text-slate-800"
                >
                  Cancel
                </button>
              </div>
            </form>
          ) : null}
>>>>>>> 2d3e0ef1
      sections={[]}
      profile={profile}
      availableDashboards={availableDashboards}
    >
<<<<<<< HEAD
      <>
        <AgencyCollaborationsPanel
          data={collaborationsState.data}
          loading={collaborationsState.loading}
          error={collaborationsState.error}
          onRetry={loadCollaborations}
        />

        {capabilitySections.map((section) => (
          <section
            key={section.title}
            className="mt-10 rounded-3xl border border-slate-200 bg-white p-6 shadow-[0_18px_40px_-24px_rgba(30,64,175,0.35)] sm:p-8"
          >
            <div className="flex flex-col gap-4 sm:flex-row sm:items-start sm:justify-between">
              <div>
                <h2 className="text-xl font-semibold text-slate-900 sm:text-2xl">{section.title}</h2>
                {section.description ? (
                  <p className="mt-2 max-w-3xl text-sm text-slate-600">{section.description}</p>
                ) : null}
              </div>
              {section.meta ? (
                <div className="rounded-2xl border border-blue-200 bg-blue-50 px-4 py-2 text-xs font-medium uppercase tracking-wide text-blue-700">
                  {section.meta}
                </div>
              ) : null}
            </div>
            <div className="mt-6 grid gap-4 sm:grid-cols-2">
              {section.features.map((feature) => (
                <div
                  key={feature.name}
                  className="group flex h-full flex-col justify-between rounded-2xl border border-slate-200 bg-slate-50 p-5 transition hover:border-blue-300 hover:bg-blue-50"
                >
                  <div>
                    <h3 className="text-lg font-semibold text-slate-900">{feature.name}</h3>
                    {feature.description ? (
                      <p className="mt-2 text-sm text-slate-600">{feature.description}</p>
                    ) : null}
                    {feature.bulletPoints?.length ? (
                      <ul className="mt-3 space-y-2 text-sm text-slate-600">
                        {feature.bulletPoints.map((point) => (
                          <li key={point} className="flex gap-2">
                            <span className="mt-1 h-1.5 w-1.5 shrink-0 rounded-full bg-blue-400" />
                            <span>{point}</span>
                          </li>
                        ))}
                      </ul>
                    ) : null}
                  </div>
                  {feature.callout ? (
                    <p className="mt-4 rounded-2xl border border-blue-200 bg-blue-50 px-3 py-2 text-xs font-medium uppercase tracking-wide text-blue-700">
                      {feature.callout}
                    </p>
                  ) : null}
                </div>
              ))}
            </div>
          </section>
        ))}
      </>
=======
      <div className="space-y-10">
        <div className="flex flex-col gap-4 sm:flex-row sm:items-center sm:justify-between">
          <DataStatus
            loading={loading}
            error={error?.message}
            fromCache={fromCache}
            lastUpdated={lastUpdated}
            onRetry={refresh}
          />
          <div className="flex flex-wrap gap-3">
            <button
              type="button"
              onClick={handleSaveDraft}
              disabled={saveState !== 'idle'}
              className="inline-flex items-center gap-2 rounded-full border border-slate-200 bg-white px-4 py-2 text-sm font-semibold text-slate-700 shadow-sm transition hover:border-blue-300 hover:text-blue-600 disabled:cursor-not-allowed disabled:opacity-60"
            >
              <ArrowPathIcon className={`h-4 w-4 ${saveState === 'saving' ? 'animate-spin' : ''}`} />
              {saveState === 'saving' ? 'Saving…' : formDirty ? 'Save draft' : 'Saved'}
            </button>
            <button
              type="button"
              onClick={handlePublish}
              disabled={saveState !== 'idle'}
              className="inline-flex items-center gap-2 rounded-full bg-blue-600 px-5 py-2 text-sm font-semibold text-white shadow-sm transition hover:bg-blue-700 disabled:cursor-not-allowed disabled:bg-blue-400"
            >
              <SparklesIcon className={`h-4 w-4 ${saveState === 'publishing' ? 'animate-pulse' : ''}`} />
              {saveState === 'publishing' ? 'Publishing…' : 'Publish gig'}
            </button>
          </div>
        </div>

        {statusMessage ? (
          <div
            className={`rounded-3xl border p-4 text-sm ${
              statusMessage.type === 'success'
                ? 'border-green-200 bg-green-50 text-green-700'
                : 'border-rose-200 bg-rose-50 text-rose-700'
            }`}
          >
            {statusMessage.text}
          </div>
        ) : null}

        <GigOverviewSection form={form} onFieldChange={handleFieldChange} health={gigComposer?.health} metrics={gigComposer?.metrics} />
        <PricingMatrixSection packages={form.packages} onChange={handlePackageChange} onAdd={handleAddPackage} onRemove={handleRemovePackage} />
        <AvailabilitySection
          availability={form.availability}
          onAvailabilityChange={handleAvailabilityChange}
          onSlotChange={handleSlotChange}
          onAddSlot={handleAddSlot}
          onRemoveSlot={handleRemoveSlot}
        />
        <BannerSection form={form} onBannerChange={handleBannerChange} />
        <AddOnsSection addOns={form.addOns} onChange={handleAddOnChange} onAdd={handleAddAddOn} onRemove={handleRemoveAddOn} />
      <div className="space-y-6">
        <ClientPortalSummary
          portal={portal}
          timelineSummary={timelineSummary}
          scopeSummary={scopeSummary}
          decisionSummary={decisionSummary}
          loading={loading}
          error={error}
          onRetry={handleRetry}
        />
        <div className="grid gap-6 xl:grid-cols-3">
          <ClientPortalTimeline
            className="xl:col-span-2"
            events={portalData?.timeline?.events ?? []}
            summary={timelineSummary}
            loading={loading}
          />
          <ClientPortalInsightWidgets className="xl:col-span-1" insights={portalData?.insights ?? {}} />
        </div>
        <ClientPortalScopeSummary scope={portalData?.scope ?? {}} />
        <ClientPortalDecisionLog decisions={portalData?.decisions ?? {}} />
      onMenuItemSelect={handleMenuSelect}
      selectedMenuItemKey={showLearningHub ? 'learning-hub' : undefined}
    >
      {showLearningHub ? (
        <LearningHubSection
          data={learningHubState.data}
          isLoading={learningHubState.loading}
          error={learningHubState.error}
          fromCache={learningHubState.fromCache}
          onRefresh={() => learningHubState.refresh?.({ force: true })}
          summaryCards={learningHubState.summaryCards}
          upcomingRenewal={learningHubState.upcomingRenewalCopy}
        />
      ) : null}
    >
      <div className="space-y-10">
        {error ? (
          <div className="rounded-2xl border border-rose-200 bg-rose-50 p-4 text-sm text-rose-700">
            <p className="font-semibold">Unable to load purchased gig data.</p>
            <p className="mt-1 text-rose-600/80">{error.message ?? 'Please try refreshing the workspace.'}</p>
          </div>
        ) : null}

        <section
          id="purchased-gigs"
          className="rounded-3xl border border-slate-200 bg-white p-6 shadow-[0_18px_40px_-24px_rgba(30,64,175,0.35)] sm:p-8"
        >
          <div className="flex flex-col gap-4 sm:flex-row sm:items-start sm:justify-between">
            <div>
              <h2 className="text-2xl font-semibold text-slate-900">Purchased gig control center</h2>
              <p className="mt-2 max-w-3xl text-sm text-slate-600">
                Track every purchased gig with a clear view of intake requirements, production progress, revision cycles, and
                upcoming payouts. Stay ahead of client expectations and cash flow.
              </p>
              {fromCache ? (
                <p className="mt-3 text-xs font-medium uppercase tracking-wide text-slate-400">
                  Served from cache — refresh to see the latest data.
                </p>
              ) : null}
            </div>
            <div className="flex items-center gap-2">
              <button
                type="button"
                onClick={() => refresh({ force: true })}
                className="inline-flex items-center gap-2 rounded-full border border-slate-200 bg-white px-4 py-2 text-xs font-semibold uppercase tracking-wide text-slate-600 transition hover:border-blue-300 hover:text-blue-600"
                disabled={loading}
              >
                <ArrowPathIcon className={`h-4 w-4 ${loading ? 'animate-spin text-blue-500' : 'text-slate-400'}`} />
                Refresh data
              </button>
            </div>
          </div>

          <div className="mt-6 grid gap-4 md:grid-cols-2 xl:grid-cols-4">
            {summaryCards.map((card) => (
              <article
                key={card.label}
                className="rounded-2xl border border-slate-200 bg-slate-50 p-5 shadow-sm transition hover:border-blue-200 hover:shadow-md"
              >
                <div className="flex items-center justify-between">
                  <p className="text-xs font-semibold uppercase tracking-wide text-slate-500">{card.label}</p>
                  <span className={`inline-flex h-10 w-10 items-center justify-center rounded-2xl ${card.iconBackground}`}>
                    <card.icon className={`h-5 w-5 ${card.iconColor}`} />
                  </span>
                </div>
                <p className="mt-3 text-2xl font-semibold text-slate-900">{card.value}</p>
                {card.hint ? <p className="mt-1 text-xs text-slate-500">{card.hint}</p> : null}
              </article>
            ))}
          </div>

          <div className="mt-10 space-y-6">
            <div className="flex flex-col gap-3 sm:flex-row sm:items-center sm:justify-between">
              <div>
                <h3 className="text-xl font-semibold text-slate-900">Order pipeline</h3>
                <p className="text-sm text-slate-600">
                  Monitor purchased gigs across the delivery journey. Each column highlights immediate actions to keep clients
                  informed and momentum strong.
                </p>
              </div>
            </div>

            <div className="grid gap-4 lg:grid-cols-2 xl:grid-cols-4">
              {pipelineStages.map((stage) => (
                <div key={stage.key} className={`flex min-h-[320px] flex-col rounded-3xl border ${stage.accent} bg-white p-4`}>
                  <div className="flex items-start justify-between gap-3">
                    <div>
                      <p className="text-xs font-semibold uppercase tracking-wide text-slate-400">Stage</p>
                      <h4 className="text-base font-semibold text-slate-900">{stage.label}</h4>
                      <p className="mt-1 text-xs text-slate-500">{stage.description}</p>
                    </div>
                    <span className="rounded-full bg-white/70 px-3 py-1 text-xs font-medium text-slate-600 shadow">{stage.orders.length}</span>
                  </div>

                  <div className="mt-4 flex-1 space-y-4 overflow-y-auto pr-1">
                    {stage.orders.length ? (
                      stage.orders.map((order) => {
                        const orderNumber = order.orderNumber ?? `#${order.id}`;
                        const gigTitle = order.gig?.title ?? 'Gig order';
                        const clientName = order.clientCompanyName ?? order.client?.name ?? 'Client';
                        const activeRevision = order.revisions?.find((revision) =>
                          ['requested', 'in_progress', 'submitted'].includes(revision.status),
                        );

                        return (
                          <article key={order.id} className="rounded-2xl border border-white/40 bg-white/90 p-4 shadow-sm">
                            <div className="flex items-start justify-between gap-3">
                              <div>
                                <p className="text-[11px] font-semibold uppercase tracking-wide text-slate-400">{orderNumber}</p>
                                <h5 className="text-sm font-semibold text-slate-900">{gigTitle}</h5>
                                <p className="text-xs text-slate-500">{clientName}</p>
                              </div>
                              <div className="text-right">
                                <p className="text-[11px] font-semibold uppercase tracking-wide text-slate-400">Due</p>
                                <p className="text-xs text-slate-500">
                                  {order.dueAt ? formatAbsolute(order.dueAt, { dateStyle: 'medium' }) : 'TBD'}
                                </p>
                                {order.dueAt ? (
                                  <p className="text-[11px] font-medium text-slate-500">{formatRelativeTime(order.dueAt)}</p>
                                ) : null}
                              </div>
                            </div>

                            <div className="mt-3 flex items-center gap-3">
                              <div className="h-2 flex-1 rounded-full bg-slate-100">
                                <div
                                  className="h-2 rounded-full bg-blue-500 transition-all"
                                  style={{ width: `${order.progressPercent ?? 0}%` }}
                                />
                              </div>
                              <span className="text-[11px] font-semibold text-slate-500">{order.progressPercent ?? 0}%</span>
                            </div>

                            <dl className="mt-3 grid grid-cols-2 gap-2 text-[11px] text-slate-500">
                              <div>
                                <dt className="font-semibold uppercase tracking-wide text-slate-400">Pipeline value</dt>
                                <dd className="font-medium text-slate-700">
                                  {formatCurrency(order.amount ?? 0, order.currencyCode ?? currency)}
                                </dd>
                              </div>
                              <div>
                                <dt className="font-semibold uppercase tracking-wide text-slate-400">Requirements</dt>
                                <dd className="font-medium text-slate-700">{order.requirementsOutstanding ?? 0} pending</dd>
                              </div>
                            </dl>

                            <div className="mt-3 flex flex-wrap gap-2 text-[11px] font-semibold uppercase tracking-wide text-slate-500">
                              {order.requirementsOutstanding ? (
                                <span className="rounded-full bg-amber-100 px-3 py-1 text-amber-700">
                                  {order.requirementsOutstanding} requirement
                                  {order.requirementsOutstanding > 1 ? 's' : ''} outstanding
                                </span>
                              ) : null}
                              {order.revisionCycles ? (
                                <span className="rounded-full bg-purple-100 px-3 py-1 text-purple-700">
                                  {order.revisionCycles} revision cycle{order.revisionCycles > 1 ? 's' : ''}
                                </span>
                              ) : null}
                              {activeRevision?.dueAt ? (
                                <span className="rounded-full bg-slate-100 px-3 py-1 text-slate-600">
                                  Revision due {formatRelativeTime(activeRevision.dueAt)}
                                </span>
                              ) : null}
                              {order.completedAt ? (
                                <span className="rounded-full bg-emerald-100 px-3 py-1 text-emerald-700">
                                  Completed {formatRelativeTime(order.completedAt)}
                                </span>
                              ) : null}
                            </div>
                          </article>
                        );
                      })
                    ) : (
                      <p className="text-sm text-slate-500">No orders in this stage.</p>
                    )}
                  </div>
                </div>
              ))}
            </div>
          </div>
        </section>

        <div className="grid gap-6 xl:grid-cols-2">
          <section className="rounded-3xl border border-slate-200 bg-white p-6 shadow-[0_18px_40px_-24px_rgba(30,64,175,0.35)] sm:p-8">
            <div className="flex flex-col gap-4 sm:flex-row sm:items-start sm:justify-between">
              <div>
                <h2 className="text-xl font-semibold text-slate-900 sm:text-2xl">Requirements desk</h2>
                <p className="mt-2 text-sm text-slate-600">
                  Follow up on outstanding questionnaires, files, and brand assets. Keep clients accountable so delivery can begin on
                  schedule.
                </p>
              </div>
            </div>
            <div className="mt-6 space-y-4">
              {requirementQueue.length ? (
                requirementQueue.map((entry) => {
                  const outstanding = entry.items.filter((item) => item.status !== 'received').length;
                  const dueLabel = entry.dueAt ? formatRelativeTime(entry.dueAt) : 'Date TBD';

                  return (
                    <article key={entry.id} className="rounded-2xl border border-slate-200 bg-slate-50 p-5">
                      <div className="flex flex-col gap-3 sm:flex-row sm:items-start sm:justify-between">
                        <div>
                          <p className="text-xs font-semibold uppercase tracking-wide text-slate-400">{entry.orderNumber}</p>
                          <p className="text-sm font-medium text-slate-900">{entry.clientCompanyName}</p>
                          <p className="text-xs text-slate-500">Point of contact: {entry.clientContactName ?? 'Client team'}</p>
                        </div>
                        <div className="flex flex-col items-start gap-2 sm:items-end">
                          <span className="text-xs font-semibold uppercase tracking-wide text-slate-500">Due {dueLabel}</span>
                          <span className="text-xs text-slate-500">
                            {entry.dueAt ? formatAbsolute(entry.dueAt, { dateStyle: 'medium' }) : 'Awaiting schedule'}
                          </span>
                          <span
                            className={`rounded-full px-3 py-1 text-[11px] font-medium uppercase tracking-wide ${
                              outstanding ? 'bg-amber-100 text-amber-700' : 'bg-emerald-100 text-emerald-700'
                            }`}
                          >
                            {outstanding ? `${outstanding} outstanding` : 'All items received'}
                          </span>
                        </div>
                      </div>
                      <div className="mt-4 flex flex-wrap gap-2 text-[11px] font-semibold uppercase tracking-wide text-slate-500">
                        <span className="rounded-full bg-slate-200 px-2 py-1 text-slate-600">Priority: {formatPriority(entry.priority)}</span>
                      </div>
                      <ul className="mt-4 space-y-3">
                        {entry.items.map((item, index) => (
                          <li key={`${item.label}-${index}`} className="flex gap-3 text-sm text-slate-600">
                            {item.status === 'received' ? (
                              <CheckCircleIcon className="mt-0.5 h-5 w-5 text-emerald-500" />
                            ) : (
                              <ExclamationTriangleIcon className="mt-0.5 h-5 w-5 text-amber-500" />
                            )}
                            <div>
                              <p className="font-medium text-slate-700">{item.label}</p>
                              {item.status === 'received' ? (
                                <p className="text-xs text-slate-500">
                                  Received {entry.receivedAt ? formatRelativeTime(entry.receivedAt) : 'and archived'}
                                </p>
                              ) : (
                                <p className="text-xs text-slate-500">Awaiting client submission</p>
                              )}
                            </div>
                          </li>
                        ))}
                      </ul>
                    </article>
                  );
                })
              ) : (
                <p className="text-sm text-slate-500">No outstanding requirements. Great job keeping clients on track.</p>
              )}
            </div>
          </section>

          <section className="rounded-3xl border border-slate-200 bg-white p-6 shadow-[0_18px_40px_-24px_rgba(30,64,175,0.35)] sm:p-8">
            <div className="flex flex-col gap-4 sm:flex-row sm:items-start sm:justify-between">
              <div>
                <h2 className="text-xl font-semibold text-slate-900 sm:text-2xl">Revision control</h2>
                <p className="mt-2 text-sm text-slate-600">
                  Manage client feedback loops with clear deadlines, scope, and impact on your delivery schedule.
                </p>
              </div>
            </div>
            <div className="mt-6 space-y-4">
              {revisionQueue.length ? (
                revisionQueue.map((revision) => (
                  <article key={revision.id} className="rounded-2xl border border-slate-200 bg-slate-50 p-5">
                    <div className="flex flex-col gap-3 sm:flex-row sm:items-start sm:justify-between">
                      <div>
                        <p className="text-xs font-semibold uppercase tracking-wide text-slate-400">{revision.orderNumber}</p>
                        <p className="text-sm font-medium text-slate-900">{revision.clientCompanyName}</p>
                        <p className="text-xs text-slate-500">Round {revision.roundNumber}</p>
                      </div>
                      <div className="flex flex-col items-start gap-2 sm:items-end">
                        <span className="text-xs font-semibold uppercase tracking-wide text-slate-500">
                          {revision.dueAt ? `Due ${formatRelativeTime(revision.dueAt)}` : 'Awaiting submission'}
                        </span>
                        <span className="text-xs text-slate-500">
                          {revision.dueAt ? formatAbsolute(revision.dueAt, { dateStyle: 'medium' }) : 'Date TBD'}
                        </span>
                        <span
                          className={`rounded-full px-3 py-1 text-[11px] font-medium uppercase tracking-wide ${
                            revision.severity === 'high'
                              ? 'bg-rose-100 text-rose-700'
                              : revision.severity === 'medium'
                              ? 'bg-amber-100 text-amber-700'
                              : 'bg-slate-200 text-slate-600'
                          }`}
                        >
                          Severity: {revision.severity ?? 'medium'}
                        </span>
                      </div>
                    </div>
                    <div className="mt-3 flex flex-wrap gap-2 text-[11px] font-semibold uppercase tracking-wide text-slate-500">
                      <span className="rounded-full bg-slate-200 px-3 py-1 text-slate-600">
                        Status: {resolveRevisionStatusLabel(revision.status)}
                      </span>
                      {revision.submittedAt ? (
                        <span className="rounded-full bg-emerald-100 px-3 py-1 text-emerald-700">
                          Submitted {formatRelativeTime(revision.submittedAt)}
                        </span>
                      ) : null}
                    </div>
                    <ul className="mt-4 list-disc space-y-2 pl-5 text-sm text-slate-600">
                      {revision.focusAreas?.length
                        ? revision.focusAreas.map((focus, index) => <li key={`${revision.id}-focus-${index}`}>{focus}</li>)
                        : <li>No focus areas recorded.</li>}
                    </ul>
                  </article>
                ))
              ) : (
                <p className="text-sm text-slate-500">No active revision cycles right now.</p>
              )}
            </div>
          </section>
        </div>

        <section className="rounded-3xl border border-slate-200 bg-white p-6 shadow-[0_18px_40px_-24px_rgba(30,64,175,0.35)] sm:p-8">
          <div className="flex flex-col gap-4 sm:flex-row sm:items-start sm:justify-between">
            <div>
              <h2 className="text-xl font-semibold text-slate-900 sm:text-2xl">Payout runway</h2>
              <p className="mt-2 text-sm text-slate-600">
                Keep cash flow predictable by tracking upcoming releases, at-risk milestones, and completed payouts.
              </p>
            </div>
          </div>
          <div className="mt-6 space-y-4">
            {payoutSchedule.length ? (
              payoutSchedule.map((payout) => {
                const statusStyle = payoutStatusStyles[payout.status] ?? 'bg-slate-100 text-slate-600 border-slate-200';
                const expectedLabel = payout.expectedAt ? formatRelativeTime(payout.expectedAt) : 'Date TBD';

                return (
                  <article key={payout.id} className="rounded-2xl border border-slate-200 bg-slate-50 p-5">
                    <div className="flex flex-col gap-3 sm:flex-row sm:items-start sm:justify-between">
                      <div>
                        <p className="text-xs font-semibold uppercase tracking-wide text-slate-400">{payout.orderNumber}</p>
                        <p className="text-sm font-semibold text-slate-900">{payout.clientCompanyName}</p>
                        <p className="text-xs text-slate-500">{payout.milestoneLabel}</p>
                      </div>
                      <div className="text-right">
                        <p className="text-xs font-semibold uppercase tracking-wide text-slate-500">
                          {payout.status === 'released' ? 'Released' : 'Expected'} {expectedLabel}
                        </p>
                        <p className="text-xs text-slate-500">
                          {payout.status === 'released'
                            ? formatAbsolute(payout.releasedAt ?? payout.expectedAt, { dateStyle: 'medium' })
                            : payout.expectedAt
                            ? formatAbsolute(payout.expectedAt, { dateStyle: 'medium' })
                            : 'Awaiting schedule'}
                        </p>
                        <p className="mt-1 text-lg font-semibold text-slate-900">
                          {formatCurrency(payout.amount ?? 0, payout.currencyCode ?? currency)}
                        </p>
                      </div>
                    </div>
                    <div className="mt-4 flex flex-wrap gap-2 text-[11px] font-semibold uppercase tracking-wide text-slate-500">
                      <span className={`rounded-full border px-3 py-1 ${statusStyle}`}>{payout.status.replace('_', ' ')}</span>
                      {payout.riskNote ? (
                        <span className="rounded-full bg-amber-100 px-3 py-1 text-amber-700">{payout.riskNote}</span>
                      ) : null}
                    </div>
                  </article>
                );
              })
            ) : (
              <p className="text-sm text-slate-500">No payouts scheduled. Close out milestones to queue earnings for release.</p>
            )}
          </div>
        </section>

        <section className="rounded-3xl border border-slate-200 bg-white p-6 shadow-[0_18px_40px_-24px_rgba(30,64,175,0.35)] sm:p-8">
          <div className="flex flex-col gap-4 sm:flex-row sm:items-start sm:justify-between">
            <div>
              <h2 className="text-xl font-semibold text-slate-900 sm:text-2xl">Activity timeline</h2>
              <p className="mt-2 text-sm text-slate-600">
                Review the latest order events, client communications, requirement submissions, and payout updates.
              </p>
            </div>
          </div>
          <div className="mt-6 space-y-4">
            {activityFeed.length ? (
              activityFeed.map((activity) => (
                <article key={activity.id} className="rounded-2xl border border-slate-200 bg-slate-50 p-5">
                  <div className="flex flex-col gap-3 sm:flex-row sm:items-start sm:justify-between">
                    <div>
                      <p className="text-xs font-semibold uppercase tracking-wide text-slate-400">
                        {activity.order?.orderNumber ?? 'Timeline event'}
                      </p>
                      <p className="text-sm font-medium text-slate-900">{activity.title}</p>
                      <p className="text-xs text-slate-500">
                        {activity.order?.clientCompanyName ? `${activity.order.clientCompanyName} • ` : ''}
                        {resolveActivityTypeLabel(activity.activityType)}
                      </p>
                    </div>
                    <div className="text-right text-xs text-slate-500">
                      <p>{activity.occurredAt ? formatAbsolute(activity.occurredAt, { dateStyle: 'medium', timeStyle: 'short' }) : '—'}</p>
                      {activity.occurredAt ? <p>{formatRelativeTime(activity.occurredAt)}</p> : null}
                    </div>
                  </div>
                  {activity.description ? <p className="mt-3 text-sm text-slate-600">{activity.description}</p> : null}
                  <div className="mt-3 flex flex-wrap gap-2 text-[11px] font-semibold uppercase tracking-wide text-slate-500">
                    {activity.actor ? (
                      <span className="rounded-full bg-slate-200 px-3 py-1 text-slate-600">
                        {activity.actor.firstName} {activity.actor.lastName}
                      </span>
                    ) : null}
                    {activity.order?.gig?.title ? (
                      <span className="rounded-full bg-blue-50 px-3 py-1 text-blue-700">{activity.order.gig.title}</span>
                    ) : null}
                  </div>
                </article>
              ))
            ) : (
              <p className="text-sm text-slate-500">No recent activity yet. New order events will appear here in real-time.</p>
            )}
          </div>
        </section>

        {isInitialLoading ? (
          <p className="text-center text-sm text-slate-500">Loading purchased gig data…</p>
        ) : null}
  return (
    <DashboardLayout
      currentDashboard="freelancer"
      title="Freelancer workspace"
      subtitle="Gig manager"
      description="Command your gig pipeline, fulfillment milestones, bundled services, and upsell playbooks from a single workspace."
      menuSections={menuSections}
      sections={CAPABILITY_SECTIONS}
      profile={profileCard}
    >
      <div className="space-y-8">
        {error ? <ErrorState message={error.message} onRetry={handleRefresh} /> : null}
        {loading && !snapshot ? <LoadingState /> : null}
        {snapshot ? (
          <GigManagerPanel
            metrics={metrics}
            pipeline={pipeline}
            milestones={milestones}
            bundles={bundles}
            upsells={upsells}
            catalog={catalog}
            summary={snapshot.summary}
            onRefresh={handleRefresh}
            loading={loading}
          />
        ) : null}
        {CAPABILITY_SECTIONS.map((section) => (
          <CapabilitySection key={section.title} section={section} />
        ))}
      title="Project workspace command centre"
      subtitle="Service delivery"
      description="Coordinate briefs, assets, conversations, and approvals from a unified freelancer workspace."
      menuSections={menuSections}
      sections={sections}
      sections={[]}
      profile={profile}
    >
      <div className="space-y-10">
        <section className="rounded-4xl border border-slate-200 bg-white p-6 shadow-[0_18px_40px_-28px_rgba(30,64,175,0.4)] sm:p-8">
          <div className="flex flex-col gap-6">
            <div className="flex flex-wrap items-start justify-between gap-6">
              <div>
                <p className="text-xs font-semibold uppercase tracking-wide text-blue-600/90">Workspace dashboard</p>
                <h2 className="mt-2 text-2xl font-semibold text-slate-900 sm:text-3xl">
                  {project?.title || 'Select a project workspace'}
                </h2>
                <p className="mt-2 max-w-3xl text-sm text-slate-600">
                  {project?.description ||
                    'Load a project workspace to review delivery velocity, collaboration pulse, and approval readiness.'}
                </p>
              </div>
              <div className="flex flex-col gap-3 rounded-3xl border border-slate-200 bg-slate-50 p-4">
                <label htmlFor="project-id-input" className="text-xs font-semibold uppercase tracking-wide text-slate-500">
                  Project ID
                </label>
                <input
                  id="project-id-input"
                  type="text"
                  value={projectId}
                  onChange={(event) => setProjectId(event.target.value)}
                  className="w-40 rounded-xl border border-slate-300 bg-white px-3 py-2 text-sm shadow-sm focus:border-blue-400 focus:outline-none focus:ring-2 focus:ring-blue-100"
                  placeholder="e.g. 42"
                />
                <div className="flex items-center gap-2">
                  <button
                    type="button"
                    onClick={() => loadWorkspace(projectId || DEFAULT_PROJECT_ID)}
                    disabled={loading}
                    className="inline-flex items-center gap-2 rounded-xl bg-blue-600 px-4 py-2 text-sm font-semibold text-white shadow-soft transition hover:bg-blue-700 disabled:cursor-not-allowed disabled:bg-blue-300"
                  >
                    {loading ? 'Loading…' : 'Load workspace'}
                  </button>
                  <DataStatus
                    loading={loading}
                    fromCache={false}
                    lastUpdated={lastLoadedAt}
                    onRefresh={() => loadWorkspace(projectId)}
                  />
                </div>
              </div>
            </div>
            {error ? (
              <div className="rounded-2xl border border-rose-200 bg-rose-50 px-4 py-3 text-sm text-rose-700">
                Unable to sync the workspace. {error.message || 'Please verify the project ID and try again.'}
              </div>
            ) : null}
            <div className="grid gap-4 md:grid-cols-2 xl:grid-cols-3">
              {metricCards.map((card) => (
                <div
                  key={card.label}
                  className="flex h-full flex-col justify-between rounded-3xl border border-slate-200 bg-white p-5 shadow-sm"
                >
                  <div>
                    <p className="text-xs font-semibold uppercase tracking-wide text-slate-400">{card.label}</p>
                    <p className="mt-3 text-2xl font-semibold text-slate-900">{card.value}</p>
                    <p className="mt-2 text-sm text-slate-600">{card.detail}</p>
                  </div>
                  {card.render ? <div>{card.render}</div> : null}
                </div>
              ))}
            </div>
          </div>
        </section>

        <section className="grid gap-6 lg:grid-cols-[1.15fr,0.85fr]">
          <form
            onSubmit={handleBriefSubmit}
            className="flex h-full flex-col rounded-4xl border border-slate-200 bg-white p-6 shadow-soft sm:p-8"
          >
            <div className="flex items-start justify-between gap-4">
              <div>
                <h3 className="text-xl font-semibold text-slate-900">Workspace brief</h3>
                <p className="mt-1 text-sm text-slate-600">
                  Align objectives, deliverables, and stakeholders to keep delivery teams and clients in lock-step.
                </p>
              </div>
              {brief?.updatedAt ? (
                <p className="text-xs text-slate-400">Updated {formatRelativeTime(brief.updatedAt)}</p>
              ) : null}
            </div>
            <div className="mt-6 space-y-5">
              <div>
                <label className="text-xs font-semibold uppercase tracking-wide text-slate-500" htmlFor="brief-title">
                  Brief title
                </label>
                <input
                  id="brief-title"
                  type="text"
                  value={briefDraft.title}
                  onChange={handleBriefFieldChange('title')}
                  className="mt-2 w-full rounded-2xl border border-slate-300 bg-white px-4 py-2.5 text-sm shadow-sm focus:border-blue-400 focus:outline-none focus:ring-2 focus:ring-blue-100"
                  placeholder="Workspace brief title"
                />
              </div>
              <div>
                <label className="text-xs font-semibold uppercase tracking-wide text-slate-500" htmlFor="brief-summary">
                  Summary
                </label>
                <textarea
                  id="brief-summary"
                  value={briefDraft.summary}
                  onChange={handleBriefFieldChange('summary')}
                  rows={3}
                  className="mt-2 w-full rounded-2xl border border-slate-300 bg-white px-4 py-3 text-sm shadow-sm focus:border-blue-400 focus:outline-none focus:ring-2 focus:ring-blue-100"
                  placeholder="Describe the engagement scope, success definition, and any constraints."
                />
              </div>
              <div className="grid gap-5 md:grid-cols-2">
                <div>
                  <label className="text-xs font-semibold uppercase tracking-wide text-slate-500" htmlFor="brief-objectives">
                    Objectives
                  </label>
                  <textarea
                    id="brief-objectives"
                    value={briefDraft.objectives}
                    onChange={handleBriefFieldChange('objectives')}
                    rows={4}
                    className="mt-2 w-full rounded-2xl border border-slate-300 bg-white px-4 py-3 text-sm shadow-sm focus:border-blue-400 focus:outline-none focus:ring-2 focus:ring-blue-100"
                    placeholder="One objective per line"
                  />
                </div>
                <div>
                  <label className="text-xs font-semibold uppercase tracking-wide text-slate-500" htmlFor="brief-deliverables">
                    Deliverables
                  </label>
                  <textarea
                    id="brief-deliverables"
                    value={briefDraft.deliverables}
                    onChange={handleBriefFieldChange('deliverables')}
                    rows={4}
                    className="mt-2 w-full rounded-2xl border border-slate-300 bg-white px-4 py-3 text-sm shadow-sm focus:border-blue-400 focus:outline-none focus:ring-2 focus:ring-blue-100"
                    placeholder="List key deliverables per line"
                  />
                </div>
              </div>
              <div className="grid gap-5 md:grid-cols-2">
                <div>
                  <label className="text-xs font-semibold uppercase tracking-wide text-slate-500" htmlFor="brief-metrics">
                    Success metrics
                  </label>
                  <textarea
                    id="brief-metrics"
                    value={briefDraft.successMetrics}
                    onChange={handleBriefFieldChange('successMetrics')}
                    rows={3}
                    className="mt-2 w-full rounded-2xl border border-slate-300 bg-white px-4 py-3 text-sm shadow-sm focus:border-blue-400 focus:outline-none focus:ring-2 focus:ring-blue-100"
                    placeholder="List measurable KPIs"
                  />
                </div>
                <div>
                  <label className="text-xs font-semibold uppercase tracking-wide text-slate-500" htmlFor="brief-stakeholders">
                    Client stakeholders
                  </label>
                  <textarea
                    id="brief-stakeholders"
                    value={briefDraft.clientStakeholders}
                    onChange={handleBriefFieldChange('clientStakeholders')}
                    rows={3}
                    className="mt-2 w-full rounded-2xl border border-slate-300 bg-white px-4 py-3 text-sm shadow-sm focus:border-blue-400 focus:outline-none focus:ring-2 focus:ring-blue-100"
                    placeholder="One stakeholder per line"
                  />
                </div>
              </div>
            </div>
            <div className="mt-6 flex items-center justify-end gap-3">
              <button
                type="submit"
                disabled={saving}
                className="inline-flex items-center gap-2 rounded-xl bg-blue-600 px-4 py-2 text-sm font-semibold text-white shadow-soft transition hover:bg-blue-700 disabled:cursor-not-allowed disabled:bg-blue-300"
              >
                {saving ? 'Saving…' : 'Save brief'}
              </button>
            </div>
          </form>

          <div className="rounded-4xl border border-slate-200 bg-white p-6 shadow-soft sm:p-8">
            <h3 className="text-xl font-semibold text-slate-900">Delivery governance</h3>
            <p className="mt-2 text-sm text-slate-600">
              Track billing status, automation coverage, and milestone readiness to keep stakeholders informed.
            </p>
            <dl className="mt-6 grid gap-4 text-sm text-slate-600">
              <div className="flex items-center justify-between rounded-2xl border border-slate-200 bg-slate-50 px-4 py-3">
                <dt className="font-medium text-slate-500">Billing status</dt>
                <dd className="font-semibold text-slate-800">{deriveStatusLabel(workspace?.billingStatus)}</dd>
              </div>
              <div className="flex items-center justify-between rounded-2xl border border-slate-200 bg-slate-50 px-4 py-3">
                <dt className="font-medium text-slate-500">Automation coverage</dt>
                <dd className="font-semibold text-slate-800">{formatPercent(metrics.automationCoverage)}</dd>
              </div>
              <div className="flex items-center justify-between rounded-2xl border border-slate-200 bg-slate-50 px-4 py-3">
                <dt className="font-medium text-slate-500">Active automation runs</dt>
                <dd className="font-semibold text-slate-800">{metrics.automationRuns ?? 0}</dd>
              </div>
              <div className="rounded-2xl border border-blue-100 bg-blue-50 px-4 py-3 text-sm text-blue-700">
                Last activity {workspace?.lastActivityAt ? formatRelativeTime(workspace.lastActivityAt) : 'not yet recorded'}.{' '}
                {workspace?.lastActivityAt ? `(${formatAbsolute(workspace.lastActivityAt)})` : ''}
              </div>
            </dl>
          </div>
        </section>

        <section className="grid gap-6 xl:grid-cols-[1.05fr,0.95fr]">
          <div className="rounded-4xl border border-slate-200 bg-white p-6 shadow-soft sm:p-8">
            <div className="flex items-start justify-between gap-4">
              <div>
                <h3 className="text-xl font-semibold text-slate-900">Active whiteboards</h3>
                <p className="mt-1 text-sm text-slate-600">
                  Visual alignment across squads with participation insights and latest updates.
                </p>
              </div>
              <span className="rounded-full border border-blue-200 bg-blue-50 px-3 py-1 text-xs font-semibold uppercase tracking-wide text-blue-700">
                {whiteboards.length} boards
              </span>
            </div>
            <div className="mt-6 space-y-4">
              {whiteboards.length ? (
                whiteboards.map((board) => (
                  <div key={board.id} className="rounded-3xl border border-slate-200 bg-slate-50 p-5">
                    <div className="flex flex-wrap items-start justify-between gap-3">
                      <div>
                        <p className="text-xs font-semibold uppercase tracking-wide text-slate-400">{deriveStatusLabel(board.status)}</p>
                        <h4 className="mt-1 text-lg font-semibold text-slate-900">{board.title}</h4>
                      </div>
                      <span className={`rounded-full border px-3 py-1 text-xs font-semibold uppercase tracking-wide ${statusBadgeClass(board.status)}`}>
                        {deriveStatusLabel(board.status)}
                      </span>
                    </div>
                    <div className="mt-4 flex flex-wrap items-center justify-between gap-3 text-xs text-slate-500">
                      <span>Owner: {board.ownerName || 'Unassigned'}</span>
                      <span>Updated {formatRelativeTime(board.updatedAt || board.lastEditedAt)}</span>
                    </div>
                    <div className="mt-3 flex flex-wrap items-center gap-2 text-xs text-slate-500">
                      {board.activeCollaborators?.map((collaborator) => (
                        <span
                          key={`${board.id}-${collaborator}`}
                          className="inline-flex items-center gap-2 rounded-full border border-slate-200 bg-white px-2.5 py-1"
                        >
                          <UserAvatar name={collaborator} seed={collaborator} size="xs" showGlow={false} />
                          {collaborator}
                        </span>
                      ))}
                    </div>
                  </div>
                ))
              ) : (
                <div className="rounded-3xl border border-dashed border-slate-300 bg-white p-6 text-sm text-slate-500">
                  Whiteboards will appear here once collaborators publish canvases to this workspace.
                </div>
              )}
            </div>
          </div>

          <div className="rounded-4xl border border-slate-200 bg-white p-6 shadow-soft sm:p-8">
            <div className="flex items-start justify-between gap-4">
              <div>
                <h3 className="text-xl font-semibold text-slate-900">File library</h3>
                <p className="mt-1 text-sm text-slate-600">Versioned assets, ops documents, and creative files with provenance.</p>
              </div>
              <span className="rounded-full border border-emerald-200 bg-emerald-50 px-3 py-1 text-xs font-semibold uppercase tracking-wide text-emerald-700">
                {formatBytes(metrics.totalAssetsSizeBytes)}
              </span>
            </div>
            <div className="mt-6 space-y-3">
              {files.length ? (
                files.map((file) => (
                  <div key={file.id} className="rounded-3xl border border-slate-200 bg-slate-50 p-4">
                    <div className="flex flex-wrap items-center justify-between gap-3">
                      <div>
                        <p className="text-sm font-semibold text-slate-900">{file.name}</p>
                        <p className="text-xs text-slate-500">
                          {file.category ? deriveStatusLabel(file.category) : 'General'} · {file.version ? `v${file.version}` : 'latest'}
                        </p>
                      </div>
                      <span className="rounded-full border border-slate-200 bg-white px-3 py-1 text-xs text-slate-600">
                        {formatBytes(file.sizeBytes)}
                      </span>
                    </div>
                    <div className="mt-3 flex flex-wrap items-center gap-3 text-xs text-slate-500">
                      <span>Uploaded {formatRelativeTime(file.uploadedAt || file.updatedAt)}</span>
                      {file.tags?.length ? (
                        <div className="flex flex-wrap gap-2">
                          {file.tags.map((tag) => (
                            <span
                              key={`${file.id}-${tag}`}
                              className="rounded-full border border-slate-200 bg-white px-2 py-0.5 text-[10px] font-semibold uppercase tracking-wide text-slate-500"
                            >
                              {tag}
                            </span>
                          ))}
                        </div>
                      ) : null}
                    </div>
                  </div>
                ))
              ) : (
                <div className="rounded-3xl border border-dashed border-slate-300 bg-white p-6 text-sm text-slate-500">
                  Upload briefs, assets, and proofing files to populate the workspace library.
                </div>
              )}
            </div>
          </div>
        </section>

        <section className="grid gap-6 xl:grid-cols-[1.05fr,0.95fr]">
          <div className="rounded-4xl border border-slate-200 bg-white p-6 shadow-soft sm:p-8">
            <div className="flex items-start justify-between gap-4">
              <div>
                <h3 className="text-xl font-semibold text-slate-900">Conversation pulse</h3>
                <p className="mt-1 text-sm text-slate-600">Keep project, client, and operations channels in sync.</p>
              </div>
              <span className="rounded-full border border-purple-200 bg-purple-50 px-3 py-1 text-xs font-semibold uppercase tracking-wide text-purple-700">
                {conversations.length} channels
              </span>
            </div>
            <div className="mt-6 space-y-3">
              {conversations.length ? (
                conversations.map((conversation) => (
                  <div key={conversation.id} className="rounded-3xl border border-slate-200 bg-slate-50 p-5">
                    <div className="flex flex-wrap items-start justify-between gap-3">
                      <div>
                        <p className="text-xs font-semibold uppercase tracking-wide text-slate-400">
                          {conversation.channelType}
                        </p>
                        <h4 className="mt-1 text-lg font-semibold text-slate-900">{conversation.topic}</h4>
                      </div>
                      <span
                        className={`rounded-full border px-3 py-1 text-xs font-semibold uppercase tracking-wide ${priorityBadgeClass(conversation.priority)}`}
                      >
                        {deriveStatusLabel(conversation.priority)}
                      </span>
                    </div>
                    <p className="mt-3 text-sm text-slate-600">{conversation.lastMessagePreview || 'No recent updates posted.'}</p>
                    <div className="mt-4 flex flex-wrap items-center justify-between gap-3 text-xs text-slate-500">
                      <span>
                        Last message {conversation.lastMessageAt ? formatRelativeTime(conversation.lastMessageAt) : '—'}
                      </span>
                      <div className="flex items-center gap-3">
                        <span className="rounded-full border border-slate-200 bg-white px-3 py-1 text-xs font-semibold text-slate-600">
                          {conversation.unreadCount} unread
                        </span>
                        <button
                          type="button"
                          onClick={() => handleConversationAcknowledge(conversation.id, conversation.priority)}
                          disabled={saving || conversation.unreadCount === 0}
                          className="inline-flex items-center gap-2 rounded-xl border border-slate-200 bg-white px-3 py-1.5 text-xs font-semibold text-slate-600 transition hover:border-blue-300 hover:text-blue-600 disabled:cursor-not-allowed disabled:opacity-60"
                        >
                          Mark as read
                        </button>
                      </div>
                    </div>
                  </div>
                ))
              ) : (
                <div className="rounded-3xl border border-dashed border-slate-300 bg-white p-6 text-sm text-slate-500">
                  Conversations will populate once your team and clients start collaborating in this workspace.
                </div>
              )}
            </div>
          </div>

          <div className="rounded-4xl border border-slate-200 bg-white p-6 shadow-soft sm:p-8">
            <div className="flex items-start justify-between gap-4">
              <div>
                <h3 className="text-xl font-semibold text-slate-900">Approvals & gates</h3>
                <p className="mt-1 text-sm text-slate-600">
                  Track decision owners, due dates, and unblock checkpoints for delivery.
                </p>
              </div>
              <span className="rounded-full border border-amber-200 bg-amber-50 px-3 py-1 text-xs font-semibold uppercase tracking-wide text-amber-700">
                {metrics.pendingApprovals ?? 0} pending
              </span>
            </div>
            <div className="mt-6 space-y-3">
              {approvals.length ? (
                approvals.map((approval) => (
                  <div key={approval.id} className="rounded-3xl border border-slate-200 bg-slate-50 p-5">
                    <div className="flex flex-wrap items-start justify-between gap-3">
                      <div>
                        <p className="text-xs font-semibold uppercase tracking-wide text-slate-400">{approval.stage}</p>
                        <h4 className="mt-1 text-lg font-semibold text-slate-900">{approval.title}</h4>
                        <p className="mt-2 text-xs text-slate-500">
                          Owner {approval.ownerName || 'Unassigned'} · Approver {approval.approverEmail || 'TBC'}
                        </p>
                      </div>
                      <span
                        className={`rounded-full border px-3 py-1 text-xs font-semibold uppercase tracking-wide ${statusBadgeClass(approval.status)}`}
                      >
                        {deriveStatusLabel(approval.status)}
                      </span>
                    </div>
                    <div className="mt-3 flex flex-wrap items-center justify-between gap-3 text-xs text-slate-500">
                      <span>
                        Due {approval.dueAt ? `${formatRelativeTime(approval.dueAt)} (${formatAbsolute(approval.dueAt)})` : 'No due date'}
                      </span>
                      <div className="flex items-center gap-2">
                        <button
                          type="button"
                          onClick={() => handleApprovalDecision(approval.id, 'in_review')}
                          disabled={saving}
                          className="rounded-xl border border-slate-200 bg-white px-3 py-1.5 text-xs font-semibold text-slate-600 transition hover:border-blue-300 hover:text-blue-600 disabled:cursor-not-allowed disabled:opacity-60"
                        >
                          Move to review
                        </button>
                        <button
                          type="button"
                          onClick={() => handleApprovalDecision(approval.id, 'approved')}
                          disabled={saving}
                          className="rounded-xl border border-emerald-200 bg-emerald-50 px-3 py-1.5 text-xs font-semibold text-emerald-700 transition hover:border-emerald-300 hover:bg-emerald-100 disabled:cursor-not-allowed disabled:opacity-60"
                        >
                          Approve
                        </button>
                        <button
                          type="button"
                          onClick={() => handleApprovalDecision(approval.id, 'changes_requested')}
                          disabled={saving}
                          className="rounded-xl border border-amber-200 bg-amber-50 px-3 py-1.5 text-xs font-semibold text-amber-700 transition hover:border-amber-300 hover:bg-amber-100 disabled:cursor-not-allowed disabled:opacity-60"
                        >
                          Request changes
                        </button>
                      </div>
                    </div>
                    {approval.decisionNotes ? (
                      <p className="mt-3 rounded-2xl border border-amber-200 bg-amber-50 px-4 py-2 text-xs text-amber-700">
                        Notes: {approval.decisionNotes}
                      </p>
                    ) : null}
                  </div>
                ))
              ) : (
                <div className="rounded-3xl border border-dashed border-slate-300 bg-white p-6 text-sm text-slate-500">
                  Approvals will populate once deliverables move into review stages.
                </div>
              )}
            </div>
          </div>
        </section>
      </div>
>>>>>>> 2d3e0ef1
    </DashboardLayout>
  );
}
<|MERGE_RESOLUTION|>--- conflicted
+++ resolved
@@ -1,4 +1,3 @@
-<<<<<<< HEAD
 import { useCallback, useEffect, useMemo, useState } from 'react';
 import DashboardLayout from '../../layouts/DashboardLayout.jsx';
 import AgencyCollaborationsPanel from '../../components/freelancer/AgencyCollaborationsPanel.jsx';
@@ -7,7 +6,6 @@
 const DEFAULT_FREELANCER_ID = Number.parseInt(import.meta.env.VITE_DEMO_FREELANCER_ID ?? '101', 10);
 
 const baseMenuSections = [
-=======
 import { useMemo, useState } from 'react';
 import DashboardLayout from '../../layouts/DashboardLayout.jsx';
 import useCachedResource from '../../hooks/useCachedResource.js';
@@ -664,7 +662,6 @@
 import { fetchWorkspaceTemplates } from '../../services/workspaceTemplates.js';
 
 const BASE_MENU_SECTIONS = [
->>>>>>> 2d3e0ef1
   {
     label: 'Service delivery',
     items: [
@@ -718,11 +715,9 @@
         ],
       },
       {
-<<<<<<< HEAD
         name: 'Agency collaborations',
         description: 'Manage invitations from agencies, share rate cards, and negotiate retainers.',
         href: '#agency-collaborations',
-=======
         name: 'Upsell automation',
         description:
           'Trigger contextual upsells on milestones, status changes, or client behavior with automation lanes connected to CRM and comms.',
@@ -731,7 +726,6 @@
           'Measure conversion, revenue lift, and experiment health across playbooks.',
         ],
         callout: 'Playbook studio',
->>>>>>> 2d3e0ef1
       },
       {
         name: 'Catalog insights',
@@ -1979,6 +1973,136 @@
   },
 ];
 
+const availableDashboards = ['freelancer', 'user', 'agency'];
+
+function getInitials(name) {
+  if (!name) return 'FR';
+  return name
+    .split(/\s+/)
+    .filter(Boolean)
+    .slice(0, 2)
+    .map((part) => part[0].toUpperCase())
+    .join('');
+}
+
+function formatNumber(value) {
+  if (value == null || Number.isNaN(Number(value))) {
+    return '0';
+  }
+  return new Intl.NumberFormat('en-GB').format(Number(value));
+}
+
+function formatCurrency(amount, currency = 'USD') {
+  if (amount == null || Number.isNaN(Number(amount))) {
+    return new Intl.NumberFormat('en-GB', { style: 'currency', currency }).format(0);
+  }
+  const numeric = Number(amount);
+  return new Intl.NumberFormat('en-GB', {
+    style: 'currency',
+    currency,
+    maximumFractionDigits: Math.abs(numeric) >= 1000 ? 0 : 2,
+  }).format(numeric);
+}
+
+export default function FreelancerDashboardPage() {
+  const freelancerId = Number.isFinite(DEFAULT_FREELANCER_ID) && DEFAULT_FREELANCER_ID > 0 ? DEFAULT_FREELANCER_ID : 101;
+  const [collaborationsState, setCollaborationsState] = useState({ data: null, loading: false, error: null });
+
+  const loadCollaborations = useCallback(() => {
+    setCollaborationsState((previous) => ({ ...previous, loading: true, error: null }));
+    fetchFreelancerAgencyCollaborations(freelancerId, { lookbackDays: 120 })
+      .then((payload) => {
+        setCollaborationsState({ data: payload, loading: false, error: null });
+      })
+      .catch((error) => {
+        setCollaborationsState({
+          data: null,
+          loading: false,
+          error: error?.message ?? 'Unable to load agency collaborations.',
+        });
+      });
+  }, [freelancerId]);
+
+  useEffect(() => {
+    loadCollaborations();
+  }, [loadCollaborations]);
+
+  const summary = collaborationsState.data?.summary ?? null;
+
+  const menuSections = useMemo(() => {
+    return baseMenuSections.map((section) => ({
+      ...section,
+      items: section.items.map((item) => {
+        if (item.name !== 'Agency collaborations') {
+          return item;
+        }
+
+        if (!summary) {
+          return item;
+        }
+
+        const description = `${formatNumber(summary.activeCollaborations ?? 0)} active retainers · ${formatCurrency(
+          summary.monthlyRetainerValue,
+          summary.monthlyRetainerCurrency,
+        )} / month`;
+
+        return {
+          ...item,
+          description,
+          href: '#agency-collaborations',
+          tags: ['retainers', 'rate cards'],
+        };
+      }),
+    }));
+  }, [summary]);
+
+  const profile = useMemo(() => {
+    const freelancer = collaborationsState.data?.freelancer;
+    if (!freelancer) {
+      return {
+        name: 'Riley Morgan',
+        role: 'Lead Brand & Product Designer',
+        initials: 'RM',
+        status: 'Top-rated freelancer',
+        badges: ['Verified Pro', 'Gigvora Elite'],
+        metrics: [
+          { label: 'Active projects', value: '6' },
+          { label: 'Gigs fulfilled', value: '148' },
+          { label: 'Avg. CSAT', value: '4.9/5' },
+          { label: 'Monthly revenue', value: '$18.4k' },
+        ],
+      };
+    }
+
+    const badges = ['Agency partnerships'];
+    const metrics = Array.isArray(freelancer.metrics)
+      ? freelancer.metrics.map((metric) => ({
+          label: metric.label,
+          value:
+            metric.currency != null
+              ? formatCurrency(metric.value, metric.currency)
+              : formatNumber(metric.value ?? 0),
+        }))
+      : [];
+
+    const status = summary
+      ? `${formatNumber(summary.activeCollaborations ?? 0)} active retainers`
+      : 'Agency ready';
+
+    const composedName = `${freelancer.firstName ?? ''} ${freelancer.lastName ?? ''}`.trim();
+    const fallbackName = composedName || freelancer.email || 'Freelancer';
+
+    return {
+      name: freelancer.name ?? fallbackName,
+      role: freelancer.title ?? 'Independent operator',
+      initials: getInitials(freelancer.name ?? freelancer.email ?? 'FR'),
+      status,
+      badges,
+      metrics,
+    };
+  }, [collaborationsState.data?.freelancer, summary]);
+];
+
 function pluralize(word, count, pluralForm = `${word}s`) {
   return count === 1 ? word : pluralForm;
 }
@@ -2250,139 +2374,6 @@
         value: summary.upsellConversionRate != null ? formatPercent(summary.upsellConversionRate, 1) : '—',
       },
     ],
-<<<<<<< HEAD
-  },
-];
-
-const availableDashboards = ['freelancer', 'user', 'agency'];
-
-function getInitials(name) {
-  if (!name) return 'FR';
-  return name
-    .split(/\s+/)
-    .filter(Boolean)
-    .slice(0, 2)
-    .map((part) => part[0].toUpperCase())
-    .join('');
-}
-
-function formatNumber(value) {
-  if (value == null || Number.isNaN(Number(value))) {
-    return '0';
-  }
-  return new Intl.NumberFormat('en-GB').format(Number(value));
-}
-
-function formatCurrency(amount, currency = 'USD') {
-  if (amount == null || Number.isNaN(Number(amount))) {
-    return new Intl.NumberFormat('en-GB', { style: 'currency', currency }).format(0);
-  }
-  const numeric = Number(amount);
-  return new Intl.NumberFormat('en-GB', {
-    style: 'currency',
-    currency,
-    maximumFractionDigits: Math.abs(numeric) >= 1000 ? 0 : 2,
-  }).format(numeric);
-}
-
-export default function FreelancerDashboardPage() {
-  const freelancerId = Number.isFinite(DEFAULT_FREELANCER_ID) && DEFAULT_FREELANCER_ID > 0 ? DEFAULT_FREELANCER_ID : 101;
-  const [collaborationsState, setCollaborationsState] = useState({ data: null, loading: false, error: null });
-
-  const loadCollaborations = useCallback(() => {
-    setCollaborationsState((previous) => ({ ...previous, loading: true, error: null }));
-    fetchFreelancerAgencyCollaborations(freelancerId, { lookbackDays: 120 })
-      .then((payload) => {
-        setCollaborationsState({ data: payload, loading: false, error: null });
-      })
-      .catch((error) => {
-        setCollaborationsState({
-          data: null,
-          loading: false,
-          error: error?.message ?? 'Unable to load agency collaborations.',
-        });
-      });
-  }, [freelancerId]);
-
-  useEffect(() => {
-    loadCollaborations();
-  }, [loadCollaborations]);
-
-  const summary = collaborationsState.data?.summary ?? null;
-
-  const menuSections = useMemo(() => {
-    return baseMenuSections.map((section) => ({
-      ...section,
-      items: section.items.map((item) => {
-        if (item.name !== 'Agency collaborations') {
-          return item;
-        }
-
-        if (!summary) {
-          return item;
-        }
-
-        const description = `${formatNumber(summary.activeCollaborations ?? 0)} active retainers · ${formatCurrency(
-          summary.monthlyRetainerValue,
-          summary.monthlyRetainerCurrency,
-        )} / month`;
-
-        return {
-          ...item,
-          description,
-          href: '#agency-collaborations',
-          tags: ['retainers', 'rate cards'],
-        };
-      }),
-    }));
-  }, [summary]);
-
-  const profile = useMemo(() => {
-    const freelancer = collaborationsState.data?.freelancer;
-    if (!freelancer) {
-      return {
-        name: 'Riley Morgan',
-        role: 'Lead Brand & Product Designer',
-        initials: 'RM',
-        status: 'Top-rated freelancer',
-        badges: ['Verified Pro', 'Gigvora Elite'],
-        metrics: [
-          { label: 'Active projects', value: '6' },
-          { label: 'Gigs fulfilled', value: '148' },
-          { label: 'Avg. CSAT', value: '4.9/5' },
-          { label: 'Monthly revenue', value: '$18.4k' },
-        ],
-      };
-    }
-
-    const badges = ['Agency partnerships'];
-    const metrics = Array.isArray(freelancer.metrics)
-      ? freelancer.metrics.map((metric) => ({
-          label: metric.label,
-          value:
-            metric.currency != null
-              ? formatCurrency(metric.value, metric.currency)
-              : formatNumber(metric.value ?? 0),
-        }))
-      : [];
-
-    const status = summary
-      ? `${formatNumber(summary.activeCollaborations ?? 0)} active retainers`
-      : 'Agency ready';
-
-    const composedName = `${freelancer.firstName ?? ''} ${freelancer.lastName ?? ''}`.trim();
-    const fallbackName = composedName || freelancer.email || 'Freelancer';
-
-    return {
-      name: freelancer.name ?? fallbackName,
-      role: freelancer.title ?? 'Independent operator',
-      initials: getInitials(freelancer.name ?? freelancer.email ?? 'FR'),
-      status,
-      badges,
-      metrics,
-    };
-  }, [collaborationsState.data?.freelancer, summary]);
-=======
   };
 }
 
@@ -4473,7 +4464,6 @@
     'An operating system for independent talent to manage gigs, complex projects, finances, and growth partnerships in one streamlined workspace.';
 
   const isInitialLoading = loading && !data;
->>>>>>> 2d3e0ef1
 
   return (
     <DashboardLayout
@@ -4482,8 +4472,6 @@
       subtitle={heroSubtitle}
       description={heroDescription}
       menuSections={menuSections}
-<<<<<<< HEAD
-=======
       sections={capabilitySections}
       profile={profileCard}
       availableDashboards={availableDashboards}
@@ -5146,12 +5134,10 @@
               </div>
             </form>
           ) : null}
->>>>>>> 2d3e0ef1
       sections={[]}
       profile={profile}
       availableDashboards={availableDashboards}
     >
-<<<<<<< HEAD
       <>
         <AgencyCollaborationsPanel
           data={collaborationsState.data}
@@ -5211,7 +5197,6 @@
           </section>
         ))}
       </>
-=======
       <div className="space-y-10">
         <div className="flex flex-col gap-4 sm:flex-row sm:items-center sm:justify-between">
           <DataStatus
@@ -6186,7 +6171,6 @@
           </div>
         </section>
       </div>
->>>>>>> 2d3e0ef1
     </DashboardLayout>
   );
 }
