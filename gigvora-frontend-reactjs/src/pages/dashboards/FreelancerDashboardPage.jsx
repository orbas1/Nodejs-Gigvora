--- conflicted
+++ resolved
@@ -1,8 +1,6 @@
-<<<<<<< HEAD
 import { useCallback, useEffect, useMemo, useState } from 'react';
 import DashboardLayout from '../../layouts/DashboardLayout.jsx';
 import useSession from '../../hooks/useSession.js';
-=======
 import { useCallback, useMemo, useState } from 'react';
 import DashboardLayout from '../../layouts/DashboardLayout.jsx';
 import useSession from '../../hooks/useSession.js';
@@ -85,7 +83,6 @@
 import useSession from '../../hooks/useSession.js';
 import IdentityVerificationSection from './freelancer/sections/identity/IdentityVerificationSection.jsx';
 import { ReviewManagementSection } from './freelancer/sections/index.js';
->>>>>>> 0589b010
 import { MENU_GROUPS, AVAILABLE_DASHBOARDS } from './freelancer/menuConfig.js';
 import { DEFAULT_PROFILE } from './freelancer/sampleData.js';
 import {
@@ -98,28 +95,21 @@
   NetworkSection,
   OperationalQuickAccessSection,
   OperationsHQSection,
-<<<<<<< HEAD
-=======
   PlanningSection,
   ProfileOverviewSection,
   ProfileShowcaseSection,
   ProjectLabSection,
->>>>>>> 0589b010
   OverviewSection,
   PlanningSection,
   ProfileShowcaseSection,
   ProjectLabSection,
-<<<<<<< HEAD
-=======
   ProjectManagementSection,
->>>>>>> 0589b010
   ProjectWorkspaceExcellenceSection,
   ReferencesSection,
   SupportSection,
   TaskManagementSection,
   WorkspaceSettingsSection,
 } from './freelancer/sections/index.js';
-<<<<<<< HEAD
 import {
   fetchFreelancerDashboardOverview,
   saveFreelancerDashboardOverview,
@@ -182,7 +172,6 @@
     },
   ];
 }
-=======
 import { DEFAULT_PROFILE } from './freelancer/sampleData.js';
 
 const SECTION_COMPONENTS = {
@@ -364,7 +353,6 @@
     to: '/groups',
   },
 ];
->>>>>>> 0589b010
 
 const SECTION_COMPONENTS = {
   'profile-overview': OverviewSection,
@@ -419,7 +407,6 @@
 export default function FreelancerDashboardPage() {
   const navigate = useNavigate();
   const { session } = useSession();
-<<<<<<< HEAD
   const [activeSection, setActiveSection] = useState('overview');
   const [menuSections] = useState(MENU_GROUPS);
   const [profile, setProfile] = useState(DEFAULT_PROFILE);
@@ -521,7 +508,6 @@
     >
       <div className="mx-auto w-full max-w-screen-2xl space-y-12 px-8 py-10">
         {renderSection()}
-=======
   const [activeSection, setActiveSection] = useState('profile-overview');
   const menuSections = useMemo(() => MENU_GROUPS, []);
   const dashboards = useMemo(() => AVAILABLE_DASHBOARDS, []);
@@ -1069,7 +1055,6 @@
         <div className="mt-12">
           <DisputeManagementSection />
         </div>
->>>>>>> 0589b010
       </div>
     </DashboardLayout>
   );
