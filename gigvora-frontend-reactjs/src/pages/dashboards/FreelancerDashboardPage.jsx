import { Fragment, useCallback, useMemo, useState } from 'react';
import { useMemo } from 'react';
import DashboardLayout from '../../layouts/DashboardLayout.jsx';
import useSession from '../../hooks/useSession.js';
import {
  MENU_GROUPS,
  AVAILABLE_DASHBOARDS,
} from './freelancer/menuConfig.js';
import { DEFAULT_PROFILE } from './freelancer/sampleData.js';
import {
  OverviewSection,
  OperationsHQSection,
  DeliveryOperationsSection,
  TaskManagementSection,
  PlanningSection,
  ProjectWorkspaceExcellenceSection,
  ProjectLabSection,
  GigStudioSection,
  GigMarketplaceOperationsSection,
  AutomationSection,
  FinanceComplianceSection,
  GrowthPartnershipSection,
  NetworkSection,
  ProfileShowcaseSection,
  ReferencesSection,
  OperationalQuickAccessSection,
  WorkspaceSettingsSection,
  SupportSection,
} from './freelancer/sections/index.js';

function buildProfile(session) {
  if (!session) {
    return DEFAULT_PROFILE;
  }
  const derivedName = session.name ?? [session.firstName, session.lastName].filter(Boolean).join(' ').trim();
  const displayName = derivedName || session.email || DEFAULT_PROFILE.name;
  const initials = displayName
    .split(' ')
    .map((part) => part[0])
    .filter(Boolean)
    .join('')
    .slice(0, 2)
    .toUpperCase();
  const avatarSeed = session.avatarSeed ?? displayName;
  const avatarUrl = session.avatarUrl ?? `https://avatar.vercel.sh/${encodeURIComponent(avatarSeed)}.svg?text=${initials}`;

  return {
    ...DEFAULT_PROFILE,
    name: displayName,
    role: session.title ?? DEFAULT_PROFILE.role,
    avatarUrl,
    badges: DEFAULT_PROFILE.badges,
  };
}
import { Link } from 'react-router-dom';
import DashboardLayout from '../../layouts/DashboardLayout.jsx';
import useSession from '../../hooks/useSession.js';
<<<<<<< HEAD
import { ReviewManagementSection } from './freelancer/sections/index.js';
=======
import { MENU_GROUPS, AVAILABLE_DASHBOARDS } from './freelancer/menuConfig.js';
import { DEFAULT_PROFILE } from './freelancer/sampleData.js';
import {
  AutomationSection,
  DeliveryOperationsSection,
  FinanceComplianceSection,
  GigMarketplaceOperationsSection,
  GigStudioSection,
  GrowthPartnershipSection,
  NetworkSection,
  OperationalQuickAccessSection,
  OperationsHQSection,
  OverviewSection,
  PlanningSection,
  ProfileShowcaseSection,
  ProjectLabSection,
  ProjectManagementSection,
  ProjectWorkspaceExcellenceSection,
  ReferencesSection,
  SupportSection,
  TaskManagementSection,
  WorkspaceSettingsSection,
} from './freelancer/sections/index.js';

function deriveFreelancerId(session) {
  if (!session || typeof session !== 'object') {
    return null;
  }
>>>>>>> f6e0a120

  const candidates = [
    session.freelancerId,
    session.profile?.freelancerId,
    session.profileId,
    session.primaryProfileId,
    session.userId,
    session.id,
  ];

  for (const candidate of candidates) {
    if (candidate == null) {
      continue;
    }
    const numeric = Number(candidate);
    if (Number.isFinite(numeric) && numeric > 0) {
      return numeric;
    }
  }

  return null;
}

function buildProfileCard(session) {
  if (!session || typeof session !== 'object') {
    return DEFAULT_PROFILE;
  }

  const base = { ...DEFAULT_PROFILE };
  const fallbackName = [session.firstName, session.lastName].filter(Boolean).join(' ').trim();
  const name = session.name?.trim() || fallbackName || base.name;
  const headline = session.role || session.title || session.headline || base.role;
  const avatarUrl =
    session.avatarUrl || session.photoUrl || session.imageUrl || session.pictureUrl || base.avatarUrl;
  const initials =
    session.initials ||
    (name
      ? name
          .split(/\s+/)
          .filter(Boolean)
          .map((part) => part[0]?.toUpperCase())
          .join('')
          .slice(0, 2)
      : base.initials);

  return {
    ...base,
    name,
    role: headline,
    avatarUrl,
    initials: initials || base.initials,
  };
}
  TimelineManagementSection,
  WorkspaceSettingsSection,
} from './freelancer/sections/index.js';
import DisputeManagementSection from './freelancer/sections/DisputeManagementSection.jsx';

const HERO_METRICS = [
  { id: 'matches', label: 'New matches', value: 8, trend: '+2 this week' },
  { id: 'applications', label: 'Active applications', value: 5, trend: '2 awaiting review' },
  { id: 'saved', label: 'Saved gigs', value: 14, trend: 'Keep refining your preferences' },
];

const HERO_PIPELINE = [
  { id: 'discovery', title: 'Discovery call', description: 'Schedule time with the client success partner to confirm scope.' },
  { id: 'proposal', title: 'Proposal sent', description: 'Tailor your pricing pack and highlight relevant case studies.' },
  { id: 'interview', title: 'Interview', description: 'Prepare a short demo of your recent work to stand out.' },
];

const HERO_RESOURCES = [
  {
    id: 'profile',
    title: 'Refresh your profile',
    copy: 'Fine tune your expertise tags and headline so matching stays accurate.',
    to: '/profile/me',
  },
  {
    id: 'launchpad',
    title: 'Browse Launchpad gigs',
    copy: 'Explore curated, fast-moving projects looking for immediate contributors.',
    to: '/experience-launchpad',
  },
  {
    id: 'community',
    title: 'Join a guild session',
    copy: 'Share feedback and learn from other freelancers in the community.',
    to: '/groups',
  },
];

const SECTION_COMPONENTS = {
  'profile-overview': OverviewSection,
  'operations-hq': OperationsHQSection,
  'delivery-ops': DeliveryOperationsSection,
  'task-management': TaskManagementSection,
  planning: PlanningSection,
  'project-excellence': ProjectWorkspaceExcellenceSection,
  'project-lab': ProjectLabSection,
  'gig-studio': GigStudioSection,
  'gig-marketplace': GigMarketplaceOperationsSection,
  automation: AutomationSection,
  'finance-compliance': FinanceComplianceSection,
  'workspace-settings': WorkspaceSettingsSection,
  'profile-showcase': ProfileShowcaseSection,
  references: ReferencesSection,
  'timeline-management': TimelineManagementSection,
  network: NetworkSection,
  'growth-partnerships': GrowthPartnershipSection,
  'quick-access': OperationalQuickAccessSection,
  support: SupportSection,
};

function buildProfileCard(session) {
  if (!session) {
    return DEFAULT_PROFILE;
  }

  const resolvedName =
    session.name ||
    [session.firstName, session.lastName].filter(Boolean).join(' ').trim() ||
    session.email ||
    DEFAULT_PROFILE.name;

  const initials = resolvedName
    .split(/\s+/)
    .map((part) => part[0])
    .filter(Boolean)
    .join('')
    .slice(0, 2)
    .toUpperCase();

  return {
    ...DEFAULT_PROFILE,
    name: resolvedName,
    role: session.title || session.userType || DEFAULT_PROFILE.role,
    initials: initials || DEFAULT_PROFILE.initials,
    avatarUrl: session.avatarUrl || DEFAULT_PROFILE.avatarUrl,
  };
}

export default function FreelancerDashboardPage() {
  const { session } = useSession();

  const profile = useMemo(() => buildProfile(session), [session]);

  const heroTitle = 'Freelancer Mission Control';
  const heroSubtitle = 'Delivery, growth, mentorship, and rituals';
  const heroDescription =
    'Design a production-grade operating system across projects, gigs, interviews, mentorship bookings, and volunteering commitments with Gigvora.';
  const menuSections = useMemo(() => MENU_GROUPS, []);
  const availableDashboards = useMemo(() => AVAILABLE_DASHBOARDS, []);
  const profileCard = useMemo(() => buildProfileCard(session), [session]);
  const freelancerId = useMemo(() => deriveFreelancerId(session), [session]);
  const [activeItem, setActiveItem] = useState('profile-overview');

  const handleMenuItemSelect = useCallback((itemId, item) => {
    setActiveItem(itemId);
    const targetId = item?.sectionId || item?.targetId || itemId;
    if (targetId && typeof document !== 'undefined') {
      const element = document.getElementById(targetId);
      if (element) {
        element.scrollIntoView({ behavior: 'smooth', block: 'start' });
      }
    }
  }, []);

  const orderedSections = useMemo(
    () => [
      { id: 'profile-overview', element: <OverviewSection profile={profileCard} /> },
      { id: 'operations-hq', element: <OperationsHQSection /> },
      { id: 'project-management', element: <ProjectManagementSection freelancerId={freelancerId} /> },
      { id: 'delivery-ops', element: <DeliveryOperationsSection freelancerId={freelancerId} /> },
      { id: 'task-management', element: <TaskManagementSection /> },
      { id: 'planning', element: <PlanningSection /> },
      { id: 'project-excellence', element: <ProjectWorkspaceExcellenceSection /> },
      { id: 'project-lab', element: <ProjectLabSection /> },
      { id: 'gig-studio', element: <GigStudioSection /> },
      { id: 'gig-marketplace', element: <GigMarketplaceOperationsSection /> },
      { id: 'automation', element: <AutomationSection /> },
      { id: 'finance-compliance', element: <FinanceComplianceSection /> },
      { id: 'workspace-settings', element: <WorkspaceSettingsSection /> },
      { id: 'profile-showcase', element: <ProfileShowcaseSection /> },
      { id: 'references', element: <ReferencesSection /> },
      { id: 'network', element: <NetworkSection /> },
      { id: 'growth-partnerships', element: <GrowthPartnershipSection /> },
      { id: 'quick-access', element: <OperationalQuickAccessSection /> },
      { id: 'support', element: <SupportSection /> },
    ],
    [freelancerId, profileCard],
  );

  const heroTitle = 'Freelancer mission control';
  const heroSubtitle = 'Delivery, client success, and growth in one cockpit';
  const heroDescription =
    'Orchestrate project workspaces, automate gig delivery, and activate revenue programs with enterprise-grade tooling built for independent experts.';

  return (
    <DashboardLayout
      currentDashboard="freelancer"
      title={heroTitle}
      subtitle={heroSubtitle}
      description={heroDescription}
      menuSections={MENU_GROUPS}
      availableDashboards={AVAILABLE_DASHBOARDS}
    >
      <div className="space-y-12">
        <OverviewSection profile={profile} />
        <OperationsHQSection />
        <DeliveryOperationsSection />
        <TaskManagementSection />
        <PlanningSection />
        <ProjectWorkspaceExcellenceSection />
        <ProjectLabSection />
        <GigStudioSection />
        <GigMarketplaceOperationsSection />
        <AutomationSection />
        <FinanceComplianceSection />
        <GrowthPartnershipSection />
        <NetworkSection />
        <ProfileShowcaseSection />
        <ReferencesSection />
        <OperationalQuickAccessSection />
        <WorkspaceSettingsSection />
        <SupportSection />
      menuSections={menuSections}
      availableDashboards={availableDashboards}
      activeMenuItem={activeItem}
      onMenuItemSelect={handleMenuItemSelect}
    >
      <div className="mx-auto w-full max-w-6xl space-y-12 px-6 py-10">
        {orderedSections.map((section) => (
          <Fragment key={section.id}>{section.element}</Fragment>
        ))}
  const heroName = useMemo(() => {
    if (!session) {
      return 'Freelancer';
    }
    return session.name || session.firstName || session.email || 'Freelancer';
  }, [session]);

  const menuSections = useMemo(() => MENU_GROUPS, []);
  const orderedSectionIds = useMemo(() => {
    const fromMenu = menuSections.flatMap((group) =>
      Array.isArray(group.items) ? group.items.map((item) => item.id).filter(Boolean) : [],
    );
    const unique = [];
    fromMenu.forEach((id) => {
      if (SECTION_COMPONENTS[id] && !unique.includes(id)) {
        unique.push(id);
      }
    });
    Object.keys(SECTION_COMPONENTS).forEach((id) => {
      if (!unique.includes(id)) {
        unique.push(id);
      }
    });
    return unique;
  }, [menuSections]);

  const profileCard = useMemo(() => buildProfileCard(session), [session]);

  return (
    <DashboardLayout
      currentDashboard="freelancer"
      title="Freelancer mission control"
      subtitle="Enterprise-ready independent talent workspace"
      description="Coordinate delivery, growth, reputation, and analytics rituals without leaving your Gigvora cockpit."
      menuSections={menuSections}
      availableDashboards={AVAILABLE_DASHBOARDS}
    >
      <div className="mx-auto w-full max-w-6xl space-y-12 px-6 py-10">
        <section className="rounded-3xl border border-slate-200 bg-white/95 p-8 shadow-soft">
          <header className="flex flex-col gap-4 border-b border-slate-200 pb-6">
            <div>
              <p className="text-xs font-semibold uppercase tracking-[0.35em] text-slate-500">Welcome back</p>
              <h1 className="mt-2 text-3xl font-semibold text-slate-900">{heroName}</h1>
              <p className="mt-3 max-w-2xl text-sm text-slate-600">
                Keep momentum going by following the next actions in your pipeline, capturing delivery signals, and sharing
                updates with the Gigvora team.
              </p>
            </div>
            <div className="grid gap-4 sm:grid-cols-3">
              {HERO_METRICS.map((metric) => (
                <div
                  key={metric.id}
                  className="rounded-3xl border border-slate-200 bg-white p-6 shadow-soft transition hover:-translate-y-0.5 hover:border-blue-200"
                >
                  <p className="text-xs font-semibold uppercase tracking-[0.3em] text-slate-500">{metric.label}</p>
                  <p className="mt-3 text-3xl font-semibold text-slate-900">{metric.value}</p>
                  <p className="mt-2 text-xs text-slate-500">{metric.trend}</p>
                </div>
              ))}
            </div>
          </header>

          <div className="mt-8 grid gap-8 lg:grid-cols-[1.3fr_1fr]">
            <div className="space-y-6">
              <div className="rounded-3xl border border-slate-200 bg-slate-50/70 p-8">
                <div className="flex items-center justify-between gap-3">
                  <h2 className="text-xl font-semibold text-slate-900">Pipeline focus</h2>
                  <Link
                    to="/dashboard/freelancer/pipeline"
                    className="text-sm font-semibold text-blue-600 transition hover:text-blue-700"
                  >
                    View detailed pipeline
                  </Link>
                </div>
                <ol className="mt-6 space-y-4">
                  {HERO_PIPELINE.map((step, index) => (
                    <li key={step.id} className="flex gap-4 rounded-2xl border border-slate-200 bg-white p-4 shadow-sm">
                      <div className="flex h-10 w-10 items-center justify-center rounded-full bg-blue-600 text-sm font-semibold text-white">
                        {index + 1}
                      </div>
                      <div>
                        <p className="text-sm font-semibold text-slate-900">{step.title}</p>
                        <p className="text-xs text-slate-500">{step.description}</p>
                      </div>
                    </li>
                  ))}
                </ol>
              </div>

              <div className="rounded-3xl border border-slate-200 bg-slate-50/70 p-8">
                <h2 className="text-xl font-semibold text-slate-900">Quick wins</h2>
                <ul className="mt-6 space-y-3">
                  <li className="flex items-start gap-3 rounded-2xl border border-slate-200 bg-white p-4 shadow-sm">
                    <span className="mt-0.5 h-2 w-2 rounded-full bg-emerald-500" aria-hidden="true" />
                    <p className="text-sm text-slate-600">
                      Keep an eye on new invites—responding within the first hour improves conversion by 30%.
                    </p>
                  </li>
                  <li className="flex items-start gap-3 rounded-2xl border border-slate-200 bg-white p-4 shadow-sm">
                    <span className="mt-0.5 h-2 w-2 rounded-full bg-sky-500" aria-hidden="true" />
                    <p className="text-sm text-slate-600">Upload a short video introduction to strengthen your applications.</p>
                  </li>
                  <li className="flex items-start gap-3 rounded-2xl border border-slate-200 bg-white p-4 shadow-sm">
                    <span className="mt-0.5 h-2 w-2 rounded-full bg-amber-500" aria-hidden="true" />
                    <p className="text-sm text-slate-600">Share updates with your talent partner weekly so we can advocate for you.</p>
                  </li>
                </ul>
              </div>
            </div>

            <aside className="space-y-6">
              <div className="rounded-3xl border border-slate-200 bg-white p-6 shadow-soft">
                <h2 className="text-lg font-semibold text-slate-900">Recommended resources</h2>
                <ul className="mt-4 space-y-3">
                  {HERO_RESOURCES.map((resource) => (
                    <li key={resource.id} className="rounded-2xl border border-slate-200 bg-slate-50 p-4 shadow-sm">
                      <p className="text-sm font-semibold text-slate-900">{resource.title}</p>
                      <p className="mt-1 text-xs text-slate-500">{resource.copy}</p>
                      <Link
                        to={resource.to}
                        className="mt-2 inline-flex items-center gap-2 text-xs font-semibold text-blue-600 transition hover:text-blue-700"
                      >
                        Explore
                      </Link>
                    </li>
                  ))}
                </ul>
              </div>

              <div className="rounded-3xl border border-slate-200 bg-gradient-to-br from-blue-50 via-white to-blue-100 p-6 shadow-soft">
                <h2 className="text-lg font-semibold text-slate-900">Need help?</h2>
                <p className="mt-2 text-sm text-slate-600">
                  Your client success partner can walk through opportunities, feedback, and growth plans.
                </p>
                <Link
                  to="/inbox"
                  className="mt-4 inline-flex items-center gap-2 rounded-full bg-slate-900 px-4 py-2 text-sm font-semibold text-white shadow-sm transition hover:bg-slate-700"
                >
                  Send a message
                </Link>
              </div>
            </aside>
          </div>
        </section>

<<<<<<< HEAD
        <section className="mt-16">
          <ReviewManagementSection />
        </section>
=======
        {orderedSectionIds.map((sectionId) => {
          const SectionComponent = SECTION_COMPONENTS[sectionId];
          if (!SectionComponent) {
            return null;
          }

          if (sectionId === 'profile-overview') {
            return <SectionComponent key={sectionId} profile={profileCard} />;
          }

          return <SectionComponent key={sectionId} />;
        })}
        <div className="mt-12">
          <DisputeManagementSection />
        </div>
>>>>>>> f6e0a120
      </div>
    </DashboardLayout>
  );
}<|MERGE_RESOLUTION|>--- conflicted
+++ resolved
@@ -55,9 +55,7 @@
 import { Link } from 'react-router-dom';
 import DashboardLayout from '../../layouts/DashboardLayout.jsx';
 import useSession from '../../hooks/useSession.js';
-<<<<<<< HEAD
 import { ReviewManagementSection } from './freelancer/sections/index.js';
-=======
 import { MENU_GROUPS, AVAILABLE_DASHBOARDS } from './freelancer/menuConfig.js';
 import { DEFAULT_PROFILE } from './freelancer/sampleData.js';
 import {
@@ -86,7 +84,6 @@
   if (!session || typeof session !== 'object') {
     return null;
   }
->>>>>>> f6e0a120
 
   const candidates = [
     session.freelancerId,
@@ -466,11 +463,9 @@
           </div>
         </section>
 
-<<<<<<< HEAD
         <section className="mt-16">
           <ReviewManagementSection />
         </section>
-=======
         {orderedSectionIds.map((sectionId) => {
           const SectionComponent = SECTION_COMPONENTS[sectionId];
           if (!SectionComponent) {
@@ -486,7 +481,6 @@
         <div className="mt-12">
           <DisputeManagementSection />
         </div>
->>>>>>> f6e0a120
       </div>
     </DashboardLayout>
   );
