--- conflicted
+++ resolved
@@ -1,4 +1,3 @@
-<<<<<<< HEAD
 import { useMemo } from 'react';
 import {
   ArrowTrendingDownIcon,
@@ -17,7 +16,6 @@
 import { fetchFreelancerFinanceInsights } from '../../services/finance.js';
 
 const DEFAULT_FREELANCER_ID = 2;
-=======
 import { useCallback, useEffect, useMemo, useState } from 'react';
 import DashboardLayout from '../../layouts/DashboardLayout.jsx';
 import AgencyCollaborationsPanel from '../../components/freelancer/AgencyCollaborationsPanel.jsx';
@@ -680,7 +678,6 @@
 import DashboardLayout from '../../layouts/DashboardLayout.jsx';
 import WorkspaceTemplatesSection from '../../components/WorkspaceTemplatesSection.jsx';
 import { fetchWorkspaceTemplates } from '../../services/workspaceTemplates.js';
->>>>>>> 7243297b
 
 const BASE_MENU_SECTIONS = [
   {
@@ -749,7 +746,6 @@
         callout: 'Playbook studio',
       },
       {
-<<<<<<< HEAD
         name: 'Finance & insights',
         description: 'Loading finance insights…',
         href: '#finance-insights',
@@ -982,7 +978,6 @@
 }
 
 const operationalSections = [
-=======
         name: 'Catalog insights',
         description:
           'Track impressions, conversion, CSAT, and revision cycles across tiers to optimise gig listings and marketing spend.',
@@ -1121,7 +1116,6 @@
   };
 
 const BASE_CAPABILITY_SECTIONS = [
->>>>>>> 7243297b
   {
     title: 'Project workspace excellence',
     description:
@@ -1668,7 +1662,6 @@
           : 'Awaiting scheduling',
         tone: billingTone,
       },
-<<<<<<< HEAD
     ],
   },
   {
@@ -1676,7 +1669,22 @@
     description:
       'Scale your business with targeted marketing, agency partnerships, continuous learning, and community mentoring.',
     features: [
-=======
+      {
+        name: 'Pipeline CRM',
+        description:
+          'Track leads, proposals, follow-ups, and cross-selling campaigns separate from gig orders.',
+        bulletPoints: [
+          'Kanban views by industry, retainer size, or probability.',
+          'Proposal templates with case studies and ROI calculators.',
+        ],
+      },
+      {
+        name: 'Agency alliance manager',
+        description:
+          'Collaborate with agencies, share resource calendars, negotiate revenue splits, and join pods for large engagements.',
+        bulletPoints: [
+          'Rate card sharing with version history and approvals.',
+          'Resource heatmaps showing bandwidth across weeks.',
     ];
   }, [metrics, upcomingBilling]);
 
@@ -3044,7 +3052,6 @@
           </div>
         ),
       },
->>>>>>> 7243297b
       {
         label: 'Health score',
         value: formatScore(metrics.healthScore),
@@ -3358,7 +3365,6 @@
   { value: 'grid', label: 'Blueprint grid' },
 ];
 
-<<<<<<< HEAD
 const availableDashboards = ['freelancer', 'user', 'agency'];
 
 function FinanceMetricCard({ metric, loading }) {
@@ -3965,7 +3971,6 @@
             </div>
           </div>
         </div>
-=======
 export default function FreelancerDashboardPage() {
   const freelancerId = DEFAULT_FREELANCER_ID;
   const [expertiseFormOpen, setExpertiseFormOpen] = useState(false);
@@ -5090,12 +5095,10 @@
           </label>
         </div>
         <GigPreview form={form} />
->>>>>>> 7243297b
       </div>
     </section>
   );
 }
-<<<<<<< HEAD
 
 
 export default function FreelancerDashboardPage() {
@@ -5113,7 +5116,6 @@
   const remainingSections = operationalSections;
   const menuSections = useMemo(() => buildDashboardMenuSections(financeData, financeLoading), [financeData, financeLoading]);
   const profile = useMemo(() => buildProfile(financeData), [financeData]);
-=======
 export default function FreelancerDashboardPage() {
   const [form, setForm] = useState(() => convertGigToForm(null, FALLBACK_BLUEPRINT));
   const [formDirty, setFormDirty] = useState(false);
@@ -5358,7 +5360,6 @@
     'An operating system for independent talent to manage gigs, complex projects, finances, and growth partnerships in one streamlined workspace.';
 
   const isInitialLoading = loading && !data;
->>>>>>> 7243297b
 
   return (
     <DashboardLayout
@@ -5367,7 +5368,6 @@
       subtitle={heroSubtitle}
       description={heroDescription}
       menuSections={menuSections}
-<<<<<<< HEAD
       sections={remainingSections}
       profile={profile}
       availableDashboards={availableDashboards}
@@ -5380,7 +5380,6 @@
           onRetry={refreshFinance}
         />
         <CapabilitySectionList sections={remainingSections} />
-=======
       sections={capabilitySections}
       profile={profileCard}
       availableDashboards={availableDashboards}
@@ -7079,7 +7078,6 @@
             </div>
           </div>
         </section>
->>>>>>> 7243297b
       </div>
     </DashboardLayout>
   );
