--- conflicted
+++ resolved
@@ -1,4 +1,3 @@
-<<<<<<< HEAD
 import { useMemo, useState } from 'react';
 import DashboardLayout from '../../layouts/DashboardLayout.jsx';
 import useSession from '../../hooks/useSession.js';
@@ -47,7 +46,6 @@
   'quick-access': OperationalQuickAccessSection,
   support: SupportSection,
 };
-=======
 import { useCallback, useEffect, useMemo, useState } from 'react';
 import DashboardLayout from '../../layouts/DashboardLayout.jsx';
 import useSession from '../../hooks/useSession.js';
@@ -404,7 +402,6 @@
     to: '/groups',
   },
 ];
->>>>>>> ff4f3235
 
 const SECTION_COMPONENTS = {
   'profile-overview': OverviewSection,
@@ -459,7 +456,6 @@
 export default function FreelancerDashboardPage() {
   const navigate = useNavigate();
   const { session } = useSession();
-<<<<<<< HEAD
   const [activeSection, setActiveSection] = useState('profile-overview');
 
   const menuSections = useMemo(() => MENU_GROUPS, []);
@@ -502,7 +498,6 @@
       onMenuItemSelect={setActiveSection}
     >
       <div className="mx-auto w-full max-w-6xl space-y-12 px-6 py-10">{renderSection()}</div>
-=======
   const [activeSection, setActiveSection] = useState('overview');
   const [menuSections] = useState(MENU_GROUPS);
   const [profile, setProfile] = useState(DEFAULT_PROFILE);
@@ -1155,7 +1150,6 @@
           <DisputeManagementSection />
         </div>
       </div>
->>>>>>> ff4f3235
     </DashboardLayout>
   );
 }