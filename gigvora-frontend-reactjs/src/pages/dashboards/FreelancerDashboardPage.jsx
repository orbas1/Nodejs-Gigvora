--- conflicted
+++ resolved
@@ -2,7 +2,6 @@
 import {
   ArrowPathIcon,
   CheckCircleIcon,
-<<<<<<< HEAD
   ClockIcon,
   CurrencyDollarIcon,
   ExclamationCircleIcon,
@@ -20,7 +19,6 @@
   updateEscrowCheckpoint,
 } from '../../services/orderPipeline.js';
 import { formatAbsolute, formatRelativeTime } from '../../utils/date.js';
-=======
   CloudArrowDownIcon,
   DocumentDuplicateIcon,
   ExclamationTriangleIcon,
@@ -38,7 +36,6 @@
   addDeliverableVersion,
   generateDeliveryPackage,
 } from '../../services/deliverableVault.js';
->>>>>>> 9795b4cd
 
 const BASE_MENU_SECTIONS = [
   {
@@ -430,16 +427,13 @@
         tags: ['gig catalog'],
       },
       {
-<<<<<<< HEAD
         name: 'Order pipeline',
         key: 'order-pipeline',
         description: 'Automate intake forms, kickoff prep, delivery, revisions, and escrow releases.',
         tags: ['workflow', 'escrow'],
       },
       {
-=======
         id: 'post-gig',
->>>>>>> 9795b4cd
         name: 'Post a gig',
         description: 'Launch new services with pricing matrices, availability calendars, and banners.',
       },
@@ -483,9 +477,7 @@
   },
 ];
 
-<<<<<<< HEAD
 const CAPABILITY_SECTIONS = [
-=======
 const FALLBACK_BLUEPRINT = {
   title: 'Brand Identity Accelerator',
   tagline: 'Launch-ready visual systems in ten days',
@@ -802,7 +794,6 @@
 import { fetchWorkspaceTemplates } from '../../services/workspaceTemplates.js';
 
 const BASE_MENU_SECTIONS = [
->>>>>>> 9795b4cd
   {
     label: 'Service delivery',
     items: [
@@ -868,14 +859,11 @@
         description:
           'Design, price, and iterate bundled services with attach-rate telemetry, experimentation sandboxes, and featured placements.',
         bulletPoints: [
-<<<<<<< HEAD
           'Centralized command board tracking inquiries through qualification, kickoff scheduling, production, delivery, and wrap-up stages.',
           'Automated requirement forms, intake questionnaires, and dynamic revision workflows that plug directly into each order.',
           'Escrow release checkpoints gated by milestone approvals, client CSAT scores, and delivery confirmation receipts.',
-=======
           'Version bundles safely with staged rollouts and A/B testing.',
           'Audit profitability with hard costs, subcontractors, and blended rates baked in.',
->>>>>>> 9795b4cd
         ],
       },
       {
@@ -1375,6 +1363,339 @@
       },
     ],
   },
+];
+
+const DEFAULT_FREELANCER_ID = 101;
+const DEFAULT_LOOKBACK_DAYS = 120;
+
+const PIPELINE_STAGE_OPTIONS = [
+  { value: 'inquiry', label: 'Inquiry' },
+  { value: 'qualification', label: 'Qualification' },
+  { value: 'kickoff_scheduled', label: 'Kickoff scheduled' },
+  { value: 'production', label: 'Production' },
+  { value: 'delivery', label: 'Delivery' },
+  { value: 'completed', label: 'Completed' },
+  { value: 'on_hold', label: 'On hold' },
+  { value: 'cancelled', label: 'Cancelled' },
+];
+
+const PIPELINE_STAGE_LABELS = PIPELINE_STAGE_OPTIONS.reduce((acc, option) => {
+  acc[option.value] = option.label;
+  return acc;
+}, {});
+
+const PIPELINE_COLUMNS = [
+  {
+    key: 'inquiry',
+    title: 'Inquiry intake',
+    description: 'New inquiries awaiting qualification.',
+    stages: ['inquiry'],
+    accent: 'border-slate-200',
+  },
+  {
+    key: 'qualification',
+    title: 'Qualification',
+    description: 'Requirement forms and scoping.',
+    stages: ['qualification'],
+    accent: 'border-amber-200',
+  },
+  {
+    key: 'kickoff_scheduled',
+    title: 'Kickoff prep',
+    description: 'Kickoff calls and onboarding.',
+    stages: ['kickoff_scheduled'],
+    accent: 'border-blue-200',
+  },
+  {
+    key: 'production',
+    title: 'Production',
+    description: 'Active delivery and collaboration.',
+    stages: ['production'],
+    accent: 'border-indigo-200',
+  },
+  {
+    key: 'delivery',
+    title: 'Delivery & approvals',
+    description: 'Final assets, revisions, and sign-off.',
+    stages: ['delivery'],
+    accent: 'border-emerald-200',
+  },
+  {
+    key: 'completed',
+    title: 'Completed',
+    description: 'Delivered and closed.',
+    stages: ['completed'],
+    accent: 'border-slate-200',
+  },
+  {
+    key: 'on_hold',
+    title: 'On hold / cancelled',
+    description: 'Paused, on hold, or cancelled.',
+    stages: ['on_hold', 'cancelled'],
+    accent: 'border-rose-200',
+  },
+];
+
+function formatCurrency(amount, currency = 'USD') {
+  const numeric = Number(amount ?? 0);
+  const formatter = new Intl.NumberFormat('en-GB', {
+    style: 'currency',
+    currency,
+    maximumFractionDigits: Math.abs(numeric) >= 1000 ? 0 : 2,
+  });
+  return formatter.format(Number.isFinite(numeric) ? numeric : 0);
+}
+
+function requirementStatusLabel(status) {
+  const labels = {
+    draft: 'Draft',
+    pending_client: 'Awaiting client',
+    in_progress: 'Client in progress',
+    submitted: 'Submitted',
+    approved: 'Approved',
+    needs_revision: 'Needs revision',
+    archived: 'Archived',
+  };
+  return labels[status] ?? status;
+}
+
+function revisionStatusLabel(status) {
+  const labels = {
+    open: 'Open',
+    in_progress: 'In progress',
+    submitted: 'Awaiting review',
+    approved: 'Approved',
+    declined: 'Declined',
+    cancelled: 'Cancelled',
+  };
+  return labels[status] ?? status;
+}
+
+function getPipelineCount(summary, stages) {
+  if (!summary?.pipeline) {
+    return 0;
+  }
+  return stages.reduce((total, stage) => total + (summary.pipeline?.[stage] ?? 0), 0);
+}
+
+function OrderCard({
+  order,
+  onStageChange,
+  onRequirementAdvance,
+  onRevisionResolve,
+  onReleaseEscrow,
+  actionLoading,
+}) {
+  const latestRequirement = order.requirementForms?.[0] ?? null;
+  const activeRevision = order.revisions?.find((revision) =>
+    ['open', 'in_progress', 'submitted', 'declined'].includes(revision.status),
+  );
+  const nextCheckpoint = order.escrowCheckpoints?.find((checkpoint) =>
+    ['pending_release', 'funded', 'held'].includes(checkpoint.status),
+  );
+
+  const requirementKey = latestRequirement ? `${order.id}:${latestRequirement.id}` : null;
+  const revisionKey = activeRevision ? `${order.id}:${activeRevision.id}` : null;
+  const checkpointKey = nextCheckpoint ? `${order.id}:${nextCheckpoint.id}` : null;
+
+  const loadingStage = actionLoading?.type === 'stage' && actionLoading.id === order.id;
+  const loadingRequirement = actionLoading?.type === 'requirement' && actionLoading.id === requirementKey;
+  const loadingRevision = actionLoading?.type === 'revision' && actionLoading.id === revisionKey;
+  const loadingEscrow = actionLoading?.type === 'escrow' && actionLoading.id === checkpointKey;
+
+  let requirementAction = null;
+  if (latestRequirement) {
+    if (['pending_client', 'in_progress', 'needs_revision'].includes(latestRequirement.status)) {
+      requirementAction = { nextStatus: 'submitted', label: 'Mark requirements submitted' };
+    } else if (latestRequirement.status === 'submitted') {
+      requirementAction = { nextStatus: 'approved', label: 'Approve requirements' };
+    }
+  }
+
+  let revisionAction = null;
+  if (activeRevision && ['open', 'in_progress', 'submitted', 'declined'].includes(activeRevision.status)) {
+    revisionAction = { nextStatus: 'approved', label: 'Mark revision approved' };
+  }
+
+  let escrowAction = null;
+  if (nextCheckpoint) {
+    escrowAction = {
+      nextStatus: 'released',
+      label: `Release ${formatCurrency(nextCheckpoint.amount, nextCheckpoint.currency)}`,
+    };
+  }
+
+  const csatScore = order.csatScore != null ? Number(order.csatScore).toFixed(2) : null;
+
+  return (
+    <div className="flex flex-col gap-3 rounded-2xl border border-slate-200 bg-white p-4 shadow-sm">
+      <div className="flex items-start justify-between gap-3">
+        <div>
+          <h3 className="text-sm font-semibold text-slate-900">{order.gigTitle}</h3>
+          <p className="text-xs text-slate-500">
+            {order.clientName}
+            {order.clientOrganization ? ` · ${order.clientOrganization}` : ''}
+          </p>
+          {order.orderNumber ? (
+            <p className="text-[10px] uppercase tracking-wide text-slate-400">#{order.orderNumber}</p>
+          ) : null}
+        </div>
+        <div className="text-right">
+          <p className="text-xs uppercase tracking-wide text-slate-400">Value</p>
+          <p className="text-sm font-semibold text-slate-800">
+            {formatCurrency(order.valueAmount, order.valueCurrency)}
+          </p>
+          <p className="text-[11px] text-slate-500">
+            {PIPELINE_STAGE_LABELS[order.pipelineStage] ?? order.pipelineStage}
+          </p>
+        </div>
+      </div>
+
+      <div className="flex flex-wrap items-center gap-2 text-xs text-slate-500">
+        {order.deliveryDueAt ? (
+          <span className="inline-flex items-center gap-1 rounded-full bg-slate-100 px-2 py-0.5">
+            <ClockIcon className="h-4 w-4 text-blue-500" />
+            {`Delivery ${formatRelativeTime(order.deliveryDueAt)}`}
+          </span>
+        ) : null}
+        {order.kickoffStatus === 'scheduled' && order.kickoffScheduledAt ? (
+          <span className="inline-flex items-center gap-1 rounded-full bg-blue-50 px-2 py-0.5 text-blue-600">
+            <PhoneArrowDownLeftIcon className="h-4 w-4" />
+            {formatAbsolute(order.kickoffScheduledAt, { timeStyle: 'short' })}
+          </span>
+        ) : null}
+        {order.metrics?.pendingRequirements ? (
+          <span className="inline-flex items-center gap-1 rounded-full bg-amber-50 px-2 py-0.5 text-amber-700">
+            <ExclamationCircleIcon className="h-4 w-4" />
+            {`${order.metrics.pendingRequirements} requirement${order.metrics.pendingRequirements > 1 ? 's' : ''} pending`}
+          </span>
+        ) : null}
+        {order.metrics?.openRevisions ? (
+          <span className="inline-flex items-center gap-1 rounded-full bg-fuchsia-50 px-2 py-0.5 text-fuchsia-700">
+            <CheckCircleIcon className="h-4 w-4" />
+            {`${order.metrics.openRevisions} revision${order.metrics.openRevisions > 1 ? 's' : ''} open`}
+          </span>
+        ) : null}
+        {order.metrics?.outstandingEscrow ? (
+          <span className="inline-flex items-center gap-1 rounded-full bg-emerald-50 px-2 py-0.5 text-emerald-700">
+            <ShieldCheckIcon className="h-4 w-4" />
+            {`${formatCurrency(order.metrics.outstandingEscrow, order.escrowCurrency)} in escrow`}
+          </span>
+        ) : null}
+        {csatScore ? (
+          <span className="inline-flex items-center gap-1 rounded-full bg-emerald-100 px-2 py-0.5 text-emerald-700">
+            <CheckCircleIcon className="h-4 w-4" />
+            {`CSAT ${csatScore}`}
+          </span>
+        ) : null}
+      </div>
+
+      <div className="rounded-2xl bg-slate-50 p-3 text-xs text-slate-600">
+        <p className="font-semibold text-slate-700">Next action</p>
+        <p className="mt-1 leading-relaxed">
+          {order.metrics?.nextAction ?? 'Stay close to the client and keep milestones moving.'}
+        </p>
+      </div>
+
+      {latestRequirement ? (
+        <div className="rounded-2xl border border-slate-200 bg-white p-3 text-xs text-slate-600">
+          <div className="flex items-center justify-between">
+            <span className="font-semibold text-slate-700">Requirement form</span>
+            <span className="rounded-full bg-slate-100 px-2 py-0.5 text-[11px] font-semibold uppercase tracking-wide text-slate-600">
+              {requirementStatusLabel(latestRequirement.status)}
+            </span>
+          </div>
+          {latestRequirement.requestedAt ? (
+            <p className="mt-1 text-[11px] text-slate-500">
+              Requested {formatRelativeTime(latestRequirement.requestedAt)}
+            </p>
+          ) : null}
+          {requirementAction ? (
+            <button
+              type="button"
+              onClick={() => onRequirementAdvance(order.id, latestRequirement.id, requirementAction.nextStatus)}
+              disabled={loadingRequirement}
+              className="mt-2 inline-flex items-center justify-center rounded-xl border border-blue-200 bg-blue-50 px-3 py-1.5 text-[11px] font-medium text-blue-700 transition hover:border-blue-300 hover:bg-blue-100 disabled:cursor-not-allowed disabled:opacity-60"
+            >
+              {loadingRequirement ? 'Updating…' : requirementAction.label}
+            </button>
+          ) : null}
+        </div>
+      ) : null}
+
+      {activeRevision ? (
+        <div className="rounded-2xl border border-slate-200 bg-white p-3 text-xs text-slate-600">
+          <div className="flex items-center justify-between">
+            <span className="font-semibold text-slate-700">Revision #{activeRevision.revisionNumber}</span>
+            <span className="rounded-full bg-slate-100 px-2 py-0.5 text-[11px] font-semibold uppercase tracking-wide text-slate-600">
+              {revisionStatusLabel(activeRevision.status)}
+            </span>
+          </div>
+          {activeRevision.summary ? (
+            <p className="mt-1 text-[11px] text-slate-500">{activeRevision.summary}</p>
+          ) : null}
+          {revisionAction ? (
+            <button
+              type="button"
+              onClick={() => onRevisionResolve(order.id, activeRevision.id, revisionAction.nextStatus)}
+              disabled={loadingRevision}
+              className="mt-2 inline-flex items-center justify-center rounded-xl border border-emerald-200 bg-emerald-50 px-3 py-1.5 text-[11px] font-medium text-emerald-700 transition hover:border-emerald-300 hover:bg-emerald-100 disabled:cursor-not-allowed disabled:opacity-60"
+            >
+              {loadingRevision ? 'Updating…' : revisionAction.label}
+            </button>
+          ) : null}
+        </div>
+      ) : null}
+
+      {nextCheckpoint ? (
+        <div className="rounded-2xl border border-slate-200 bg-white p-3 text-xs text-slate-600">
+          <div className="flex items-center justify-between">
+            <span className="font-semibold text-slate-700">{nextCheckpoint.label}</span>
+            <span className="rounded-full bg-slate-100 px-2 py-0.5 text-[11px] font-semibold uppercase tracking-wide text-slate-600">
+              {nextCheckpoint.status.replace('_', ' ')}
+            </span>
+          </div>
+          <p className="mt-1 text-[11px] text-slate-500">
+            {formatCurrency(nextCheckpoint.amount, nextCheckpoint.currency)} gated by{' '}
+            {nextCheckpoint.approvalRequirement ?? 'client approval'}
+          </p>
+          {escrowAction ? (
+            <button
+              type="button"
+              onClick={() => onReleaseEscrow(order.id, nextCheckpoint.id, escrowAction.nextStatus)}
+              disabled={loadingEscrow}
+              className="mt-2 inline-flex items-center justify-center rounded-xl border border-violet-200 bg-violet-50 px-3 py-1.5 text-[11px] font-medium text-violet-700 transition hover:border-violet-300 hover:bg-violet-100 disabled:cursor-not-allowed disabled:opacity-60"
+            >
+              {loadingEscrow ? 'Releasing…' : escrowAction.label}
+            </button>
+          ) : null}
+        </div>
+      ) : null}
+
+      <div className="space-y-2 text-xs text-slate-600">
+        <label className="font-semibold uppercase tracking-wide text-slate-500">Pipeline stage</label>
+        <select
+          value={order.pipelineStage}
+          onChange={(event) => {
+            const nextStage = event.target.value;
+            if (nextStage !== order.pipelineStage) {
+              onStageChange(order.id, nextStage);
+            }
+          }}
+          disabled={loadingStage}
+          className="w-full rounded-xl border border-slate-200 bg-white px-3 py-2 text-sm text-slate-700 shadow-sm focus:border-blue-400 focus:outline-none focus:ring-2 focus:ring-blue-100 disabled:cursor-not-allowed disabled:opacity-60"
+        >
+          {PIPELINE_STAGE_OPTIONS.map((option) => (
+            <option key={option.value} value={option.value}>
+              {option.label}
+            </option>
+          ))}
+        </select>
+      </div>
+    </div>
+  );
+}
+
   {
     title: 'Finance, compliance, & reputation',
     description:
@@ -2457,82 +2778,6 @@
   },
 ];
 
-<<<<<<< HEAD
-const DEFAULT_FREELANCER_ID = 101;
-const DEFAULT_LOOKBACK_DAYS = 120;
-
-const PIPELINE_STAGE_OPTIONS = [
-  { value: 'inquiry', label: 'Inquiry' },
-  { value: 'qualification', label: 'Qualification' },
-  { value: 'kickoff_scheduled', label: 'Kickoff scheduled' },
-  { value: 'production', label: 'Production' },
-  { value: 'delivery', label: 'Delivery' },
-  { value: 'completed', label: 'Completed' },
-  { value: 'on_hold', label: 'On hold' },
-  { value: 'cancelled', label: 'Cancelled' },
-];
-
-const PIPELINE_STAGE_LABELS = PIPELINE_STAGE_OPTIONS.reduce((acc, option) => {
-  acc[option.value] = option.label;
-  return acc;
-}, {});
-
-const PIPELINE_COLUMNS = [
-  {
-    key: 'inquiry',
-    title: 'Inquiry intake',
-    description: 'New inquiries awaiting qualification.',
-    stages: ['inquiry'],
-    accent: 'border-slate-200',
-  },
-  {
-    key: 'qualification',
-    title: 'Qualification',
-    description: 'Requirement forms and scoping.',
-    stages: ['qualification'],
-    accent: 'border-amber-200',
-  },
-  {
-    key: 'kickoff_scheduled',
-    title: 'Kickoff prep',
-    description: 'Kickoff calls and onboarding.',
-    stages: ['kickoff_scheduled'],
-    accent: 'border-blue-200',
-  },
-  {
-    key: 'production',
-    title: 'Production',
-    description: 'Active delivery and collaboration.',
-    stages: ['production'],
-    accent: 'border-indigo-200',
-  },
-  {
-    key: 'delivery',
-    title: 'Delivery & approvals',
-    description: 'Final assets, revisions, and sign-off.',
-    stages: ['delivery'],
-    accent: 'border-emerald-200',
-  },
-  {
-    key: 'completed',
-    title: 'Completed',
-    description: 'Delivered and closed.',
-    stages: ['completed'],
-    accent: 'border-slate-200',
-  },
-  {
-    key: 'on_hold',
-    title: 'On hold / cancelled',
-    description: 'Paused, on hold, or cancelled.',
-    stages: ['on_hold', 'cancelled'],
-    accent: 'border-rose-200',
-  },
-];
-
-function formatCurrency(amount, currency = 'USD') {
-  const numeric = Number(amount ?? 0);
-  const formatter = new Intl.NumberFormat('en-GB', {
-=======
 const availableDashboards = ['freelancer', 'user', 'agency'];
 
 function getInitials(name) {
@@ -2678,7 +2923,6 @@
 function formatCurrency(valueCents, currency = 'USD') {
   const numeric = Number(valueCents ?? 0) / 100;
   const formatter = new Intl.NumberFormat('en-US', {
->>>>>>> 9795b4cd
     style: 'currency',
     currency,
     maximumFractionDigits: Math.abs(numeric) >= 1000 ? 0 : 2,
@@ -2686,258 +2930,6 @@
   return formatter.format(Number.isFinite(numeric) ? numeric : 0);
 }
 
-<<<<<<< HEAD
-function requirementStatusLabel(status) {
-  const labels = {
-    draft: 'Draft',
-    pending_client: 'Awaiting client',
-    in_progress: 'Client in progress',
-    submitted: 'Submitted',
-    approved: 'Approved',
-    needs_revision: 'Needs revision',
-    archived: 'Archived',
-  };
-  return labels[status] ?? status;
-}
-
-function revisionStatusLabel(status) {
-  const labels = {
-    open: 'Open',
-    in_progress: 'In progress',
-    submitted: 'Awaiting review',
-    approved: 'Approved',
-    declined: 'Declined',
-    cancelled: 'Cancelled',
-  };
-  return labels[status] ?? status;
-}
-
-function getPipelineCount(summary, stages) {
-  if (!summary?.pipeline) {
-    return 0;
-  }
-  return stages.reduce((total, stage) => total + (summary.pipeline?.[stage] ?? 0), 0);
-}
-
-function OrderCard({
-  order,
-  onStageChange,
-  onRequirementAdvance,
-  onRevisionResolve,
-  onReleaseEscrow,
-  actionLoading,
-}) {
-  const latestRequirement = order.requirementForms?.[0] ?? null;
-  const activeRevision = order.revisions?.find((revision) =>
-    ['open', 'in_progress', 'submitted', 'declined'].includes(revision.status),
-  );
-  const nextCheckpoint = order.escrowCheckpoints?.find((checkpoint) =>
-    ['pending_release', 'funded', 'held'].includes(checkpoint.status),
-  );
-
-  const requirementKey = latestRequirement ? `${order.id}:${latestRequirement.id}` : null;
-  const revisionKey = activeRevision ? `${order.id}:${activeRevision.id}` : null;
-  const checkpointKey = nextCheckpoint ? `${order.id}:${nextCheckpoint.id}` : null;
-
-  const loadingStage = actionLoading?.type === 'stage' && actionLoading.id === order.id;
-  const loadingRequirement = actionLoading?.type === 'requirement' && actionLoading.id === requirementKey;
-  const loadingRevision = actionLoading?.type === 'revision' && actionLoading.id === revisionKey;
-  const loadingEscrow = actionLoading?.type === 'escrow' && actionLoading.id === checkpointKey;
-
-  let requirementAction = null;
-  if (latestRequirement) {
-    if (['pending_client', 'in_progress', 'needs_revision'].includes(latestRequirement.status)) {
-      requirementAction = { nextStatus: 'submitted', label: 'Mark requirements submitted' };
-    } else if (latestRequirement.status === 'submitted') {
-      requirementAction = { nextStatus: 'approved', label: 'Approve requirements' };
-    }
-  }
-
-  let revisionAction = null;
-  if (activeRevision && ['open', 'in_progress', 'submitted', 'declined'].includes(activeRevision.status)) {
-    revisionAction = { nextStatus: 'approved', label: 'Mark revision approved' };
-  }
-
-  let escrowAction = null;
-  if (nextCheckpoint) {
-    escrowAction = {
-      nextStatus: 'released',
-      label: `Release ${formatCurrency(nextCheckpoint.amount, nextCheckpoint.currency)}`,
-    };
-  }
-
-  const csatScore = order.csatScore != null ? Number(order.csatScore).toFixed(2) : null;
-
-  return (
-    <div className="flex flex-col gap-3 rounded-2xl border border-slate-200 bg-white p-4 shadow-sm">
-      <div className="flex items-start justify-between gap-3">
-        <div>
-          <h3 className="text-sm font-semibold text-slate-900">{order.gigTitle}</h3>
-          <p className="text-xs text-slate-500">
-            {order.clientName}
-            {order.clientOrganization ? ` · ${order.clientOrganization}` : ''}
-          </p>
-          {order.orderNumber ? (
-            <p className="text-[10px] uppercase tracking-wide text-slate-400">#{order.orderNumber}</p>
-          ) : null}
-        </div>
-        <div className="text-right">
-          <p className="text-xs uppercase tracking-wide text-slate-400">Value</p>
-          <p className="text-sm font-semibold text-slate-800">
-            {formatCurrency(order.valueAmount, order.valueCurrency)}
-          </p>
-          <p className="text-[11px] text-slate-500">
-            {PIPELINE_STAGE_LABELS[order.pipelineStage] ?? order.pipelineStage}
-          </p>
-        </div>
-      </div>
-
-      <div className="flex flex-wrap items-center gap-2 text-xs text-slate-500">
-        {order.deliveryDueAt ? (
-          <span className="inline-flex items-center gap-1 rounded-full bg-slate-100 px-2 py-0.5">
-            <ClockIcon className="h-4 w-4 text-blue-500" />
-            {`Delivery ${formatRelativeTime(order.deliveryDueAt)}`}
-          </span>
-        ) : null}
-        {order.kickoffStatus === 'scheduled' && order.kickoffScheduledAt ? (
-          <span className="inline-flex items-center gap-1 rounded-full bg-blue-50 px-2 py-0.5 text-blue-600">
-            <PhoneArrowDownLeftIcon className="h-4 w-4" />
-            {formatAbsolute(order.kickoffScheduledAt, { timeStyle: 'short' })}
-          </span>
-        ) : null}
-        {order.metrics?.pendingRequirements ? (
-          <span className="inline-flex items-center gap-1 rounded-full bg-amber-50 px-2 py-0.5 text-amber-700">
-            <ExclamationCircleIcon className="h-4 w-4" />
-            {`${order.metrics.pendingRequirements} requirement${order.metrics.pendingRequirements > 1 ? 's' : ''} pending`}
-          </span>
-        ) : null}
-        {order.metrics?.openRevisions ? (
-          <span className="inline-flex items-center gap-1 rounded-full bg-fuchsia-50 px-2 py-0.5 text-fuchsia-700">
-            <CheckCircleIcon className="h-4 w-4" />
-            {`${order.metrics.openRevisions} revision${order.metrics.openRevisions > 1 ? 's' : ''} open`}
-          </span>
-        ) : null}
-        {order.metrics?.outstandingEscrow ? (
-          <span className="inline-flex items-center gap-1 rounded-full bg-emerald-50 px-2 py-0.5 text-emerald-700">
-            <ShieldCheckIcon className="h-4 w-4" />
-            {`${formatCurrency(order.metrics.outstandingEscrow, order.escrowCurrency)} in escrow`}
-          </span>
-        ) : null}
-        {csatScore ? (
-          <span className="inline-flex items-center gap-1 rounded-full bg-emerald-100 px-2 py-0.5 text-emerald-700">
-            <CheckCircleIcon className="h-4 w-4" />
-            {`CSAT ${csatScore}`}
-          </span>
-        ) : null}
-      </div>
-
-      <div className="rounded-2xl bg-slate-50 p-3 text-xs text-slate-600">
-        <p className="font-semibold text-slate-700">Next action</p>
-        <p className="mt-1 leading-relaxed">
-          {order.metrics?.nextAction ?? 'Stay close to the client and keep milestones moving.'}
-        </p>
-      </div>
-
-      {latestRequirement ? (
-        <div className="rounded-2xl border border-slate-200 bg-white p-3 text-xs text-slate-600">
-          <div className="flex items-center justify-between">
-            <span className="font-semibold text-slate-700">Requirement form</span>
-            <span className="rounded-full bg-slate-100 px-2 py-0.5 text-[11px] font-semibold uppercase tracking-wide text-slate-600">
-              {requirementStatusLabel(latestRequirement.status)}
-            </span>
-          </div>
-          {latestRequirement.requestedAt ? (
-            <p className="mt-1 text-[11px] text-slate-500">
-              Requested {formatRelativeTime(latestRequirement.requestedAt)}
-            </p>
-          ) : null}
-          {requirementAction ? (
-            <button
-              type="button"
-              onClick={() => onRequirementAdvance(order.id, latestRequirement.id, requirementAction.nextStatus)}
-              disabled={loadingRequirement}
-              className="mt-2 inline-flex items-center justify-center rounded-xl border border-blue-200 bg-blue-50 px-3 py-1.5 text-[11px] font-medium text-blue-700 transition hover:border-blue-300 hover:bg-blue-100 disabled:cursor-not-allowed disabled:opacity-60"
-            >
-              {loadingRequirement ? 'Updating…' : requirementAction.label}
-            </button>
-          ) : null}
-        </div>
-      ) : null}
-
-      {activeRevision ? (
-        <div className="rounded-2xl border border-slate-200 bg-white p-3 text-xs text-slate-600">
-          <div className="flex items-center justify-between">
-            <span className="font-semibold text-slate-700">Revision #{activeRevision.revisionNumber}</span>
-            <span className="rounded-full bg-slate-100 px-2 py-0.5 text-[11px] font-semibold uppercase tracking-wide text-slate-600">
-              {revisionStatusLabel(activeRevision.status)}
-            </span>
-          </div>
-          {activeRevision.summary ? (
-            <p className="mt-1 text-[11px] text-slate-500">{activeRevision.summary}</p>
-          ) : null}
-          {revisionAction ? (
-            <button
-              type="button"
-              onClick={() => onRevisionResolve(order.id, activeRevision.id, revisionAction.nextStatus)}
-              disabled={loadingRevision}
-              className="mt-2 inline-flex items-center justify-center rounded-xl border border-emerald-200 bg-emerald-50 px-3 py-1.5 text-[11px] font-medium text-emerald-700 transition hover:border-emerald-300 hover:bg-emerald-100 disabled:cursor-not-allowed disabled:opacity-60"
-            >
-              {loadingRevision ? 'Updating…' : revisionAction.label}
-            </button>
-          ) : null}
-        </div>
-      ) : null}
-
-      {nextCheckpoint ? (
-        <div className="rounded-2xl border border-slate-200 bg-white p-3 text-xs text-slate-600">
-          <div className="flex items-center justify-between">
-            <span className="font-semibold text-slate-700">{nextCheckpoint.label}</span>
-            <span className="rounded-full bg-slate-100 px-2 py-0.5 text-[11px] font-semibold uppercase tracking-wide text-slate-600">
-              {nextCheckpoint.status.replace('_', ' ')}
-            </span>
-          </div>
-          <p className="mt-1 text-[11px] text-slate-500">
-            {formatCurrency(nextCheckpoint.amount, nextCheckpoint.currency)} gated by{' '}
-            {nextCheckpoint.approvalRequirement ?? 'client approval'}
-          </p>
-          {escrowAction ? (
-            <button
-              type="button"
-              onClick={() => onReleaseEscrow(order.id, nextCheckpoint.id, escrowAction.nextStatus)}
-              disabled={loadingEscrow}
-              className="mt-2 inline-flex items-center justify-center rounded-xl border border-violet-200 bg-violet-50 px-3 py-1.5 text-[11px] font-medium text-violet-700 transition hover:border-violet-300 hover:bg-violet-100 disabled:cursor-not-allowed disabled:opacity-60"
-            >
-              {loadingEscrow ? 'Releasing…' : escrowAction.label}
-            </button>
-          ) : null}
-        </div>
-      ) : null}
-
-      <div className="space-y-2 text-xs text-slate-600">
-        <label className="font-semibold uppercase tracking-wide text-slate-500">Pipeline stage</label>
-        <select
-          value={order.pipelineStage}
-          onChange={(event) => {
-            const nextStage = event.target.value;
-            if (nextStage !== order.pipelineStage) {
-              onStageChange(order.id, nextStage);
-            }
-          }}
-          disabled={loadingStage}
-          className="w-full rounded-xl border border-slate-200 bg-white px-3 py-2 text-sm text-slate-700 shadow-sm focus:border-blue-400 focus:outline-none focus:ring-2 focus:ring-blue-100 disabled:cursor-not-allowed disabled:opacity-60"
-        >
-          {PIPELINE_STAGE_OPTIONS.map((option) => (
-            <option key={option.value} value={option.value}>
-              {option.label}
-            </option>
-          ))}
-        </select>
-      </div>
-    </div>
-  );
-}
-
-=======
 function formatPercent(value, fractionDigits = 0) {
   if (value == null) {
     return '—';
@@ -5292,7 +5284,6 @@
           <p className="mt-2 text-xs">Maintain at least four open slots per week to appear in fast-response filters.</p>
         </div>
       </div>
->>>>>>> 9795b4cd
 const profile = {
   id: 4821,
   name: 'Riley Morgan',
@@ -7332,221 +7323,6 @@
 }
 
 export default function FreelancerDashboardPage() {
-<<<<<<< HEAD
-  const [selectedMenuKey, setSelectedMenuKey] = useState('overview');
-  const [pipelineState, setPipelineState] = useState({ data: null, loading: false, error: null });
-  const [feedback, setFeedback] = useState(null);
-  const [actionLoading, setActionLoading] = useState(null);
-  const [showNewOrderForm, setShowNewOrderForm] = useState(false);
-  const [newOrderDraft, setNewOrderDraft] = useState({
-    clientName: '',
-    gigTitle: '',
-    valueAmount: '',
-    valueCurrency: 'USD',
-    deliveryDueAt: '',
-  });
-
-  const isPipelineView = selectedMenuKey === 'order-pipeline';
-
-  const loadPipeline = useCallback(async () => {
-    setPipelineState((previous) => ({ ...previous, loading: true, error: null }));
-    try {
-      const data = await fetchFreelancerOrderPipeline({
-        freelancerId: DEFAULT_FREELANCER_ID,
-        lookbackDays: DEFAULT_LOOKBACK_DAYS,
-      });
-      setPipelineState({ data, loading: false, error: null });
-    } catch (error) {
-      setPipelineState((previous) => ({
-        data: previous.data ?? null,
-        loading: false,
-        error: error.message ?? 'Unable to load order pipeline.',
-      }));
-    }
-  }, []);
-
-  useEffect(() => {
-    if (isPipelineView) {
-      loadPipeline();
-    }
-  }, [isPipelineView, loadPipeline]);
-
-  useEffect(() => {
-    if (!feedback) {
-      return undefined;
-    }
-    const timeout = setTimeout(() => setFeedback(null), 5000);
-    return () => clearTimeout(timeout);
-  }, [feedback]);
-
-  const summary = pipelineState.data?.summary ?? null;
-  const orders = pipelineState.data?.orders ?? [];
-
-  const menuSections = useMemo(() => {
-    return BASE_MENU_SECTIONS.map((section) => {
-      if (section.label !== 'Gig commerce') {
-        return section;
-      }
-      return {
-        ...section,
-        items: section.items.map((item) => {
-          if (item.key !== 'order-pipeline') {
-            return item;
-          }
-          const openOrders = summary?.totals?.openOrders ?? 0;
-          const pendingForms = summary?.requirementForms?.pending ?? 0;
-          const outstandingEscrow = summary?.escrow?.amounts?.outstanding ?? 0;
-          const currency = summary?.escrow?.amounts?.currency ?? summary?.totals?.currency ?? 'USD';
-          return {
-            ...item,
-            description: `${openOrders} active orders · ${pendingForms} requirement forms pending · ${formatCurrency(outstandingEscrow, currency)} awaiting release`,
-            tags: ['automations', 'escrow', 'revisions'],
-          };
-        }),
-      };
-    });
-  }, [summary]);
-
-  const capabilitySections = useMemo(() => CAPABILITY_SECTIONS, []);
-
-  const handleRefresh = useCallback(() => {
-    loadPipeline();
-  }, [loadPipeline]);
-
-  const handleCreateOrder = useCallback(
-    async (event) => {
-      event.preventDefault();
-      if (!newOrderDraft.clientName || !newOrderDraft.gigTitle) {
-        setFeedback({ type: 'error', message: 'Client name and gig title are required.' });
-        return;
-      }
-      setActionLoading({ type: 'create' });
-      try {
-        await createFreelancerOrder({
-          ...newOrderDraft,
-          freelancerId: DEFAULT_FREELANCER_ID,
-          valueAmount: newOrderDraft.valueAmount || 0,
-          valueCurrency: newOrderDraft.valueCurrency || 'USD',
-        });
-        setFeedback({ type: 'success', message: 'Order created and added to the pipeline.' });
-        setShowNewOrderForm(false);
-        setNewOrderDraft({
-          clientName: '',
-          gigTitle: '',
-          valueAmount: '',
-          valueCurrency: 'USD',
-          deliveryDueAt: '',
-        });
-        await loadPipeline();
-      } catch (error) {
-        setFeedback({ type: 'error', message: error.message ?? 'Unable to create order.' });
-      } finally {
-        setActionLoading(null);
-      }
-    },
-    [loadPipeline, newOrderDraft],
-  );
-
-  const handleStageChange = useCallback(
-    async (orderId, pipelineStage) => {
-      setActionLoading({ type: 'stage', id: orderId });
-      try {
-        await updateFreelancerOrder(orderId, { pipelineStage });
-        setFeedback({ type: 'success', message: 'Pipeline stage updated.' });
-        await loadPipeline();
-      } catch (error) {
-        setFeedback({ type: 'error', message: error.message ?? 'Unable to update stage.' });
-      } finally {
-        setActionLoading(null);
-      }
-    },
-    [loadPipeline],
-  );
-
-  const handleRequirementAdvance = useCallback(
-    async (orderId, formId, status) => {
-      const key = `${orderId}:${formId}`;
-      setActionLoading({ type: 'requirement', id: key });
-      try {
-        await updateOrderRequirement(orderId, formId, { status });
-        setFeedback({ type: 'success', message: 'Requirement workflow updated.' });
-        await loadPipeline();
-      } catch (error) {
-        setFeedback({ type: 'error', message: error.message ?? 'Unable to update requirement.' });
-      } finally {
-        setActionLoading(null);
-      }
-    },
-    [loadPipeline],
-  );
-
-  const handleRevisionResolve = useCallback(
-    async (orderId, revisionId, status) => {
-      const key = `${orderId}:${revisionId}`;
-      setActionLoading({ type: 'revision', id: key });
-      try {
-        await updateOrderRevision(orderId, revisionId, { status });
-        setFeedback({ type: 'success', message: 'Revision updated.' });
-        await loadPipeline();
-      } catch (error) {
-        setFeedback({ type: 'error', message: error.message ?? 'Unable to update revision.' });
-      } finally {
-        setActionLoading(null);
-      }
-    },
-    [loadPipeline],
-  );
-
-  const handleEscrowRelease = useCallback(
-    async (orderId, checkpointId, status) => {
-      const key = `${orderId}:${checkpointId}`;
-      setActionLoading({ type: 'escrow', id: key });
-      try {
-        await updateEscrowCheckpoint(orderId, checkpointId, { status });
-        setFeedback({ type: 'success', message: 'Escrow checkpoint updated.' });
-        await loadPipeline();
-      } catch (error) {
-        setFeedback({ type: 'error', message: error.message ?? 'Unable to update escrow checkpoint.' });
-      } finally {
-        setActionLoading(null);
-      }
-    },
-    [loadPipeline],
-  );
-
-  const summaryCards = useMemo(() => {
-    const currency = summary?.totals?.currency ?? 'USD';
-    const escrowCurrency = summary?.escrow?.amounts?.currency ?? currency;
-    return [
-      {
-        label: 'Active orders',
-        value: summary?.totals?.openOrders ?? 0,
-        sublabel: `${summary?.pipeline?.production ?? 0} in production`,
-        icon: CurrencyDollarIcon,
-      },
-      {
-        label: 'Pipeline value',
-        value: formatCurrency(summary?.totals?.openValue ?? 0, currency),
-        sublabel: `${formatCurrency(summary?.totals?.completedValue ?? 0, currency)} delivered YTD`,
-        icon: CurrencyDollarIcon,
-      },
-      {
-        label: 'Escrow outstanding',
-        value: formatCurrency(summary?.escrow?.amounts?.outstanding ?? 0, escrowCurrency),
-        sublabel: `${summary?.escrow?.counts?.pendingRelease ?? 0} checkpoints pending`,
-        icon: ShieldCheckIcon,
-      },
-      {
-        label: 'Requirements pending',
-        value: summary?.requirementForms?.pending ?? 0,
-        sublabel: `${summary?.revisions?.active ?? 0} active revisions`,
-        icon: ExclamationCircleIcon,
-      },
-    ];
-  }, [summary]);
-
-  const renderedSections = isPipelineView ? [] : capabilitySections;
-=======
   const [activeMenuItemId, setActiveMenuItemId] = useState('deliverable-vault');
   const handleMenuItemClick = useCallback((item) => {
     setActiveMenuItemId(item.id ?? item.name);
@@ -7902,6 +7678,219 @@
 
 
 export default function FreelancerDashboardPage() {
+  const [selectedMenuKey, setSelectedMenuKey] = useState('overview');
+  const [pipelineState, setPipelineState] = useState({ data: null, loading: false, error: null });
+  const [feedback, setFeedback] = useState(null);
+  const [actionLoading, setActionLoading] = useState(null);
+  const [showNewOrderForm, setShowNewOrderForm] = useState(false);
+  const [newOrderDraft, setNewOrderDraft] = useState({
+    clientName: '',
+    gigTitle: '',
+    valueAmount: '',
+    valueCurrency: 'USD',
+    deliveryDueAt: '',
+  });
+
+  const isPipelineView = selectedMenuKey === 'order-pipeline';
+
+  const loadPipeline = useCallback(async () => {
+    setPipelineState((previous) => ({ ...previous, loading: true, error: null }));
+    try {
+      const data = await fetchFreelancerOrderPipeline({
+        freelancerId: DEFAULT_FREELANCER_ID,
+        lookbackDays: DEFAULT_LOOKBACK_DAYS,
+      });
+      setPipelineState({ data, loading: false, error: null });
+    } catch (error) {
+      setPipelineState((previous) => ({
+        data: previous.data ?? null,
+        loading: false,
+        error: error.message ?? 'Unable to load order pipeline.',
+      }));
+    }
+  }, []);
+
+  useEffect(() => {
+    if (isPipelineView) {
+      loadPipeline();
+    }
+  }, [isPipelineView, loadPipeline]);
+
+  useEffect(() => {
+    if (!feedback) {
+      return undefined;
+    }
+    const timeout = setTimeout(() => setFeedback(null), 5000);
+    return () => clearTimeout(timeout);
+  }, [feedback]);
+
+  const summary = pipelineState.data?.summary ?? null;
+  const orders = pipelineState.data?.orders ?? [];
+
+  const menuSections = useMemo(() => {
+    return BASE_MENU_SECTIONS.map((section) => {
+      if (section.label !== 'Gig commerce') {
+        return section;
+      }
+      return {
+        ...section,
+        items: section.items.map((item) => {
+          if (item.key !== 'order-pipeline') {
+            return item;
+          }
+          const openOrders = summary?.totals?.openOrders ?? 0;
+          const pendingForms = summary?.requirementForms?.pending ?? 0;
+          const outstandingEscrow = summary?.escrow?.amounts?.outstanding ?? 0;
+          const currency = summary?.escrow?.amounts?.currency ?? summary?.totals?.currency ?? 'USD';
+          return {
+            ...item,
+            description: `${openOrders} active orders · ${pendingForms} requirement forms pending · ${formatCurrency(outstandingEscrow, currency)} awaiting release`,
+            tags: ['automations', 'escrow', 'revisions'],
+          };
+        }),
+      };
+    });
+  }, [summary]);
+
+  const capabilitySections = useMemo(() => CAPABILITY_SECTIONS, []);
+
+  const handleRefresh = useCallback(() => {
+    loadPipeline();
+  }, [loadPipeline]);
+
+  const handleCreateOrder = useCallback(
+    async (event) => {
+      event.preventDefault();
+      if (!newOrderDraft.clientName || !newOrderDraft.gigTitle) {
+        setFeedback({ type: 'error', message: 'Client name and gig title are required.' });
+        return;
+      }
+      setActionLoading({ type: 'create' });
+      try {
+        await createFreelancerOrder({
+          ...newOrderDraft,
+          freelancerId: DEFAULT_FREELANCER_ID,
+          valueAmount: newOrderDraft.valueAmount || 0,
+          valueCurrency: newOrderDraft.valueCurrency || 'USD',
+        });
+        setFeedback({ type: 'success', message: 'Order created and added to the pipeline.' });
+        setShowNewOrderForm(false);
+        setNewOrderDraft({
+          clientName: '',
+          gigTitle: '',
+          valueAmount: '',
+          valueCurrency: 'USD',
+          deliveryDueAt: '',
+        });
+        await loadPipeline();
+      } catch (error) {
+        setFeedback({ type: 'error', message: error.message ?? 'Unable to create order.' });
+      } finally {
+        setActionLoading(null);
+      }
+    },
+    [loadPipeline, newOrderDraft],
+  );
+
+  const handleStageChange = useCallback(
+    async (orderId, pipelineStage) => {
+      setActionLoading({ type: 'stage', id: orderId });
+      try {
+        await updateFreelancerOrder(orderId, { pipelineStage });
+        setFeedback({ type: 'success', message: 'Pipeline stage updated.' });
+        await loadPipeline();
+      } catch (error) {
+        setFeedback({ type: 'error', message: error.message ?? 'Unable to update stage.' });
+      } finally {
+        setActionLoading(null);
+      }
+    },
+    [loadPipeline],
+  );
+
+  const handleRequirementAdvance = useCallback(
+    async (orderId, formId, status) => {
+      const key = `${orderId}:${formId}`;
+      setActionLoading({ type: 'requirement', id: key });
+      try {
+        await updateOrderRequirement(orderId, formId, { status });
+        setFeedback({ type: 'success', message: 'Requirement workflow updated.' });
+        await loadPipeline();
+      } catch (error) {
+        setFeedback({ type: 'error', message: error.message ?? 'Unable to update requirement.' });
+      } finally {
+        setActionLoading(null);
+      }
+    },
+    [loadPipeline],
+  );
+
+  const handleRevisionResolve = useCallback(
+    async (orderId, revisionId, status) => {
+      const key = `${orderId}:${revisionId}`;
+      setActionLoading({ type: 'revision', id: key });
+      try {
+        await updateOrderRevision(orderId, revisionId, { status });
+        setFeedback({ type: 'success', message: 'Revision updated.' });
+        await loadPipeline();
+      } catch (error) {
+        setFeedback({ type: 'error', message: error.message ?? 'Unable to update revision.' });
+      } finally {
+        setActionLoading(null);
+      }
+    },
+    [loadPipeline],
+  );
+
+  const handleEscrowRelease = useCallback(
+    async (orderId, checkpointId, status) => {
+      const key = `${orderId}:${checkpointId}`;
+      setActionLoading({ type: 'escrow', id: key });
+      try {
+        await updateEscrowCheckpoint(orderId, checkpointId, { status });
+        setFeedback({ type: 'success', message: 'Escrow checkpoint updated.' });
+        await loadPipeline();
+      } catch (error) {
+        setFeedback({ type: 'error', message: error.message ?? 'Unable to update escrow checkpoint.' });
+      } finally {
+        setActionLoading(null);
+      }
+    },
+    [loadPipeline],
+  );
+
+  const summaryCards = useMemo(() => {
+    const currency = summary?.totals?.currency ?? 'USD';
+    const escrowCurrency = summary?.escrow?.amounts?.currency ?? currency;
+    return [
+      {
+        label: 'Active orders',
+        value: summary?.totals?.openOrders ?? 0,
+        sublabel: `${summary?.pipeline?.production ?? 0} in production`,
+        icon: CurrencyDollarIcon,
+      },
+      {
+        label: 'Pipeline value',
+        value: formatCurrency(summary?.totals?.openValue ?? 0, currency),
+        sublabel: `${formatCurrency(summary?.totals?.completedValue ?? 0, currency)} delivered YTD`,
+        icon: CurrencyDollarIcon,
+      },
+      {
+        label: 'Escrow outstanding',
+        value: formatCurrency(summary?.escrow?.amounts?.outstanding ?? 0, escrowCurrency),
+        sublabel: `${summary?.escrow?.counts?.pendingRelease ?? 0} checkpoints pending`,
+        icon: ShieldCheckIcon,
+      },
+      {
+        label: 'Requirements pending',
+        value: summary?.requirementForms?.pending ?? 0,
+        sublabel: `${summary?.revisions?.active ?? 0} active revisions`,
+        icon: ExclamationCircleIcon,
+      },
+    ];
+  }, [summary]);
+
+  const renderedSections = isPipelineView ? [] : capabilitySections;
   const {
     data: financeData,
     loading: financeLoading,
@@ -8160,7 +8149,6 @@
     'An operating system for independent talent to manage gigs, complex projects, finances, and growth partnerships in one streamlined workspace.';
 
   const isInitialLoading = loading && !data;
->>>>>>> 9795b4cd
 
   return (
     <DashboardLayout
@@ -8169,7 +8157,6 @@
       subtitle={heroSubtitle}
       description={heroDescription}
       menuSections={menuSections}
-<<<<<<< HEAD
       sections={renderedSections}
       profile={profile}
       availableDashboards={availableDashboards}
@@ -8377,7 +8364,6 @@
           </div>
         </div>
       ) : null}
-=======
       sections={sectionsWithCockpit}
       sections={remainingSections}
       profile={profile}
@@ -10100,7 +10086,6 @@
           </div>
         </section>
       </div>
->>>>>>> 9795b4cd
     </DashboardLayout>
   );
 }
