<<<<<<< HEAD
import { useCallback, useEffect, useMemo, useState } from 'react';
import DashboardLayout from '../../layouts/DashboardLayout.jsx';
import {
  fetchCollaborationSpaces,
  createCollaborationSpace,
  createCollaborationVideoRoom,
  createCollaborationAsset,
  createCollaborationAnnotation,
  connectCollaborationRepository,
  createCollaborationAiSession,
} from '../../services/collaboration.js';
=======
import { useMemo } from 'react';
import {
  ArrowTrendingDownIcon,
  ArrowTrendingUpIcon,
  BanknotesIcon,
  BoltIcon,
  ChartBarIcon,
  ClipboardDocumentListIcon,
  ClockIcon,
  CurrencyDollarIcon,
  DocumentCheckIcon,
  ShieldCheckIcon,
} from '@heroicons/react/24/outline';
import DashboardLayout from '../../layouts/DashboardLayout.jsx';
import TaskSprintManager from '../../components/dashboard/TaskSprintManager.jsx';
import useCachedResource from '../../hooks/useCachedResource.js';
import { fetchFreelancerFinanceInsights } from '../../services/finance.js';
>>>>>>> 6526d12b

const DEFAULT_FREELANCER_ID = 2;
import { useCallback, useEffect, useMemo, useState } from 'react';
import DashboardLayout from '../../layouts/DashboardLayout.jsx';
import AgencyCollaborationsPanel from '../../components/freelancer/AgencyCollaborationsPanel.jsx';
import { fetchFreelancerAgencyCollaborations } from '../../services/freelancerAgency.js';

const DEFAULT_FREELANCER_ID = Number.parseInt(import.meta.env.VITE_DEMO_FREELANCER_ID ?? '101', 10);

const baseMenuSections = [
import { useMemo, useState } from 'react';
import DashboardLayout from '../../layouts/DashboardLayout.jsx';
import useCachedResource from '../../hooks/useCachedResource.js';
import DataStatus from '../../components/DataStatus.jsx';
import TagInput from '../../components/TagInput.jsx';
import {
  fetchFreelancerProfileHub,
  saveFreelancerExpertiseAreas,
  saveFreelancerHeroBanners,
  saveFreelancerSuccessMetrics,
  saveFreelancerTestimonials,
} from '../../services/freelancerProfileHub.js';

const DEFAULT_FREELANCER_ID = 1;
const DEFAULT_AVAILABLE_DASHBOARDS = ['freelancer', 'user', 'agency'];

const EXPERTISE_STATUS_OPTIONS = [
  { value: 'live', label: 'Live' },
  { value: 'in_progress', label: 'In progress' },
  { value: 'needs_decision', label: 'Needs decision' },
  { value: 'archived', label: 'Archived' },
];

const METRIC_TREND_OPTIONS = [
  { value: 'up', label: 'Trending up' },
  { value: 'steady', label: 'Steady' },
  { value: 'down', label: 'Trending down' },
];

const TESTIMONIAL_STATUS_OPTIONS = [
  { value: 'draft', label: 'Draft' },
  { value: 'scheduled', label: 'Scheduled' },
  { value: 'published', label: 'Published' },
  { value: 'archived', label: 'Archived' },
];

const HERO_STATUS_OPTIONS = [
  { value: 'planned', label: 'Planned' },
  { value: 'testing', label: 'Testing' },
  { value: 'live', label: 'Live' },
  { value: 'paused', label: 'Paused' },
  { value: 'archived', label: 'Archived' },
];

const initialExpertiseDraft = {
  title: '',
  description: '',
  status: 'live',
  tags: [],
  recommendations: [],
};

const initialSuccessDraft = {
  label: '',
  value: '',
  delta: '',
  target: '',
  trend: 'steady',
};

const initialTestimonialDraft = {
  client: '',
  role: '',
  company: '',
  project: '',
  quote: '',
  status: 'draft',
};

const initialHeroDraft = {
  title: '',
  headline: '',
  audience: '',
  status: 'planned',
  ctaLabel: '',
  ctaUrl: '',
  gradient: '',
};

function formatStatus(value) {
  if (!value) return '';
  return value
    .split('_')
    .map((segment) => segment.charAt(0).toUpperCase() + segment.slice(1))
    .join(' ');
}

function expertiseStatusStyles(status) {
  switch (status) {
    case 'live':
      return 'bg-emerald-100 text-emerald-700';
    case 'in_progress':
      return 'bg-amber-100 text-amber-700';
    case 'needs_decision':
      return 'bg-rose-100 text-rose-700';
    case 'archived':
    default:
      return 'bg-slate-200 text-slate-600';
  }
}

function testimonialStatusStyles(status) {
  switch (status) {
    case 'published':
      return 'bg-emerald-100 text-emerald-700';
    case 'scheduled':
      return 'bg-amber-100 text-amber-700';
    case 'draft':
      return 'bg-slate-200 text-slate-600';
    case 'archived':
    default:
      return 'bg-slate-200 text-slate-600';
  }
}

function heroStatusStyles(status) {
  switch (status) {
    case 'live':
      return 'bg-emerald-100 text-emerald-700';
    case 'testing':
      return 'bg-blue-100 text-blue-700';
    case 'paused':
      return 'bg-amber-100 text-amber-700';
    case 'archived':
      return 'bg-slate-200 text-slate-600';
    case 'planned':
    default:
      return 'bg-slate-100 text-slate-500';
  }
}

function tractionToneStyles(tone) {
  switch (tone) {
    case 'positive':
      return 'text-emerald-600';
    case 'negative':
      return 'text-rose-600';
    default:
      return 'text-slate-600';
  }
}

function metricTrendTextClasses(trend) {
  switch (trend) {
    case 'up':
      return 'text-emerald-600';
    case 'down':
      return 'text-rose-600';
    default:
      return 'text-slate-500';
  }
}

function buildMenuSections(summary = {}) {
  const retainerCount = summary.retainerCount ?? 0;
  const launchpadGigCount = summary.launchpadGigCount ?? 0;
  const heroBannersLive = summary.heroBannersLive ?? 0;
  const testimonialsPublished = summary.testimonialsPublished ?? 0;
  const expertiseLiveCount = summary.expertiseLiveCount ?? 0;
  const successMetricCount = summary.successMetricCount ?? 0;

  return [
    {
      label: 'Service delivery',
      items: [
        {
          name: 'Project workspace dashboard',
          description: 'Unified workspace for briefs, assets, conversations, and approvals.',
          tags: ['whiteboards', 'files'],
        },
        {
          name: 'Project management',
          description: 'Detailed plan with sprints, dependencies, risk logs, and billing checkpoints.',
        },
        {
          name: 'Client portals',
          description: 'Shared timelines, scope controls, and decision logs with your clients.',
        },
      ],
    },
    {
      label: 'Gig commerce',
      items: [
        {
          name: 'Gig manager',
          description: `Monitor ${launchpadGigCount} launchpad gigs, delivery milestones, bundled services, and upsells.`,
          tags: ['gig catalog'],
        },
        {
          name: 'Post a gig',
          description: 'Launch new services with pricing matrices, availability calendars, and banners.',
        },
        {
          name: 'Purchased gigs',
          description: 'Track incoming orders, requirements, revisions, and payouts.',
        },
      ],
    },
    {
      label: 'Growth & profile',
      items: [
        {
          name: 'Freelancer profile',
          description: `Update ${expertiseLiveCount} live expertise themes, ${successMetricCount} success metrics, and ${heroBannersLive} hero banners with ${testimonialsPublished} published testimonials.`,
        },
        {
          name: 'Agency collaborations',
          description: 'Manage invitations from agencies, share rate cards, and negotiate retainers.',
        },
        {
          name: 'Finance & insights',
          description: 'Revenue analytics, payout history, taxes, and profitability dashboards.',
        },
      ],
    },
  ];
}

function mapExpertiseForUpdate(area, index) {
  return {
    id: area.id,
    slug: area.slug,
    title: area.title,
    description: area.description,
    status: area.status,
    tags: area.tags,
    recommendations: area.recommendations,
    traction: area.traction,
    healthScore: area.healthScore,
    displayOrder: area.displayOrder ?? index,
  };
}

function mapMetricForUpdate(metric, index) {
  return {
    id: metric.id,
    metricKey: metric.metricKey,
    label: metric.label,
    value: metric.value,
    numericValue: metric.numericValue,
    delta: metric.delta,
    target: metric.target,
    trend: metric.trend,
    breakdown: metric.breakdown,
    periodStart: metric.period?.start ?? null,
    periodEnd: metric.period?.end ?? null,
    displayOrder: metric.displayOrder ?? index,
  };
}

function mapTestimonialForUpdate(testimonial, index) {
  return {
    id: testimonial.id,
    testimonialKey: testimonial.testimonialKey,
    client: testimonial.client,
    role: testimonial.role,
    company: testimonial.company,
    project: testimonial.project,
    quote: testimonial.quote,
    status: testimonial.status,
    metrics: testimonial.metrics ?? [],
    isFeatured: testimonial.isFeatured,
    nextAction: testimonial.nextAction,
    curationNotes: testimonial.curationNotes,
    requestedAt: testimonial.requestedAt ?? null,
    recordedAt: testimonial.recordedAt ?? null,
    publishedAt: testimonial.publishedAt ?? null,
    displayOrder: testimonial.displayOrder ?? index,
  };
}

function mapHeroForUpdate(banner, index) {
  return {
    id: banner.id,
    bannerKey: banner.bannerKey,
    title: banner.title,
    headline: banner.headline,
    audience: banner.audience,
    status: banner.status,
    cta: banner.cta ?? { label: null, url: null },
    gradient: banner.gradient,
    metrics: banner.metrics ?? [],
    experimentId: banner.experimentId,
    backgroundImageUrl: banner.backgroundImageUrl,
    conversionTarget: banner.conversionTarget,
    lastLaunchedAt: banner.lastLaunchedAt ?? null,
    displayOrder: banner.displayOrder ?? index,
  };
}
const capabilitySections = [
import { useCallback, useEffect, useMemo, useState } from 'react';
import {
  ArrowPathIcon,
  CalendarDaysIcon,
  CheckCircleIcon,
  PlusIcon,
  SparklesIcon,
  TrashIcon,
} from '@heroicons/react/24/outline';
import DashboardLayout from '../../layouts/DashboardLayout.jsx';
import DataStatus from '../../components/DataStatus.jsx';
import useCachedResource from '../../hooks/useCachedResource.js';
import {
  fetchFreelancerDashboard,
  createFreelancerGig,
  updateFreelancerGig,
  publishFreelancerGig,
} from '../../services/freelancer.js';

const FREELANCER_ID = 1;
const availableDashboards = ['freelancer', 'user', 'agency'];

const FALLBACK_MENU = [
  {
    label: 'Gig publishing',
    items: [
      {
        name: 'Post a gig',
        description: 'Launch new services with pricing matrices, calendars, and banners.',
        href: '#gig-publisher',
      },
      {
        name: 'Pricing matrix',
        description: 'Design compelling tiered packages with highlights and delivery windows.',
        href: '#pricing-matrix',
      },
      {
        name: 'Availability calendar',
        description: 'Control your booking windows and readiness buffer in one place.',
        href: '#availability-calendar',
      },
      {
        name: 'Marketing banner',
        description: 'Craft a premium hero banner and headline for conversions.',
        href: '#marketing-banner',
      },
    ],
  },
];

const FALLBACK_BLUEPRINT = {
  title: 'Brand Identity Accelerator',
  tagline: 'Launch-ready visual systems in ten days',
  category: 'Branding & Identity',
  niche: 'Venture-backed startups',
  deliveryModel: 'Hybrid sprint with async reviews',
  outcomePromise: 'Investor-ready identity kit, launch assets, and usage playbook.',
  heroAccent: '#4f46e5',
  targetMetric: 12,
  status: 'draft',
  visibility: 'private',
  packages: [
    {
      key: 'starter',
      name: 'Launch Lite',
      priceAmount: 450,
      priceCurrency: 'USD',
      deliveryDays: 5,
      revisionLimit: 1,
      highlights: ['Discovery workshop', 'Two identity concepts', 'Primary logo lockup'],
      recommendedFor: 'First-time founders preparing for launch',
      isPopular: false,
    },
    {
      key: 'growth',
      name: 'Growth Lab',
      priceAmount: 780,
      priceCurrency: 'USD',
      deliveryDays: 8,
      revisionLimit: 2,
      highlights: ['Logo suite & icon set', 'Color & typography system', 'Brand voice guardrails'],
      recommendedFor: 'Seed to Series A teams needing polish',
      isPopular: true,
    },
    {
      key: 'elite',
      name: 'Elite Experience',
      priceAmount: 1280,
      priceCurrency: 'USD',
      deliveryDays: 12,
      revisionLimit: 3,
      highlights: ['Brand guidelines', 'Social & deck templates', 'Motion starter kit'],
      recommendedFor: 'Scale-ups and venture studios',
      isPopular: false,
    },
  ],
  addOns: [
    {
      key: 'social-kit',
      name: 'Social story kit',
      priceAmount: 220,
      priceCurrency: 'USD',
      description: 'Ten editable launch templates for Instagram, LinkedIn, and TikTok.',
      isActive: true,
    },
    {
      key: 'landing-page',
      name: 'Landing page handoff',
      priceAmount: 320,
      priceCurrency: 'USD',
      description: 'Hero, pricing, and product sections prepped for Webflow or Framer.',
      isActive: true,
    },
  ],
  availability: {
    timezone: 'America/New_York',
    leadTimeDays: 2,
    slots: [],
  },
  banner: {
    headline: 'Standout branding in 10 days',
    subheadline: 'Signature identities for venture-backed founders',
    callToAction: 'Book discovery call',
    badge: 'Gigvora Elite',
    accentColor: '#4f46e5',
    backgroundStyle: 'aurora',
    testimonial: '“Riley helped us close our seed round with a pitch-perfect identity.”',
    testimonialAuthor: 'Nova Chen, Lumen Labs',
    waitlistEnabled: true,
import { useEffect, useMemo, useState } from 'react';
import { useSearchParams } from 'react-router-dom';
import DashboardLayout from '../../layouts/DashboardLayout.jsx';
import {
  ClientPortalSummary,
  ClientPortalTimeline,
  ClientPortalScopeSummary,
  ClientPortalDecisionLog,
  ClientPortalInsightWidgets,
} from '../../components/clientPortal/index.js';
import { fetchClientPortalDashboard } from '../../services/clientPortals.js';

const DEFAULT_MENU_STRUCTURE = [
import { useState } from 'react';
import DashboardLayout from '../../layouts/DashboardLayout.jsx';
import LearningHubSection from '../../components/dashboard/LearningHubSection.jsx';
import useLearningHub from '../../hooks/useLearningHub.js';
import { useCallback, useEffect, useMemo, useState } from 'react';
import DashboardLayout from '../../layouts/DashboardLayout.jsx';
import PageHeader from '../../components/PageHeader.jsx';
import DataStatus from '../../components/DataStatus.jsx';
import projectsService from '../../services/projects.js';
import { formatAbsolute, formatRelativeTime } from '../../utils/date.js';

const HEALTH_STYLES = {
  on_track: {
    label: 'On track',
    className: 'border-emerald-200 bg-emerald-50 text-emerald-700',
  },
  at_risk: {
    label: 'At risk',
    className: 'border-amber-200 bg-amber-50 text-amber-700',
  },
  critical: {
    label: 'Critical',
    className: 'border-rose-200 bg-rose-50 text-rose-700',
  },
};

const SPRINT_STATUS_MAP = {
  planned: { label: 'Planned', className: 'border-slate-200 bg-slate-50 text-slate-700' },
  in_progress: { label: 'In progress', className: 'border-sky-200 bg-sky-50 text-sky-700' },
  blocked: { label: 'Blocked', className: 'border-rose-200 bg-rose-50 text-rose-700' },
  completed: { label: 'Completed', className: 'border-emerald-200 bg-emerald-50 text-emerald-700' },
};

const DEPENDENCY_STATUS_MAP = {
  pending: { label: 'Pending', className: 'border-slate-200 bg-slate-50 text-slate-700' },
  in_progress: { label: 'In progress', className: 'border-sky-200 bg-sky-50 text-sky-700' },
  blocked: { label: 'Blocked', className: 'border-rose-200 bg-rose-50 text-rose-700' },
  done: { label: 'Resolved', className: 'border-emerald-200 bg-emerald-50 text-emerald-700' },
};

const RISK_STATUS_MAP = {
  open: { label: 'Open', className: 'border-rose-200 bg-rose-50 text-rose-700' },
  monitoring: { label: 'Monitoring', className: 'border-amber-200 bg-amber-50 text-amber-700' },
  mitigated: { label: 'Mitigated', className: 'border-emerald-200 bg-emerald-50 text-emerald-700' },
  closed: { label: 'Closed', className: 'border-slate-200 bg-slate-50 text-slate-600' },
};

const BILLING_STATUS_MAP = {
  upcoming: { label: 'Upcoming', className: 'border-sky-200 bg-sky-50 text-sky-700' },
  invoiced: { label: 'Invoiced', className: 'border-indigo-200 bg-indigo-50 text-indigo-700' },
  paid: { label: 'Paid', className: 'border-emerald-200 bg-emerald-50 text-emerald-700' },
  overdue: { label: 'Overdue', className: 'border-rose-200 bg-rose-50 text-rose-700' },
};

const HEALTH_OPTIONS = Object.entries(HEALTH_STYLES).map(([value, config]) => ({ value, label: config.label }));
const SPRINT_STATUS_OPTIONS = Object.entries(SPRINT_STATUS_MAP).map(([value, config]) => ({ value, label: config.label }));
const DEPENDENCY_STATUS_OPTIONS = Object.entries(DEPENDENCY_STATUS_MAP).map(([value, config]) => ({ value, label: config.label }));
const RISK_STATUS_OPTIONS = Object.entries(RISK_STATUS_MAP).map(([value, config]) => ({ value, label: config.label }));
const BILLING_STATUS_OPTIONS = Object.entries(BILLING_STATUS_MAP).map(([value, config]) => ({ value, label: config.label }));

function StatusBadge({ status, map }) {
  const normalized = typeof status === 'string' ? status.toLowerCase() : '';
  const config = map[normalized] ?? {
    label: normalized || 'Unknown',
    className: 'border-slate-200 bg-slate-50 text-slate-600',
  };
  return (
    <span
      className={`inline-flex items-center gap-2 rounded-full border px-3 py-1 text-xs font-semibold uppercase tracking-wide ${config.className}`}
    >
      {config.label}
    </span>
  );
}

function MetricTile({ title, value, subtitle, tone = 'slate' }) {
  const toneStyles = {
    slate: 'border-slate-200 bg-white/80 text-slate-700',
    emerald: 'border-emerald-200 bg-emerald-50 text-emerald-700',
    amber: 'border-amber-200 bg-amber-50 text-amber-700',
    rose: 'border-rose-200 bg-rose-50 text-rose-700',
    indigo: 'border-indigo-200 bg-indigo-50 text-indigo-700',
  };
  const toneClass = toneStyles[tone] ?? toneStyles.slate;
  return (
    <div className={`rounded-3xl border p-5 shadow-sm ${toneClass}`}>
      <p className="text-xs font-semibold uppercase tracking-[0.2em] text-slate-400">{title}</p>
      <p className="mt-3 text-3xl font-semibold text-slate-900">{value}</p>
      {subtitle ? <p className="mt-1 text-xs text-slate-500">{subtitle}</p> : null}
    </div>
  );
}

function formatCurrency(amount, currency) {
  if (amount == null) {
    return 'TBC';
  }
  try {
    return new Intl.NumberFormat('en-US', {
      style: 'currency',
      currency: currency || 'USD',
      maximumFractionDigits: 0,
    }).format(amount);
  } catch (error) {
    return `${amount} ${currency ?? ''}`.trim();
  }
}

function formatPercent(value) {
  const numeric = Number(value);
  if (!Number.isFinite(numeric)) {
    return '0%';
  }
  const clamped = Math.max(0, Math.min(100, Math.round(numeric)));
  return `${clamped}%`;
}

function toFormState(blueprint) {
  if (!blueprint) {
    return null;
  }
  return {
    summary: blueprint.summary ?? '',
    methodology: blueprint.methodology ?? '',
    governanceModel: blueprint.governanceModel ?? '',
    sprintCadence: blueprint.sprintCadence ?? '',
    programManager: blueprint.programManager ?? '',
    healthStatus: blueprint.healthStatus ?? 'on_track',
    startDate: blueprint.startDate ?? null,
    endDate: blueprint.endDate ?? null,
    lastReviewedAt: blueprint.lastReviewedAt ?? null,
    metadata: blueprint.metadata ?? {},
    sprints: Array.isArray(blueprint.sprints) ? blueprint.sprints.map((item) => ({ ...item })) : [],
    dependencies: Array.isArray(blueprint.dependencies) ? blueprint.dependencies.map((item) => ({ ...item })) : [],
    risks: Array.isArray(blueprint.risks) ? blueprint.risks.map((item) => ({ ...item })) : [],
    billingCheckpoints: Array.isArray(blueprint.billingCheckpoints)
      ? blueprint.billingCheckpoints.map((item) => ({ ...item }))
      : [],
  };
}

export default function FreelancerDashboardPage() {
  const [blueprints, setBlueprints] = useState([]);
  const [listError, setListError] = useState(null);
  const [loadingList, setLoadingList] = useState(true);
  const [selectedProjectId, setSelectedProjectId] = useState(null);

  const [blueprintData, setBlueprintData] = useState(null);
  const [formState, setFormState] = useState(null);
  const [blueprintError, setBlueprintError] = useState(null);
  const [loadingBlueprint, setLoadingBlueprint] = useState(false);
  const [saving, setSaving] = useState(false);

  const loadBlueprintList = useCallback(async () => {
    setLoadingList(true);
    setListError(null);
    try {
      const response = await projectsService.listProjectBlueprints();
      const items = Array.isArray(response?.blueprints) ? response.blueprints : [];
      setBlueprints(items);
      if (items.length) {
        const defaultProjectId = items[0]?.project?.id ?? items[0]?.blueprint?.projectId ?? null;
        setSelectedProjectId((current) => current ?? defaultProjectId);
      }
    } catch (error) {
      setListError(error);
    } finally {
      setLoadingList(false);
    }
  }, []);

  const loadBlueprintDetail = useCallback(async (projectId) => {
    if (!projectId) {
      setBlueprintData(null);
      setFormState(null);
      return;
    }
    setLoadingBlueprint(true);
    setBlueprintError(null);
    try {
      const response = await projectsService.fetchProjectBlueprint(projectId);
      setBlueprintData(response);
      setFormState(toFormState(response?.blueprint ?? null));
    } catch (error) {
      setBlueprintError(error);
      setFormState(null);
    } finally {
      setLoadingBlueprint(false);
import { useMemo } from 'react';
import {
  ArrowPathIcon,
  CheckCircleIcon,
  ClipboardDocumentCheckIcon,
  CurrencyDollarIcon,
  ExclamationTriangleIcon,
  QueueListIcon,
} from '@heroicons/react/24/outline';
import DashboardLayout from '../../layouts/DashboardLayout.jsx';
import { formatAbsolute, formatRelativeTime } from '../../utils/date.js';
import useFreelancerPurchasedGigsDashboard from '../../hooks/useFreelancerPurchasedGigsDashboard.js';

const defaultMenuSections = [
import { useEffect, useMemo, useState } from 'react';
import DashboardLayout from '../../layouts/DashboardLayout.jsx';
import { fetchGigManagerSnapshot } from '../../services/gigManager.js';

const FREELANCER_USER_ID = 2;

const BADGE_CLASS_MAP = {
  healthy: 'border-emerald-200 bg-emerald-50 text-emerald-700',
  attention: 'border-amber-200 bg-amber-50 text-amber-700',
  waiting: 'border-sky-200 bg-sky-50 text-sky-700',
  idle: 'border-slate-200 bg-slate-100 text-slate-600',
};

const numberFormatter = new Intl.NumberFormat('en-US');

const CAPABILITY_SECTIONS = [
import { useCallback, useEffect, useMemo, useState } from 'react';
import DashboardLayout from '../../layouts/DashboardLayout.jsx';
import WorkspaceTemplatesSection from '../../components/WorkspaceTemplatesSection.jsx';
import { fetchWorkspaceTemplates } from '../../services/workspaceTemplates.js';

const BASE_MENU_SECTIONS = [
  {
    label: 'Service delivery',
    items: [
      {
        name: 'Workspace templates',
        description: 'Industry-specific playbooks, requirement questionnaires, and automated onboarding flows.',
        tags: ['templates', 'automation'],
        href: '#workspace-templates',
      },
      {
        name: 'Project workspace dashboard',
        description: 'Unified workspace for briefs, assets, conversations, and approvals.',
        tags: ['whiteboards', 'files'],
      },
      {
        name: 'Collaboration cockpit',
        description: 'Host live rooms, proofing canvases, repositories, and QA copilots in one mission control.',
        tags: ['live rooms', 'AI'],
        targetId: 'collaboration-cockpit',
      },
      {
        name: 'Project management',
        description: 'Detailed plan with sprints, dependencies, risk logs, and billing checkpoints.',
      },
      {
        name: 'Client portals',
        description: 'Shared timelines, scope controls, and decision logs with your clients.',
      },
    ],
  },
  {
    title: 'Gig commerce operations',
    description:
      'Manage the full gig lifecycle from publishing listings to fulfillment, upsells, and catalog analytics across your workspace.',
    meta: 'Automation ready',
    features: [
      {
        name: 'Purchased gigs',
        description: 'Track incoming orders, requirements, revisions, and payouts.',
        href: '#purchased-gigs',
        name: 'Pipeline command center',
        description:
          'Monitor order stages, SLA breaches, revision loops, and risk alerts in a single control plane across gigs and clients.',
        bulletPoints: [
          'Surface overdue milestones, blocked owners, and waiting-on-client approvals automatically.',
          'Escalate to client portals or support with one-click triggers and templated playbooks.',
        ],
        callout: 'SLA intelligence',
      },
      {
        name: 'Bundled services engine',
        description:
          'Design, price, and iterate bundled services with attach-rate telemetry, experimentation sandboxes, and featured placements.',
        bulletPoints: [
          'Version bundles safely with staged rollouts and A/B testing.',
          'Audit profitability with hard costs, subcontractors, and blended rates baked in.',
        ],
      },
      {
        name: 'Agency collaborations',
        description: 'Manage invitations from agencies, share rate cards, and negotiate retainers.',
        href: '#agency-collaborations',
        name: 'Upsell automation',
        description:
          'Trigger contextual upsells on milestones, status changes, or client behavior with automation lanes connected to CRM and comms.',
        bulletPoints: [
          'Multi-channel delivery via email, in-app nudges, and calendar scheduling.',
          'Measure conversion, revenue lift, and experiment health across playbooks.',
        ],
        callout: 'Playbook studio',
      },
      {
        name: 'Finance & insights',
        description: 'Loading finance insights…',
        href: '#finance-insights',
        icon: CurrencyDollarIcon,
      },
    ],
  },
];

const METRIC_ICON_MAP = {
  month_to_date_revenue: CurrencyDollarIcon,
  cash_available_for_payout: BanknotesIcon,
  outstanding_invoices: ClipboardDocumentListIcon,
  net_margin: ChartBarIcon,
};

function toNumber(value) {
  if (value == null) {
    return null;
  }
  if (typeof value === 'number') {
    return Number.isFinite(value) ? value : null;
  }
  const parsed = Number.parseFloat(value);
  return Number.isFinite(parsed) ? parsed : null;
}

function formatCurrency(amount, currency = 'USD', { compact = true, maximumFractionDigits } = {}) {
  const numeric = toNumber(amount);
  if (numeric == null) {
    return '—';
  }
  const defaultMaximum = numeric >= 1000 ? 1 : 0;
  const formatter = new Intl.NumberFormat('en-US', {
    style: 'currency',
    currency,
    maximumFractionDigits: maximumFractionDigits ?? defaultMaximum,
    notation: compact ? 'compact' : 'standard',
    compactDisplay: compact ? 'short' : undefined,
  });
  return formatter.format(numeric);
}

function formatPercentageValue(value, { decimals } = {}) {
  const numeric = toNumber(value);
  if (numeric == null) {
    return '—';
  }
  const fractionDigits = decimals ?? (Number.isInteger(numeric) ? 0 : 1);
  return `${numeric.toFixed(fractionDigits)}%`;
}

function resolveTrend(metric) {
  if (!metric) {
    return 'neutral';
  }
  if (metric.trend) {
    return metric.trend;
  }
  const change = toNumber(metric.changeValue);
  if (change == null) {
    return 'neutral';
  }
  if (change > 0) {
    return 'up';
  }
  if (change < 0) {
    return 'down';
  }
  return 'neutral';
}

function formatMetricValue(metric) {
  if (!metric) {
    return '—';
  }
  switch (metric.valueUnit) {
    case 'currency':
      return formatCurrency(metric.value, metric.currencyCode ?? 'USD');
    case 'percentage':
      return formatPercentageValue(metric.value);
    case 'ratio': {
      const numeric = toNumber(metric.value);
      if (numeric == null) {
        return '—';
      }
      return formatPercentageValue(numeric * 100, { decimals: 1 });
    }
    case 'count':
    default: {
      const numeric = toNumber(metric.value);
      return numeric == null ? '—' : numeric.toLocaleString('en-US');
    }
  }
}

function formatChange(metric) {
  if (!metric) {
    return null;
  }
  const numeric = toNumber(metric.changeValue);
  if (numeric == null || numeric === 0) {
    return null;
  }
  const sign = numeric > 0 ? '+' : '-';
  const absolute = Math.abs(numeric);
  switch (metric.changeUnit) {
    case 'currency':
      return `${sign}${formatCurrency(absolute, metric.currencyCode ?? 'USD', { compact: true })}`;
    case 'percentage': {
      const fractionDigits = Number.isInteger(absolute) ? 0 : 1;
      return `${sign}${absolute.toFixed(fractionDigits)}%`;
    }
    case 'percentage_points': {
      const fractionDigits = Number.isInteger(absolute) ? 0 : 1;
      return `${sign}${absolute.toFixed(fractionDigits)} pts`;
    }
    case 'ratio': {
      const percent = absolute * 100;
      const fractionDigits = percent < 1 ? 2 : 1;
      return `${sign}${percent.toFixed(fractionDigits)}%`;
    }
    case 'count':
    default:
      return `${sign}${absolute.toLocaleString('en-US')}`;
  }
}

function buildFinanceMenuDescription(financeData, loading) {
  if (loading && !financeData) {
    return 'Loading finance insights…';
  }
  if (!financeData) {
    return 'Monitor revenue analytics, payouts, tax filings, and profitability in one view.';
  }
  const summaryMetrics = Array.isArray(financeData.summaryMetrics) ? financeData.summaryMetrics : [];
  const revenueMetric = summaryMetrics.find((metric) => metric.metricKey === 'month_to_date_revenue');
  const marginMetric = summaryMetrics.find((metric) => metric.metricKey === 'net_margin');
  const payoutMetric = summaryMetrics.find((metric) => metric.metricKey === 'cash_available_for_payout');

  const revenueText = revenueMetric ? formatMetricValue(revenueMetric) : null;
  const marginText = marginMetric ? formatMetricValue(marginMetric) : null;
  const payoutText = payoutMetric ? formatMetricValue(payoutMetric) : null;

  if (revenueText && marginText && payoutText) {
    return `MTD revenue ${revenueText} · ${marginText} net margin · payouts ${payoutText}.`;
  }
  if (revenueText && marginText) {
    return `Revenue ${revenueText} with ${marginText} net margin. Dive deeper in finance insights.`;
  }
  return 'Track revenue trends, payout readiness, and compliance tasks in finance insights.';
}

function buildDashboardMenuSections(financeData, loading) {
  const description = buildFinanceMenuDescription(financeData, loading);
  const financeTags = [];
  if (financeData?.summaryMetrics) {
    const marginMetric = financeData.summaryMetrics.find((metric) => metric.metricKey === 'net_margin');
    const payoutMetric = financeData.summaryMetrics.find((metric) => metric.metricKey === 'cash_available_for_payout');
    if (marginMetric) {
      financeTags.push(formatMetricValue(marginMetric));
    }
    if (payoutMetric) {
      financeTags.push(formatMetricValue(payoutMetric));
    }
  }

  return BASE_MENU_SECTIONS.map((section) => ({
    ...section,
    items: section.items.map((item) => {
      if (item.name !== 'Finance & insights') {
        return item;
      }
      return {
        ...item,
        description,
        tags: financeTags.filter(Boolean).slice(0, 2),
      };
    }),
  }));
}

function buildProfile(financeData) {
  const baseProfile = {
    name: 'Riley Morgan',
    role: 'Lead Brand & Product Designer',
    initials: 'RM',
    status: 'Top-rated freelancer',
    badges: ['Verified Pro', 'Gigvora Elite'],
    metrics: [
      { label: 'Active projects', value: '6' },
      { label: 'Gigs fulfilled', value: '148' },
      { label: 'Avg. CSAT', value: '4.9/5' },
      { label: 'Monthly revenue', value: '$18.4k' },
    ],
  };

  if (!financeData?.summaryMetrics) {
    return baseProfile;
  }

  const revenueMetric = financeData.summaryMetrics.find((metric) => metric.metricKey === 'month_to_date_revenue');
  const marginMetric = financeData.summaryMetrics.find((metric) => metric.metricKey === 'net_margin');

  const metrics = baseProfile.metrics.map((metric) => {
    if (metric.label === 'Monthly revenue' && revenueMetric) {
      return { ...metric, value: formatMetricValue(revenueMetric) };
    }
    if (metric.label === 'Avg. CSAT' && marginMetric) {
      return metric;
    }
    return metric;
  });

  return {
    ...baseProfile,
    metrics,
  };
}

function formatDateLabel(date) {
  if (!date) {
    return '—';
  }
  const parsed = new Date(date);
  if (Number.isNaN(parsed.getTime())) {
    return date;
  }
  return new Intl.DateTimeFormat('en-US', { month: 'short', day: 'numeric' }).format(parsed);
}

const operationalSections = [
        name: 'Catalog insights',
        description:
          'Track impressions, conversion, CSAT, and revision cycles across tiers to optimise gig listings and marketing spend.',
        bulletPoints: [
          'Segment analytics by tier, client cohort, and acquisition source.',
          'Benchmark against marketplace averages with automated insights.',
        ],
      },
    ],
  },
];

const DEFAULT_PORTAL_ID = import.meta.env.VITE_FREELANCER_PORTAL_ID ?? '1';

export default function FreelancerDashboardPage() {
  const [searchParams] = useSearchParams();
  const [portalData, setPortalData] = useState(null);
  const [loading, setLoading] = useState(true);
  const [error, setError] = useState(null);
  const [refreshKey, setRefreshKey] = useState(0);

  const requestedPortalId = searchParams.get('portalId');
  const portalIdentifier = (requestedPortalId ?? DEFAULT_PORTAL_ID ?? '1') || '1';

  useEffect(() => {
    let cancelled = false;
    const controller = new AbortController();

    async function load() {
      setLoading(true);
      setError(null);
      try {
        const data = await fetchClientPortalDashboard(portalIdentifier, { signal: controller.signal });
        if (!cancelled) {
          setPortalData(data);
        }
      } catch (err) {
        if (!cancelled && err.name !== 'AbortError') {
          setError(err);
        }
      } finally {
        if (!cancelled) {
          setLoading(false);
        }
      }
    }

    load();

    return () => {
      cancelled = true;
      controller.abort();
    };
  }, [portalIdentifier, refreshKey]);

  const portal = portalData?.portal;
  const timelineSummary = portalData?.timeline?.summary ?? {};
  const scopeSummary = portalData?.scope?.summary ?? {};
  const decisionSummary = portalData?.decisions?.summary ?? {};

  const profile = useMemo(() => {
    const badges = [];
    if (portal?.status) badges.push(`Status: ${portal.status}`);
    if (portal?.riskLevel) badges.push(`Risk: ${portal.riskLevel}`);
    if (!badges.length) badges.push('Verified Pro', 'Gigvora Elite');

    return {
      name: 'Riley Morgan',
      role: 'Lead Brand & Product Designer',
      initials: 'RM',
      status: portal?.healthScore != null ? `Portal health ${portal.healthScore}` : 'Top-rated freelancer',
      badges,
      metrics: [
        {
          label: 'Milestones',
          value: `${timelineSummary.completedCount ?? 0}/${timelineSummary.totalCount ?? 0}`,
        },
        {
          label: 'Scope delivered',
          value: `${scopeSummary.deliveredCount ?? 0}`,
        },
        {
          label: 'Decisions logged',
          value: `${decisionSummary.totalCount ?? 0}`,
        },
        {
          label: 'Health score',
          value: portal?.healthScore != null ? `${portal.healthScore}` : '—',
        },
      ],
    };
  }, [portal, timelineSummary, scopeSummary, decisionSummary]);

  const menuSections = useMemo(() => {
    const clientPortalTags = [];
    if (portal?.status) clientPortalTags.push(portal.status);
    if (portal?.healthScore != null) clientPortalTags.push(`health ${portal.healthScore}`);
    if (timelineSummary.totalCount != null) {
      clientPortalTags.push(`${timelineSummary.completedCount ?? 0}/${timelineSummary.totalCount} milestones`);
    }
    if (decisionSummary.totalCount != null) {
      clientPortalTags.push(`${decisionSummary.totalCount} decisions`);
    }

    return [
      {
        label: 'Service delivery',
        items: [
          {
            name: 'Client portals',
            description: portal?.summary ?? 'Shared timelines, scope controls, and decision logs with your clients.',
            tags: clientPortalTags,
          },
          {
            name: 'Project workspace dashboard',
            description: 'Unified workspace for briefs, assets, conversations, and approvals.',
            tags: ['whiteboards', 'files'],
          },
          {
            name: 'Project management',
            description: 'Detailed plan with sprints, dependencies, risk logs, and billing checkpoints.',
          },
        ],
      },
      ...DEFAULT_MENU_STRUCTURE,
    ];
  }, [portal, timelineSummary, decisionSummary]);

  const availableDashboards = ['freelancer', 'user', 'agency'];

  const handleRetry = () => {
    setPortalData(null);
    setError(null);
    setLoading(true);
    setRefreshKey((key) => key + 1);
  };

const BASE_CAPABILITY_SECTIONS = [
  {
    title: 'Project workspace excellence',
    description:
      'Deliver projects with structure. Each workspace combines real-time messaging, documents, tasks, billing, and client approvals.',
    features: [
      {
        name: 'Workspace templates',
        description:
          'Kickstart delivery with industry-specific playbooks, requirement questionnaires, and automated onboarding flows.',
        bulletPoints: [
          'Pre-built workspace layouts for marketing, product design, development, video, and consulting practices.',
          'Standard operating procedures with reusable task lists, dependencies, and milestone sign-offs.',
          'Interactive requirement questionnaires that branch based on client inputs and service tiers.',
          'Client welcome sequences with automated kickoff surveys, contract packets, and onboarding videos.',
          'Role-based permissions and assignment presets for collaborators, reviewers, and finance approvers.',
          'Template governance that tracks revisions, owners, and adoption analytics across your team.',
        ],
        callout: 'Launch new client workspaces in minutes while keeping delivery standards consistent.',
      },
      {
        name: 'Task & sprint manager',
        description:
          'Run sprints with precision—combine Kanban boards, swimlanes, and timeline views so every deliverable has a clear owner, dependency map, and burn chart to track health in real time.',
        bulletPoints: [
          'Sprint planning workspace that calculates capacity, compares historical velocity, and suggests backlog priorities for grooming.',
          'Multi-view boards with WIP limits, dependency tagging, and timeline alignment to keep design, dev, and QA in sync.',
          'Live analytics center featuring burndown and burnup charts, story point rollups, and health alerts for blocked work.',
          'Granular time tracking per task with billable vs. non-billable flags, hourly rates, and export-ready timesheets for invoicing.',
          'Risk registers with probability/severity scoring plus change request workflows that route for e-signature approval and audit logging.',
        ],
        callout: 'Syncs with GitHub, Jira, Slack, and Google Drive so updates, commits, and approvals feed straight into sprint reports.',
        href: '#task-sprint-manager',
      },
      {
        name: 'Collaboration cockpit',
        id: 'collaboration-cockpit',
        description:
          'A shared mission control for every delivery squad—launch persistent video rooms, layer feedback on assets, review code, and co-author documentation with AI copilots in a single experience.',
        bulletPoints: [
          'Meeting recordings auto-transcribed with action item extraction and timeline bookmarks.',
          'Creative proofing canvas supporting frame-by-frame markup on motion, 3D, and live prototype embeds.',
          'Git-native code workspaces with branch protections, preview deployments, and inline QA checklists.',
          'AI assistants that summarize stand-ups, draft documentation, and generate regression tests instantly.',
          'Granular roles spanning owners, contributors, comment-only reviewers, and view-only client observers.',
        ],
        pillars: [
          {
            title: 'Live collaboration hub',
            description:
              'Keep every stakeholder aligned with real-time presence indicators, quick reactions, and shared rituals.',
            items: [
              'Spin up branded video rooms with stage layouts, whiteboards, and auto-published recaps.',
              'Agenda timers, decision logs, and follow-up assignments that sync to tasks and calendars.',
              'Persistent chat threads with contextual file references and voice notes.',
            ],
          },
          {
            title: 'Proofing & reviews',
            description:
              'Bring creative, product, and engineering reviews together without exporting assets across tools.',
            items: [
              'Inline annotations on design files, prototypes, product demos, and video walkthroughs.',
              'Version-aware comments that highlight what changed between rounds.',
              'Smart routing that alerts only the approvers responsible for the current milestone.',
            ],
          },
          {
            title: 'Repository nerve center',
            description:
              'Connect Git, cloud storage, and knowledge bases while keeping permissions in sync.',
            items: [
              'One-click linking of GitHub, GitLab, Bitbucket, Google Drive, and Notion spaces.',
              'Automated branch hygiene checks with merge gating tied to QA status.',
              'Deploy preview URLs with environment health widgets embedded in the cockpit.',
            ],
          },
          {
            title: 'AI copilots',
            description:
              'Automations that lighten documentation, QA, and knowledge-transfer lift.',
            items: [
              'AI-generated documentation drafts with stakeholder-tailored summaries.',
              'Dynamic QA scripts that adapt to updated requirements or bug reports.',
              'Context-aware suggestions for follow-up tasks, dependencies, and blockers.',
            ],
          },
          {
            title: 'Access governance',
            description: 'Flex control to match client expectations and compliance needs.',
            items: [
              'Client-specific permission presets for comment-only, edit, or view access.',
              'Audit trails that capture who viewed, annotated, or exported deliverables.',
              'Guest links with expiry policies and watermarking for sensitive previews.',
            ],
          },
        ],
        metrics: [
          { label: 'Average approval cycle reduction', value: '43%' },
          { label: 'Meetings auto-documented monthly', value: '120+' },
        ],
        callout: 'Pilot customers report 2.3x faster sign-off on creative and technical deliverables.',
      },
      {
        name: 'Deliverable vault',
        description:
          'Secure storage with version history, watermarking, NDA controls, and automated delivery packages.',
        bulletPoints: [
          'Auto-generate delivery summaries with success metrics.',
          'Long-term archiving and compliance exports.',
        ],
      },
    ],
  },
  {
    title: 'Finance, compliance, & reputation',
    description:
      'Get paid fast while staying compliant. Monitor cash flow, taxes, contracts, and reputation programmes across clients.',
    features: [
import DataStatus from '../../components/DataStatus.jsx';
import UserAvatar from '../../components/UserAvatar.jsx';
import projectsService from '../../services/projects.js';
import analytics from '../../services/analytics.js';
import { formatRelativeTime, formatAbsolute } from '../../utils/date.js';

const DEFAULT_PROJECT_ID = '1';

function formatPercent(value, { fallback = '—', maximumFractionDigits = 0 } = {}) {
  if (value == null || Number.isNaN(Number(value))) {
    return fallback;
  }
  const numeric = Math.max(0, Math.min(Number(value), 100));
  return `${numeric.toFixed(maximumFractionDigits)}%`;
}

function formatScore(value, { fallback = '—' } = {}) {
  if (value == null || Number.isNaN(Number(value))) {
    return fallback;
  }
  return `${Number(value).toFixed(1)}`;
}

function formatBytes(value) {
  if (value == null || Number.isNaN(Number(value))) {
    return '—';
  }
  const units = ['B', 'KB', 'MB', 'GB', 'TB'];
  let size = Number(value);
  let index = 0;
  while (size >= 1024 && index < units.length - 1) {
    size /= 1024;
    index += 1;
  }
  const precision = index === 0 ? 0 : 1;
  return `${size.toFixed(precision)} ${units[index]}`;
}

function parseListInput(value) {
  if (!value) {
    return [];
  }
  return String(value)
    .split(/\r?\n/)
    .map((line) => line.trim())
    .filter((line) => line.length > 0);
}

function toListField(value) {
  return Array.isArray(value) ? value.join('\n') : '';
}

function deriveStatusLabel(status) {
  if (!status) return 'Unspecified';
  return status
    .toString()
    .split('_')
    .map((part) => part.charAt(0).toUpperCase() + part.slice(1))
    .join(' ');
}

function statusBadgeClass(status) {
  switch (status) {
    case 'approved':
    case 'active':
      return 'bg-emerald-50 text-emerald-700 border-emerald-200';
    case 'blocked':
    case 'rejected':
      return 'bg-rose-50 text-rose-700 border-rose-200';
    case 'changes_requested':
      return 'bg-amber-50 text-amber-700 border-amber-200';
    case 'in_review':
      return 'bg-blue-50 text-blue-700 border-blue-200';
    case 'pending':
    case 'briefing':
    default:
      return 'bg-slate-100 text-slate-700 border-slate-200';
  }
}

function priorityBadgeClass(priority) {
  switch (priority) {
    case 'urgent':
    case 'high':
      return 'bg-rose-50 text-rose-700 border-rose-200';
    case 'low':
      return 'bg-emerald-50 text-emerald-700 border-emerald-200';
    default:
      return 'bg-blue-50 text-blue-700 border-blue-200';
  }
}

export default function FreelancerDashboardPage() {
  const [projectId, setProjectId] = useState(DEFAULT_PROJECT_ID);
  const [workspaceData, setWorkspaceData] = useState(null);
  const [loading, setLoading] = useState(false);
  const [saving, setSaving] = useState(false);
  const [error, setError] = useState(null);
  const [lastLoadedAt, setLastLoadedAt] = useState(null);
  const [briefDraft, setBriefDraft] = useState({
    title: '',
    summary: '',
    objectives: '',
    deliverables: '',
    successMetrics: '',
    clientStakeholders: '',
  });

  const metrics = workspaceData?.metrics ?? {};
  const workspace = workspaceData?.workspace ?? null;
  const project = workspaceData?.project ?? null;
  const approvals = workspaceData?.approvals ?? [];
  const conversations = workspaceData?.conversations ?? [];
  const whiteboards = workspaceData?.whiteboards ?? [];
  const files = workspaceData?.files ?? [];
  const brief = workspaceData?.brief ?? null;

  const loadWorkspace = useCallback(async (targetId) => {
    const rawId = targetId ?? DEFAULT_PROJECT_ID;
    const resolvedId = String(rawId).trim();
    if (!resolvedId) {
      return;
    }
    setLoading(true);
    setError(null);
    try {
      const response = await projectsService.fetchProjectWorkspace(resolvedId);
      setWorkspaceData(response);
      setLastLoadedAt(new Date());
      const briefPayload = response.brief ?? {};
      setBriefDraft({
        title: briefPayload.title ?? `${response.project?.title ?? 'Project'} workspace brief`,
        summary: briefPayload.summary ?? '',
        objectives: toListField(briefPayload.objectives),
        deliverables: toListField(briefPayload.deliverables),
        successMetrics: toListField(briefPayload.successMetrics),
        clientStakeholders: toListField(briefPayload.clientStakeholders),
      });
      analytics.track(
        'web_workspace_dashboard_loaded',
        {
          projectId: resolvedId,
          workspaceStatus: response.workspace?.status ?? null,
          pendingApprovals: response.metrics?.pendingApprovals ?? null,
        },
        { source: 'web_app' },
      );
    } catch (err) {
      setError(err);
    } finally {
      setLoading(false);
    }
  }, []);

  useEffect(() => {
    loadBlueprintList();
  }, [loadBlueprintList]);

  useEffect(() => {
    if (selectedProjectId != null) {
      loadBlueprintDetail(selectedProjectId);
    }
  }, [selectedProjectId, loadBlueprintDetail]);

  const activeProject = blueprintData?.project ??
    blueprints.find((entry) => entry?.project?.id === selectedProjectId)?.project ?? null;
  const metrics = blueprintData?.metrics ?? {
    totalSprints: 0,
    completedSprints: 0,
    openRisks: 0,
    highSeverityRisks: 0,
    blockedDependencies: 0,
    upcomingBilling: null,
  };

  const hasBlueprint = Boolean(formState);
  const healthStatus = formState?.healthStatus ?? blueprintData?.blueprint?.healthStatus ?? 'on_track';
  const upcomingBilling = metrics.upcomingBilling ?? null;
  const lastUpdatedAt = blueprintData?.blueprint?.updatedAt ?? null;
  const lastReviewedAt = blueprintData?.blueprint?.lastReviewedAt ?? null;

  const handleProjectChange = (event) => {
    const value = event.target.value;
    setSelectedProjectId(value ? Number(value) : null);
  };

  const handleFormFieldChange = (field) => (event) => {
    const value = event.target.value;
    setFormState((prev) => ({
    loadWorkspace(DEFAULT_PROJECT_ID);
  }, [loadWorkspace]);

  const handleBriefFieldChange = (field) => (event) => {
    const value = event.target.value;
    setBriefDraft((prev) => ({
      ...prev,
      [field]: value,
    }));
  };

  const handleHealthChange = (event) => {
    const value = event.target.value;
    setFormState((prev) => ({
      ...prev,
      healthStatus: value,
    }));
  };

  const handleSprintChange = (index, field, value) => {
    setFormState((prev) => {
      if (!prev) return prev;
      const sprints = prev.sprints.map((sprint, idx) =>
        idx === index
          ? {
              ...sprint,
              [field]: field === 'progress' || field === 'velocityCommitment' ? Number(value) : value,
            }
          : sprint,
      );
      return { ...prev, sprints };
    });
  };

  const handleDependencyChange = (index, field, value) => {
    setFormState((prev) => {
      if (!prev) return prev;
      const dependencies = prev.dependencies.map((dependency, idx) =>
        idx === index
          ? {
              ...dependency,
              [field]: value,
            }
          : dependency,
      );
      return { ...prev, dependencies };
    });
  };

  const handleRiskChange = (index, field, value) => {
    setFormState((prev) => {
      if (!prev) return prev;
      const risks = prev.risks.map((risk, idx) =>
        idx === index
          ? {
              ...risk,
              [field]: field === 'probability' || field === 'impact' ? Number(value) : value,
            }
          : risk,
      );
      return { ...prev, risks };
    });
  };

  const handleRiskReviewChange = (index, value) => {
    setFormState((prev) => {
      if (!prev) return prev;
      const risks = prev.risks.map((risk, idx) =>
        idx === index
          ? {
              ...risk,
              nextReviewAt: value ? new Date(value).toISOString() : null,
            }
          : risk,
      );
      return { ...prev, risks };
    });
  };

  const handleBillingChange = (index, field, value) => {
    setFormState((prev) => {
      if (!prev) return prev;
      const billingCheckpoints = prev.billingCheckpoints.map((checkpoint, idx) =>
        idx === index
          ? {
              ...checkpoint,
              [field]: value,
            }
          : checkpoint,
      );
      return { ...prev, billingCheckpoints };
    });
  };

  const handleReset = () => {
    if (!blueprintData?.blueprint) {
      return;
    }
    setFormState(toFormState(blueprintData.blueprint));
  };

  const handleSave = async () => {
    if (!formState || !selectedProjectId) {
      return;
    }
    setSaving(true);
    setBlueprintError(null);
    try {
      const payload = {
        summary: formState.summary,
        methodology: formState.methodology,
        governanceModel: formState.governanceModel,
        sprintCadence: formState.sprintCadence,
        programManager: formState.programManager,
        healthStatus: formState.healthStatus,
        startDate: formState.startDate,
        endDate: formState.endDate,
        lastReviewedAt: new Date().toISOString(),
        metadata: formState.metadata,
        sprints: formState.sprints.map((sprint) => ({
          id: sprint.id,
          sequence: sprint.sequence,
          name: sprint.name,
          objective: sprint.objective,
          startDate: sprint.startDate,
          endDate: sprint.endDate,
          status: sprint.status,
          owner: sprint.owner,
          velocityCommitment: sprint.velocityCommitment,
          progress: sprint.progress,
          deliverables: sprint.deliverables,
          acceptanceCriteria: sprint.acceptanceCriteria,
        })),
        dependencies: formState.dependencies.map((dependency) => ({
          id: dependency.id,
          name: dependency.name,
          description: dependency.description,
          dependencyType: dependency.dependencyType,
          status: dependency.status,
          riskLevel: dependency.riskLevel,
          owner: dependency.owner,
          dueDate: dependency.dueDate,
          impact: dependency.impact,
          notes: dependency.notes,
          impactedSprintId: dependency.impactedSprintId,
        })),
        risks: formState.risks.map((risk) => ({
          id: risk.id,
          title: risk.title,
          description: risk.description,
          probability: risk.probability,
          impact: risk.impact,
          status: risk.status,
          owner: risk.owner,
          mitigationPlan: risk.mitigationPlan,
          contingencyPlan: risk.contingencyPlan,
          nextReviewAt: risk.nextReviewAt,
          tags: risk.tags,
        })),
        billingCheckpoints: formState.billingCheckpoints.map((checkpoint) => ({
          id: checkpoint.id,
          name: checkpoint.name,
          description: checkpoint.description,
          billingType: checkpoint.billingType,
          amount: checkpoint.amount,
          currency: checkpoint.currency,
          dueDate: checkpoint.dueDate,
          status: checkpoint.status,
          approvalRequired: checkpoint.approvalRequired,
          invoiceUrl: checkpoint.invoiceUrl,
          notes: checkpoint.notes,
          relatedSprintId: checkpoint.relatedSprintId,
        })),
        actorId: 1,
      };

      await projectsService.upsertProjectBlueprint(selectedProjectId, payload);
      await loadBlueprintDetail(selectedProjectId);
    } catch (error) {
      setBlueprintError(error);
  const handleBriefSubmit = async (event) => {
    event.preventDefault();
    const normalizedProjectId = String(projectId).trim();
    if (!normalizedProjectId) return;
    setSaving(true);
    setError(null);
    try {
      const payload = {
        title: briefDraft.title,
        summary: briefDraft.summary,
        objectives: parseListInput(briefDraft.objectives),
        deliverables: parseListInput(briefDraft.deliverables),
        successMetrics: parseListInput(briefDraft.successMetrics),
        clientStakeholders: parseListInput(briefDraft.clientStakeholders),
        actorId: 1,
      };
      const response = await projectsService.updateProjectWorkspaceBrief(normalizedProjectId, payload);
      setWorkspaceData(response);
      setLastLoadedAt(new Date());
      const updatedBrief = response.brief ?? {};
      setBriefDraft({
        title: updatedBrief.title ?? payload.title ?? '',
        summary: updatedBrief.summary ?? '',
        objectives: toListField(updatedBrief.objectives),
        deliverables: toListField(updatedBrief.deliverables),
        successMetrics: toListField(updatedBrief.successMetrics),
        clientStakeholders: toListField(updatedBrief.clientStakeholders),
      });
      analytics.track(
        'web_workspace_brief_saved',
        {
          projectId: normalizedProjectId,
          objectives: payload.objectives.length,
          deliverables: payload.deliverables.length,
        },
        { source: 'web_app' },
      );
    } catch (err) {
      setError(err);
    } finally {
      setSaving(false);
    }
  };

  const handleApprovalDecision = async (approvalId, status) => {
    const normalizedProjectId = String(projectId).trim();
    if (!normalizedProjectId || !approvalId) return;
    setSaving(true);
    setError(null);
    try {
      const response = await projectsService.updateProjectWorkspaceApproval(normalizedProjectId, approvalId, {
        status,
        actorId: 1,
      });
      setWorkspaceData(response);
      setLastLoadedAt(new Date());
      analytics.track(
        'web_workspace_approval_updated',
        { projectId: normalizedProjectId, approvalId, status },
        { source: 'web_app' },
      );
    } catch (err) {
      setError(err);
    } finally {
      setSaving(false);
    }
  };

  const handleConversationAcknowledge = async (conversationId, priority) => {
    const normalizedProjectId = String(projectId).trim();
    if (!normalizedProjectId || !conversationId) return;
    setSaving(true);
    setError(null);
    try {
      const response = await projectsService.acknowledgeProjectWorkspaceConversation(normalizedProjectId, conversationId, {
        priority,
        actorId: 1,
      });
      setWorkspaceData(response);
      setLastLoadedAt(new Date());
      analytics.track(
        'web_workspace_conversation_acknowledged',
        { projectId: normalizedProjectId, conversationId },
        { source: 'web_app' },
      );
    } catch (err) {
      setError(err);
    } finally {
      setSaving(false);
    }
  };

  const metricsTiles = useMemo(() => {
    const blockedTone = metrics.blockedDependencies > 0 ? 'rose' : 'slate';
    const riskTone = metrics.highSeverityRisks > 0 ? 'amber' : 'slate';
    const billingTone = upcomingBilling && upcomingBilling.status === 'overdue' ? 'rose' : 'indigo';

    return [
      {
        title: 'Delivery progress',
        value: `${metrics.completedSprints}/${metrics.totalSprints}`,
        subtitle: 'Sprints completed',
        tone: 'emerald',
      },
      {
        title: 'Open risks',
        value: `${metrics.openRisks}`,
        subtitle: `${metrics.highSeverityRisks} high severity`,
        tone: riskTone,
      },
      {
        title: 'Blocked dependencies',
        value: `${metrics.blockedDependencies}`,
        subtitle: 'Needs unblocking',
        tone: blockedTone,
      },
      {
        title: 'Next billing',
        value: upcomingBilling ? formatCurrency(upcomingBilling.amount, upcomingBilling.currency) : 'No invoices',
        subtitle: upcomingBilling?.dueDate
          ? `Due ${formatRelativeTime(upcomingBilling.dueDate)}`
          : 'Awaiting scheduling',
        tone: billingTone,
      },
    ],
  },
  {
    title: 'Growth, partnerships, & skills',
    description:
      'Scale your business with targeted marketing, agency partnerships, continuous learning, and community mentoring.',
    features: [
      {
        name: 'Pipeline CRM',
        description:
          'Track leads, proposals, follow-ups, and cross-selling campaigns separate from gig orders.',
        bulletPoints: [
          'Kanban views by industry, retainer size, or probability.',
          'Proposal templates with case studies and ROI calculators.',
        ],
      },
      {
        name: 'Agency alliance manager',
        description:
          'Collaborate with agencies, share resource calendars, negotiate revenue splits, and join pods for large engagements.',
        bulletPoints: [
          'Rate card sharing with version history and approvals.',
          'Resource heatmaps showing bandwidth across weeks.',
    ];
  }, [metrics, upcomingBilling]);

  const renderSprints = () => {
    if (!formState?.sprints?.length) {
      return (
        <div className="rounded-3xl border border-dashed border-slate-300 bg-white/80 p-10 text-center text-sm text-slate-500">
          Add sprints to map velocity and delivery focus areas.
        </div>
      );
    }

    return (
      <div className="grid gap-4 lg:grid-cols-2">
        {formState.sprints.map((sprint, index) => (
          <div
            key={sprint.id ?? index}
            className="rounded-3xl border border-slate-200 bg-white/90 p-6 shadow-sm transition hover:-translate-y-0.5 hover:shadow-md"
          >
            <div className="flex flex-wrap items-start justify-between gap-3">
              <div>
                <p className="text-xs font-semibold uppercase tracking-[0.3em] text-slate-400">Sprint {sprint.sequence}</p>
                <h3 className="mt-2 text-lg font-semibold text-slate-900">{sprint.name}</h3>
                <p className="mt-1 text-xs text-slate-500">
                  {sprint.startDate ? formatAbsolute(sprint.startDate, { dateStyle: 'medium' }) : 'TBC'} →{' '}
                  {sprint.endDate ? formatAbsolute(sprint.endDate, { dateStyle: 'medium' }) : 'TBC'}
                </p>
              </div>
              <StatusBadge status={sprint.status} map={SPRINT_STATUS_MAP} />
            </div>
            {sprint.objective ? <p className="mt-3 text-sm text-slate-600">{sprint.objective}</p> : null}
            {Array.isArray(sprint.deliverables) && sprint.deliverables.length ? (
              <ul className="mt-4 space-y-2 text-xs text-slate-500">
                {sprint.deliverables.map((item, deliverableIndex) => (
                  <li key={deliverableIndex} className="flex items-start gap-2">
                    <span className="mt-1 inline-block h-1.5 w-1.5 rounded-full bg-accent" />
                    <span>{item}</span>
                  </li>
                ))}
              </ul>
            ) : null}
            <div className="mt-5 grid gap-4 md:grid-cols-2">
              <label className="flex flex-col gap-2 text-xs font-semibold text-slate-500">
                Status
                <select
                  value={sprint.status}
                  onChange={(event) => handleSprintChange(index, 'status', event.target.value)}
                  className="w-full rounded-full border border-slate-200 bg-white px-4 py-2 text-sm text-slate-700 shadow-sm focus:border-accent focus:outline-none focus:ring-2 focus:ring-accent/30"
                >
                  {SPRINT_STATUS_OPTIONS.map((option) => (
                    <option key={option.value} value={option.value}>
                      {option.label}
                    </option>
                  ))}
                </select>
              </label>
              <label className="flex flex-col gap-2 text-xs font-semibold text-slate-500">
                Progress
                <input
                  type="range"
                  min="0"
                  max="100"
                  step="5"
                  value={Number(sprint.progress ?? 0)}
                  onChange={(event) => handleSprintChange(index, 'progress', event.target.value)}
                  className="w-full accent-accent"
                />
                <span className="text-xs text-slate-500">{formatPercent(sprint.progress)}</span>
              </label>
            </div>
          </div>
        ))}
      </div>
    );
  };

  const renderDependencies = () => {
    if (!formState?.dependencies?.length) {
      return (
        <div className="rounded-3xl border border-dashed border-slate-300 bg-white/80 p-10 text-center text-sm text-slate-500">
          No dependencies logged. Map integration points to stay ahead of blockers.
        </div>
      );
    }

    return (
      <div className="space-y-4">
        {formState.dependencies.map((dependency, index) => (
          <div
            key={dependency.id ?? index}
            className="rounded-3xl border border-slate-200 bg-white/90 p-5 shadow-sm transition hover:-translate-y-0.5 hover:shadow-md"
          >
            <div className="flex flex-wrap items-center justify-between gap-3">
              <div>
                <h3 className="text-base font-semibold text-slate-900">{dependency.name}</h3>
                <p className="mt-1 text-xs text-slate-500">
                  Owner: {dependency.owner || 'TBC'} • Due {dependency.dueDate ? formatRelativeTime(dependency.dueDate) : 'soon'}
                </p>
                {dependency.description ? (
                  <p className="mt-2 text-sm text-slate-600">{dependency.description}</p>
                ) : null}
                {dependency.impact ? (
                  <p className="mt-2 text-xs text-slate-500">Impact: {dependency.impact}</p>
                ) : null}
              </div>
              <StatusBadge status={dependency.status} map={DEPENDENCY_STATUS_MAP} />
            </div>
            <div className="mt-4 flex flex-col gap-3 md:flex-row md:items-center md:justify-between">
              <label className="flex flex-col gap-2 text-xs font-semibold text-slate-500">
                Status
                <select
                  value={dependency.status}
                  onChange={(event) => handleDependencyChange(index, 'status', event.target.value)}
                  className="w-full rounded-full border border-slate-200 bg-white px-4 py-2 text-sm text-slate-700 shadow-sm focus:border-accent focus:outline-none focus:ring-2 focus:ring-accent/30"
                >
                  {DEPENDENCY_STATUS_OPTIONS.map((option) => (
                    <option key={option.value} value={option.value}>
                      {option.label}
                    </option>
                  ))}
                </select>
              </label>
              <p className="text-xs text-slate-500">
                Linked sprint: {dependency.impactedSprintId ? `#${dependency.impactedSprintId}` : 'Unassigned'} • Risk level: {dependency.riskLevel}
              </p>
            </div>
          </div>
        ))}
      </div>
    );
  };

  const renderRisks = () => {
    if (!formState?.risks?.length) {
      return (
        <div className="rounded-3xl border border-dashed border-slate-300 bg-white/80 p-10 text-center text-sm text-slate-500">
          Risk log is clear. Keep recording mitigations to maintain governance trail.
        </div>
      );
    }

    return (
      <div className="space-y-4">
        {formState.risks.map((risk, index) => (
          <div
            key={risk.id ?? index}
            className="rounded-3xl border border-slate-200 bg-white/90 p-5 shadow-sm transition hover:-translate-y-0.5 hover:shadow-md"
          >
            <div className="flex flex-wrap items-start justify-between gap-3">
              <div>
                <h3 className="text-base font-semibold text-slate-900">{risk.title}</h3>
                <p className="mt-1 text-xs text-slate-500">
                  Owner: {risk.owner || 'Unassigned'} • Next review {risk.nextReviewAt ? formatRelativeTime(risk.nextReviewAt) : 'TBC'}
                </p>
                {risk.description ? <p className="mt-2 text-sm text-slate-600">{risk.description}</p> : null}
                <div className="mt-3 flex flex-wrap items-center gap-3 text-xs text-slate-500">
                  <span>Probability: {risk.probability}%</span>
                  <span>Impact: {risk.impact}%</span>
                  <span>Severity: {formatPercent(risk.severityScore)}</span>
                </div>
                {Array.isArray(risk.tags) && risk.tags.length ? (
                  <div className="mt-3 flex flex-wrap gap-2">
                    {risk.tags.map((tag, tagIndex) => (
                      <span
                        key={tagIndex}
                        className="inline-flex items-center rounded-full border border-slate-200 bg-white px-3 py-1 text-xs text-slate-500"
                      >
                        #{tag}
                      </span>
                    ))}
                  </div>
                ) : null}
                {risk.mitigationPlan ? (
                  <p className="mt-3 text-xs text-slate-500">Mitigation: {risk.mitigationPlan}</p>
                ) : null}
                {risk.contingencyPlan ? (
                  <p className="mt-2 text-xs text-slate-500">Contingency: {risk.contingencyPlan}</p>
                ) : null}
              </div>
              <StatusBadge status={risk.status} map={RISK_STATUS_MAP} />
            </div>
            <div className="mt-4 grid gap-4 md:grid-cols-2">
              <label className="flex flex-col gap-2 text-xs font-semibold text-slate-500">
                Status
                <select
                  value={risk.status}
                  onChange={(event) => handleRiskChange(index, 'status', event.target.value)}
                  className="w-full rounded-full border border-slate-200 bg-white px-4 py-2 text-sm text-slate-700 shadow-sm focus:border-accent focus:outline-none focus:ring-2 focus:ring-accent/30"
                >
                  {RISK_STATUS_OPTIONS.map((option) => (
                    <option key={option.value} value={option.value}>
                      {option.label}
                    </option>
                  ))}
                </select>
              </label>
              <label className="flex flex-col gap-2 text-xs font-semibold text-slate-500">
                Next review (local time)
                <input
                  type="datetime-local"
                  value={risk.nextReviewAt ? risk.nextReviewAt.slice(0, 16) : ''}
                  onChange={(event) => handleRiskReviewChange(index, event.target.value)}
                  className="w-full rounded-full border border-slate-200 bg-white px-4 py-2 text-sm text-slate-700 shadow-sm focus:border-accent focus:outline-none focus:ring-2 focus:ring-accent/30"
                />
              </label>
            </div>
          </div>
        ))}
      </div>
    );
  };

  const renderBilling = () => {
    if (!formState?.billingCheckpoints?.length) {
      return (
        <div className="rounded-3xl border border-dashed border-slate-300 bg-white/80 p-10 text-center text-sm text-slate-500">
          No billing checkpoints recorded yet. Tie milestones to invoicing to protect cash flow.
        </div>
      );
    }

    return (
      <div className="space-y-4">
        {formState.billingCheckpoints.map((checkpoint, index) => (
          <div
            key={checkpoint.id ?? index}
            className="rounded-3xl border border-slate-200 bg-white/90 p-5 shadow-sm transition hover:-translate-y-0.5 hover:shadow-md"
          >
            <div className="flex flex-wrap items-start justify-between gap-3">
              <div>
                <h3 className="text-base font-semibold text-slate-900">{checkpoint.name}</h3>
                <p className="mt-1 text-xs text-slate-500">
                  {checkpoint.billingType.toUpperCase()} • Related sprint {checkpoint.relatedSprintId || 'TBC'}
                </p>
                <p className="mt-2 text-sm text-slate-600">{checkpoint.description}</p>
                <div className="mt-3 flex flex-wrap items-center gap-3 text-xs text-slate-500">
                  <span>{formatCurrency(checkpoint.amount, checkpoint.currency)}</span>
                  <span>Due {checkpoint.dueDate ? formatAbsolute(checkpoint.dueDate, { dateStyle: 'medium' }) : 'TBC'}</span>
                  <span>{checkpoint.approvalRequired ? 'Approval required' : 'Auto billable'}</span>
                </div>
                {checkpoint.notes ? <p className="mt-2 text-xs text-slate-500">Notes: {checkpoint.notes}</p> : null}
                {checkpoint.invoiceUrl ? (
                  <a
                    href={checkpoint.invoiceUrl}
                    target="_blank"
                    rel="noreferrer"
                    className="mt-2 inline-flex items-center gap-2 text-xs font-semibold text-accent hover:text-accentDark"
                  >
                    View invoice ↗
                  </a>
                ) : null}
              </div>
              <StatusBadge status={checkpoint.status} map={BILLING_STATUS_MAP} />
            </div>
            <div className="mt-4 grid gap-4 md:grid-cols-2">
              <label className="flex flex-col gap-2 text-xs font-semibold text-slate-500">
                Status
                <select
                  value={checkpoint.status}
                  onChange={(event) => handleBillingChange(index, 'status', event.target.value)}
                  className="w-full rounded-full border border-slate-200 bg-white px-4 py-2 text-sm text-slate-700 shadow-sm focus:border-accent focus:outline-none focus:ring-2 focus:ring-accent/30"
                >
                  {BILLING_STATUS_OPTIONS.map((option) => (
                    <option key={option.value} value={option.value}>
                      {option.label}
                    </option>
                  ))}
                </select>
              </label>
            </div>
          </div>
        ))}
      </div>
    );
  };

  return (
    <DashboardLayout>
      <section className="mx-auto max-w-6xl px-6 py-10">
        <PageHeader
          eyebrow="Freelancer dashboard"
          title={activeProject?.title ? `${activeProject.title} delivery hub` : 'Project management control centre'}
          description="Translate commitments into accountable sprints, unblock dependencies, and keep billing aligned with delivery cadence."
          meta={
            <DataStatus
              loading={loadingBlueprint || saving}
              fromCache={false}
              lastUpdated={lastUpdatedAt}
              onRefresh={() => selectedProjectId && loadBlueprintDetail(selectedProjectId)}
            />
          }
        />

        <div className="mb-8 flex flex-col gap-4 md:flex-row md:items-center md:justify-between">
          <div className="flex flex-col gap-2 md:flex-row md:items-center md:gap-4">
            <label className="text-xs font-semibold uppercase tracking-[0.3em] text-slate-400" htmlFor="project-selector">
              Active program
            </label>
            <select
              id="project-selector"
              value={selectedProjectId ?? ''}
              onChange={handleProjectChange}
              className="w-full min-w-[220px] rounded-full border border-slate-200 bg-white px-4 py-2 text-sm text-slate-700 shadow-sm focus:border-accent focus:outline-none focus:ring-2 focus:ring-accent/30 md:w-auto"
            >
              {blueprints.map((entry) => {
                const id = entry.project?.id ?? entry.blueprint?.projectId ?? '';
                return (
                  <option key={id} value={id}>
                    {entry.project?.title ?? `Project ${entry.blueprint?.projectId}`}
                  </option>
                );
              })}
              {!blueprints.length ? <option value="">No blueprints yet</option> : null}
            </select>
            {loadingList ? <span className="text-xs text-slate-400">Loading blueprint index…</span> : null}
          </div>
          <div className="flex flex-wrap gap-3">
            <button
              type="button"
              onClick={handleReset}
              disabled={!hasBlueprint || saving || loadingBlueprint}
              className="inline-flex items-center gap-2 rounded-full border border-slate-200 px-5 py-2 text-xs font-semibold text-slate-600 transition hover:border-accent hover:text-accent disabled:cursor-not-allowed disabled:opacity-60"
            >
              Reset changes
            </button>
            <button
              type="button"
              onClick={handleSave}
              disabled={!hasBlueprint || saving}
              className="inline-flex items-center gap-2 rounded-full bg-accent px-5 py-2 text-xs font-semibold text-white shadow-soft transition hover:bg-accentDark disabled:cursor-not-allowed disabled:opacity-60"
            >
              {saving ? 'Saving…' : 'Save blueprint'}
            </button>
          </div>
        </div>

        {listError ? (
          <div className="mb-6 rounded-3xl border border-amber-200 bg-amber-50 px-4 py-3 text-sm text-amber-700">
            Unable to load blueprint directory. {listError.message || 'Please retry or refresh the page.'}
          </div>
        ) : null}
        {blueprintError ? (
          <div className="mb-6 rounded-3xl border border-rose-200 bg-rose-50 px-4 py-3 text-sm text-rose-700">
            Unable to load the blueprint detail. {blueprintError.message || 'Please try again or refresh the page.'}
          </div>
        ) : null}

        {loadingBlueprint ? (
          <div className="space-y-4">
            {Array.from({ length: 4 }).map((_, index) => (
              <div key={index} className="h-32 animate-pulse rounded-3xl border border-slate-200 bg-white/70" />
            ))}
          </div>
        ) : hasBlueprint ? (
          <>
            <div className="mb-8 grid gap-4 md:grid-cols-2 xl:grid-cols-4">
              {metricsTiles.map((tile) => (
                <MetricTile key={tile.title} {...tile} />
              ))}
            </div>

            <section className="mb-8 rounded-4xl border border-slate-200 bg-white/90 p-6 shadow-soft">
              <div className="flex flex-wrap items-center justify-between gap-4">
                <div>
                  <h2 className="text-xl font-semibold text-slate-900">Program summary</h2>
                  <p className="mt-2 text-sm text-slate-600">
                    Keep stakeholders aligned with a living blueprint that tracks methodology, cadence, and ownership in one place.
                  </p>
                  <p className="mt-2 text-xs text-slate-500">
                    Last reviewed {lastReviewedAt ? formatRelativeTime(lastReviewedAt) : 'not yet recorded'}
                  </p>
                </div>
                <StatusBadge status={healthStatus} map={HEALTH_STYLES} />
              </div>
              <div className="mt-6 grid gap-6 lg:grid-cols-3">
                <label className="lg:col-span-2 flex flex-col gap-2 text-xs font-semibold text-slate-500">
                  Overview
                  <textarea
                    value={formState.summary}
                    onChange={handleFormFieldChange('summary')}
                    rows={4}
                    className="w-full rounded-3xl border border-slate-200 bg-white px-4 py-3 text-sm text-slate-700 shadow-inner focus:border-accent focus:outline-none focus:ring-2 focus:ring-accent/30"
                    placeholder="Describe the blueprint focus, goals, and success measures."
                  />
                </label>
                <div className="grid gap-4 sm:grid-cols-2">
                  <label className="flex flex-col gap-2 text-xs font-semibold text-slate-500">
                    Methodology
                    <input
                      type="text"
                      value={formState.methodology}
                      onChange={handleFormFieldChange('methodology')}
                      className="w-full rounded-full border border-slate-200 bg-white px-4 py-2 text-sm text-slate-700 shadow-sm focus:border-accent focus:outline-none focus:ring-2 focus:ring-accent/30"
                      placeholder="dual-track agile"
                    />
                  </label>
                  <label className="flex flex-col gap-2 text-xs font-semibold text-slate-500">
                    Governance model
                    <input
                      type="text"
                      value={formState.governanceModel}
                      onChange={handleFormFieldChange('governanceModel')}
                      className="w-full rounded-full border border-slate-200 bg-white px-4 py-2 text-sm text-slate-700 shadow-sm focus:border-accent focus:outline-none focus:ring-2 focus:ring-accent/30"
                      placeholder="weekly_governance_forum"
                    />
                  </label>
                  <label className="flex flex-col gap-2 text-xs font-semibold text-slate-500">
                    Sprint cadence
                    <input
                      type="text"
                      value={formState.sprintCadence}
                      onChange={handleFormFieldChange('sprintCadence')}
                      className="w-full rounded-full border border-slate-200 bg-white px-4 py-2 text-sm text-slate-700 shadow-sm focus:border-accent focus:outline-none focus:ring-2 focus:ring-accent/30"
                      placeholder="bi-weekly"
                    />
                  </label>
                  <label className="flex flex-col gap-2 text-xs font-semibold text-slate-500">
                    Program manager
                    <input
                      type="text"
                      value={formState.programManager}
                      onChange={handleFormFieldChange('programManager')}
                      className="w-full rounded-full border border-slate-200 bg-white px-4 py-2 text-sm text-slate-700 shadow-sm focus:border-accent focus:outline-none focus:ring-2 focus:ring-accent/30"
                      placeholder="Mia Operations"
                    />
                  </label>
                  <label className="sm:col-span-2 flex flex-col gap-2 text-xs font-semibold text-slate-500">
                    Health status
                    <select
                      value={formState.healthStatus}
                      onChange={handleHealthChange}
                      className="w-full rounded-full border border-slate-200 bg-white px-4 py-2 text-sm text-slate-700 shadow-sm focus:border-accent focus:outline-none focus:ring-2 focus:ring-accent/30"
                    >
                      {HEALTH_OPTIONS.map((option) => (
                        <option key={option.value} value={option.value}>
                          {option.label}
                        </option>
                      ))}
                    </select>
                  </label>
                </div>
              </div>
            </section>

            <section className="mb-10 space-y-8">
              <div>
                <h2 className="text-xl font-semibold text-slate-900">Sprint timeline</h2>
                <p className="mt-2 text-sm text-slate-600">
                  Track how each sprint is pacing against objectives, deliverables, and stakeholder expectations.
                </p>
                <div className="mt-4">{renderSprints()}</div>
              </div>

              <div>
                <h2 className="text-xl font-semibold text-slate-900">Dependency watchlist</h2>
                <p className="mt-2 text-sm text-slate-600">
                  Resolve blockers before they impact downstream milestones. Owners receive automated nudges when status changes.
                </p>
                <div className="mt-4">{renderDependencies()}</div>
              </div>

              <div>
                <h2 className="text-xl font-semibold text-slate-900">Risk & issue log</h2>
                <p className="mt-2 text-sm text-slate-600">
                  Maintain a real-time governance record with probability, impact, and mitigation plans for every risk.
                </p>
                <div className="mt-4">{renderRisks()}</div>
              </div>

              <div>
                <h2 className="text-xl font-semibold text-slate-900">Billing checkpoints</h2>
                <p className="mt-2 text-sm text-slate-600">
                  Sync delivery milestones with invoicing so finance, compliance, and stakeholders stay perfectly aligned.
                </p>
                <div className="mt-4">{renderBilling()}</div>
              </div>
            </section>
          </>
        ) : (
          <div className="rounded-4xl border border-dashed border-slate-300 bg-white/80 p-12 text-center text-sm text-slate-500">
            No blueprint is configured for this project yet. Create sprints, dependencies, risks, and billing checkpoints to unlock delivery automation.
          </div>
        )}
      </section>
  const menuSections = useMemo(() => {
    const progressTag = metrics.progressPercent != null ? `${Math.round(metrics.progressPercent)}% progress` : null;
    return [
      {
        label: 'Workspace',
        items: [
          {
            name: 'Dashboard overview',
            description: 'Monitor health, approvals, automation, and milestone velocity in one place.',
            tags: [workspace?.status, progressTag].filter(Boolean),
          },
          {
            name: 'Brief & stakeholders',
            description: 'Objectives, deliverables, and client roster that guide delivery.',
            tags: [brief?.clientStakeholders?.length ? `${brief.clientStakeholders.length} stakeholders` : null].filter(Boolean),
          },
          {
            name: 'Assets & whiteboards',
            description: 'Centralised artefacts with version history and collaborator activity.',
            tags: [`${files.length} files`, `${whiteboards.length} boards`],
          },
        ],
      },
      {
        name: 'Contract & compliance locker',
        description:
          'Store MSAs, NDAs, intellectual property agreements, and compliance attestations with e-sign audit logs.',
        bulletPoints: [
          'Automated reminders for renewals and insurance certificates.',
          'Localisation for GDPR, SOC2, and freelancer classifications.',
        label: 'Collaboration',
        items: [
          {
            name: 'Conversations',
            description: 'Active delivery threads, client loops, and operational escalations.',
            tags: metrics.unreadMessages ? [`${metrics.unreadMessages} unread`] : [],
          },
          {
            name: 'Approvals',
            description: 'Track sign-offs and unblock delivery gates across stages.',
            tags: [metrics.pendingApprovals ? `${metrics.pendingApprovals} pending` : 'Up to date'].filter(Boolean),
          },
        ],
      },
    ];
  }, [metrics.pendingApprovals, metrics.progressPercent, metrics.unreadMessages, workspace?.status, brief?.clientStakeholders, files.length, whiteboards.length]);

  const profile = useMemo(
    () => ({
      name: 'Project steward',
      role: project?.title || 'Workspace member',
      status: workspace?.billingStatus ? `Billing: ${deriveStatusLabel(workspace.billingStatus)}` : 'Operational',
      badges: workspace?.status ? [deriveStatusLabel(workspace.status)] : [],
      metrics: [
        { label: 'Progress', value: formatPercent(metrics.progressPercent) },
        { label: 'Approvals', value: `${metrics.pendingApprovals ?? 0} open` },
        { label: 'Automation', value: formatPercent(metrics.automationCoverage, { maximumFractionDigits: 0 }) },
      ],
    }),
    [project?.title, workspace?.billingStatus, workspace?.status, metrics.progressPercent, metrics.pendingApprovals, metrics.automationCoverage],
  );

  const metricCards = useMemo(
    () => [
      {
        name: 'Reputation engine',
        description:
          'Capture testimonials, publish success stories, and display verified metrics such as on-time delivery and CSAT.',
        bulletPoints: [
          'Automate review requests after milestone delivery.',
          'Curate spotlight case studies directly to your profile.',
        ],
      },
    ],
  },
];

const availableDashboards = ['freelancer', 'user', 'agency'];

function getInitials(name) {
  if (!name) return 'FR';
  return name
    .split(/\s+/)
    .filter(Boolean)
    .slice(0, 2)
    .map((part) => part[0].toUpperCase())
    .join('');
}

function formatNumber(value) {
  if (value == null || Number.isNaN(Number(value))) {
    return '0';
  }
  return new Intl.NumberFormat('en-GB').format(Number(value));
}

function formatCurrency(amount, currency = 'USD') {
  if (amount == null || Number.isNaN(Number(amount))) {
    return new Intl.NumberFormat('en-GB', { style: 'currency', currency }).format(0);
  }
  const numeric = Number(amount);
  return new Intl.NumberFormat('en-GB', {
    style: 'currency',
    currency,
    maximumFractionDigits: Math.abs(numeric) >= 1000 ? 0 : 2,
  }).format(numeric);
}

export default function FreelancerDashboardPage() {
  const freelancerId = Number.isFinite(DEFAULT_FREELANCER_ID) && DEFAULT_FREELANCER_ID > 0 ? DEFAULT_FREELANCER_ID : 101;
  const [collaborationsState, setCollaborationsState] = useState({ data: null, loading: false, error: null });

  const loadCollaborations = useCallback(() => {
    setCollaborationsState((previous) => ({ ...previous, loading: true, error: null }));
    fetchFreelancerAgencyCollaborations(freelancerId, { lookbackDays: 120 })
      .then((payload) => {
        setCollaborationsState({ data: payload, loading: false, error: null });
      })
      .catch((error) => {
        setCollaborationsState({
          data: null,
          loading: false,
          error: error?.message ?? 'Unable to load agency collaborations.',
        });
      });
  }, [freelancerId]);

  useEffect(() => {
    loadCollaborations();
  }, [loadCollaborations]);

  const summary = collaborationsState.data?.summary ?? null;

  const menuSections = useMemo(() => {
    return baseMenuSections.map((section) => ({
      ...section,
      items: section.items.map((item) => {
        if (item.name !== 'Agency collaborations') {
          return item;
        }

        if (!summary) {
          return item;
        }

        const description = `${formatNumber(summary.activeCollaborations ?? 0)} active retainers · ${formatCurrency(
          summary.monthlyRetainerValue,
          summary.monthlyRetainerCurrency,
        )} / month`;

        return {
          ...item,
          description,
          href: '#agency-collaborations',
          tags: ['retainers', 'rate cards'],
        };
      }),
    }));
  }, [summary]);

  const profile = useMemo(() => {
    const freelancer = collaborationsState.data?.freelancer;
    if (!freelancer) {
      return {
        name: 'Riley Morgan',
        role: 'Lead Brand & Product Designer',
        initials: 'RM',
        status: 'Top-rated freelancer',
        badges: ['Verified Pro', 'Gigvora Elite'],
        metrics: [
          { label: 'Active projects', value: '6' },
          { label: 'Gigs fulfilled', value: '148' },
          { label: 'Avg. CSAT', value: '4.9/5' },
          { label: 'Monthly revenue', value: '$18.4k' },
        ],
      };
    }

    const badges = ['Agency partnerships'];
    const metrics = Array.isArray(freelancer.metrics)
      ? freelancer.metrics.map((metric) => ({
          label: metric.label,
          value:
            metric.currency != null
              ? formatCurrency(metric.value, metric.currency)
              : formatNumber(metric.value ?? 0),
        }))
      : [];

    const status = summary
      ? `${formatNumber(summary.activeCollaborations ?? 0)} active retainers`
      : 'Agency ready';

    const composedName = `${freelancer.firstName ?? ''} ${freelancer.lastName ?? ''}`.trim();
    const fallbackName = composedName || freelancer.email || 'Freelancer';

    return {
      name: freelancer.name ?? fallbackName,
      role: freelancer.title ?? 'Independent operator',
      initials: getInitials(freelancer.name ?? freelancer.email ?? 'FR'),
      status,
      badges,
      metrics,
    };
  }, [collaborationsState.data?.freelancer, summary]);
];

function pluralize(word, count, pluralForm = `${word}s`) {
  return count === 1 ? word : pluralForm;
}

function formatInteger(value) {
  const numeric = Number(value ?? 0);
  if (!Number.isFinite(numeric)) {
    return '0';
  }
  return numberFormatter.format(Math.round(numeric));
}

function formatCurrency(valueCents, currency = 'USD') {
  const numeric = Number(valueCents ?? 0) / 100;
  const formatter = new Intl.NumberFormat('en-US', {
    style: 'currency',
    currency,
    maximumFractionDigits: Math.abs(numeric) >= 1000 ? 0 : 2,
  });
  return formatter.format(Number.isFinite(numeric) ? numeric : 0);
}

function formatPercent(value, fractionDigits = 0) {
  if (value == null) {
    return '—';
  }
  const numeric = Number(value);
  if (!Number.isFinite(numeric)) {
    return '—';
  }
  return `${numeric.toFixed(fractionDigits)}%`;
}

function formatPercentDelta(value, period = 'last week') {
  if (value == null) {
    return `vs ${period}`;
  }
  const numeric = Number(value);
  if (!Number.isFinite(numeric) || Math.abs(numeric) < 0.05) {
    return `Flat vs ${period}`;
  }
  const prefix = numeric > 0 ? '+' : '';
  return `${prefix}${numeric.toFixed(1)}% vs ${period}`;
}

function formatScoreDelta(value, period = 'last 30 days') {
  if (value == null) {
    return `vs ${period}`;
  }
  const numeric = Number(value);
  if (!Number.isFinite(numeric) || Math.abs(numeric) < 0.05) {
    return `Flat vs ${period}`;
  }
  const prefix = numeric > 0 ? '+' : '';
  return `${prefix}${numeric.toFixed(1)} vs ${period}`;
}

function formatPointsDelta(value, period = 'last 30 days') {
  if (value == null) {
    return `vs ${period}`;
  }
  const numeric = Number(value);
  if (!Number.isFinite(numeric) || Math.abs(numeric) < 0.05) {
    return `Flat vs ${period}`;
  }
  const prefix = numeric > 0 ? '+' : '';
  return `${prefix}${numeric.toFixed(1)} pts`;
}

function formatDueLabel(date) {
  if (!date) {
    return 'No due date';
  }
  const due = new Date(date);
  if (Number.isNaN(due.getTime())) {
    return 'No due date';
  }
  const diffMs = due.getTime() - Date.now();
  const diffDays = Math.round(diffMs / (1000 * 60 * 60 * 24));
  if (diffDays < -1) {
    return `Overdue by ${Math.abs(diffDays)} days`;
  }
  if (diffDays === -1) {
    return 'Overdue by 1 day';
  }
  if (diffDays === 0) {
    return 'Due today';
  }
  if (diffDays === 1) {
    return 'Due tomorrow';
  }
  if (diffDays < 7) {
    return `Due in ${diffDays} days`;
  }
  return due.toLocaleDateString(undefined, { month: 'short', day: 'numeric' });
}

function formatDuration(days) {
  if (days == null) {
    return '—';
  }
  const numeric = Number(days);
  if (!Number.isFinite(numeric) || numeric <= 0) {
    return '—';
  }
  if (numeric % 7 === 0) {
    const weeks = numeric / 7;
    return `${weeks} ${pluralize('week', weeks)}`;
  }
  if (numeric > 7) {
    return `${(numeric / 7).toFixed(1)} wks`;
  }
  return `${numeric} days`;
}

function getBadgeClasses(category) {
  return BADGE_CLASS_MAP[category] ?? BADGE_CLASS_MAP.idle;
}

function getUpsellBadge(status) {
  if (!status) {
    return BADGE_CLASS_MAP.idle;
  }
  const normalized = status.toLowerCase();
  if (normalized === 'running' || normalized === 'live') {
    return BADGE_CLASS_MAP.healthy;
  }
  if (normalized === 'pilot' || normalized === 'testing') {
    return BADGE_CLASS_MAP.waiting;
  }
  if (normalized === 'paused' || normalized === 'draft' || normalized === 'retired') {
    return BADGE_CLASS_MAP.idle;
  }
  return BADGE_CLASS_MAP.attention;
}

function buildMenuSections(summary) {
  const activeGigsCount = Number(summary?.activeGigs ?? 0);
  const dueThisWeekCount = Number(summary?.dueThisWeek ?? 0);
  const pipelineValue = formatCurrency(summary?.pipelineValueCents ?? 0, summary?.currency ?? 'USD');
  const activeGigsLabel = formatInteger(activeGigsCount);
  const dueLabel = formatInteger(dueThisWeekCount);

  return [
    {
      label: 'Service delivery',
      items: [
        {
          name: 'Project workspace dashboard',
          description: 'Unified workspace for briefs, assets, conversations, and approvals.',
          tags: ['whiteboards', 'files'],
        },
        {
          name: 'Project management',
          description: 'Detailed plan with sprints, dependencies, risk logs, and billing checkpoints.',
        },
        {
          name: 'Client portals',
          description: 'Shared timelines, scope controls, and decision logs with your clients.',
        },
      ],
    },
    {
      label: 'Gig commerce',
      items: [
        {
          name: 'Gig manager',
          description: `Monitor ${activeGigsLabel} active ${pluralize('gig', activeGigsCount)} with ${dueLabel} ${pluralize('delivery', dueThisWeekCount, 'deliveries')} due within 7 days and ${pipelineValue} in pipeline value.`,
          tags: ['gig catalog', 'bundles', 'upsells'],
        },
        {
          name: 'Post a gig',
          description: 'Launch new services with pricing matrices, availability calendars, and banners.',
        },
        {
          name: 'Purchased gigs',
          description: 'Track incoming orders, requirements, revisions, and payouts.',
        },
      ],
    },
    {
      label: 'Growth & profile',
      items: [
        {
          name: 'Freelancer profile',
          description: 'Update expertise tags, success metrics, testimonials, and hero banners.',
        },
        {
          name: 'Agency collaborations',
          description: 'Manage invitations from agencies, share rate cards, and negotiate retainers.',
        },
        {
          name: 'Finance & insights',
          description: 'Revenue analytics, payout history, taxes, and profitability dashboards.',
        },
      ],
    },
  ];
}

function buildMetrics(snapshot) {
  if (!snapshot) {
    return [];
  }
  const { summary } = snapshot;
  return [
    {
      key: 'active-gigs',
      label: 'Active gigs',
      value: formatInteger(summary.activeGigs),
      change: summary.dueThisWeek
        ? `${formatInteger(summary.dueThisWeek)} due within 7 days`
        : 'No deadlines within 7 days',
      helper: `${formatInteger(summary.clientsActive)} active ${pluralize('client', summary.clientsActive)}`,
    },
    {
      key: 'pipeline-value',
      label: 'Pipeline value',
      value: formatCurrency(summary.pipelineValueCents, summary.currency),
      change: formatPercentDelta(summary.pipelineValueChangePercent),
      helper: `Upsell eligible ${formatCurrency(summary.upsellEligibleValueCents, summary.currency)}`,
    },
    {
      key: 'avg-csat',
      label: 'Avg. CSAT',
      value: summary.averageCsat != null ? `${summary.averageCsat.toFixed(1)} / 5` : '—',
      change: formatScoreDelta(summary.csatDelta),
      helper: `${formatInteger(summary.recentReviewCount)} recent ${pluralize('survey', summary.recentReviewCount)}`,
    },
    {
      key: 'upsell-conversion',
      label: 'Upsell conversion',
      value: summary.upsellConversionRate != null ? formatPercent(summary.upsellConversionRate) : '—',
      change: formatPercentDelta(summary.upsellConversionChange, 'last 30 days'),
      helper: `${formatInteger(summary.upsellPlaybooksActive)} ${pluralize('playbook', summary.upsellPlaybooksActive)} live · Avg bundle attach ${
        summary.averageBundleAttachRate != null ? formatPercent(summary.averageBundleAttachRate, 1) : '—'
      }`,
    },
  ];
}

function buildProfileCard(snapshot) {
  if (!snapshot) {
    return undefined;
  }
  const { freelancer, summary } = snapshot;
  const fullName = `${freelancer.firstName ?? ''} ${freelancer.lastName ?? ''}`.trim() || 'Freelancer';
  const badges = [];
  if (summary.bundlesLive > 0) {
    badges.push(`${formatInteger(summary.bundlesLive)} live ${pluralize('bundle', summary.bundlesLive)}`);
  }
  if (summary.upsellPlaybooksActive > 0) {
    badges.push(`${formatInteger(summary.upsellPlaybooksActive)} upsell ${pluralize('playbook', summary.upsellPlaybooksActive)}`);
  }
  return {
    name: fullName,
    role: freelancer.title ?? 'Freelancer',
    initials: freelancer.initials ?? 'FL',
    status: freelancer.availability ? `Availability: ${freelancer.availability}` : undefined,
    badges,
    metrics: [
      { label: 'Active clients', value: formatInteger(summary.clientsActive) },
      {
        label: 'Avg. CSAT',
        value: freelancer.averageCsat != null ? `${freelancer.averageCsat.toFixed(1)}/5` : '—',
      },
      {
        label: 'Upsell conversion',
        value: summary.upsellConversionRate != null ? formatPercent(summary.upsellConversionRate, 1) : '—',
      },
    ],
  };
}

function LoadingState() {
  return (
    <section className="rounded-3xl border border-slate-200 bg-white p-8 shadow-sm">
      <div className="space-y-4">
        <div className="h-6 w-48 animate-pulse rounded-full bg-slate-200" />
        <div className="h-5 w-72 animate-pulse rounded-full bg-slate-200" />
        <div className="grid gap-4 sm:grid-cols-2 xl:grid-cols-4">
          {Array.from({ length: 4 }).map((_, index) => (
            <div key={index} className="h-24 animate-pulse rounded-2xl bg-slate-100" />
          ))}
        </div>
      </div>
    </section>
  );
}

function ErrorState({ message, onRetry }) {
  return (
    <section className="rounded-3xl border border-rose-200 bg-rose-50 p-6 text-rose-700">
      <h2 className="text-lg font-semibold">We couldn&apos;t load your gig manager data</h2>
      <p className="mt-2 text-sm">{message ?? 'An unexpected error occurred. Please try again.'}</p>
      <button
        type="button"
        onClick={onRetry}
        className="mt-4 inline-flex items-center rounded-xl border border-rose-300 bg-white px-4 py-2 text-sm font-medium text-rose-700 transition hover:border-rose-400 hover:text-rose-800"
      >
        Retry
      </button>
    </section>
  );
}

function GigManagerPanel({ metrics, pipeline, milestones, bundles, upsells, catalog, summary, onRefresh, loading }) {
  return (
    <section className="rounded-3xl border border-slate-200 bg-white p-6 shadow-[0_18px_40px_-24px_rgba(30,64,175,0.35)] sm:p-8">
      <div className="flex flex-col gap-4 sm:flex-row sm:items-start sm:justify-between">
        <div>
          <p className="text-xs uppercase tracking-wide text-blue-600/80">Gig commerce</p>
          <h2 className="mt-1 text-2xl font-semibold text-slate-900 sm:text-3xl">Gig manager</h2>
          <p className="mt-2 max-w-2xl text-sm text-slate-600">
            Monitor gigs, delivery milestones, bundled services, and upsells. Stay ahead of risk with a single workspace that
            blends catalog analytics, fulfillment control, and automation telemetry.
          </p>
        </div>
        <div className="flex items-center gap-2">
          <div className="inline-flex h-fit items-center rounded-2xl border border-blue-200 bg-blue-50 px-4 py-2 text-xs font-medium uppercase tracking-wide text-blue-700">
            Gig catalog
          </div>
          <button
            type="button"
            onClick={onRefresh}
            disabled={loading}
            className="inline-flex items-center gap-2 rounded-2xl border border-slate-200 bg-white px-4 py-2 text-sm font-medium text-slate-600 shadow-sm transition hover:border-blue-300 hover:text-blue-600 disabled:cursor-not-allowed disabled:border-slate-200 disabled:text-slate-400"
          >
            <span className="h-2 w-2 rounded-full bg-emerald-500" aria-hidden />
            Refresh data
          </button>
        </div>
      </div>

      <div className="mt-6 grid gap-4 sm:grid-cols-2 xl:grid-cols-4">
        {metrics.map((metric) => (
          <div key={metric.key} className="rounded-2xl border border-slate-200 bg-slate-50 p-4 shadow-sm">
            <p className="text-xs uppercase tracking-wide text-slate-500">{metric.label}</p>
            <p className="mt-2 text-2xl font-semibold text-slate-900">{metric.value}</p>
            <p className="mt-1 text-xs font-medium text-blue-600">{metric.change}</p>
            <p className="mt-2 text-sm text-slate-600">{metric.helper}</p>
          </div>
        ))}
      </div>

      <div className="mt-8 grid gap-6 lg:grid-cols-5">
        <div className="lg:col-span-3">
          <div className="flex items-center justify-between">
            <h3 className="text-lg font-semibold text-slate-900">Pipeline health</h3>
            <span className="text-xs uppercase tracking-wide text-slate-400">Order flow</span>
          </div>
          <div className="mt-3 overflow-hidden rounded-2xl border border-slate-200">
            <table className="min-w-full divide-y divide-slate-200 text-sm">
              <thead className="bg-slate-50 text-xs uppercase tracking-wide text-slate-500">
                <tr>
                  <th scope="col" className="px-4 py-3 text-left font-semibold">
                    Stage
                  </th>
                  <th scope="col" className="px-4 py-3 text-left font-semibold">
                    Gigs
                  </th>
                  <th scope="col" className="px-4 py-3 text-left font-semibold">
                    Value
                  </th>
                  <th scope="col" className="px-4 py-3 text-left font-semibold">
                    SLA / Actions
                  </th>
                  <th scope="col" className="px-4 py-3 text-left font-semibold">
                    Status
                  </th>
                </tr>
              </thead>
              <tbody className="divide-y divide-slate-100 bg-white">
                {pipeline.map((stage) => (
                  <tr key={stage.stage} className="text-slate-600">
                    <td className="px-4 py-3 font-medium text-slate-900">{stage.label}</td>
                    <td className="px-4 py-3">{formatInteger(stage.gigCount)}</td>
                    <td className="px-4 py-3">{formatCurrency(stage.totalValueCents, stage.currency)}</td>
                    <td className="px-4 py-3">
                      <p>{stage.recommendedAction}</p>
                      {stage.overdueMilestones > 0 ? (
                        <p className="mt-1 text-xs text-amber-600">
                          {formatInteger(stage.overdueMilestones)} overdue {pluralize('milestone', stage.overdueMilestones)}
                        </p>
                      ) : null}
                    </td>
                    <td className="px-4 py-3">
                      <span className={`inline-flex items-center rounded-full border px-3 py-1 text-xs font-medium ${getBadgeClasses(stage.statusCategory)}`}>
                        {stage.statusLabel}
                      </span>
                    </td>
                  </tr>
                ))}
              </tbody>
            </table>
          </div>
        </div>

        <div className="lg:col-span-2">
          <div className="flex items-center justify-between">
            <h3 className="text-lg font-semibold text-slate-900">Delivery milestones</h3>
            <span className="text-xs uppercase tracking-wide text-slate-400">This week</span>
          </div>
          <div className="mt-3 space-y-3">
            {milestones.slice(0, 5).map((milestone) => (
              <div key={milestone.id} className="rounded-2xl border border-slate-200 bg-slate-50 p-4">
                <p className="text-sm font-semibold text-slate-900">{milestone.gigTitle}</p>
                <p className="mt-1 text-sm text-slate-600">{milestone.title}</p>
                <div className="mt-3 flex flex-wrap items-center gap-3 text-xs text-slate-500">
                  <span className="font-medium text-slate-700">{formatDueLabel(milestone.dueDate)}</span>
                  <span className={`font-semibold ${getBadgeClasses(milestone.statusCategory)}`}>{milestone.statusLabel}</span>
                  {milestone.clientName ? <span>Client: {milestone.clientName}</span> : null}
                  {milestone.ownerName ? <span>Owner: {milestone.ownerName}</span> : null}
                </div>
                {milestone.progressPercent != null ? (
                  <div className="mt-3">
                    <div className="flex items-center justify-between text-xs text-slate-500">
                      <span>Progress</span>
                      <span>{milestone.progressPercent}%</span>
                    </div>
                    <div className="mt-1 h-2 rounded-full bg-slate-200">
                      <div
                        className="h-2 rounded-full bg-blue-500"
                        style={{ width: `${Math.min(Math.max(milestone.progressPercent, 0), 100)}%` }}
                      />
                    </div>
                  </div>
                ) : null}
              </div>
            ))}
          </div>
        </div>
      </div>

      <div className="mt-8 grid gap-6 lg:grid-cols-2">
        <div>
          <div className="flex items-center justify-between">
            <h3 className="text-lg font-semibold text-slate-900">Bundled services</h3>
            <span className="text-xs uppercase tracking-wide text-slate-400">Attach performance</span>
          </div>
          <div className="mt-3 space-y-4">
            {bundles.map((bundle) => (
              <div key={bundle.id} className="rounded-2xl border border-slate-200 bg-white p-4 shadow-sm">
                <div className="flex flex-wrap items-center justify-between gap-3">
                  <div>
                    <p className="text-sm font-semibold text-slate-900">{bundle.name}</p>
                    <p className="text-xs uppercase tracking-wide text-slate-400">{bundle.status}</p>
                  </div>
                  <div className="flex flex-wrap items-center gap-2">
                    <span className="text-sm font-semibold text-blue-600">{formatPercent(bundle.attachRate, 0)}</span>
                    <span className="text-xs font-medium text-slate-500">{formatPointsDelta(bundle.attachRateChange)}</span>
                    {bundle.isFeatured ? (
                      <span className="inline-flex items-center rounded-full border border-orange-200 bg-orange-50 px-3 py-1 text-xs font-medium text-orange-600">
                        Featured
                      </span>
                    ) : null}
                  </div>
                </div>
                <p className="mt-2 text-sm text-slate-600">{bundle.description}</p>
                <div className="mt-3 flex flex-wrap items-center justify-between gap-2 text-sm text-slate-700">
                  <span className="font-semibold">{formatCurrency(bundle.priceCents, bundle.currency)}</span>
                  <div className="flex flex-wrap gap-2 text-xs text-slate-500">
                    {bundle.items.map((item) => (
                      <span key={item.id} className="inline-flex items-center rounded-full bg-slate-100 px-3 py-1">
                        {item.label}
                      </span>
                    ))}
                  </div>
                </div>
              </div>
            ))}
          </div>
        </div>

        <div>
          <div className="flex items-center justify-between">
            <h3 className="text-lg font-semibold text-slate-900">Upsell playbook</h3>
            <span className="text-xs uppercase tracking-wide text-slate-400">Automation rules</span>
          </div>
          <div className="mt-3 space-y-3">
            {upsells.map((upsell) => (
              <div key={upsell.id} className="rounded-2xl border border-slate-200 bg-white p-4 shadow-sm">
                <div className="flex items-center justify-between gap-3">
                  <p className="text-sm font-semibold text-slate-900">{upsell.name}</p>
                  <span
                    className={`inline-flex items-center rounded-full border px-3 py-1 text-xs font-medium ${getUpsellBadge(
                      upsell.status
                    )}`}
                  >
                    {upsell.status}
                  </span>
                </div>
                <div className="mt-2 space-y-1 text-sm text-slate-600">
                  {upsell.triggerEvent ? <p>{upsell.triggerEvent}</p> : null}
                  {upsell.deliveryAction ? <p>{upsell.deliveryAction}</p> : null}
                </div>
                <div className="mt-2 flex flex-wrap items-center justify-between text-xs uppercase tracking-wide text-blue-600">
                  <span>Avg value {formatCurrency(upsell.estimatedValueCents, upsell.currency)}</span>
                  <span>
                    Conversion {formatPercent(upsell.conversionRate, 0)} · {formatPercentDelta(upsell.conversionChange, 'last 30 days')}
                  </span>
                </div>
              </div>
            ))}
          </div>
        </div>
      </div>

      <div className="mt-8">
        <div className="flex items-center justify-between">
          <h3 className="text-lg font-semibold text-slate-900">Gig catalog</h3>
          <span className="text-xs uppercase tracking-wide text-slate-400">Top listings</span>
        </div>
        <div className="mt-3 overflow-hidden rounded-2xl border border-slate-200">
          <table className="min-w-full divide-y divide-slate-200 text-sm">
            <thead className="bg-slate-50 text-xs uppercase tracking-wide text-slate-500">
              <tr>
                <th scope="col" className="px-4 py-3 text-left font-semibold">
                  Gig
                </th>
                <th scope="col" className="px-4 py-3 text-left font-semibold">
                  Tier
                </th>
                <th scope="col" className="px-4 py-3 text-left font-semibold">
                  Duration
                </th>
                <th scope="col" className="px-4 py-3 text-left font-semibold">
                  Rating
                </th>
                <th scope="col" className="px-4 py-3 text-left font-semibold">
                  Price
                </th>
                <th scope="col" className="px-4 py-3 text-left font-semibold">
                  Status
                </th>
              </tr>
            </thead>
            <tbody className="divide-y divide-slate-100 bg-white">
              {catalog.map((gig) => (
                <tr key={gig.id} className="text-slate-600">
                  <td className="px-4 py-3">
                    <div>
                      <p className="font-medium text-slate-900">{gig.title}</p>
                      <p className="text-xs uppercase tracking-wide text-slate-400">{gig.code}</p>
                    </div>
                  </td>
                  <td className="px-4 py-3">{gig.tier ?? '—'}</td>
                  <td className="px-4 py-3">{formatDuration(gig.durationDays)}</td>
                  <td className="px-4 py-3">
                    {gig.rating != null ? `${gig.rating.toFixed(1)} (${formatInteger(gig.ratingCount)})` : '—'}
                  </td>
                  <td className="px-4 py-3 font-semibold text-slate-900">
                    {formatCurrency(gig.priceCents, gig.currency)}
                  </td>
                  <td className="px-4 py-3">
                    <span className={`inline-flex items-center rounded-full border px-3 py-1 text-xs font-medium ${getBadgeClasses(
                      gig.status === 'published' ? 'healthy' : gig.status === 'draft' ? 'idle' : 'waiting'
                    )}`}>
                      {gig.status}
                    </span>
                  </td>
                </tr>
              ))}
            </tbody>
          </table>
        </div>
      </div>
    </section>
  );
}

function CapabilitySection({ section }) {
  return (
    <section className="rounded-3xl border border-slate-200 bg-white p-6 shadow-[0_18px_40px_-24px_rgba(30,64,175,0.35)] sm:p-8">
      <div className="flex flex-col gap-4 sm:flex-row sm:items-start sm:justify-between">
        <div>
          <h2 className="text-xl font-semibold text-slate-900 sm:text-2xl">{section.title}</h2>
          {section.description ? (
            <p className="mt-2 max-w-3xl text-sm text-slate-600">{section.description}</p>
          ) : null}
        </div>
        {section.meta ? (
          <div className="rounded-2xl border border-blue-200 bg-blue-50 px-4 py-2 text-xs font-medium uppercase tracking-wide text-blue-700">
            {section.meta}
          </div>
        ) : null}
      </div>
      <div className="mt-6 grid gap-4 sm:grid-cols-2">
        {section.features.map((feature) => (
          <div
            key={feature.name}
            className="group flex h-full flex-col justify-between rounded-2xl border border-slate-200 bg-slate-50 p-5 transition hover:border-blue-300 hover:bg-blue-50"
          >
            <div>
              <h3 className="text-lg font-semibold text-slate-900">{feature.name}</h3>
              {feature.description ? <p className="mt-2 text-sm text-slate-600">{feature.description}</p> : null}
              {feature.bulletPoints?.length ? (
                <ul className="mt-3 space-y-2 text-sm text-slate-600">
                  {feature.bulletPoints.map((point) => (
                    <li key={point} className="flex gap-2">
                      <span className="mt-1 h-1.5 w-1.5 shrink-0 rounded-full bg-blue-400" />
                      <span>{point}</span>
                    </li>
                  ))}
                </ul>
              ) : null}
            </div>
            {feature.callout ? (
              <p className="mt-4 rounded-2xl border border-blue-200 bg-blue-50 px-3 py-2 text-xs font-medium uppercase tracking-wide text-blue-700">
                {feature.callout}
              </p>
            ) : null}
          </div>
        ))}
      </div>
    </section>
  );
}

export default function FreelancerDashboardPage() {
  const [snapshot, setSnapshot] = useState(null);
  const [loading, setLoading] = useState(true);
  const [error, setError] = useState(null);
  const [refreshCounter, setRefreshCounter] = useState(0);

  useEffect(() => {
    const controller = new AbortController();
    setLoading(true);
    setError(null);

    fetchGigManagerSnapshot(FREELANCER_USER_ID, {
      signal: controller.signal,
      fresh: refreshCounter > 0,
    })
      .then((data) => {
        setSnapshot(data);
        setLoading(false);
      })
      .catch((err) => {
        if (err.name === 'AbortError') {
          return;
        }
        setError(err);
        setLoading(false);
      });

    return () => controller.abort();
  }, [refreshCounter]);

  const metrics = useMemo(() => buildMetrics(snapshot), [snapshot]);
  const menuSections = useMemo(() => buildMenuSections(snapshot?.summary), [snapshot]);
  const profileCard = useMemo(() => buildProfileCard(snapshot), [snapshot]);

  const handleRefresh = () => {
    setRefreshCounter((value) => value + 1);
  };

  const pipeline = snapshot?.pipeline ?? [];
  const milestones = snapshot?.milestones ?? [];
  const bundles = snapshot?.bundles ?? [];
  const upsells = snapshot?.upsells ?? [];
  const catalog = snapshot?.catalog ?? [];
        label: 'Delivery progress',
        value: formatPercent(metrics.progressPercent),
        detail: workspace?.nextMilestone
          ? `Next milestone: ${workspace.nextMilestone}${workspace.nextMilestoneDueAt ? ` (${formatRelativeTime(workspace.nextMilestoneDueAt)})` : ''}`
          : 'Milestones will appear as they are planned.',
        render: (
          <div className="mt-3 h-2 overflow-hidden rounded-full bg-slate-100">
            <div
              className="h-full rounded-full bg-blue-500 transition-all"
              style={{ width: `${Math.max(0, Math.min(Number(metrics.progressPercent ?? 0), 100))}%` }}
            />
          </div>
        ),
      },
      {
        label: 'Health score',
        value: formatScore(metrics.healthScore),
        detail: `Velocity score ${formatScore(metrics.velocityScore)} | Risk ${deriveStatusLabel(workspace?.riskLevel)}`,
      },
      {
        label: 'Client satisfaction',
        value: formatPercent(metrics.clientSatisfaction, { maximumFractionDigits: 0 }),
        detail: metrics.teamUtilization != null
          ? `Team utilisation ${(metrics.teamUtilization * 100).toFixed(0)}%`
          : 'Feedback cadence on track',
      },
      {
        name: 'Learning and certification hub',
        description:
          'Deepen expertise with a personalized academy that aligns learning plans, credentials, and new revenue ideas to your active gigs.',
        slug: 'learning-hub',
        bulletPoints: [
          'Curated course paths per service line with completion tracking, session replays, and micro-credential downloads.',
          'Peer mentoring marketplace that pairs you with vetted specialists for co-working sessions, office hours, and portfolio reviews.',
          'Skill gap diagnostics that benchmark your profile data against top performers to surface targeted practice briefs and labs.',
          'Certification tracker with renewal reminders, document vault storage, and automated client-facing proof of compliance.',
          'AI recommendations for new service offerings generated from marketplace demand, emerging tools, and your learning history.',
          'Launchpad planner that converts earned badges into promotional campaigns, upsell scripts, and pricing experiments.',
        ],
        callout: 'Next renewal: HubSpot Solutions Partner — 18 days left',
        label: 'Approvals pending',
        value: metrics.pendingApprovals ?? 0,
        detail: `${metrics.overdueApprovals ?? 0} overdue decisions`,
      },
      {
        label: 'Unread messages',
        value: metrics.unreadMessages ?? 0,
        detail: `${conversations.length} active channels`,
      },
      {
        label: 'Asset library',
        value: `${files.length} files`,
        detail: `${formatBytes(metrics.totalAssetsSizeBytes)} stored`,
      },
    ],
    [metrics.progressPercent, workspace?.nextMilestone, workspace?.nextMilestoneDueAt, metrics.healthScore, metrics.velocityScore, workspace?.riskLevel, metrics.clientSatisfaction, metrics.teamUtilization, metrics.pendingApprovals, metrics.overdueApprovals, metrics.unreadMessages, conversations.length, files.length, metrics.totalAssetsSizeBytes],
  );

export default function FreelancerDashboardPage() {
  const [templatesState, setTemplatesState] = useState({ data: null, loading: true, error: null });
  const [activeCategory, setActiveCategory] = useState('all');
  const [selectedTemplateSlug, setSelectedTemplateSlug] = useState(null);

  const loadTemplates = useCallback(() => {
    setTemplatesState((previous) => ({ ...previous, loading: true, error: null }));

    fetchWorkspaceTemplates({ workspaceType: 'freelancer', includeStages: true, includeResources: true })
      .then((payload) => {
        setTemplatesState({ data: payload, loading: false, error: null });
      })
      .catch((error) => {
        setTemplatesState({
          data: null,
          loading: false,
          error: error.message ?? 'Unable to load workspace templates.',
        });
      });
  }, []);

  useEffect(() => {
    loadTemplates();
  }, [loadTemplates]);

  const templates = templatesState.data?.templates ?? [];
  const categories = templatesState.data?.categories ?? [];
  const meta = templatesState.data?.meta ?? null;
  const stats = templatesState.data?.stats ?? null;

  useEffect(() => {
    if (templatesState.loading || templatesState.error) {
      return;
    }
    if (!templates.length) {
      setSelectedTemplateSlug(null);
      return;
    }
    setSelectedTemplateSlug((current) => {
      if (current && templates.some((template) => template.slug === current)) {
        return current;
      }
      return templates[0].slug;
    });
  }, [templatesState.loading, templatesState.error, templates]);

  useEffect(() => {
    if (activeCategory === 'all') {
      return;
    }
    const availableSlugs = new Set(categories.map((category) => category.slug));
    if (!availableSlugs.has(activeCategory)) {
      setActiveCategory('all');
    }
  }, [activeCategory, categories]);

  const filteredTemplates = useMemo(() => {
    if (activeCategory === 'all') {
      return templates;
    }
    return templates.filter((template) => template.category?.slug === activeCategory);
  }, [templates, activeCategory]);

  useEffect(() => {
    if (templatesState.loading) {
      return;
    }
    if (!filteredTemplates.length) {
      if (!templates.length) {
        setSelectedTemplateSlug(null);
      }
      return;
    }

    setSelectedTemplateSlug((current) => {
      if (current && filteredTemplates.some((template) => template.slug === current)) {
        return current;
      }
      return filteredTemplates[0].slug;
    });
  }, [filteredTemplates, templates.length, templatesState.loading]);

  const selectedTemplate = useMemo(() => {
    if (!selectedTemplateSlug) {
      return filteredTemplates[0] ?? null;
    }
    return (
      filteredTemplates.find((template) => template.slug === selectedTemplateSlug) ??
      templates.find((template) => template.slug === selectedTemplateSlug) ??
      filteredTemplates[0] ??
      null
    );
  }, [filteredTemplates, selectedTemplateSlug, templates]);

  const templatesTotal = templatesState.data?.stats?.totalTemplates ?? templates.length;

  const menuSections = useMemo(() => {
    return BASE_MENU_SECTIONS.map((section) => {
      if (section.label !== 'Service delivery') {
        return section;
      }
      return {
        ...section,
        items: section.items.map((item) => {
          if (item.name !== 'Workspace templates') {
            return item;
          }
          const dynamicDescription = templatesTotal
            ? `Spin up ${templatesTotal} ready-to-use workspaces with questionnaires and automated onboarding flows.`
            : item.description;
          return {
            ...item,
            description: dynamicDescription,
          };
        }),
      };
    });
  }, [templatesTotal]);

  const workspaceTemplateSection = useMemo(
    () => ({
      id: 'workspace-templates',
      title: 'Workspace template library',
      description:
        'Kickstart delivery with production-ready playbooks, interactive questionnaires, and automated onboarding journeys tailored to your service lines.',
      meta: templatesTotal ? `${templatesTotal} production-ready templates` : undefined,
      render: () => (
        <WorkspaceTemplatesSection
          categories={categories}
          templates={filteredTemplates}
          stats={stats}
          meta={meta}
          loading={templatesState.loading}
          error={templatesState.error}
          onRetry={loadTemplates}
          activeCategory={activeCategory}
          onCategoryChange={(slug) => setActiveCategory(slug)}
          selectedTemplate={selectedTemplate}
          onSelectTemplate={(slug) => setSelectedTemplateSlug(slug)}
        />
      ),
    }),
    [
      activeCategory,
      categories,
      filteredTemplates,
      loadTemplates,
      meta,
      selectedTemplate,
      stats,
      templatesState.error,
      templatesState.loading,
      templatesTotal,
    ],
  );

  const sections = useMemo(() => [workspaceTemplateSection, ...BASE_CAPABILITY_SECTIONS], [workspaceTemplateSection]);

function getInitials(name) {
  if (!name) return 'FM';
  const parts = name.trim().split(/\s+/).slice(0, 2);
  if (parts.length === 0) return 'FM';
  return parts.map((part) => part.charAt(0).toUpperCase()).join('') || 'FM';
}

function formatCurrency(amount, currency = 'USD') {
  if (amount == null || Number.isNaN(Number(amount))) {
    return new Intl.NumberFormat('en-GB', {
      style: 'currency',
      currency,
      maximumFractionDigits: 0,
    }).format(0);
  }

  const numeric = Number(amount);
  const formatter = new Intl.NumberFormat('en-GB', {
    style: 'currency',
    currency,
    maximumFractionDigits: Math.abs(numeric) >= 1000 ? 0 : 2,
  });
  return formatter.format(numeric);
}

function cloneMenuSections(summary, currency) {
  return defaultMenuSections.map((section) => ({
    ...section,
    items: section.items.map((item) => {
      if (item.name !== 'Purchased gigs') {
        return { ...item };
      }

      const activeOrders = summary?.activeOrders ?? 0;
      const requirementsDue = summary?.requirementsDue ?? 0;
      const pendingPayout = formatCurrency(summary?.pendingPayoutValue ?? 0, currency);

      return {
        ...item,
        description: `${activeOrders} active orders • ${requirementsDue} requirements • ${pendingPayout} pending payouts`,
        tags: ['orders', 'requirements', 'payouts'],
        href: '#purchased-gigs',
      };
    }),
  }));
}

function buildProfile(freelancer, summary, currency) {
  const derivedName = `${freelancer?.firstName ?? 'Freelancer'} ${freelancer?.lastName ?? ''}`.trim();
  const name = freelancer?.name ?? (derivedName || 'Freelancer');
  const role = freelancer?.role ?? freelancer?.headline ?? 'Lead independent professional';
  const status = freelancer?.availabilityStatusLabel ?? 'Top-rated freelancer';
  const badges = Array.isArray(freelancer?.badges) ? freelancer.badges : [];
  const initials = getInitials(name);

  const metrics = [
    { label: 'Active orders', value: String(summary?.activeOrders ?? 0) },
    { label: 'Requirements due', value: String(summary?.requirementsDue ?? 0) },
    { label: 'Revision cycles', value: String(summary?.revisionCount ?? 0) },
    { label: 'Pending payouts', value: formatCurrency(summary?.pendingPayoutValue ?? 0, currency) },
  ];

  return {
    name,
    role,
    initials,
    status,
    badges,
    metrics,
  };
}

function formatPriority(priority) {
  if (!priority) return 'normal';
  return priority.charAt(0).toUpperCase() + priority.slice(1);
}

const PIPELINE_STAGE_CONFIG = [
  {
    key: 'awaiting_requirements',
    label: 'Awaiting requirements',
    description: 'Kickoff forms or assets are still pending from the client.',
    accent: 'bg-amber-50 text-amber-700 border-amber-100',
  },
  {
    key: 'in_progress',
    label: 'In progress',
    description: 'Delivery is underway with milestones scheduled this week.',
    accent: 'bg-blue-50 text-blue-700 border-blue-100',
  },
  {
    key: 'revision_requested',
    label: 'Revisions',
    description: 'Feedback loops are active and require fast turnaround.',
    accent: 'bg-purple-50 text-purple-700 border-purple-100',
  },
  {
    key: 'ready_for_payout',
    label: 'Ready for payout',
    description: 'Delivery accepted, awaiting payout release or recently closed.',
    accent: 'bg-emerald-50 text-emerald-700 border-emerald-100',
  },
};

const TIMEZONE_OPTIONS = ['UTC', 'America/New_York', 'America/Los_Angeles', 'Europe/London', 'Asia/Singapore'];
const BACKGROUND_STYLES = [
  { value: 'aurora', label: 'Aurora gradient' },
  { value: 'pulse', label: 'Pulse spotlight' },
  { value: 'grid', label: 'Blueprint grid' },
];

const availableDashboards = ['freelancer', 'user', 'agency'];

function FinanceMetricCard({ metric, loading }) {
  if (loading && !metric) {
    return (
      <div className="flex flex-col justify-between rounded-2xl border border-slate-200 bg-slate-50 p-5 shadow-sm">
        <div className="flex items-center justify-between gap-3">
          <span className="h-3 w-24 animate-pulse rounded bg-slate-200" />
          <span className="h-5 w-5 animate-pulse rounded-full bg-slate-200" />
        </div>
        <span className="mt-4 h-7 w-28 animate-pulse rounded bg-slate-200" />
        <span className="mt-3 h-5 w-20 animate-pulse rounded-full bg-slate-200" />
        <span className="mt-3 h-3 w-full animate-pulse rounded bg-slate-200" />
      </div>
    );
  }

  const iconKey = metric?.metricKey ?? '';
  const Icon = METRIC_ICON_MAP[iconKey] ?? CurrencyDollarIcon;
  const trend = resolveTrend(metric);
  const trendColor =
    trend === 'down' ? 'text-rose-600' : trend === 'up' ? 'text-emerald-600' : 'text-slate-600';
  const TrendIcon = trend === 'down' ? ArrowTrendingDownIcon : trend === 'up' ? ArrowTrendingUpIcon : ClockIcon;
  const valueText = formatMetricValue(metric);
  const changeText = formatChange(metric);

  return (
    <div className="flex flex-col justify-between rounded-2xl border border-slate-200 bg-slate-50 p-5 shadow-sm">
      <div className="flex items-center justify-between gap-3">
        <p className="text-xs font-semibold uppercase tracking-wide text-slate-500">{metric?.label ?? 'Metric'}</p>
        <Icon className="h-5 w-5 text-blue-500" />
      </div>
      <p className="mt-4 text-2xl font-semibold text-slate-900">{valueText}</p>
      {changeText ? (
        <div className="mt-3 inline-flex items-center gap-1 rounded-full border border-slate-200 bg-white px-3 py-1 text-xs font-medium">
          {TrendIcon ? <TrendIcon className={`${trendColor} h-4 w-4`} /> : null}
          <span className={trendColor}>{changeText}</span>
        </div>
      ) : null}
      {metric?.caption ? <p className="mt-3 text-xs text-slate-500">{metric.caption}</p> : null}
    </div>
  );
}

function RevenueTrendChart({ trend, loading }) {
  const points = Array.isArray(trend?.points) ? trend.points : [];
  const currencyCode = trend?.currencyCode ?? 'USD';

  if (loading && points.length === 0) {
    return (
      <div className="rounded-2xl border border-slate-200 bg-white p-5">
        <div className="flex items-center justify-between">
          <div>
            <h3 className="text-lg font-semibold text-slate-900">Revenue trend</h3>
            <p className="text-sm text-slate-500">Booked vs. realized revenue.</p>
          </div>
          <span className="h-3 w-24 animate-pulse rounded bg-slate-200" />
        </div>
        <div className="mt-6 flex items-end gap-4">
          {Array.from({ length: 5 }).map((_, index) => (
            <div key={index} className="flex flex-1 flex-col items-center gap-3">
              <div className="flex h-40 w-full items-end gap-1">
                <span className="flex-1 animate-pulse rounded-t-xl bg-slate-200" />
                <span className="flex-1 animate-pulse rounded-t-xl bg-slate-300" />
              </div>
              <span className="h-3 w-10 animate-pulse rounded bg-slate-200" />
              <span className="h-3 w-20 animate-pulse rounded bg-slate-200" />
            </div>
          ))}
        </div>
      </div>
    );
  }

  if (points.length === 0) {
    return (
      <div className="rounded-2xl border border-slate-200 bg-white p-5">
        <div className="flex items-center justify-between">
          <div>
            <h3 className="text-lg font-semibold text-slate-900">Revenue trend</h3>
            <p className="text-sm text-slate-500">Booked vs. realized revenue.</p>
          </div>
        </div>
        <p className="mt-6 text-sm text-slate-500">Revenue trend data will appear once transactions are recorded.</p>
      </div>
    );
  }

  const maxValue = points.reduce((max, point) => {
    const booked = toNumber(point.booked) ?? 0;
    const realized = toNumber(point.realized) ?? 0;
    return Math.max(max, booked, realized);
  }, 0);

  const formatter = new Intl.NumberFormat('en-US', {
    style: 'currency',
    currency: currencyCode,
    maximumFractionDigits: 0,
  });

  return (
    <div className="rounded-2xl border border-slate-200 bg-white p-5">
      <div className="flex items-center justify-between">
        <div>
          <h3 className="text-lg font-semibold text-slate-900">Revenue trend</h3>
          <p className="text-sm text-slate-500">Booked vs. realized revenue over the last periods.</p>
        </div>
        <div className="flex items-center gap-2 text-xs text-slate-500">
          <span className="inline-flex items-center gap-1">
            <span className="h-2 w-2 rounded-full bg-blue-500" />
            Booked
          </span>
          <span className="inline-flex items-center gap-1">
            <span className="h-2 w-2 rounded-full bg-emerald-500" />
            Realized
          </span>
        </div>
      </div>
      <div className="mt-6 flex items-end gap-4">
        {points.map((point) => {
          const bookedHeight = maxValue > 0 ? Math.max(8, Math.round(((toNumber(point.booked) ?? 0) / maxValue) * 100)) : 0;
          const realizedHeight = maxValue > 0 ? Math.max(8, Math.round(((toNumber(point.realized) ?? 0) / maxValue) * 100)) : 0;
          return (
            <div key={point.monthDate ?? point.month} className="flex flex-1 flex-col items-center gap-3 text-sm">
              <div className="flex h-40 w-full items-end gap-1">
                <div
                  className="flex-1 rounded-t-xl bg-blue-500/80"
                  style={{ height: `${bookedHeight}%` }}
                  aria-hidden="true"
                />
                <div
                  className="flex-1 rounded-t-xl bg-emerald-500/80"
                  style={{ height: `${realizedHeight}%` }}
                  aria-hidden="true"
                />
              </div>
              <div className="text-xs uppercase tracking-wide text-slate-400">{point.month}</div>
              <div className="text-xs text-slate-500">
                <span className="block">{`Booked ${formatter.format(toNumber(point.booked) ?? 0)}`}</span>
                <span className="block text-emerald-600">{`Realized ${formatter.format(toNumber(point.realized) ?? 0)}`}</span>
              </div>
            </div>
          );
        })}
      </div>
    </div>
  );
}

function CapabilitySectionList({ sections }) {
  if (!Array.isArray(sections) || sections.length === 0) {
    return null;
  }

  return sections.map((section) => (
    <section
      key={section.title}
      className="rounded-3xl border border-slate-200 bg-white p-6 shadow-[0_18px_40px_-24px_rgba(30,64,175,0.35)] sm:p-8"
    >
      <div className="flex flex-col gap-4 sm:flex-row sm:items-start sm:justify-between">
        <div>
          <h2 className="text-xl font-semibold text-slate-900 sm:text-2xl">{section.title}</h2>
          {section.description ? (
            <p className="mt-2 max-w-3xl text-sm text-slate-600">{section.description}</p>
          ) : null}
        </div>
        {section.meta ? (
          <div className="rounded-2xl border border-blue-200 bg-blue-50 px-4 py-2 text-xs font-medium uppercase tracking-wide text-blue-700">
            {section.meta}
          </div>
        ) : null}
      </div>
      <div className="mt-6 grid gap-4 sm:grid-cols-2">
        {section.features.map((feature) => (
          <div
            key={feature.name}
            className="group flex h-full flex-col justify-between rounded-2xl border border-slate-200 bg-slate-50 p-5 transition hover:border-blue-300 hover:bg-blue-50"
          >
            <div>
              <h3 className="text-lg font-semibold text-slate-900">{feature.name}</h3>
              {feature.description ? <p className="mt-2 text-sm text-slate-600">{feature.description}</p> : null}
              {feature.bulletPoints?.length ? (
                <ul className="mt-3 space-y-2 text-sm text-slate-600">
                  {feature.bulletPoints.map((point) => (
                    <li key={point} className="flex gap-2">
                      <span className="mt-1 h-1.5 w-1.5 shrink-0 rounded-full bg-blue-400" />
                      <span>{point}</span>
                    </li>
                  ))}
                </ul>
              ) : null}
            </div>
            {feature.callout ? (
              <p className="mt-4 rounded-2xl border border-blue-200 bg-blue-50 px-3 py-2 text-xs font-medium uppercase tracking-wide text-blue-700">
                {feature.callout}
              </p>
            ) : null}
          </div>
        ))}
      </div>
    </section>
  ));
}


function FinanceInsightsSection({ data, loading, error, onRetry }) {
  const summaryMetrics = Array.isArray(data?.summaryMetrics) ? data.summaryMetrics : [];
  const metricItems = summaryMetrics.length > 0 ? summaryMetrics : loading ? Array.from({ length: 4 }).map(() => null) : [];
  const revenueTrend = data?.revenueTrend ?? null;
  const revenueStreams = Array.isArray(data?.revenueStreams) ? data.revenueStreams : [];
  const payoutHistory = Array.isArray(data?.payoutHistory) ? data.payoutHistory : [];
  const taxCompliance = data?.taxCompliance ?? {};
  const quarterlyEstimate = taxCompliance?.quarterlyEstimate ?? null;
  const filings = Array.isArray(taxCompliance?.filings) ? taxCompliance.filings : [];
  const complianceHighlights = Array.isArray(taxCompliance?.complianceHighlights)
    ? taxCompliance.complianceHighlights
    : [];
  const deductions = taxCompliance?.deductions ?? null;
  const profitability = data?.profitability ?? { metrics: [], breakdown: [], savingsGoals: [] };
  const controls = Array.isArray(data?.controls) ? data.controls : [];
  const lastUpdatedAt = data?.lastUpdatedAt;
  const lastUpdatedLabel = lastUpdatedAt
    ? new Intl.DateTimeFormat('en-US', { dateStyle: 'medium', timeStyle: 'short' }).format(new Date(lastUpdatedAt))
    : null;

  return (
    <section
      id="finance-insights"
      className="rounded-3xl border border-blue-100 bg-gradient-to-br from-white via-blue-50 to-white p-6 shadow-[0_18px_45px_-30px_rgba(30,64,175,0.45)] sm:p-10"
    >
      <div className="flex flex-col gap-2 sm:flex-row sm:items-start sm:justify-between">
        <div>
          <h2 className="text-2xl font-semibold text-slate-900 sm:text-3xl">Finance & insights control tower</h2>
          <p className="mt-2 max-w-2xl text-sm text-slate-600">
            Keep your revenue analytics, payout cadence, tax compliance, profitability, and automations aligned. This cockpit
            keeps earnings predictable and audits painless.
          </p>
          {lastUpdatedLabel ? <p className="mt-1 text-xs text-slate-400">Last updated {lastUpdatedLabel}</p> : null}
        </div>
        <div className="inline-flex items-center gap-2 rounded-full border border-blue-200 bg-white px-3 py-1 text-xs font-semibold uppercase tracking-wide text-blue-600">
          <BoltIcon className="h-4 w-4" />
          Realtime-ready ledgers
        </div>
      </div>

      {error ? (
        <div className="mt-4 rounded-2xl border border-rose-200 bg-rose-50 px-4 py-3 text-sm text-rose-700">
          <p className="font-semibold">We couldn&apos;t refresh finance insights.</p>
          <div className="mt-2 flex flex-wrap items-center gap-3">
            <span>{error?.message ?? 'Please try again in a few moments.'}</span>
            {onRetry ? (
              <button
                type="button"
                onClick={() => onRetry({ force: true })}
                className="rounded-full border border-rose-300 bg-white px-3 py-1 text-xs font-medium text-rose-700 transition hover:border-rose-400"
              >
                Retry
              </button>
            ) : null}
          </div>
        </div>
      ) : null}

      {metricItems.length > 0 ? (
        <div className="mt-6 grid gap-4 sm:grid-cols-2 lg:grid-cols-4">
          {metricItems.map((metric, index) => (
            <FinanceMetricCard key={metric?.metricKey ?? index} metric={metric} loading={loading} />
          ))}
        </div>
      ) : (
        <p className="mt-6 text-sm text-slate-500">
          Finance metrics will appear once you record revenue and expense activity.
        </p>
      )}

      <div className="mt-6 grid gap-4 lg:grid-cols-12">
        <div className="rounded-3xl border border-slate-200 bg-white p-6 shadow-sm lg:col-span-7">
          <div className="flex items-start justify-between gap-4">
            <div>
              <h3 className="text-xl font-semibold text-slate-900">Revenue composition</h3>
              <p className="text-sm text-slate-500">Where your gig and project revenue is concentrated.</p>
            </div>
            <div className="rounded-full border border-emerald-200 bg-emerald-50 px-3 py-1 text-xs font-medium uppercase tracking-wide text-emerald-700">
              Healthy mix
            </div>
          </div>
          <div className="mt-5 space-y-4">
            {revenueStreams.length > 0 ? (
              revenueStreams.map((stream) => {
                const share = stream.sharePercent == null ? '—' : `${Math.round(stream.sharePercent)}%`;
                const mrr = formatCurrency(stream.monthlyRecurringRevenue, stream.currencyCode ?? 'USD', {
                  compact: false,
                  maximumFractionDigits: 0,
                });
                const yoyNumeric = toNumber(stream.yoyChangePercent);
                const yoy =
                  yoyNumeric == null
                    ? '—'
                    : `${yoyNumeric > 0 ? '+' : ''}${Math.abs(yoyNumeric).toFixed(Number.isInteger(Math.abs(yoyNumeric)) ? 0 : 1)}% YoY`;

                return (
                  <div key={stream.id ?? stream.stream} className="rounded-2xl border border-slate-200 bg-slate-50 p-4">
                    <div className="flex items-center justify-between text-sm">
                      <p className="font-medium text-slate-900">{stream.stream}</p>
                      <span className="rounded-full border border-slate-200 bg-white px-3 py-1 text-xs font-medium uppercase tracking-wide text-slate-600">
                        {share}
                      </span>
                    </div>
                    <div className="mt-2 flex flex-wrap items-center gap-3 text-xs text-slate-500">
                      <span className="inline-flex items-center gap-1 rounded-full border border-blue-200 bg-blue-50 px-2 py-0.5 text-[10px] font-medium uppercase tracking-wide text-blue-600">
                        MRR {mrr}
                      </span>
                      <span className="inline-flex items-center gap-1 rounded-full border border-emerald-200 bg-emerald-50 px-2 py-0.5 text-[10px] font-medium uppercase tracking-wide text-emerald-600">
                        {yoy}
                      </span>
                      {stream.notes ? <span className="text-slate-500">{stream.notes}</span> : null}
                    </div>
                  </div>
                );
              })
            ) : (
              <p className="text-sm text-slate-500">Revenue stream analytics will populate as you close engagements.</p>
            )}
          </div>
        </div>

        <div className="rounded-3xl border border-slate-200 bg-white p-6 shadow-sm lg:col-span-5">
          <div className="flex items-start justify-between gap-4">
            <div>
              <h3 className="text-xl font-semibold text-slate-900">Payout readiness</h3>
              <p className="text-sm text-slate-500">Monitor upcoming releases, escrow milestones, and the health of your payout cadence.</p>
            </div>
            <BanknotesIcon className="h-6 w-6 text-blue-500" />
          </div>
          <div className="mt-4 overflow-hidden rounded-2xl border border-slate-200">
            <table className="min-w-full divide-y divide-slate-200 text-sm">
              <thead className="bg-slate-50 text-xs uppercase tracking-wide text-slate-500">
                <tr>
                  <th scope="col" className="px-4 py-3 text-left font-semibold">
                    Date
                  </th>
                  <th scope="col" className="px-4 py-3 text-left font-semibold">
                    Client
                  </th>
                  <th scope="col" className="px-4 py-3 text-left font-semibold">
                    Gig
                  </th>
                  <th scope="col" className="px-4 py-3 text-right font-semibold">
                    Amount
                  </th>
                  <th scope="col" className="px-4 py-3 text-right font-semibold">
                    Status
                  </th>
                </tr>
              </thead>
              <tbody className="divide-y divide-slate-200">
                {payoutHistory.slice(0, 6).map((entry) => {
                  const statusClass =
                    entry.status === 'released'
                      ? 'border-emerald-200 bg-emerald-50 text-emerald-700'
                      : entry.status === 'scheduled'
                        ? 'border-amber-200 bg-amber-50 text-amber-700'
                        : entry.status === 'in_escrow'
                          ? 'border-blue-200 bg-blue-50 text-blue-700'
                          : entry.status === 'failed'
                            ? 'border-rose-200 bg-rose-50 text-rose-700'
                            : 'border-slate-200 bg-slate-50 text-slate-600';

                  return (
                    <tr key={`${entry.id ?? entry.date}-${entry.client}`} className="text-xs text-slate-600">
                      <td className="px-4 py-3 font-medium text-slate-500">{formatDateLabel(entry.date)}</td>
                      <td className="px-4 py-3 font-medium text-slate-700">{entry.client}</td>
                      <td className="px-4 py-3">{entry.gig}</td>
                      <td className="px-4 py-3 text-right font-semibold text-slate-900">
                        {formatCurrency(entry.amount, entry.currencyCode ?? 'USD', { compact: false, maximumFractionDigits: 0 })}
                      </td>
                      <td className="px-4 py-3 text-right">
                        <span className={`${statusClass} inline-flex items-center gap-1 rounded-full border px-3 py-1 text-[10px] font-medium uppercase tracking-wide`}>
                          {entry.statusLabel ?? entry.status}
                        </span>
                      </td>
                    </tr>
                  );
                })}
              </tbody>
            </table>
          </div>
          <p className="mt-4 text-xs text-slate-500">
            Split payouts can be configured per gig. Clients see transparency into subcontractor shares on invoices.
          </p>
        </div>
      </div>

      <div className="grid gap-6 lg:grid-cols-12">
        <div className="rounded-3xl border border-slate-200 bg-white p-6 shadow-sm lg:col-span-7">
          <div className="flex items-start justify-between gap-4">
            <div>
              <h3 className="text-xl font-semibold text-slate-900">Revenue trend</h3>
              <p className="text-sm text-slate-500">Dive into booked vs. realized revenue across recent months.</p>
            </div>
            <div className="rounded-full border border-purple-200 bg-purple-50 px-3 py-1 text-xs font-medium uppercase tracking-wide text-purple-700">
              Forecast locked for 90 days
            </div>
          </div>
          <div className="mt-5">
            <RevenueTrendChart trend={revenueTrend} loading={loading} />
          </div>
        </div>

        <div className="flex flex-col gap-4 lg:col-span-5">
          <div className="rounded-3xl border border-slate-200 bg-white p-6 shadow-sm">
            <div className="flex items-start justify-between gap-4">
              <div>
                <h3 className="text-xl font-semibold text-slate-900">Tax & compliance</h3>
                <p className="text-sm text-slate-500">
                  Keep quarterly estimates, jurisdictional filings, and compliance reminders in one place.
                </p>
              </div>
              <ShieldCheckIcon className="h-6 w-6 text-blue-500" />
            </div>
            {quarterlyEstimate ? (
              <div className="mt-4 rounded-2xl border border-blue-100 bg-blue-50 px-4 py-3 text-sm text-blue-700">
                <p className="font-semibold">
                  Next estimate due {new Intl.DateTimeFormat('en-US', { month: 'short', day: 'numeric', year: 'numeric' }).format(new Date(quarterlyEstimate.dueDate))}
                </p>
                <p className="text-xs text-blue-600/80">
                  Amount set aside: {formatCurrency(quarterlyEstimate.amount, quarterlyEstimate.currencyCode ?? 'USD', {
                    compact: false,
                    maximumFractionDigits: 0,
                  })}{' '}
                  · Status: {quarterlyEstimate.statusLabel ?? quarterlyEstimate.status}
                </p>
              </div>
            ) : (
              <p className="mt-4 text-sm text-slate-500">No quarterly estimate configured yet.</p>
            )}
            <ul className="mt-5 space-y-3 text-sm text-slate-600">
              {filings.length > 0 ? (
                filings.map((filing) => (
                  <li key={filing.id ?? filing.name} className="flex items-center justify-between gap-3">
                    <div>
                      <p className="font-semibold text-slate-900">{filing.name}</p>
                      <p className="text-xs text-slate-500">
                        Due {formatDateLabel(filing.dueDate)}
                        {filing.jurisdiction ? ` · ${filing.jurisdiction}` : ''}
                      </p>
                    </div>
                    <span
                      className={`${
                        filing.status === 'submitted'
                          ? 'border-emerald-200 bg-emerald-50 text-emerald-700'
                          : filing.status === 'in_progress'
                            ? 'border-amber-200 bg-amber-50 text-amber-700'
                            : filing.status === 'overdue'
                              ? 'border-rose-200 bg-rose-50 text-rose-700'
                              : 'border-slate-200 bg-slate-50 text-slate-600'
                      } inline-flex items-center gap-1 rounded-full border px-3 py-1 text-xs font-medium uppercase tracking-wide`}
                    >
                      {filing.statusLabel ?? filing.status}
                    </span>
                  </li>
                ))
              ) : (
                <li className="text-xs text-slate-500">All tax filings are up to date.</li>
              )}
            </ul>
            <div className="mt-5 rounded-2xl border border-slate-200 bg-slate-50 p-4 text-sm text-slate-600">
              <p className="font-semibold text-slate-900">
                {deductions ? `Deductible expenses ${deductions.taxYear}` : 'Track deductible expenses'}{' '}
                {deductions ? formatCurrency(deductions.amount, deductions.currencyCode ?? 'USD', { compact: false }) : ''}
              </p>
              {deductions?.changePercentage != null ? (
                <p className="text-xs text-slate-500">
                  {deductions.changePercentage > 0 ? '+' : ''}
                  {deductions.changePercentage}% vs. last year
                </p>
              ) : null}
              {deductions?.notes ? <p className="mt-2 text-xs text-slate-500">{deductions.notes}</p> : null}
            </div>
            {complianceHighlights.length > 0 ? (
              <ul className="mt-4 space-y-2 text-xs text-slate-500">
                {complianceHighlights.map((highlight) => (
                  <li key={highlight} className="flex gap-2">
                    <DocumentCheckIcon className="h-4 w-4 text-blue-400" />
                    <span>{highlight}</span>
                  </li>
                ))}
              </ul>
            ) : null}
          </div>

          <div className="rounded-3xl border border-blue-100 bg-blue-50 p-5 text-sm text-blue-700">
            <p className="font-semibold">Need an accountant?</p>
            <p className="text-xs text-blue-600/80">
              Invite your finance partner into a read-only workspace with export-ready ledgers and audit trails.
            </p>
          </div>
        </div>
      </div>

      <div className="grid gap-6 lg:grid-cols-12">
        <div className="rounded-3xl border border-slate-200 bg-white p-6 shadow-sm lg:col-span-7">
          <div className="flex items-start justify-between gap-4">
            <div>
              <h3 className="text-xl font-semibold text-slate-900">Profitability cockpit</h3>
              <p className="text-sm text-slate-500">Dive into net margin, utilization, and savings goals to stay sustainable.</p>
            </div>
            <div className="rounded-full border border-purple-200 bg-purple-50 px-3 py-1 text-xs font-medium uppercase tracking-wide text-purple-700">
              Forecast locked for 90 days
            </div>
          </div>
          <div className="mt-5 grid gap-4 sm:grid-cols-3">
            {profitability.metrics.length > 0 ? (
              profitability.metrics.map((item) => (
                <div key={item.metricKey ?? item.label} className="rounded-2xl border border-slate-200 bg-slate-50 p-4">
                  <p className="text-xs font-semibold uppercase tracking-wide text-slate-500">{item.label}</p>
                  <p className="mt-3 text-2xl font-semibold text-slate-900">{formatMetricValue(item)}</p>
                  {formatChange(item) ? <p className="mt-2 text-xs text-emerald-600">{formatChange(item)}</p> : null}
                </div>
              ))
            ) : (
              <p className="text-sm text-slate-500">Profitability metrics will appear as soon as operating costs are tracked.</p>
            )}
          </div>
          <div className="mt-6 space-y-4">
            {profitability.breakdown.length > 0 ? (
              profitability.breakdown.map((line) => {
                const percent = toNumber(line.percent) ?? 0;
                return (
                  <div key={line.label}>
                    <div className="flex items-center justify-between text-sm">
                      <p className="font-medium text-slate-700">{line.label}</p>
                      <p className="text-slate-500">{percent}%</p>
                    </div>
                    <div className="mt-2 h-2 rounded-full bg-slate-100">
                      <div className="h-full rounded-full bg-blue-500" style={{ width: `${Math.min(100, percent)}%` }} aria-hidden="true" />
                    </div>
                    {line.caption ? <p className="mt-1 text-xs text-slate-500">{line.caption}</p> : null}
                  </div>
                );
              })
            ) : (
              <p className="text-sm text-slate-500">Add cost categories to understand margin drivers.</p>
            )}
          </div>
        </div>

        <div className="flex flex-col gap-4 lg:col-span-5">
          <div className="rounded-3xl border border-slate-200 bg-white p-6 shadow-sm">
            <h3 className="text-lg font-semibold text-slate-900">Savings automations</h3>
            <p className="text-sm text-slate-500">Direct percentages of payouts into dedicated envelopes.</p>
            <ul className="mt-4 space-y-4 text-sm text-slate-600">
              {profitability.savingsGoals.length > 0 ? (
                profitability.savingsGoals.map((goal) => {
                  const percent = Math.max(0, Math.min(100, Math.round((goal.progress ?? 0) * 100)));
                  return (
                    <li key={goal.id ?? goal.name} className="rounded-2xl border border-slate-200 bg-slate-50 p-4">
                      <div className="flex items-center justify-between">
                        <p className="font-semibold text-slate-900">{goal.name}</p>
                        <p className="text-xs uppercase tracking-wide text-slate-500">
                          Target {formatCurrency(goal.targetAmount, goal.currencyCode ?? 'USD', { compact: false })}
                        </p>
                      </div>
                      <div className="mt-3 h-2 rounded-full bg-white">
                        <div className="h-full rounded-full bg-emerald-500" style={{ width: `${percent}%` }} aria-hidden="true" />
                      </div>
                      <div className="mt-2 flex items-center justify-between text-xs text-slate-500">
                        <span>{percent}% funded</span>
                        <span>{goal.cadence}</span>
                      </div>
                    </li>
                  );
                })
              ) : (
                <li className="text-xs text-slate-500">Set up savings envelopes to automate reserves.</li>
              )}
            </ul>
          </div>

          <div className="rounded-3xl border border-slate-200 bg-white p-6 shadow-sm">
            <h3 className="text-lg font-semibold text-slate-900">Controls & automation</h3>
            <p className="text-sm text-slate-500">Operational guardrails to keep finance, compliance, and reputation aligned.</p>
            <div className="mt-4 space-y-4">
              {controls.length > 0 ? (
                controls.map((control) => (
                  <div key={control.id ?? control.name} className="rounded-2xl border border-slate-200 bg-slate-50 p-4">
                    <p className="text-sm font-semibold text-slate-900">{control.name}</p>
                    {control.description ? <p className="mt-1 text-xs text-slate-500">{control.description}</p> : null}
                    {Array.isArray(control.bullets) && control.bullets.length > 0 ? (
                      <ul className="mt-3 space-y-2 text-xs text-slate-500">
                        {control.bullets.map((bullet) => (
                          <li key={bullet} className="flex gap-2">
                            <DocumentCheckIcon className="h-4 w-4 text-blue-400" />
                            <span>{bullet}</span>
                          </li>
                        ))}
                      </ul>
                    ) : null}
                  </div>
                ))
              ) : (
                <p className="text-xs text-slate-500">Add automation controls to keep operations audit-ready.</p>
              )}
            </div>
          </div>
        </div>
export default function FreelancerDashboardPage() {
  const freelancerId = DEFAULT_FREELANCER_ID;
  const [expertiseFormOpen, setExpertiseFormOpen] = useState(false);
  const [expertiseDraft, setExpertiseDraft] = useState(initialExpertiseDraft);
  const [expertiseSaving, setExpertiseSaving] = useState(false);
  const [expertiseError, setExpertiseError] = useState(null);

  const [metricFormOpen, setMetricFormOpen] = useState(false);
  const [metricDraft, setMetricDraft] = useState(initialSuccessDraft);
  const [metricSaving, setMetricSaving] = useState(false);
  const [metricError, setMetricError] = useState(null);

  const [testimonialFormOpen, setTestimonialFormOpen] = useState(false);
  const [testimonialDraft, setTestimonialDraft] = useState(initialTestimonialDraft);
  const [testimonialSaving, setTestimonialSaving] = useState(false);
  const [testimonialError, setTestimonialError] = useState(null);

  const [heroFormOpen, setHeroFormOpen] = useState(false);
  const [heroDraft, setHeroDraft] = useState(initialHeroDraft);
  const [heroSaving, setHeroSaving] = useState(false);
  const [heroError, setHeroError] = useState(null);

  const { data, error, loading, fromCache, lastUpdated, refresh } = useCachedResource(
    `dashboard:freelancer:profile-hub:${freelancerId}`,
    ({ signal, force }) => fetchFreelancerProfileHub(freelancerId, { signal, force }),
    { ttl: 1000 * 60 },
  );

  const summary = data?.summary ?? {
    retainerCount: 0,
    launchpadGigCount: 0,
    heroBannersLive: 0,
    testimonialsPublished: 0,
    expertiseLiveCount: 0,
    successMetricCount: 0,
  };

  const expertiseAreas = Array.isArray(data?.expertiseAreas) ? data.expertiseAreas : [];
  const successMetrics = Array.isArray(data?.successMetrics) ? data.successMetrics : [];
  const testimonials = Array.isArray(data?.testimonials) ? data.testimonials : [];
  const heroBanners = Array.isArray(data?.heroBanners) ? data.heroBanners : [];

  const menuSections = useMemo(() => buildMenuSections(summary), [summary]);
  const profileCard = data?.sidebarProfile ?? {
    name: 'Freelancer',
    role: 'Independent professional',
    initials: 'FR',
    status: 'Availability: Limited',
    badges: ['Gigvora member'],
    metrics: [
      { label: 'Active retainers', value: '0' },
      { label: 'Launchpad gigs', value: '0' },
      { label: 'Avg. CSAT', value: 'N/A' },
      { label: 'Net-new revenue (90d)', value: '$0' },
    ],
  };
  const availableDashboards = data?.availableDashboards ?? DEFAULT_AVAILABLE_DASHBOARDS;

  const handleAddExpertise = async (event) => {
    event.preventDefault();
    if (!expertiseDraft.title.trim()) {
      setExpertiseError('A title is required to create an expertise focus.');
      return;
    }

    setExpertiseSaving(true);
    setExpertiseError(null);
    try {
      const payload = [
        ...expertiseAreas.map(mapExpertiseForUpdate),
        {
          title: expertiseDraft.title.trim(),
          description: expertiseDraft.description.trim(),
          status: expertiseDraft.status,
          tags: expertiseDraft.tags,
          recommendations: expertiseDraft.recommendations,
          traction: [],
        },
      ];
      await saveFreelancerExpertiseAreas(freelancerId, payload);
      await refresh({ force: true });
      setExpertiseDraft(initialExpertiseDraft);
      setExpertiseFormOpen(false);
    } catch (submissionError) {
      setExpertiseError(submissionError?.message ?? 'Unable to save expertise focus.');
    } finally {
      setExpertiseSaving(false);
    }
  };

  const handleAddMetric = async (event) => {
    event.preventDefault();
    if (!metricDraft.label.trim() || !metricDraft.value.trim()) {
      setMetricError('A label and value are required for a success metric.');
      return;
    }

    setMetricSaving(true);
    setMetricError(null);
    try {
      const payload = [
        ...successMetrics.map(mapMetricForUpdate),
        {
          label: metricDraft.label.trim(),
          value: metricDraft.value.trim(),
          delta: metricDraft.delta.trim() || null,
          target: metricDraft.target.trim() || null,
          trend: metricDraft.trend,
          breakdown: [],
        },
      ];
      await saveFreelancerSuccessMetrics(freelancerId, payload);
      await refresh({ force: true });
      setMetricDraft(initialSuccessDraft);
      setMetricFormOpen(false);
    } catch (submissionError) {
      setMetricError(submissionError?.message ?? 'Unable to save success metric.');
    } finally {
      setMetricSaving(false);
    }
  };

  const handleAddTestimonial = async (event) => {
    event.preventDefault();
    if (!testimonialDraft.client.trim() || !testimonialDraft.quote.trim()) {
      setTestimonialError('Client name and quote are required.');
      return;
    }

    setTestimonialSaving(true);
    setTestimonialError(null);
    try {
      const payload = [
        ...testimonials.map(mapTestimonialForUpdate),
        {
          client: testimonialDraft.client.trim(),
          role: testimonialDraft.role.trim() || null,
          company: testimonialDraft.company.trim() || null,
          project: testimonialDraft.project.trim() || null,
          quote: testimonialDraft.quote.trim(),
          status: testimonialDraft.status,
          metrics: [],
        },
      ];
      await saveFreelancerTestimonials(freelancerId, payload);
      await refresh({ force: true });
      setTestimonialDraft(initialTestimonialDraft);
      setTestimonialFormOpen(false);
    } catch (submissionError) {
      setTestimonialError(submissionError?.message ?? 'Unable to save testimonial.');
    } finally {
      setTestimonialSaving(false);
    }
  };

  const handleAddHeroBanner = async (event) => {
    event.preventDefault();
    if (!heroDraft.title.trim() || !heroDraft.headline.trim()) {
      setHeroError('Title and headline are required for a hero banner.');
      return;
    }

    setHeroSaving(true);
    setHeroError(null);
    try {
      const ctaLabel = heroDraft.ctaLabel.trim() || null;
      const ctaUrl = heroDraft.ctaUrl.trim() || null;
      const payload = [
        ...heroBanners.map(mapHeroForUpdate),
        {
          title: heroDraft.title.trim(),
          headline: heroDraft.headline.trim(),
          audience: heroDraft.audience.trim() || null,
          status: heroDraft.status,
          cta: {
            label: ctaLabel,
            url: ctaUrl,
          },
          gradient: heroDraft.gradient.trim() || null,
          metrics: [],
        },
      ];
      await saveFreelancerHeroBanners(freelancerId, payload);
      await refresh({ force: true });
      setHeroDraft(initialHeroDraft);
      setHeroFormOpen(false);
    } catch (submissionError) {
      setHeroError(submissionError?.message ?? 'Unable to save hero banner.');
    } finally {
      setHeroSaving(false);
    }
  };
function formatCurrency(amount, currency = 'USD') {
  if (!Number.isFinite(Number(amount))) {
    return `${currency} 0`;
  }
  return new Intl.NumberFormat('en-US', {
    style: 'currency',
    currency,
    maximumFractionDigits: 0,
  }).format(Number(amount));
}

function buildBannerBackground(style, color) {
  if (style === 'pulse') {
    return `radial-gradient(circle at top left, ${color}, rgba(79,70,229,0.15)), radial-gradient(circle at bottom right, rgba(59,130,246,0.35), rgba(59,130,246,0))`;
  }
  if (style === 'grid') {
    return `linear-gradient(135deg, ${color}, rgba(79,70,229,0.4)), repeating-linear-gradient(90deg, rgba(255,255,255,0.08), rgba(255,255,255,0.08) 1px, transparent 1px, transparent 28px)`;
  }
  return `linear-gradient(135deg, ${color}, rgba(30,64,175,0.6))`;
}
function convertGigToForm(gig, defaults = FALLBACK_BLUEPRINT) {
  const base = gig ?? {};
  const blueprint = gig ? gig : defaults;
  const availabilitySlots = Array.isArray(base.availabilitySlots) ? base.availabilitySlots : [];

  return {
    id: base.id ?? null,
    title: base.title ?? blueprint.title ?? '',
    tagline: base.tagline ?? blueprint.tagline ?? '',
    category: base.category ?? blueprint.category ?? '',
    niche: base.niche ?? blueprint.niche ?? '',
    deliveryModel: base.deliveryModel ?? blueprint.deliveryModel ?? '',
    outcomePromise: base.outcomePromise ?? blueprint.outcomePromise ?? '',
    heroAccent: base.heroAccent ?? blueprint.heroAccent ?? '#4f46e5',
    targetMetric: base.targetMetric ?? blueprint.targetMetric ?? null,
    status: base.status ?? blueprint.status ?? 'draft',
    visibility: base.visibility ?? blueprint.visibility ?? 'private',
    packages: (Array.isArray(base.packages) && base.packages.length ? base.packages : blueprint.packages).map(
      (pkg, index) => ({
        key: pkg.key ?? pkg.packageKey ?? `package-${index + 1}`,
        name: pkg.name ?? '',
        priceAmount: pkg.priceAmount ?? 0,
        priceCurrency: pkg.priceCurrency ?? 'USD',
        deliveryDays: pkg.deliveryDays ?? 0,
        revisionLimit: pkg.revisionLimit ?? 0,
        highlights: Array.isArray(pkg.highlights) ? pkg.highlights : [],
        recommendedFor: pkg.recommendedFor ?? '',
        description: pkg.description ?? '',
        isPopular: pkg.isPopular ?? false,
      }),
    ),
    addOns: (Array.isArray(base.addOns) && base.addOns.length ? base.addOns : blueprint.addOns).map((addon, index) => ({
      key: addon.key ?? addon.addOnKey ?? `addon-${index + 1}`,
      name: addon.name ?? '',
      priceAmount: addon.priceAmount ?? 0,
      priceCurrency: addon.priceCurrency ?? 'USD',
      description: addon.description ?? '',
      isActive: addon.isActive !== false,
    })),
    availability: {
      timezone: base.availabilityTimezone ?? blueprint.availability.timezone,
      leadTimeDays: base.availabilityLeadTimeDays ?? blueprint.availability.leadTimeDays,
      slots: availabilitySlots.map((slot, index) => ({
        id: slot.id ?? `${slot.date}-${slot.startTime}-${index}`,
        date: slot.date,
        startTime: slot.startTime,
        endTime: slot.endTime,
        capacity: slot.capacity ?? 1,
        isBookable: slot.isBookable !== false,
        notes: slot.notes ?? '',
      })),
    },
    banner: {
      headline: base.bannerSettings?.headline ?? blueprint.banner.headline ?? '',
      subheadline: base.bannerSettings?.subheadline ?? blueprint.banner.subheadline ?? '',
      callToAction: base.bannerSettings?.callToAction ?? blueprint.banner.callToAction ?? '',
      badge: base.bannerSettings?.badge ?? blueprint.banner.badge ?? '',
      accentColor: base.bannerSettings?.accentColor ?? blueprint.banner.accentColor ?? '#4f46e5',
      backgroundStyle: base.bannerSettings?.backgroundStyle ?? blueprint.banner.backgroundStyle ?? 'aurora',
      testimonial: base.bannerSettings?.testimonial ?? blueprint.banner.testimonial ?? '',
      testimonialAuthor: base.bannerSettings?.testimonialAuthor ?? blueprint.banner.testimonialAuthor ?? '',
      waitlistEnabled: base.bannerSettings?.waitlistEnabled ?? blueprint.banner.waitlistEnabled ?? true,
    },
  };
}

function buildPayloadFromForm(form) {
  return {
    actorId: FREELANCER_ID,
    ownerId: FREELANCER_ID,
    title: form.title,
    tagline: form.tagline,
    category: form.category,
    niche: form.niche,
    deliveryModel: form.deliveryModel,
    outcomePromise: form.outcomePromise,
    heroAccent: form.heroAccent,
    targetMetric: form.targetMetric,
    status: form.status,
    visibility: form.visibility,
    packages: form.packages.map((pkg, index) => ({
      key: pkg.key || `package-${index + 1}`,
      name: pkg.name,
      priceAmount: Number(pkg.priceAmount ?? 0),
      priceCurrency: pkg.priceCurrency || 'USD',
      deliveryDays: pkg.deliveryDays == null ? null : Number(pkg.deliveryDays),
      revisionLimit: pkg.revisionLimit == null ? null : Number(pkg.revisionLimit),
      highlights: Array.isArray(pkg.highlights) ? pkg.highlights : [],
      recommendedFor: pkg.recommendedFor,
      description: pkg.description,
      isPopular: Boolean(pkg.isPopular),
    })),
    addOns: form.addOns.map((addon, index) => ({
      key: addon.key || `addon-${index + 1}`,
      name: addon.name,
      priceAmount: Number(addon.priceAmount ?? 0),
      priceCurrency: addon.priceCurrency || 'USD',
      description: addon.description,
      isActive: Boolean(addon.isActive),
    })),
    availability: {
      timezone: form.availability.timezone,
      leadTimeDays: Number(form.availability.leadTimeDays ?? 2),
      slots: form.availability.slots.map((slot) => ({
        date: slot.date,
        startTime: slot.startTime,
        endTime: slot.endTime,
        capacity: Number(slot.capacity ?? 1),
        isBookable: Boolean(slot.isBookable),
        notes: slot.notes ?? undefined,
      })),
    },
    banner: {
      ...form.banner,
    },
  };
}

function createNewPackage(index) {
  return {
    key: `new-package-${index + 1}`,
    name: '',
    priceAmount: 0,
    priceCurrency: 'USD',
    deliveryDays: 7,
    revisionLimit: 1,
    highlights: [],
    recommendedFor: '',
    description: '',
    isPopular: false,
  };
}

function createNewAddOn(index) {
  return {
    key: `new-addon-${index + 1}`,
    name: '',
    priceAmount: 0,
    priceCurrency: 'USD',
    description: '',
    isActive: true,
  };
}

function createNewSlot(index) {
  const date = new Date();
  date.setDate(date.getDate() + index + 1);
  const iso = date.toISOString().split('T')[0];
  return {
    id: `slot-${iso}-${index}`,
    date: iso,
    startTime: '09:00',
    endTime: '10:30',
    capacity: 1,
    isBookable: true,
    notes: '',
  };
}

function GigReadinessCard({ health, metrics }) {
  const readiness = health?.readinessScore ?? 0;
  const missing = Array.isArray(health?.missing) ? health.missing : [];
  const publishedCount = metrics?.publishedCount ?? 0;
  const totalGigs = metrics?.totalGigs ?? 0;
  const nextAvailability = metrics?.nextAvailability ?? null;

  return (
    <div className="rounded-3xl border border-blue-100 bg-blue-50/60 p-6 shadow-inner">
      <div className="flex items-center justify-between gap-4">
        <div>
          <p className="text-xs font-semibold uppercase tracking-wide text-blue-600">Launch readiness</p>
          <p className="mt-2 text-3xl font-semibold text-blue-900">{readiness}% ready</p>
        </div>
        <SparklesIcon className="h-10 w-10 text-blue-400" />
      </div>
      <div className="mt-6 grid gap-4 sm:grid-cols-3">
        <div className="rounded-2xl border border-white/60 bg-white/70 p-4">
          <p className="text-xs uppercase tracking-wide text-blue-500">Published gigs</p>
          <p className="mt-2 text-lg font-semibold text-blue-900">{publishedCount}</p>
        </div>
        <div className="rounded-2xl border border-white/60 bg-white/70 p-4">
          <p className="text-xs uppercase tracking-wide text-blue-500">Total gigs</p>
          <p className="mt-2 text-lg font-semibold text-blue-900">{totalGigs}</p>
        </div>
        <div className="rounded-2xl border border-white/60 bg-white/70 p-4">
          <p className="text-xs uppercase tracking-wide text-blue-500">Next availability</p>
          <p className="mt-2 text-lg font-semibold text-blue-900">
            {nextAvailability ? `${nextAvailability.date} · ${nextAvailability.startTime}` : 'Schedule slots'}
          </p>
        </div>
      </div>
      {missing.length ? (
        <div className="mt-6 space-y-2">
          <p className="text-xs font-semibold uppercase tracking-wide text-blue-500">Next actions</p>
          <ul className="space-y-2">
            {missing.map((item) => (
              <li key={item} className="flex items-start gap-2 text-sm text-blue-900">
                <CheckCircleIcon className="mt-0.5 h-4 w-4 text-blue-400" />
                <span>{item}</span>
              </li>
            ))}
          </ul>
        </div>
      ) : null}
    </div>
  );
}

function GigPreview({ form }) {
  const banner = form.banner;
  const background = buildBannerBackground(banner.backgroundStyle, banner.accentColor || '#4f46e5');
  const primaryPackage = form.packages?.[1] ?? form.packages?.[0];

  return (
    <div className="relative overflow-hidden rounded-3xl border border-slate-200 bg-white shadow-lg">
      <div className="absolute inset-0" style={{ background }} aria-hidden="true" />
      <div className="relative z-10 p-8 text-white">
        {banner.badge ? (
          <span className="inline-flex items-center rounded-full bg-white/20 px-3 py-1 text-xs font-medium uppercase tracking-wide">
            {banner.badge}
          </span>
        ) : null}
        <h3 className="mt-4 text-3xl font-semibold leading-tight">{banner.headline || form.title}</h3>
        <p className="mt-3 max-w-xl text-sm text-white/90">{banner.subheadline || form.tagline}</p>
        <div className="mt-6 inline-flex items-center gap-3 rounded-full bg-white/20 px-5 py-2 text-sm font-medium">
          <CalendarDaysIcon className="h-5 w-5" />
          <span>Lead time: {form.availability.leadTimeDays} days</span>
        </div>
        {primaryPackage ? (
          <div className="mt-8 rounded-3xl bg-white/15 p-6">
            <p className="text-xs uppercase tracking-wide text-white/70">Popular package</p>
            <p className="mt-2 text-2xl font-semibold">{primaryPackage.name}</p>
            <p className="mt-1 text-sm text-white/80">{primaryPackage.recommendedFor}</p>
            <p className="mt-4 text-3xl font-semibold">
              {formatCurrency(primaryPackage.priceAmount, primaryPackage.priceCurrency)}
            </p>
          </div>
        ) : null}
        {banner.callToAction ? (
          <button
            type="button"
            className="mt-8 inline-flex items-center justify-center rounded-full bg-white px-5 py-2 text-sm font-semibold text-blue-700 shadow-sm transition hover:bg-blue-50"
          >
            {banner.callToAction}
          </button>
        ) : null}
        {banner.testimonial ? (
          <blockquote className="mt-10 rounded-3xl border border-white/20 bg-white/10 p-5 text-sm italic text-white/80">
            <p>{banner.testimonial}</p>
            {banner.testimonialAuthor ? (
              <cite className="mt-3 block text-xs font-semibold not-italic text-white/70">
                {banner.testimonialAuthor}
              </cite>
            ) : null}
          </blockquote>
        ) : null}
      </div>
    </div>
  );
}
function GigOverviewSection({ form, onFieldChange, health, metrics }) {
  return (
    <section id="gig-publisher" className="rounded-3xl border border-slate-200 bg-white p-6 shadow-sm sm:p-8">
      <div className="flex flex-col gap-3 sm:flex-row sm:items-start sm:justify-between">
        <div>
          <h2 className="text-xl font-semibold text-slate-900">Gig overview</h2>
          <p className="mt-1 text-sm text-slate-500">
            Position your signature service with a compelling promise and delivery model.
          </p>
        </div>
        <div className="flex gap-3">
          <label className="flex flex-col text-xs font-medium text-slate-500">
            Status
            <select
              value={form.status}
              onChange={(event) => onFieldChange('status', event.target.value)}
              className="mt-1 rounded-xl border border-slate-200 px-3 py-2 text-sm font-medium text-slate-700 shadow-sm focus:border-blue-400 focus:outline-none focus:ring-2 focus:ring-blue-200"
            >
              <option value="draft">Draft</option>
              <option value="published">Published</option>
              <option value="archived">Archived</option>
            </select>
          </label>
          <label className="flex flex-col text-xs font-medium text-slate-500">
            Visibility
            <select
              value={form.visibility}
              onChange={(event) => onFieldChange('visibility', event.target.value)}
              className="mt-1 rounded-xl border border-slate-200 px-3 py-2 text-sm font-medium text-slate-700 shadow-sm focus:border-blue-400 focus:outline-none focus:ring-2 focus:ring-blue-200"
            >
              <option value="private">Private</option>
              <option value="public">Public</option>
              <option value="unlisted">Unlisted</option>
            </select>
          </label>
        </div>
      </div>

      <div className="mt-6 grid gap-6 lg:grid-cols-2">
        <div className="space-y-5">
          <label className="block">
            <span className="text-sm font-medium text-slate-700">Gig title</span>
            <input
              type="text"
              value={form.title}
              onChange={(event) => onFieldChange('title', event.target.value)}
              className="mt-2 w-full rounded-2xl border border-slate-200 px-4 py-3 text-sm text-slate-800 shadow-sm focus:border-blue-400 focus:outline-none focus:ring-2 focus:ring-blue-200"
              placeholder="Name your signature offer"
            />
          </label>
          <label className="block">
            <span className="text-sm font-medium text-slate-700">Tagline</span>
            <input
              type="text"
              value={form.tagline}
              onChange={(event) => onFieldChange('tagline', event.target.value)}
              className="mt-2 w-full rounded-2xl border border-slate-200 px-4 py-3 text-sm text-slate-800 shadow-sm focus:border-blue-400 focus:outline-none focus:ring-2 focus:ring-blue-200"
              placeholder="Promise outcomes and positioning"
            />
          </label>
          <div className="grid gap-4 sm:grid-cols-2">
            <label className="block">
              <span className="text-sm font-medium text-slate-700">Service category</span>
              <input
                type="text"
                value={form.category}
                onChange={(event) => onFieldChange('category', event.target.value)}
                className="mt-2 w-full rounded-2xl border border-slate-200 px-4 py-3 text-sm text-slate-800 shadow-sm focus:border-blue-400 focus:outline-none focus:ring-2 focus:ring-blue-200"
                placeholder="Branding & Identity"
              />
            </label>
            <label className="block">
              <span className="text-sm font-medium text-slate-700">Niche focus</span>
              <input
                type="text"
                value={form.niche}
                onChange={(event) => onFieldChange('niche', event.target.value)}
                className="mt-2 w-full rounded-2xl border border-slate-200 px-4 py-3 text-sm text-slate-800 shadow-sm focus:border-blue-400 focus:outline-none focus:ring-2 focus:ring-blue-200"
                placeholder="Venture-backed startups"
              />
            </label>
          </div>
          <label className="block">
            <span className="text-sm font-medium text-slate-700">Delivery model</span>
            <input
              type="text"
              value={form.deliveryModel}
              onChange={(event) => onFieldChange('deliveryModel', event.target.value)}
              className="mt-2 w-full rounded-2xl border border-slate-200 px-4 py-3 text-sm text-slate-800 shadow-sm focus:border-blue-400 focus:outline-none focus:ring-2 focus:ring-blue-200"
              placeholder="Hybrid sprint with async reviews"
            />
          </label>
          <label className="block">
            <span className="text-sm font-medium text-slate-700">Outcome promise</span>
            <textarea
              value={form.outcomePromise}
              onChange={(event) => onFieldChange('outcomePromise', event.target.value)}
              rows={4}
              className="mt-2 w-full rounded-2xl border border-slate-200 px-4 py-3 text-sm text-slate-800 shadow-sm focus:border-blue-400 focus:outline-none focus:ring-2 focus:ring-blue-200"
              placeholder="Summarise deliverables and transformation"
            />
          </label>
          <div className="grid gap-4 sm:grid-cols-2">
            <label className="block">
              <span className="text-sm font-medium text-slate-700">North star metric (days to deliver)</span>
              <input
                type="number"
                min="0"
                value={form.targetMetric ?? ''}
                onChange={(event) => onFieldChange('targetMetric', event.target.value)}
                className="mt-2 w-full rounded-2xl border border-slate-200 px-4 py-3 text-sm text-slate-800 shadow-sm focus:border-blue-400 focus:outline-none focus:ring-2 focus:ring-blue-200"
              />
            </label>
            <label className="block">
              <span className="text-sm font-medium text-slate-700">Accent colour</span>
              <input
                type="color"
                value={form.heroAccent}
                onChange={(event) => onFieldChange('heroAccent', event.target.value)}
                className="mt-2 h-12 w-full cursor-pointer rounded-2xl border border-slate-200 bg-white"
              />
            </label>
          </div>
        </div>
        <GigReadinessCard health={health} metrics={metrics} />
      </div>
    </section>
  );
}
function PricingMatrixSection({ packages, onChange, onAdd, onRemove }) {
  return (
    <section id="pricing-matrix" className="rounded-3xl border border-slate-200 bg-white p-6 shadow-sm sm:p-8">
      <div className="flex flex-col gap-3 sm:flex-row sm:items-center sm:justify-between">
        <div>
          <h2 className="text-xl font-semibold text-slate-900">Pricing matrix</h2>
          <p className="mt-1 text-sm text-slate-500">
            Define tiered packages with pricing, delivery timelines, and value signals.
          </p>
        </div>
        <button
          type="button"
          onClick={onAdd}
          className="inline-flex items-center gap-2 rounded-full border border-slate-200 bg-white px-4 py-2 text-sm font-semibold text-slate-700 shadow-sm transition hover:border-blue-300 hover:text-blue-600"
        >
          <PlusIcon className="h-4 w-4" />
          Add package
        </button>
      </div>

      <div className="mt-6 grid gap-6">
        {packages.map((pkg, index) => (
          <div key={pkg.key || index} className="rounded-3xl border border-slate-200 bg-slate-50/60 p-6 shadow-inner">
            <div className="flex flex-col gap-3 sm:flex-row sm:items-start sm:justify-between">
              <div className="flex-1">
                <label className="block">
                  <span className="text-sm font-medium text-slate-700">Package name</span>
                  <input
                    type="text"
                    value={pkg.name}
                    onChange={(event) => onChange(index, 'name', event.target.value)}
                    className="mt-2 w-full rounded-2xl border border-slate-200 px-4 py-3 text-sm text-slate-800 shadow-sm focus:border-blue-400 focus:outline-none focus:ring-2 focus:ring-blue-200"
                    placeholder="Growth Lab"
                  />
                </label>
              </div>
              <div className="flex items-center gap-2">
                <label className="flex items-center gap-2 text-xs font-semibold uppercase tracking-wide text-blue-600">
                  <input
                    type="checkbox"
                    checked={pkg.isPopular}
                    onChange={(event) => onChange(index, 'isPopular', event.target.checked)}
                    className="h-4 w-4 rounded border border-blue-300 text-blue-600 focus:ring-blue-400"
                  />
                  Featured package
                </label>
                {packages.length > 1 ? (
                  <button
                    type="button"
                    onClick={() => onRemove(index)}
                    className="rounded-full border border-transparent p-2 text-slate-400 transition hover:border-rose-200 hover:bg-rose-50 hover:text-rose-600"
                    aria-label="Remove package"
                  >
                    <TrashIcon className="h-4 w-4" />
                  </button>
                ) : null}
              </div>
            </div>

            <div className="mt-5 grid gap-4 md:grid-cols-4">
              <label className="block">
                <span className="text-xs font-semibold uppercase tracking-wide text-slate-500">Price</span>
                <input
                  type="number"
                  min="0"
                  value={pkg.priceAmount}
                  onChange={(event) => onChange(index, 'priceAmount', event.target.value)}
                  className="mt-2 w-full rounded-2xl border border-slate-200 px-4 py-2 text-sm text-slate-800 shadow-sm focus:border-blue-400 focus:outline-none focus:ring-2 focus:ring-blue-200"
                />
              </label>
              <label className="block">
                <span className="text-xs font-semibold uppercase tracking-wide text-slate-500">Currency</span>
                <input
                  type="text"
                  value={pkg.priceCurrency}
                  onChange={(event) => onChange(index, 'priceCurrency', event.target.value)}
                  className="mt-2 w-full rounded-2xl border border-slate-200 px-4 py-2 text-sm text-slate-800 shadow-sm focus:border-blue-400 focus:outline-none focus:ring-2 focus:ring-blue-200"
                  maxLength={3}
                />
              </label>
              <label className="block">
                <span className="text-xs font-semibold uppercase tracking-wide text-slate-500">Delivery days</span>
                <input
                  type="number"
                  min="0"
                  value={pkg.deliveryDays ?? ''}
                  onChange={(event) => onChange(index, 'deliveryDays', event.target.value)}
                  className="mt-2 w-full rounded-2xl border border-slate-200 px-4 py-2 text-sm text-slate-800 shadow-sm focus:border-blue-400 focus:outline-none focus:ring-2 focus:ring-blue-200"
                />
              </label>
              <label className="block">
                <span className="text-xs font-semibold uppercase tracking-wide text-slate-500">Revision limit</span>
                <input
                  type="number"
                  min="0"
                  value={pkg.revisionLimit ?? ''}
                  onChange={(event) => onChange(index, 'revisionLimit', event.target.value)}
                  className="mt-2 w-full rounded-2xl border border-slate-200 px-4 py-2 text-sm text-slate-800 shadow-sm focus:border-blue-400 focus:outline-none focus:ring-2 focus:ring-blue-200"
                />
              </label>
            </div>

            <div className="mt-4 grid gap-4 md:grid-cols-2">
              <label className="block">
                <span className="text-xs font-semibold uppercase tracking-wide text-slate-500">Highlights</span>
                <textarea
                  value={pkg.highlights.join('\n')}
                  onChange={(event) => onChange(index, 'highlights', event.target.value.split('\n').map((line) => line.trim()).filter(Boolean))}
                  rows={4}
                  className="mt-2 w-full rounded-2xl border border-slate-200 px-4 py-3 text-sm text-slate-800 shadow-sm focus:border-blue-400 focus:outline-none focus:ring-2 focus:ring-blue-200"
                  placeholder="List the deliverables as bullet points"
                />
              </label>
              <label className="block">
                <span className="text-xs font-semibold uppercase tracking-wide text-slate-500">Ideal for</span>
                <textarea
                  value={pkg.recommendedFor}
                  onChange={(event) => onChange(index, 'recommendedFor', event.target.value)}
                  rows={4}
                  className="mt-2 w-full rounded-2xl border border-slate-200 px-4 py-3 text-sm text-slate-800 shadow-sm focus:border-blue-400 focus:outline-none focus:ring-2 focus:ring-blue-200"
                  placeholder="Describe who benefits the most"
                />
              </label>
            </div>
          </div>
        ))}
      </div>
    </section>
  );
}
function AvailabilitySection({ availability, onAvailabilityChange, onSlotChange, onAddSlot, onRemoveSlot }) {
  return (
    <section id="availability-calendar" className="rounded-3xl border border-slate-200 bg-white p-6 shadow-sm sm:p-8">
      <div className="flex flex-col gap-3 sm:flex-row sm:items-center sm:justify-between">
        <div>
          <h2 className="text-xl font-semibold text-slate-900">Availability calendar</h2>
          <p className="mt-1 text-sm text-slate-500">
            Manage bookable discovery calls and maintain your lead time buffer.
          </p>
        </div>
        <button
          type="button"
          onClick={onAddSlot}
          className="inline-flex items-center gap-2 rounded-full border border-slate-200 bg-white px-4 py-2 text-sm font-semibold text-slate-700 shadow-sm transition hover:border-blue-300 hover:text-blue-600"
        >
          <PlusIcon className="h-4 w-4" />
          Add time slot
        </button>
      </div>

      <div className="mt-6 grid gap-4 sm:grid-cols-3">
        <label className="block">
          <span className="text-xs font-semibold uppercase tracking-wide text-slate-500">Timezone</span>
          <select
            value={availability.timezone}
            onChange={(event) => onAvailabilityChange({ timezone: event.target.value })}
            className="mt-2 w-full rounded-2xl border border-slate-200 px-4 py-2 text-sm text-slate-800 shadow-sm focus:border-blue-400 focus:outline-none focus:ring-2 focus:ring-blue-200"
          >
            {TIMEZONE_OPTIONS.map((option) => (
              <option key={option} value={option}>
                {option}
              </option>
            ))}
          </select>
        </label>
        <label className="block">
          <span className="text-xs font-semibold uppercase tracking-wide text-slate-500">Lead time (days)</span>
          <input
            type="number"
            min="0"
            value={availability.leadTimeDays}
            onChange={(event) => onAvailabilityChange({ leadTimeDays: event.target.value })}
            className="mt-2 w-full rounded-2xl border border-slate-200 px-4 py-2 text-sm text-slate-800 shadow-sm focus:border-blue-400 focus:outline-none focus:ring-2 focus:ring-blue-200"
          />
        </label>
        <div className="rounded-2xl border border-blue-100 bg-blue-50/60 p-4 text-sm text-blue-700">
          <p className="font-medium">Smart booking tips</p>
          <p className="mt-2 text-xs">Maintain at least four open slots per week to appear in fast-response filters.</p>
        </div>
      </div>
const profile = {
  name: 'Riley Morgan',
  role: 'Lead Brand & Product Designer',
  initials: 'RM',
  status: 'Top-rated freelancer',
<<<<<<< HEAD
  userId: 201,
=======
  id: 2,
>>>>>>> 6526d12b
  badges: ['Verified Pro', 'Gigvora Elite'],
  metrics: [
    { label: 'Active projects', value: '6' },
    { label: 'Gigs fulfilled', value: '148' },
    { label: 'Avg. CSAT', value: '4.9/5' },
    { label: 'Monthly revenue', value: '$18.4k' },
  ],
function mergePipelineStages(pipeline = []) {
  return PIPELINE_STAGE_CONFIG.map((stage) => {
    const match = pipeline.find((item) => item.key === stage.key);
    return {
      ...stage,
      orders: Array.isArray(match?.orders) ? match.orders : [],
    };
  });
}

function resolveRevisionStatusLabel(status) {
  switch (status) {
    case 'requested':
      return 'Requested';
    case 'in_progress':
      return 'In progress';
    case 'submitted':
      return 'Submitted';
    case 'approved':
      return 'Approved';
    case 'rejected':
      return 'Rejected';
    default:
      return 'Pending';
  }
}

function resolveActivityTypeLabel(type) {
  switch (type) {
    case 'order':
      return 'Order';
    case 'requirement':
      return 'Requirement';
    case 'revision':
      return 'Revision';
    case 'payout':
      return 'Payout';
    case 'communication':
      return 'Communication';
    case 'note':
      return 'Note';
    default:
      return 'Update';
  }
}

const payoutStatusStyles = {
  pending: 'bg-blue-50 text-blue-700 border-blue-200',
  scheduled: 'bg-sky-50 text-sky-700 border-sky-200',
  released: 'bg-emerald-50 text-emerald-700 border-emerald-200',
  at_risk: 'bg-amber-50 text-amber-700 border-amber-200',
  on_hold: 'bg-rose-50 text-rose-700 border-rose-200',
};

const defaultSummary = {
  activeOrders: 0,
  requirementsDue: 0,
  revisionCount: 0,
  pendingPayoutValue: 0,
  pipelineValue: 0,
  payoutsDueThisWeek: 0,
};

      <div className="mt-6 space-y-4">
        {availability.slots.length ? (
          availability.slots.map((slot, index) => (
            <div
              key={slot.id || `${slot.date}-${slot.startTime}`}
              className="flex flex-col gap-4 rounded-3xl border border-slate-200 bg-slate-50/60 p-5 shadow-inner sm:flex-row sm:items-end"
            >
              <label className="flex-1 text-xs font-semibold uppercase tracking-wide text-slate-500">
                Date
                <input
                  type="date"
                  value={slot.date}
                  onChange={(event) => onSlotChange(index, 'date', event.target.value)}
                  className="mt-2 w-full rounded-2xl border border-slate-200 px-4 py-2 text-sm text-slate-800 shadow-sm focus:border-blue-400 focus:outline-none focus:ring-2 focus:ring-blue-200"
                />
              </label>
              <label className="flex-1 text-xs font-semibold uppercase tracking-wide text-slate-500">
                Start time
                <input
                  type="time"
                  value={slot.startTime}
                  onChange={(event) => onSlotChange(index, 'startTime', event.target.value)}
                  className="mt-2 w-full rounded-2xl border border-slate-200 px-4 py-2 text-sm text-slate-800 shadow-sm focus:border-blue-400 focus:outline-none focus:ring-2 focus:ring-blue-200"
                />
              </label>
              <label className="flex-1 text-xs font-semibold uppercase tracking-wide text-slate-500">
                End time
                <input
                  type="time"
                  value={slot.endTime}
                  onChange={(event) => onSlotChange(index, 'endTime', event.target.value)}
                  className="mt-2 w-full rounded-2xl border border-slate-200 px-4 py-2 text-sm text-slate-800 shadow-sm focus:border-blue-400 focus:outline-none focus:ring-2 focus:ring-blue-200"
                />
              </label>
              <label className="flex-1 text-xs font-semibold uppercase tracking-wide text-slate-500">
                Capacity
                <input
                  type="number"
                  min="1"
                  value={slot.capacity}
                  onChange={(event) => onSlotChange(index, 'capacity', event.target.value)}
                  className="mt-2 w-full rounded-2xl border border-slate-200 px-4 py-2 text-sm text-slate-800 shadow-sm focus:border-blue-400 focus:outline-none focus:ring-2 focus:ring-blue-200"
                />
              </label>
              <label className="flex items-center gap-2 text-xs font-semibold uppercase tracking-wide text-slate-500">
                <input
                  type="checkbox"
                  checked={slot.isBookable}
                  onChange={(event) => onSlotChange(index, 'isBookable', event.target.checked)}
                  className="h-4 w-4 rounded border border-blue-300 text-blue-600 focus:ring-blue-400"
                />
                Bookable
              </label>
              <button
                type="button"
                onClick={() => onRemoveSlot(index)}
                className="rounded-full border border-transparent p-2 text-slate-400 transition hover:border-rose-200 hover:bg-rose-50 hover:text-rose-600"
                aria-label="Remove slot"
              >
                <TrashIcon className="h-4 w-4" />
              </button>
            </div>
          ))
        ) : (
          <div className="rounded-3xl border border-dashed border-slate-200 p-6 text-center text-sm text-slate-500">
            No availability windows yet. Add time slots to open bookings.
          </div>
        )}
      </div>
    </section>
  );
}
function AddOnsSection({ addOns, onChange, onAdd, onRemove }) {
  return (
    <section className="rounded-3xl border border-slate-200 bg-white p-6 shadow-sm sm:p-8">
      <div className="flex flex-col gap-4 sm:flex-row sm:items-center sm:justify-between">
        <div>
          <h2 className="text-xl font-semibold text-slate-900">Add-ons</h2>
          <p className="mt-1 text-sm text-slate-500">Upsell complementary services to boost engagement.</p>
        </div>
        <button
          type="button"
          onClick={onAdd}
          className="inline-flex items-center gap-2 rounded-full border border-slate-200 bg-white px-4 py-2 text-sm font-semibold text-slate-700 shadow-sm transition hover:border-blue-300 hover:text-blue-600"
        >
          <PlusIcon className="h-4 w-4" />
          Add add-on
        </button>
      </div>

      <div className="mt-6 space-y-4">
        {addOns.length ? (
          addOns.map((addon, index) => (
            <div key={addon.key || index} className="rounded-3xl border border-slate-200 bg-slate-50/60 p-6 shadow-inner">
              <div className="flex flex-col gap-4 sm:flex-row sm:items-center sm:justify-between">
                <div className="flex-1">
                  <label className="block">
                    <span className="text-sm font-medium text-slate-700">Add-on name</span>
                    <input
                      type="text"
                      value={addon.name}
                      onChange={(event) => onChange(index, 'name', event.target.value)}
                      className="mt-2 w-full rounded-2xl border border-slate-200 px-4 py-3 text-sm text-slate-800 shadow-sm focus:border-blue-400 focus:outline-none focus:ring-2 focus:ring-blue-200"
                    />
                  </label>
                </div>
                <label className="flex items-center gap-2 text-xs font-semibold uppercase tracking-wide text-slate-500">
                  <input
                    type="checkbox"
                    checked={addon.isActive}
                    onChange={(event) => onChange(index, 'isActive', event.target.checked)}
                    className="h-4 w-4 rounded border border-blue-300 text-blue-600 focus:ring-blue-400"
                  />
                  Active
                </label>
                <button
                  type="button"
                  onClick={() => onRemove(index)}
                  className="rounded-full border border-transparent p-2 text-slate-400 transition hover:border-rose-200 hover:bg-rose-50 hover:text-rose-600"
                  aria-label="Remove add-on"
                >
                  <TrashIcon className="h-4 w-4" />
                </button>
              </div>
              <div className="mt-4 grid gap-4 sm:grid-cols-4">
                <label className="block">
                  <span className="text-xs font-semibold uppercase tracking-wide text-slate-500">Price</span>
                  <input
                    type="number"
                    min="0"
                    value={addon.priceAmount}
                    onChange={(event) => onChange(index, 'priceAmount', event.target.value)}
                    className="mt-2 w-full rounded-2xl border border-slate-200 px-4 py-2 text-sm text-slate-800 shadow-sm focus:border-blue-400 focus:outline-none focus:ring-2 focus:ring-blue-200"
                  />
                </label>
                <label className="block">
                  <span className="text-xs font-semibold uppercase tracking-wide text-slate-500">Currency</span>
                  <input
                    type="text"
                    value={addon.priceCurrency}
                    onChange={(event) => onChange(index, 'priceCurrency', event.target.value)}
                    className="mt-2 w-full rounded-2xl border border-slate-200 px-4 py-2 text-sm text-slate-800 shadow-sm focus:border-blue-400 focus:outline-none focus:ring-2 focus:ring-blue-200"
                    maxLength={3}
                  />
                </label>
                <label className="block sm:col-span-2">
                  <span className="text-xs font-semibold uppercase tracking-wide text-slate-500">Description</span>
                  <textarea
                    value={addon.description}
                    onChange={(event) => onChange(index, 'description', event.target.value)}
                    rows={3}
                    className="mt-2 w-full rounded-2xl border border-slate-200 px-4 py-3 text-sm text-slate-800 shadow-sm focus:border-blue-400 focus:outline-none focus:ring-2 focus:ring-blue-200"
                  />
                </label>
              </div>
            </div>
          ))
        ) : (
          <div className="rounded-3xl border border-dashed border-slate-200 p-6 text-center text-sm text-slate-500">
            No add-ons configured yet. Create one to increase booking value.
          </div>
        )}
      </div>
    </section>
  );
}
function BannerSection({ form, onBannerChange }) {
  return (
    <section id="marketing-banner" className="rounded-3xl border border-slate-200 bg-white p-6 shadow-sm sm:p-8">
      <div className="grid gap-8 lg:grid-cols-2">
        <div className="space-y-5">
          <div>
            <h2 className="text-xl font-semibold text-slate-900">Marketing banner</h2>
            <p className="mt-1 text-sm text-slate-500">Craft a hero banner with a compelling headline, CTA, and social proof.</p>
          </div>
          <label className="block">
            <span className="text-sm font-medium text-slate-700">Headline</span>
            <input
              type="text"
              value={form.banner.headline}
              onChange={(event) => onBannerChange('headline', event.target.value)}
              className="mt-2 w-full rounded-2xl border border-slate-200 px-4 py-3 text-sm text-slate-800 shadow-sm focus:border-blue-400 focus:outline-none focus:ring-2 focus:ring-blue-200"
            />
          </label>
          <label className="block">
            <span className="text-sm font-medium text-slate-700">Subheadline</span>
            <input
              type="text"
              value={form.banner.subheadline}
              onChange={(event) => onBannerChange('subheadline', event.target.value)}
              className="mt-2 w-full rounded-2xl border border-slate-200 px-4 py-3 text-sm text-slate-800 shadow-sm focus:border-blue-400 focus:outline-none focus:ring-2 focus:ring-blue-200"
            />
          </label>
          <div className="grid gap-4 sm:grid-cols-2">
            <label className="block">
              <span className="text-sm font-medium text-slate-700">Call to action</span>
              <input
                type="text"
                value={form.banner.callToAction}
                onChange={(event) => onBannerChange('callToAction', event.target.value)}
                className="mt-2 w-full rounded-2xl border border-slate-200 px-4 py-3 text-sm text-slate-800 shadow-sm focus:border-blue-400 focus:outline-none focus:ring-2 focus:ring-blue-200"
              />
            </label>
            <label className="block">
              <span className="text-sm font-medium text-slate-700">Badge</span>
              <input
                type="text"
                value={form.banner.badge}
                onChange={(event) => onBannerChange('badge', event.target.value)}
                className="mt-2 w-full rounded-2xl border border-slate-200 px-4 py-3 text-sm text-slate-800 shadow-sm focus:border-blue-400 focus:outline-none focus:ring-2 focus:ring-blue-200"
              />
            </label>
          </div>
          <div className="grid gap-4 sm:grid-cols-2">
            <label className="block">
              <span className="text-sm font-medium text-slate-700">Accent colour</span>
              <input
                type="color"
                value={form.banner.accentColor}
                onChange={(event) => onBannerChange('accentColor', event.target.value)}
                className="mt-2 h-12 w-full cursor-pointer rounded-2xl border border-slate-200 bg-white"
              />
            </label>
            <label className="block">
              <span className="text-sm font-medium text-slate-700">Background style</span>
              <select
                value={form.banner.backgroundStyle}
                onChange={(event) => onBannerChange('backgroundStyle', event.target.value)}
                className="mt-2 w-full rounded-2xl border border-slate-200 px-4 py-3 text-sm text-slate-800 shadow-sm focus:border-blue-400 focus:outline-none focus:ring-2 focus:ring-blue-200"
              >
                {BACKGROUND_STYLES.map((style) => (
                  <option key={style.value} value={style.value}>
                    {style.label}
                  </option>
                ))}
              </select>
            </label>
          </div>
          <label className="block">
            <span className="text-sm font-medium text-slate-700">Testimonial</span>
            <textarea
              value={form.banner.testimonial}
              onChange={(event) => onBannerChange('testimonial', event.target.value)}
              rows={3}
              className="mt-2 w-full rounded-2xl border border-slate-200 px-4 py-3 text-sm text-slate-800 shadow-sm focus:border-blue-400 focus:outline-none focus:ring-2 focus:ring-blue-200"
            />
          </label>
          <label className="block">
            <span className="text-sm font-medium text-slate-700">Testimonial author</span>
            <input
              type="text"
              value={form.banner.testimonialAuthor}
              onChange={(event) => onBannerChange('testimonialAuthor', event.target.value)}
              className="mt-2 w-full rounded-2xl border border-slate-200 px-4 py-3 text-sm text-slate-800 shadow-sm focus:border-blue-400 focus:outline-none focus:ring-2 focus:ring-blue-200"
            />
          </label>
          <label className="flex items-center gap-2 text-sm font-medium text-slate-700">
            <input
              type="checkbox"
              checked={form.banner.waitlistEnabled}
              onChange={(event) => onBannerChange('waitlistEnabled', event.target.checked)}
              className="h-4 w-4 rounded border border-blue-300 text-blue-600 focus:ring-blue-400"
            />
            Enable waitlist capture
          </label>
        </div>
        <GigPreview form={form} />
      </div>
    </section>
  );
}


function formatDateTime(value) {
  if (!value) {
    return 'Not synced yet';
  }
  const parsed = typeof value === 'string' ? new Date(value) : value;
  if (!(parsed instanceof Date) || Number.isNaN(parsed.getTime())) {
    return 'Not synced yet';
  }
  return new Intl.DateTimeFormat('en-US', { dateStyle: 'medium', timeStyle: 'short' }).format(parsed);
}

function CollaborationCockpitFeature({
  spaces,
  loading,
  error,
  actionNotice,
  onRefresh,
  onCreateSpace,
  onCreateRoom,
  onCreateAsset,
  onCreateAnnotation,
  onConnectRepository,
  onCreateAiSession,
  ownerId,
  lastSyncedAt,
}) {
  const [spaceForm, setSpaceForm] = useState({
    name: '',
    clientName: '',
    meetingCadence: '',
    summary: '',
    ownerId: ownerId ?? '',
  });
  const [roomForms, setRoomForms] = useState({});
  const [assetForms, setAssetForms] = useState({});
  const [annotationForms, setAnnotationForms] = useState({});
  const [repoForms, setRepoForms] = useState({});
  const [aiForms, setAiForms] = useState({});
  const [pending, setPending] = useState({});

  useEffect(() => {
    setSpaceForm((previous) => ({ ...previous, ownerId: ownerId ?? previous.ownerId }));
  }, [ownerId]);

  const setPendingFlag = useCallback((key, value) => {
    setPending((previous) => ({ ...previous, [key]: value }));
  }, []);

  const isPending = useCallback((key) => Boolean(pending[key]), [pending]);

  const defaultRoomForm = { title: '', provider: 'Zoom', joinUrl: '', roomType: 'video', recordingUrl: '' };
  const defaultAssetForm = {
    title: '',
    assetType: 'file',
    status: 'in_review',
    sourceUrl: '',
    version: '',
  };
  const defaultAnnotationForm = { body: '', annotationType: 'comment', timecode: '' };
  const defaultRepoForm = { provider: 'github', repositoryName: '', branch: 'main' };
  const defaultAiForm = { sessionType: 'summary', prompt: '' };

  const handleSpaceInputChange = (event) => {
    const { name, value } = event.target;
    setSpaceForm((previous) => ({ ...previous, [name]: value }));
  };

  const handleSpaceSubmit = async (event) => {
    event.preventDefault();
    setPendingFlag('space-create', true);
    try {
      await onCreateSpace({
        name: spaceForm.name,
        clientName: spaceForm.clientName,
        meetingCadence: spaceForm.meetingCadence,
        summary: spaceForm.summary,
        ownerId: spaceForm.ownerId ? Number(spaceForm.ownerId) : ownerId,
      });
      setSpaceForm({ name: '', clientName: '', meetingCadence: '', summary: '', ownerId: ownerId ?? '' });
    } catch (submitError) {
      console.error('Failed to create collaboration space', submitError);
    } finally {
      setPendingFlag('space-create', false);
    }
  };

  const updateRoomForm = (spaceId, updates) => {
    setRoomForms((previous) => {
      const existing = previous[spaceId] ?? { ...defaultRoomForm };
      return {
        ...previous,
        [spaceId]: { ...existing, ...updates },
      };
    });
  };

  const handleRoomSubmit = async (spaceId, event) => {
    event.preventDefault();
    const form = roomForms[spaceId] ?? defaultRoomForm;
    setPendingFlag(`room-${spaceId}`, true);
    try {
      await onCreateRoom(spaceId, {
        title: form.title,
        provider: form.provider,
        joinUrl: form.joinUrl,
        roomType: form.roomType,
        recordingUrl: form.recordingUrl,
      });
      setRoomForms((previous) => ({ ...previous, [spaceId]: { ...defaultRoomForm } }));
    } catch (submitError) {
      console.error('Failed to create collaboration room', submitError);
    } finally {
      setPendingFlag(`room-${spaceId}`, false);
    }
  };

  const updateAssetForm = (spaceId, updates) => {
    setAssetForms((previous) => {
      const existing = previous[spaceId] ?? { ...defaultAssetForm };
      return {
        ...previous,
        [spaceId]: { ...existing, ...updates },
      };
    });
  };

  const handleAssetSubmit = async (spaceId, event) => {
    event.preventDefault();
    const form = assetForms[spaceId] ?? defaultAssetForm;
    setPendingFlag(`asset-${spaceId}`, true);
    try {
      await onCreateAsset(spaceId, {
        title: form.title,
        assetType: form.assetType,
        status: form.status,
        sourceUrl: form.sourceUrl,
        version: form.version,
      });
      setAssetForms((previous) => ({ ...previous, [spaceId]: { ...defaultAssetForm } }));
    } catch (submitError) {
      console.error('Failed to add collaboration asset', submitError);
    } finally {
      setPendingFlag(`asset-${spaceId}`, false);
    }
  };

  const updateAnnotationForm = (assetId, updates) => {
    setAnnotationForms((previous) => {
      const existing = previous[assetId] ?? { ...defaultAnnotationForm };
      return {
        ...previous,
        [assetId]: { ...existing, ...updates },
      };
    });
  };

  const handleAnnotationSubmit = async (assetId, event) => {
    event.preventDefault();
    const form = annotationForms[assetId] ?? defaultAnnotationForm;
    setPendingFlag(`annotation-${assetId}`, true);
    try {
      await onCreateAnnotation(assetId, {
        body: form.body,
        annotationType: form.annotationType,
        context: form.timecode ? { timecode: form.timecode } : undefined,
      });
      setAnnotationForms((previous) => ({ ...previous, [assetId]: { ...defaultAnnotationForm } }));
    } catch (submitError) {
      console.error('Failed to add annotation', submitError);
    } finally {
      setPendingFlag(`annotation-${assetId}`, false);
    }
  };

  const updateRepoForm = (spaceId, updates) => {
    setRepoForms((previous) => {
      const existing = previous[spaceId] ?? { ...defaultRepoForm };
      return {
        ...previous,
        [spaceId]: { ...existing, ...updates },
      };
    });
  };

  const handleRepoSubmit = async (spaceId, event) => {
    event.preventDefault();
    const form = repoForms[spaceId] ?? defaultRepoForm;
    setPendingFlag(`repo-${spaceId}`, true);
    try {
      await onConnectRepository(spaceId, {
        provider: form.provider,
        repositoryName: form.repositoryName,
        branch: form.branch,
      });
      setRepoForms((previous) => ({ ...previous, [spaceId]: { ...defaultRepoForm } }));
    } catch (submitError) {
      console.error('Failed to connect repository', submitError);
    } finally {
      setPendingFlag(`repo-${spaceId}`, false);
    }
  };

  const updateAiForm = (spaceId, updates) => {
    setAiForms((previous) => {
      const existing = previous[spaceId] ?? { ...defaultAiForm };
      return {
        ...previous,
        [spaceId]: { ...existing, ...updates },
      };
    });
  };

  const handleAiSubmit = async (spaceId, event) => {
    event.preventDefault();
    const form = aiForms[spaceId] ?? defaultAiForm;
    if (!form.prompt || !form.prompt.trim()) {
      return;
    }
    setPendingFlag(`ai-${spaceId}`, true);
    try {
      await onCreateAiSession(spaceId, {
        sessionType: form.sessionType,
        prompt: form.prompt,
      });
      setAiForms((previous) => ({ ...previous, [spaceId]: { ...defaultAiForm } }));
    } catch (submitError) {
      console.error('Failed to run AI session', submitError);
    } finally {
      setPendingFlag(`ai-${spaceId}`, false);
    }
  };

  return (
    <div className="space-y-6">
      <div className="rounded-2xl border border-slate-200 bg-white/80 p-5 shadow-sm">
        <div className="flex flex-col gap-3 sm:flex-row sm:items-center sm:justify-between">
          <div>
            <h4 className="text-lg font-semibold text-slate-900">Launch a new collaboration space</h4>
            <p className="text-sm text-slate-600">
              Spin up a cockpit with rooms, repositories, and review workflows ready for your next client engagement.
            </p>
          </div>
          <div className="text-xs text-slate-500">
            <span className="font-medium text-slate-600">Last synced:</span> {formatDateTime(lastSyncedAt)}
            <button
              type="button"
              onClick={onRefresh}
              className="ml-3 inline-flex items-center rounded-full border border-slate-200 px-3 py-1 text-xs font-medium text-blue-600 transition hover:border-blue-300 hover:bg-blue-50"
              disabled={loading}
            >
              Refresh data
            </button>
          </div>
        </div>

        {actionNotice ? (
          <p
            className={`${
              actionNotice.type === 'error'
                ? 'bg-rose-50 text-rose-600 border-rose-200'
                : 'bg-emerald-50 text-emerald-700 border-emerald-200'
            } mt-4 rounded-xl border px-4 py-2 text-sm`}
          >
            {actionNotice.message}
          </p>
        ) : null}

        <form onSubmit={handleSpaceSubmit} className="mt-4 grid gap-4 sm:grid-cols-2">
          <div className="sm:col-span-1">
            <label htmlFor="space-name" className="text-xs font-semibold uppercase tracking-wide text-slate-500">
              Space name
            </label>
            <input
              id="space-name"
              name="name"
              value={spaceForm.name}
              onChange={handleSpaceInputChange}
              required
              className="mt-1 w-full rounded-xl border border-slate-200 bg-white px-3 py-2 text-sm text-slate-700 focus:border-blue-400 focus:outline-none focus:ring-2 focus:ring-blue-100"
              placeholder="e.g., Brand refresh launch"
            />
          </div>
          <div className="sm:col-span-1">
            <label htmlFor="space-client" className="text-xs font-semibold uppercase tracking-wide text-slate-500">
              Client name
            </label>
            <input
              id="space-client"
              name="clientName"
              value={spaceForm.clientName}
              onChange={handleSpaceInputChange}
              className="mt-1 w-full rounded-xl border border-slate-200 bg-white px-3 py-2 text-sm text-slate-700 focus:border-blue-400 focus:outline-none focus:ring-2 focus:ring-blue-100"
              placeholder="e.g., Northwind Outfitters"
            />
          </div>
          <div className="sm:col-span-1">
            <label htmlFor="space-cadence" className="text-xs font-semibold uppercase tracking-wide text-slate-500">
              Meeting cadence
            </label>
            <input
              id="space-cadence"
              name="meetingCadence"
              value={spaceForm.meetingCadence}
              onChange={handleSpaceInputChange}
              className="mt-1 w-full rounded-xl border border-slate-200 bg-white px-3 py-2 text-sm text-slate-700 focus:border-blue-400 focus:outline-none focus:ring-2 focus:ring-blue-100"
              placeholder="Weekly stand-up, monthly EBR"
            />
          </div>
          <div className="sm:col-span-1">
            <label htmlFor="space-owner" className="text-xs font-semibold uppercase tracking-wide text-slate-500">
              Owner ID
            </label>
            <input
              id="space-owner"
              name="ownerId"
              type="number"
              min="1"
              value={spaceForm.ownerId}
              onChange={handleSpaceInputChange}
              className="mt-1 w-full rounded-xl border border-slate-200 bg-white px-3 py-2 text-sm text-slate-700 focus:border-blue-400 focus:outline-none focus:ring-2 focus:ring-blue-100"
            />
          </div>
          <div className="sm:col-span-2">
            <label htmlFor="space-summary" className="text-xs font-semibold uppercase tracking-wide text-slate-500">
              Engagement summary
            </label>
            <textarea
              id="space-summary"
              name="summary"
              rows="3"
              value={spaceForm.summary}
              onChange={handleSpaceInputChange}
              className="mt-1 w-full rounded-xl border border-slate-200 bg-white px-3 py-2 text-sm text-slate-700 focus:border-blue-400 focus:outline-none focus:ring-2 focus:ring-blue-100"
              placeholder="Outline mission, deliverables, stakeholders, and critical success metrics."
            />
          </div>
          <div className="sm:col-span-2 flex justify-end">
            <button
              type="submit"
              className="inline-flex items-center rounded-full bg-blue-600 px-4 py-2 text-sm font-semibold text-white shadow-sm transition hover:bg-blue-500 disabled:cursor-not-allowed disabled:bg-blue-300"
              disabled={isPending('space-create')}
            >
              {isPending('space-create') ? 'Creating space…' : 'Create collaboration space'}
            </button>
          </div>
        </form>
      </div>

      {loading ? (
        <div className="rounded-2xl border border-slate-200 bg-white/70 p-6 text-sm text-slate-600">
          Syncing cockpit telemetry…
        </div>
      ) : error ? (
        <div className="rounded-2xl border border-rose-200 bg-rose-50 p-6 text-sm text-rose-700">
          <p className="font-semibold">We couldn't load the collaboration cockpit.</p>
          <p className="mt-2">{error}</p>
          <button
            type="button"
            onClick={onRefresh}
            className="mt-4 inline-flex items-center rounded-full border border-rose-200 bg-white px-4 py-2 text-sm font-semibold text-rose-600 transition hover:border-rose-300 hover:bg-rose-100"
          >
            Retry sync
          </button>
        </div>
      ) : Array.isArray(spaces) && spaces.length ? (
        spaces.map((space) => {
          const roomForm = roomForms[space.id] ?? defaultRoomForm;
          const assetForm = assetForms[space.id] ?? defaultAssetForm;
          const repoForm = repoForms[space.id] ?? defaultRepoForm;
          const aiForm = aiForms[space.id] ?? defaultAiForm;
          return (
            <article
              key={space.id}
              className="rounded-2xl border border-slate-200 bg-white/90 p-6 shadow-[0_20px_45px_-28px_rgba(30,64,175,0.45)]"
            >
              <div className="flex flex-col gap-4 border-b border-slate-200 pb-5 sm:flex-row sm:items-start sm:justify-between">
                <div>
                  <p className="text-xs font-semibold uppercase tracking-wide text-blue-600/80">Space #{space.id}</p>
                  <h4 className="text-xl font-semibold text-slate-900">{space.name}</h4>
                  <p className="mt-1 text-sm text-slate-600">
                    {space.summary || 'No summary captured yet.'}
                  </p>
                  <div className="mt-3 flex flex-wrap items-center gap-2 text-xs text-slate-500">
                    {space.clientName ? (
                      <span className="inline-flex items-center rounded-full bg-slate-100 px-3 py-1 font-medium text-slate-600">
                        Client: {space.clientName}
                      </span>
                    ) : null}
                    <span className="inline-flex items-center rounded-full bg-slate-100 px-3 py-1 font-medium text-slate-600">
                      Status: {space.status}
                    </span>
                    <span className="inline-flex items-center rounded-full bg-slate-100 px-3 py-1 font-medium text-slate-600">
                      Default permission: {space.defaultPermission}
                    </span>
                    {space.meetingCadence ? (
                      <span className="inline-flex items-center rounded-full bg-slate-100 px-3 py-1 font-medium text-slate-600">
                        Cadence: {space.meetingCadence}
                      </span>
                    ) : null}
                  </div>
                </div>
                <div className="grid gap-3 text-sm text-slate-700 sm:text-right">
                  <div>
                    <p className="text-xs uppercase tracking-wide text-slate-400">Participants</p>
                    <p className="text-lg font-semibold text-slate-900">{space.metrics?.totalParticipants ?? space.participants?.length ?? 0}</p>
                  </div>
                  <div>
                    <p className="text-xs uppercase tracking-wide text-slate-400">Assets</p>
                    <p className="text-lg font-semibold text-slate-900">{space.metrics?.totalAssets ?? space.assets?.length ?? 0}</p>
                  </div>
                  <div>
                    <p className="text-xs uppercase tracking-wide text-slate-400">Open annotations</p>
                    <p className="text-lg font-semibold text-slate-900">{space.metrics?.openAnnotations ?? 0}</p>
                  </div>
                </div>
              </div>

              <div className="mt-5 grid gap-6 lg:grid-cols-2">
                <section className="space-y-4">
                  <div className="flex items-center justify-between">
                    <h5 className="text-sm font-semibold uppercase tracking-wide text-slate-500">Live rooms</h5>
                    <span className="text-xs text-slate-400">{space.rooms?.length ?? 0} active</span>
                  </div>
                  <div className="space-y-3">
                    {space.rooms?.length ? (
                      space.rooms.map((room) => (
                        <div key={room.id} className="rounded-xl border border-slate-200 bg-slate-50 p-3">
                          <div className="flex flex-wrap items-center justify-between gap-2">
                            <div>
                              <p className="text-sm font-semibold text-slate-800">{room.title}</p>
                              <p className="text-xs text-slate-500">
                                {room.provider} • {room.roomType}
                              </p>
                            </div>
                            <a
                              href={room.joinUrl}
                              target="_blank"
                              rel="noreferrer"
                              className="inline-flex items-center rounded-full bg-blue-600 px-3 py-1 text-xs font-semibold text-white transition hover:bg-blue-500"
                            >
                              Join
                            </a>
                          </div>
                          {room.recordingUrl ? (
                            <a
                              href={room.recordingUrl}
                              target="_blank"
                              rel="noreferrer"
                              className="mt-2 inline-flex text-xs font-medium text-blue-600 hover:text-blue-500"
                            >
                              View last recording
                            </a>
                          ) : null}
                        </div>
                      ))
                    ) : (
                      <p className="rounded-xl border border-dashed border-slate-300 bg-white px-3 py-4 text-xs text-slate-500">
                        No rooms yet. Create a huddle or presentation space for live collaboration.
                      </p>
                    )}
                  </div>
                  <form className="rounded-xl border border-blue-100 bg-blue-50/70 p-4" onSubmit={(event) => handleRoomSubmit(space.id, event)}>
                    <p className="text-xs font-semibold uppercase tracking-wide text-blue-600">Add a live room</p>
                    <div className="mt-3 grid gap-3 sm:grid-cols-2">
                      <div>
                        <label className="text-[11px] font-medium uppercase tracking-wide text-blue-500" htmlFor={`room-title-${space.id}`}>
                          Title
                        </label>
                        <input
                          id={`room-title-${space.id}`}
                          value={roomForm.title}
                          onChange={(event) => updateRoomForm(space.id, { title: event.target.value })}
                          required
                          className="mt-1 w-full rounded-lg border border-blue-200 bg-white px-3 py-2 text-xs text-slate-700 focus:border-blue-400 focus:outline-none focus:ring-2 focus:ring-blue-100"
                          placeholder="Sprint planning"
                        />
                      </div>
                      <div>
                        <label className="text-[11px] font-medium uppercase tracking-wide text-blue-500" htmlFor={`room-provider-${space.id}`}>
                          Provider
                        </label>
                        <input
                          id={`room-provider-${space.id}`}
                          value={roomForm.provider}
                          onChange={(event) => updateRoomForm(space.id, { provider: event.target.value })}
                          className="mt-1 w-full rounded-lg border border-blue-200 bg-white px-3 py-2 text-xs text-slate-700 focus:border-blue-400 focus:outline-none focus:ring-2 focus:ring-blue-100"
                          placeholder="Zoom, Butter, Around"
                        />
                      </div>
                      <div>
                        <label className="text-[11px] font-medium uppercase tracking-wide text-blue-500" htmlFor={`room-url-${space.id}`}>
                          Join URL
                        </label>
                        <input
                          id={`room-url-${space.id}`}
                          value={roomForm.joinUrl}
                          onChange={(event) => updateRoomForm(space.id, { joinUrl: event.target.value })}
                          required
                          className="mt-1 w-full rounded-lg border border-blue-200 bg-white px-3 py-2 text-xs text-slate-700 focus:border-blue-400 focus:outline-none focus:ring-2 focus:ring-blue-100"
                          placeholder="https://..."
                        />
                      </div>
                      <div>
                        <label className="text-[11px] font-medium uppercase tracking-wide text-blue-500" htmlFor={`room-type-${space.id}`}>
                          Room type
                        </label>
                        <select
                          id={`room-type-${space.id}`}
                          value={roomForm.roomType}
                          onChange={(event) => updateRoomForm(space.id, { roomType: event.target.value })}
                          className="mt-1 w-full rounded-lg border border-blue-200 bg-white px-3 py-2 text-xs text-slate-700 focus:border-blue-400 focus:outline-none focus:ring-2 focus:ring-blue-100"
                        >
                          <option value="video">Video</option>
                          <option value="whiteboard">Whiteboard</option>
                          <option value="huddle">Huddle</option>
                        </select>
                      </div>
                      <div className="sm:col-span-2">
                        <label className="text-[11px] font-medium uppercase tracking-wide text-blue-500" htmlFor={`room-recording-${space.id}`}>
                          Recording URL (optional)
                        </label>
                        <input
                          id={`room-recording-${space.id}`}
                          value={roomForm.recordingUrl}
                          onChange={(event) => updateRoomForm(space.id, { recordingUrl: event.target.value })}
                          className="mt-1 w-full rounded-lg border border-blue-200 bg-white px-3 py-2 text-xs text-slate-700 focus:border-blue-400 focus:outline-none focus:ring-2 focus:ring-blue-100"
                          placeholder="https://recordings..."
                        />
                      </div>
                    </div>
                    <div className="mt-3 flex justify-end">
                      <button
                        type="submit"
                        className="inline-flex items-center rounded-full bg-blue-600 px-3 py-1.5 text-xs font-semibold text-white transition hover:bg-blue-500 disabled:cursor-not-allowed disabled:bg-blue-300"
                        disabled={isPending(`room-${space.id}`)}
                      >
                        {isPending(`room-${space.id}`) ? 'Saving…' : 'Add room'}
                      </button>
                    </div>
                  </form>
                </section>

                <section className="space-y-4">
                  <div className="flex items-center justify-between">
                    <h5 className="text-sm font-semibold uppercase tracking-wide text-slate-500">Repositories</h5>
                    <span className="text-xs text-slate-400">{space.repositories?.length ?? 0} linked</span>
                  </div>
                  <div className="space-y-3">
                    {space.repositories?.length ? (
                      space.repositories.map((repository) => (
                        <div key={repository.id} className="rounded-xl border border-slate-200 bg-slate-50 p-3 text-sm text-slate-700">
                          <div className="flex flex-wrap items-center justify-between gap-2">
                            <div>
                              <p className="font-semibold text-slate-900">{repository.repositoryName}</p>
                              <p className="text-xs text-slate-500">
                                {repository.provider} • {repository.branch}
                              </p>
                            </div>
                            <span className="inline-flex items-center rounded-full bg-emerald-50 px-3 py-1 text-[11px] font-semibold uppercase tracking-wide text-emerald-600">
                              {repository.integrationStatus}
                            </span>
                          </div>
                          {repository.lastSyncedAt ? (
                            <p className="mt-2 text-xs text-slate-500">
                              Synced {formatDateTime(repository.lastSyncedAt)}
                            </p>
                          ) : null}
                        </div>
                      ))
                    ) : (
                      <p className="rounded-xl border border-dashed border-slate-300 bg-white px-3 py-4 text-xs text-slate-500">
                        No repositories linked. Connect Git to power automated QA gates and previews.
                      </p>
                    )}
                  </div>
                  <form className="rounded-xl border border-emerald-100 bg-emerald-50/70 p-4" onSubmit={(event) => handleRepoSubmit(space.id, event)}>
                    <p className="text-xs font-semibold uppercase tracking-wide text-emerald-600">Connect repository</p>
                    <div className="mt-3 grid gap-3 sm:grid-cols-3">
                      <div className="sm:col-span-1">
                        <label className="text-[11px] font-medium uppercase tracking-wide text-emerald-500" htmlFor={`repo-provider-${space.id}`}>
                          Provider
                        </label>
                        <input
                          id={`repo-provider-${space.id}`}
                          value={repoForm.provider}
                          onChange={(event) => updateRepoForm(space.id, { provider: event.target.value })}
                          className="mt-1 w-full rounded-lg border border-emerald-200 bg-white px-3 py-2 text-xs text-slate-700 focus:border-emerald-400 focus:outline-none focus:ring-2 focus:ring-emerald-100"
                          placeholder="github"
                        />
                      </div>
                      <div className="sm:col-span-1">
                        <label className="text-[11px] font-medium uppercase tracking-wide text-emerald-500" htmlFor={`repo-name-${space.id}`}>
                          Repository
                        </label>
                        <input
                          id={`repo-name-${space.id}`}
                          value={repoForm.repositoryName}
                          onChange={(event) => updateRepoForm(space.id, { repositoryName: event.target.value })}
                          required
                          className="mt-1 w-full rounded-lg border border-emerald-200 bg-white px-3 py-2 text-xs text-slate-700 focus:border-emerald-400 focus:outline-none focus:ring-2 focus:ring-emerald-100"
                          placeholder="org/project"
                        />
                      </div>
                      <div className="sm:col-span-1">
                        <label className="text-[11px] font-medium uppercase tracking-wide text-emerald-500" htmlFor={`repo-branch-${space.id}`}>
                          Branch
                        </label>
                        <input
                          id={`repo-branch-${space.id}`}
                          value={repoForm.branch}
                          onChange={(event) => updateRepoForm(space.id, { branch: event.target.value })}
                          className="mt-1 w-full rounded-lg border border-emerald-200 bg-white px-3 py-2 text-xs text-slate-700 focus:border-emerald-400 focus:outline-none focus:ring-2 focus:ring-emerald-100"
                          placeholder="main"
                        />
                      </div>
                    </div>
                    <div className="mt-3 flex justify-end">
                      <button
                        type="submit"
                        className="inline-flex items-center rounded-full bg-emerald-600 px-3 py-1.5 text-xs font-semibold text-white transition hover:bg-emerald-500 disabled:cursor-not-allowed disabled:bg-emerald-300"
                        disabled={isPending(`repo-${space.id}`)}
                      >
                        {isPending(`repo-${space.id}`) ? 'Linking…' : 'Link repository'}
                      </button>
                    </div>
                  </form>
                </section>

                <section className="space-y-4 lg:col-span-2">
                  <div className="flex items-center justify-between">
                    <h5 className="text-sm font-semibold uppercase tracking-wide text-slate-500">Deliverables & annotations</h5>
                    <span className="text-xs text-slate-400">{space.assets?.length ?? 0} assets tracked</span>
                  </div>
                  <div className="grid gap-4 md:grid-cols-2">
                    {space.assets?.length ? (
                      space.assets.map((asset) => {
                        const annotationForm = annotationForms[asset.id] ?? defaultAnnotationForm;
                        return (
                          <div key={asset.id} className="flex flex-col gap-4 rounded-2xl border border-slate-200 bg-slate-50 p-4">
                            <div className="flex items-start justify-between gap-3">
                              <div>
                                <p className="text-sm font-semibold text-slate-900">{asset.title}</p>
                                <p className="text-xs text-slate-500">
                                  {asset.assetType} • {asset.status}
                                </p>
                                {asset.version ? (
                                  <p className="text-xs text-slate-400">Version {asset.version}</p>
                                ) : null}
                              </div>
                              <a
                                href={asset.sourceUrl}
                                target="_blank"
                                rel="noreferrer"
                                className="inline-flex items-center rounded-full bg-slate-900 px-3 py-1 text-[11px] font-semibold uppercase tracking-wide text-white transition hover:bg-slate-700"
                              >
                                Open
                              </a>
                            </div>
                            <div className="space-y-2 text-xs text-slate-600">
                              {asset.annotations?.length ? (
                                asset.annotations.map((annotation) => (
                                  <div key={annotation.id} className="rounded-xl border border-slate-200 bg-white p-3">
                                    <p className="font-semibold text-slate-800">
                                      {annotation.author?.firstName || 'Reviewer'} {annotation.author?.lastName || ''}
                                      <span className="ml-2 inline-flex items-center rounded-full bg-slate-100 px-2 py-0.5 text-[10px] font-semibold uppercase tracking-wide text-slate-500">
                                        {annotation.status}
                                      </span>
                                    </p>
                                    <p className="mt-1 text-slate-600">{annotation.body}</p>
                                    {annotation.context?.timecode ? (
                                      <p className="mt-1 text-slate-400">Timecode: {annotation.context.timecode}</p>
                                    ) : null}
                                  </div>
                                ))
                              ) : (
                                <p className="rounded-xl border border-dashed border-slate-300 bg-white px-3 py-3 text-xs text-slate-500">
                                  No annotations logged yet.
                                </p>
                              )}
                            </div>
                            <form onSubmit={(event) => handleAnnotationSubmit(asset.id, event)} className="rounded-xl border border-slate-200 bg-white p-3">
                              <p className="text-[11px] font-semibold uppercase tracking-wide text-slate-500">
                                Add annotation
                              </p>
                              <textarea
                                rows="2"
                                value={annotationForm.body}
                                onChange={(event) => updateAnnotationForm(asset.id, { body: event.target.value })}
                                required
                                className="mt-2 w-full rounded-lg border border-slate-200 bg-white px-3 py-2 text-xs text-slate-700 focus:border-blue-400 focus:outline-none focus:ring-2 focus:ring-blue-100"
                                placeholder="What needs attention?"
                              />
                              <div className="mt-2 grid gap-2 sm:grid-cols-2">
                                <div>
                                  <label className="text-[10px] font-medium uppercase tracking-wide text-slate-400">
                                    Annotation type
                                  </label>
                                  <select
                                    value={annotationForm.annotationType}
                                    onChange={(event) => updateAnnotationForm(asset.id, { annotationType: event.target.value })}
                                    className="mt-1 w-full rounded-lg border border-slate-200 bg-white px-3 py-2 text-xs text-slate-700 focus:border-blue-400 focus:outline-none focus:ring-2 focus:ring-blue-100"
                                  >
                                    <option value="comment">Comment</option>
                                    <option value="issue">Issue</option>
                                    <option value="decision">Decision</option>
                                  </select>
                                </div>
                                <div>
                                  <label className="text-[10px] font-medium uppercase tracking-wide text-slate-400">
                                    Timestamp / frame
                                  </label>
                                  <input
                                    value={annotationForm.timecode}
                                    onChange={(event) => updateAnnotationForm(asset.id, { timecode: event.target.value })}
                                    className="mt-1 w-full rounded-lg border border-slate-200 bg-white px-3 py-2 text-xs text-slate-700 focus:border-blue-400 focus:outline-none focus:ring-2 focus:ring-blue-100"
                                    placeholder="e.g., 01:32"
                                  />
                                </div>
                              </div>
                              <div className="mt-3 flex justify-end">
                                <button
                                  type="submit"
                                  className="inline-flex items-center rounded-full bg-slate-900 px-3 py-1.5 text-xs font-semibold text-white transition hover:bg-slate-700 disabled:cursor-not-allowed disabled:bg-slate-400"
                                  disabled={isPending(`annotation-${asset.id}`)}
                                >
                                  {isPending(`annotation-${asset.id}`) ? 'Logging…' : 'Submit note'}
                                </button>
                              </div>
                            </form>
                          </div>
                        );
                      })
                    ) : (
                      <p className="rounded-2xl border border-dashed border-slate-300 bg-white px-4 py-6 text-sm text-slate-500">
                        No deliverables uploaded yet. Add assets to orchestrate feedback and sign-off.
                      </p>
                    )}
                  </div>
                  <form className="rounded-2xl border border-slate-200 bg-white p-4" onSubmit={(event) => handleAssetSubmit(space.id, event)}>
                    <p className="text-xs font-semibold uppercase tracking-wide text-slate-500">Add deliverable</p>
                    <div className="mt-3 grid gap-3 md:grid-cols-4">
                      <div className="md:col-span-2">
                        <label className="text-[11px] font-medium uppercase tracking-wide text-slate-400" htmlFor={`asset-title-${space.id}`}>
                          Title
                        </label>
                        <input
                          id={`asset-title-${space.id}`}
                          value={assetForm.title}
                          onChange={(event) => updateAssetForm(space.id, { title: event.target.value })}
                          required
                          className="mt-1 w-full rounded-lg border border-slate-200 bg-white px-3 py-2 text-xs text-slate-700 focus:border-blue-400 focus:outline-none focus:ring-2 focus:ring-blue-100"
                          placeholder="Prototype v2"
                        />
                      </div>
                      <div>
                        <label className="text-[11px] font-medium uppercase tracking-wide text-slate-400" htmlFor={`asset-type-${space.id}`}>
                          Type
                        </label>
                        <select
                          id={`asset-type-${space.id}`}
                          value={assetForm.assetType}
                          onChange={(event) => updateAssetForm(space.id, { assetType: event.target.value })}
                          className="mt-1 w-full rounded-lg border border-slate-200 bg-white px-3 py-2 text-xs text-slate-700 focus:border-blue-400 focus:outline-none focus:ring-2 focus:ring-blue-100"
                        >
                          <option value="file">File</option>
                          <option value="prototype">Prototype</option>
                          <option value="demo">Demo</option>
                          <option value="document">Document</option>
                        </select>
                      </div>
                      <div>
                        <label className="text-[11px] font-medium uppercase tracking-wide text-slate-400" htmlFor={`asset-status-${space.id}`}>
                          Status
                        </label>
                        <select
                          id={`asset-status-${space.id}`}
                          value={assetForm.status}
                          onChange={(event) => updateAssetForm(space.id, { status: event.target.value })}
                          className="mt-1 w-full rounded-lg border border-slate-200 bg-white px-3 py-2 text-xs text-slate-700 focus:border-blue-400 focus:outline-none focus:ring-2 focus:ring-blue-100"
                        >
                          <option value="in_review">In review</option>
                          <option value="approved">Approved</option>
                          <option value="needs_changes">Needs changes</option>
                        </select>
                      </div>
                      <div className="md:col-span-2">
                        <label className="text-[11px] font-medium uppercase tracking-wide text-slate-400" htmlFor={`asset-url-${space.id}`}>
                          Source URL
                        </label>
                        <input
                          id={`asset-url-${space.id}`}
                          value={assetForm.sourceUrl}
                          onChange={(event) => updateAssetForm(space.id, { sourceUrl: event.target.value })}
                          required
                          className="mt-1 w-full rounded-lg border border-slate-200 bg-white px-3 py-2 text-xs text-slate-700 focus:border-blue-400 focus:outline-none focus:ring-2 focus:ring-blue-100"
                          placeholder="https://files..."
                        />
                      </div>
                      <div>
                        <label className="text-[11px] font-medium uppercase tracking-wide text-slate-400" htmlFor={`asset-version-${space.id}`}>
                          Version (optional)
                        </label>
                        <input
                          id={`asset-version-${space.id}`}
                          value={assetForm.version}
                          onChange={(event) => updateAssetForm(space.id, { version: event.target.value })}
                          className="mt-1 w-full rounded-lg border border-slate-200 bg-white px-3 py-2 text-xs text-slate-700 focus:border-blue-400 focus:outline-none focus:ring-2 focus:ring-blue-100"
                          placeholder="v2.1"
                        />
                      </div>
                    </div>
                    <div className="mt-3 flex justify-end">
                      <button
                        type="submit"
                        className="inline-flex items-center rounded-full bg-slate-900 px-3 py-1.5 text-xs font-semibold text-white transition hover:bg-slate-700 disabled:cursor-not-allowed disabled:bg-slate-400"
                        disabled={isPending(`asset-${space.id}`)}
                      >
                        {isPending(`asset-${space.id}`) ? 'Uploading…' : 'Save deliverable'}
                      </button>
                    </div>
                  </form>
                </section>

                <section className="space-y-4 lg:col-span-2">
                  <div className="flex items-center justify-between">
                    <h5 className="text-sm font-semibold uppercase tracking-wide text-slate-500">AI copilots</h5>
                    <span className="text-xs text-slate-400">{space.aiSessions?.length ?? 0} sessions</span>
                  </div>
                  <div className="space-y-3">
                    {space.aiSessions?.length ? (
                      space.aiSessions.map((session) => (
                        <details key={session.id} className="rounded-xl border border-slate-200 bg-slate-50">
                          <summary className="cursor-pointer list-none px-4 py-3 text-sm font-semibold text-slate-800">
                            {session.sessionType} assistant • {formatDateTime(session.ranAt)}
                            <span className="ml-2 inline-flex items-center rounded-full bg-slate-900 px-2 py-0.5 text-[10px] font-semibold uppercase tracking-wide text-white">
                              {session.status}
                            </span>
                          </summary>
                          <div className="space-y-3 border-t border-slate-200 bg-white px-4 py-3 text-xs text-slate-700">
                            <p className="font-semibold text-slate-800">Prompt</p>
                            <pre className="whitespace-pre-wrap rounded-lg bg-slate-900/90 p-3 text-[11px] text-slate-100">
                              {session.prompt}
                            </pre>
                            {session.response ? (
                              <>
                                <p className="font-semibold text-slate-800">Response</p>
                                <pre className="max-h-80 overflow-y-auto whitespace-pre-wrap rounded-lg border border-slate-200 bg-slate-50 p-3 text-[11px] text-slate-700">
                                  {session.response}
                                </pre>
                              </>
                            ) : null}
                          </div>
                        </details>
                      ))
                    ) : (
                      <p className="rounded-xl border border-dashed border-slate-300 bg-white px-4 py-4 text-xs text-slate-500">
                        No copilots run yet. Generate documentation, QA scripts, or stakeholder recaps on demand.
                      </p>
                    )}
                  </div>
                  <form className="rounded-xl border border-indigo-100 bg-indigo-50/70 p-4" onSubmit={(event) => handleAiSubmit(space.id, event)}>
                    <p className="text-xs font-semibold uppercase tracking-wide text-indigo-600">Generate with AI</p>
                    <div className="mt-3 grid gap-3 md:grid-cols-4">
                      <div className="md:col-span-1">
                        <label className="text-[11px] font-medium uppercase tracking-wide text-indigo-500" htmlFor={`ai-type-${space.id}`}>
                          Session type
                        </label>
                        <select
                          id={`ai-type-${space.id}`}
                          value={aiForm.sessionType}
                          onChange={(event) => updateAiForm(space.id, { sessionType: event.target.value })}
                          className="mt-1 w-full rounded-lg border border-indigo-200 bg-white px-3 py-2 text-xs text-slate-700 focus:border-indigo-400 focus:outline-none focus:ring-2 focus:ring-indigo-100"
                        >
                          <option value="summary">Summary</option>
                          <option value="documentation">Documentation</option>
                          <option value="qa">QA</option>
                          <option value="retro">Retro</option>
                        </select>
                      </div>
                      <div className="md:col-span-3">
                        <label className="text-[11px] font-medium uppercase tracking-wide text-indigo-500" htmlFor={`ai-prompt-${space.id}`}>
                          Prompt
                        </label>
                        <textarea
                          id={`ai-prompt-${space.id}`}
                          rows="3"
                          value={aiForm.prompt}
                          onChange={(event) => updateAiForm(space.id, { prompt: event.target.value })}
                          required
                          className="mt-1 w-full rounded-lg border border-indigo-200 bg-white px-3 py-2 text-xs text-slate-700 focus:border-indigo-400 focus:outline-none focus:ring-2 focus:ring-indigo-100"
                          placeholder="Summarize stakeholder feedback and call out blockers for the next stand-up."
                        />
                      </div>
                    </div>
                    <div className="mt-3 flex justify-end">
                      <button
                        type="submit"
                        className="inline-flex items-center rounded-full bg-indigo-600 px-3 py-1.5 text-xs font-semibold text-white transition hover:bg-indigo-500 disabled:cursor-not-allowed disabled:bg-indigo-300"
                        disabled={isPending(`ai-${space.id}`)}
                      >
                        {isPending(`ai-${space.id}`) ? 'Generating…' : 'Run copilot'}
                      </button>
                    </div>
                  </form>
                </section>
              </div>

              <section className="mt-6 space-y-3">
                <h5 className="text-sm font-semibold uppercase tracking-wide text-slate-500">Team roster</h5>
                {space.participants?.length ? (
                  <ul className="grid gap-2 md:grid-cols-2">
                    {space.participants.map((participant) => (
                      <li key={participant.id} className="flex items-center justify-between rounded-xl border border-slate-200 bg-slate-50 px-3 py-2 text-xs text-slate-600">
                        <div>
                          <p className="text-sm font-medium text-slate-800">
                            {participant.user?.displayName || participant.user?.email || `User ${participant.userId}`}
                          </p>
                          <p className="text-[11px] uppercase tracking-wide text-slate-400">
                            {participant.role} • {participant.permissionLevel}
                          </p>
                        </div>
                        <span className="inline-flex items-center rounded-full bg-slate-200 px-2 py-0.5 text-[10px] font-semibold uppercase tracking-wide text-slate-600">
                          {participant.status}
                        </span>
                      </li>
                    ))}
                  </ul>
                ) : (
                  <p className="rounded-xl border border-dashed border-slate-300 bg-white px-3 py-3 text-xs text-slate-500">
                    Invite collaborators to assign annotation permissions and join live reviews.
                  </p>
                )}
              </section>
            </article>
          );
        })
      ) : (
        <div className="rounded-2xl border border-slate-200 bg-white/80 p-6 text-sm text-slate-600">
          No collaboration spaces yet. Launch your first cockpit to orchestrate delivery.
        </div>
      )}
    </div>
  );
}

export default function FreelancerDashboardPage() {
<<<<<<< HEAD
  const ownerId = profile.userId ?? 1;
  const [spaces, setSpaces] = useState([]);
  const [spacesLoading, setSpacesLoading] = useState(true);
  const [spacesError, setSpacesError] = useState(null);
  const [actionNotice, setActionNotice] = useState(null);
  const [lastSyncedAt, setLastSyncedAt] = useState(null);

  const refreshSpaces = useCallback(async () => {
    setSpacesLoading(true);
    try {
      const data = await fetchCollaborationSpaces({ ownerId, includeArchived: false });
      setSpaces(Array.isArray(data) ? data : []);
      setSpacesError(null);
      setLastSyncedAt(new Date());
    } catch (error) {
      console.error('Failed to load collaboration spaces', error);
      setSpacesError(error.message ?? 'Unable to load collaboration spaces right now.');
    } finally {
      setSpacesLoading(false);
    }
  }, [ownerId]);

  useEffect(() => {
    refreshSpaces();
  }, [refreshSpaces]);

  const pushNotice = useCallback((type, message) => {
    setActionNotice({ type, message, timestamp: Date.now() });
  }, []);

  const handleCreateSpace = useCallback(
    async (payload) => {
      try {
        await createCollaborationSpace({ ...payload, ownerId: payload.ownerId ?? ownerId });
        pushNotice('success', 'Collaboration space created successfully.');
        await refreshSpaces();
      } catch (error) {
        console.error('Failed to create collaboration space', error);
        pushNotice('error', error.message ?? 'Failed to create collaboration space.');
        throw error;
      }
    },
    [ownerId, refreshSpaces, pushNotice],
  );

  const handleCreateRoom = useCallback(
    async (spaceId, payload) => {
      try {
        await createCollaborationVideoRoom(spaceId, payload);
        pushNotice('success', 'Live room added to the cockpit.');
        await refreshSpaces();
      } catch (error) {
        console.error('Failed to create collaboration room', error);
        pushNotice('error', error.message ?? 'Failed to create collaboration room.');
        throw error;
      }
    },
    [refreshSpaces, pushNotice],
  );

  const handleCreateAsset = useCallback(
    async (spaceId, payload) => {
      try {
        await createCollaborationAsset(spaceId, payload);
        pushNotice('success', 'Deliverable stored and ready for review.');
        await refreshSpaces();
      } catch (error) {
        console.error('Failed to create collaboration asset', error);
        pushNotice('error', error.message ?? 'Failed to save deliverable.');
        throw error;
      }
    },
    [refreshSpaces, pushNotice],
  );

  const handleCreateAnnotation = useCallback(
    async (assetId, payload) => {
      try {
        await createCollaborationAnnotation(assetId, payload);
        pushNotice('success', 'Annotation captured for the team.');
        await refreshSpaces();
      } catch (error) {
        console.error('Failed to create annotation', error);
        pushNotice('error', error.message ?? 'Failed to add annotation.');
        throw error;
      }
    },
    [refreshSpaces, pushNotice],
  );

  const handleConnectRepository = useCallback(
    async (spaceId, payload) => {
      try {
        await connectCollaborationRepository(spaceId, payload);
        pushNotice('success', 'Repository linked to the cockpit.');
        await refreshSpaces();
      } catch (error) {
        console.error('Failed to connect repository', error);
        pushNotice('error', error.message ?? 'Failed to connect repository.');
        throw error;
      }
    },
    [refreshSpaces, pushNotice],
  );

  const handleCreateAiSession = useCallback(
    async (spaceId, payload) => {
      try {
        await createCollaborationAiSession(spaceId, payload);
        pushNotice('success', 'AI copilot generated a new summary.');
        await refreshSpaces();
      } catch (error) {
        console.error('Failed to create AI session', error);
        pushNotice('error', error.message ?? 'Failed to run AI copilot.');
        throw error;
      }
    },
    [refreshSpaces, pushNotice],
  );

  const sectionsWithCockpit = useMemo(
    () =>
      capabilitySections.map((section) => ({
        ...section,
        features: section.features.map((feature) =>
          feature.id === 'collaboration-cockpit'
            ? {
                ...feature,
                component: (
                  <CollaborationCockpitFeature
                    spaces={spaces}
                    loading={spacesLoading}
                    error={spacesError}
                    actionNotice={actionNotice}
                    onRefresh={refreshSpaces}
                    onCreateSpace={handleCreateSpace}
                    onCreateRoom={handleCreateRoom}
                    onCreateAsset={handleCreateAsset}
                    onCreateAnnotation={handleCreateAnnotation}
                    onConnectRepository={handleConnectRepository}
                    onCreateAiSession={handleCreateAiSession}
                    ownerId={ownerId}
                    lastSyncedAt={lastSyncedAt}
                  />
                ),
              }
            : feature,
        ),
      })),
    [
      spaces,
      spacesLoading,
      spacesError,
      actionNotice,
      refreshSpaces,
      handleCreateSpace,
      handleCreateRoom,
      handleCreateAsset,
      handleCreateAnnotation,
      handleConnectRepository,
      handleCreateAiSession,
      ownerId,
      lastSyncedAt,
    ],
  );
=======
  const {
    data: financeData,
    loading: financeLoading,
    error: financeError,
    refresh: refreshFinance,
  } = useCachedResource(
    `dashboard:freelancer:finance:${DEFAULT_FREELANCER_ID}`,
    ({ signal } = {}) => fetchFreelancerFinanceInsights(DEFAULT_FREELANCER_ID, { signal }),
    { ttl: 1000 * 60 * 3 },
  );

  const remainingSections = operationalSections;
  const menuSections = useMemo(() => buildDashboardMenuSections(financeData, financeLoading), [financeData, financeLoading]);
  const profile = useMemo(() => buildProfile(financeData), [financeData]);
export default function FreelancerDashboardPage() {
  const [form, setForm] = useState(() => convertGigToForm(null, FALLBACK_BLUEPRINT));
  const [formDirty, setFormDirty] = useState(false);
  const [saveState, setSaveState] = useState('idle');
  const [statusMessage, setStatusMessage] = useState(null);

  const {
    data,
    error,
    loading,
    fromCache,
    lastUpdated,
    refresh,
  } = useCachedResource(
    `dashboard:freelancer:${FREELANCER_ID}`,
    ({ signal }) => fetchFreelancerDashboard({ freelancerId: FREELANCER_ID }, { signal }),
    { ttl: 1000 * 60 },
  );

  const gigComposer = data?.gigComposer ?? null;
  const defaults = useMemo(() => gigComposer?.defaults ?? FALLBACK_BLUEPRINT, [gigComposer?.defaults]);
  const activeGig = gigComposer?.activeGig ?? null;
  const menuSections = data?.menuSections ?? FALLBACK_MENU;
  const profile = data?.profile ?? {
    name: 'Freelancer',
    role: 'Independent specialist',
    initials: 'FR',
    status: 'Availability: limited',
    badges: ['Marketplace ready'],
    metrics: [],
  };

  useEffect(() => {
    setForm(convertGigToForm(activeGig, defaults));
    setFormDirty(false);
  }, [activeGig?.id, defaults]);

  const handleFieldChange = useCallback((field, value) => {
    setForm((current) => ({ ...current, [field]: value }));
    setFormDirty(true);
  }, []);

  const handlePackageChange = useCallback((index, field, value) => {
    setForm((current) => {
      const nextPackages = current.packages.map((pkg, pkgIndex) =>
        pkgIndex === index
          ? {
              ...pkg,
              [field]: field === 'highlights'
                ? value
                : field === 'isPopular'
                ? Boolean(value)
                : value,
            }
          : pkg,
      );
      return { ...current, packages: nextPackages };
    });
    setFormDirty(true);
  }, []);

  const handleAddPackage = useCallback(() => {
    setForm((current) => ({ ...current, packages: [...current.packages, createNewPackage(current.packages.length)] }));
    setFormDirty(true);
  }, []);

  const handleRemovePackage = useCallback((index) => {
    setForm((current) => ({ ...current, packages: current.packages.filter((_, pkgIndex) => pkgIndex !== index) }));
    setFormDirty(true);
  }, []);

  const handleAddOnChange = useCallback((index, field, value) => {
    setForm((current) => {
      const nextAddOns = current.addOns.map((addon, addonIndex) =>
        addonIndex === index
          ? {
              ...addon,
              [field]: field === 'isActive' ? Boolean(value) : value,
            }
          : addon,
      );
      return { ...current, addOns: nextAddOns };
    });
    setFormDirty(true);
  }, []);

  const handleAddAddOn = useCallback(() => {
    setForm((current) => ({ ...current, addOns: [...current.addOns, createNewAddOn(current.addOns.length)] }));
    setFormDirty(true);
  }, []);

  const handleRemoveAddOn = useCallback((index) => {
    setForm((current) => ({ ...current, addOns: current.addOns.filter((_, addonIndex) => addonIndex !== index) }));
    setFormDirty(true);
  }, []);

  const handleAvailabilityChange = useCallback((changes) => {
    setForm((current) => ({ ...current, availability: { ...current.availability, ...changes } }));
    setFormDirty(true);
  }, []);

  const handleSlotChange = useCallback((index, field, value) => {
    setForm((current) => {
      const slots = current.availability.slots.map((slot, slotIndex) =>
        slotIndex === index ? { ...slot, [field]: field === 'isBookable' ? Boolean(value) : value } : slot,
      );
      return { ...current, availability: { ...current.availability, slots } };
    });
    setFormDirty(true);
  }, []);

  const handleAddSlot = useCallback(() => {
    setForm((current) => ({
      ...current,
      availability: {
        ...current.availability,
        slots: [...current.availability.slots, createNewSlot(current.availability.slots.length)],
      },
    }));
    setFormDirty(true);
  }, []);

  const handleRemoveSlot = useCallback((index) => {
    setForm((current) => ({
      ...current,
      availability: {
        ...current.availability,
        slots: current.availability.slots.filter((_, slotIndex) => slotIndex !== index),
      },
    }));
    setFormDirty(true);
  }, []);

  const handleBannerChange = useCallback((field, value) => {
    setForm((current) => ({ ...current, banner: { ...current.banner, [field]: value } }));
    setFormDirty(true);
  }, []);

  const handleSaveDraft = useCallback(async () => {
    let savedGig = null;
    try {
      setSaveState('saving');
      setStatusMessage(null);
      const payload = buildPayloadFromForm(form);
      savedGig = form.id
        ? await updateFreelancerGig(form.id, payload)
        : await createFreelancerGig(payload);
      setForm(convertGigToForm(savedGig, defaults));
      setFormDirty(false);
      setStatusMessage({ type: 'success', text: 'Draft saved successfully.' });
      await refresh();
    } catch (saveError) {
      setStatusMessage({ type: 'error', text: saveError.message || 'Failed to save draft.' });
      savedGig = null;
    } finally {
      setSaveState('idle');
    }

    return savedGig;
  }, [defaults, form, refresh]);

  const handlePublish = useCallback(async () => {
    let draftGig = form;
    if (!form.id || formDirty) {
      draftGig = await handleSaveDraft();
    }
    try {
      setSaveState('publishing');
      setStatusMessage(null);
      const gigId = draftGig?.id ?? null;
      if (!gigId) {
        throw new Error('Unable to determine gig identifier. Save the draft before publishing.');
      }
      const result = await publishFreelancerGig(gigId, {
        actorId: FREELANCER_ID,
        visibility: form.visibility === 'private' ? 'public' : form.visibility,
      });
      setForm(convertGigToForm(result, defaults));
      setFormDirty(false);
      setStatusMessage({ type: 'success', text: 'Gig published to the marketplace.' });
      await refresh();
    } catch (publishError) {
      setStatusMessage({ type: 'error', text: publishError.message || 'Failed to publish gig.' });
    } finally {
      setSaveState('idle');
    }
    }, [defaults, form, formDirty, handleSaveDraft, refresh]);

  const heroTitle = 'Freelancer Launch Workspace';
  const heroSubtitle = 'Post a marketplace-ready gig';
  const heroDescription =
    'Compose tiered pricing, add-on services, availability calendars, and marketing banners to launch a premium Gigvora gig.';
  const [activeMenuKey, setActiveMenuKey] = useState('overview');
  const learningHubState = useLearningHub({ freelancerId: profile.id, includeEmpty: true });
  const showLearningHub = activeMenuKey === 'learning-hub';

  const handleMenuSelect = ({ key }) => {
    if (key === 'learning-hub') {
      setActiveMenuKey('learning-hub');
    } else {
      setActiveMenuKey('overview');
    }
  };
  const freelancerId = 2; // Seeded demo freelancer
  const { data, error, loading, summaryCards: derivedSummaryCards, refresh, fromCache } =
    useFreelancerPurchasedGigsDashboard({ freelancerId });

  const currency = useMemo(() => data?.orders?.[0]?.currencyCode ?? 'USD', [data]);
  const summary = data?.summary ?? defaultSummary;

  const menuSections = useMemo(() => cloneMenuSections(summary, currency), [summary, currency]);
  const profile = useMemo(() => buildProfile(data?.freelancer, summary, currency), [data, summary, currency]);

  const summaryCards = useMemo(() => {
    const templates = [
      { icon: QueueListIcon, iconBackground: 'bg-blue-100', iconColor: 'text-blue-600' },
      { icon: ClipboardDocumentCheckIcon, iconBackground: 'bg-amber-100', iconColor: 'text-amber-600' },
      { icon: ArrowPathIcon, iconBackground: 'bg-purple-100', iconColor: 'text-purple-600' },
      { icon: CurrencyDollarIcon, iconBackground: 'bg-emerald-100', iconColor: 'text-emerald-600' },
    ];

    return templates.map((template, index) => {
      const card = derivedSummaryCards?.[index];
      return {
        ...template,
        label: card?.label ?? ['Active orders', 'Requirements outstanding', 'Revision cycles', 'Payouts queued'][index],
        value: card?.value ?? '—',
        hint: card?.hint ?? '',
      };
    });
  }, [derivedSummaryCards]);

  const pipelineStages = useMemo(() => mergePipelineStages(data?.pipeline ?? []), [data?.pipeline]);
  const requirementQueue = data?.requirementQueue ?? [];
  const revisionQueue = data?.revisionQueue ?? [];
  const payoutSchedule = data?.payoutSchedule ?? [];
  const activityFeed = data?.activityFeed ?? [];

  const heroTitle = 'Freelancer Operations HQ';
  const heroSubtitle = 'Service business cockpit';
  const heroDescription =
    'An operating system for independent talent to manage gigs, complex projects, finances, and growth partnerships in one streamlined workspace.';

  const isInitialLoading = loading && !data;
>>>>>>> 6526d12b

  return (
    <DashboardLayout
      currentDashboard="freelancer"
      title={heroTitle}
      subtitle={heroSubtitle}
      description={heroDescription}
      menuSections={menuSections}
<<<<<<< HEAD
      sections={sectionsWithCockpit}
=======
      sections={remainingSections}
      profile={profile}
      availableDashboards={availableDashboards}
    >
      <div className="space-y-10">
        <FinanceInsightsSection
          data={financeData}
          loading={financeLoading}
          error={financeError}
          onRetry={refreshFinance}
        />
        <CapabilitySectionList sections={remainingSections} />
      sections={capabilitySections}
      profile={profileCard}
      availableDashboards={availableDashboards}
    >
      <div className="space-y-10">
        <div className="flex flex-col gap-4 rounded-3xl border border-slate-200 bg-white p-6 shadow-sm sm:flex-row sm:items-center sm:justify-between sm:p-8">
          <div>
            <h2 className="text-lg font-semibold text-slate-900">Profile hub data status</h2>
            <p className="mt-1 text-sm text-slate-600">
              Manage expertise focuses, success metrics, testimonials, and hero banners from a unified dashboard view.
            </p>
          </div>
          <DataStatus
            loading={loading}
            fromCache={fromCache}
            lastUpdated={lastUpdated}
            onRefresh={() => refresh({ force: true })}
          />
        </div>

        {error ? (
          <div className="rounded-3xl border border-rose-200 bg-rose-50 p-4 text-sm text-rose-700">
            {error?.message ?? 'Something went wrong while loading the freelancer profile hub.'}
          </div>
        ) : null}

        <section className="rounded-3xl border border-slate-200 bg-white p-6 shadow-[0_18px_40px_-24px_rgba(30,64,175,0.35)] sm:p-8">
          <div className="flex flex-col gap-4 sm:flex-row sm:items-start sm:justify-between">
            <div>
              <p className="text-xs font-semibold uppercase tracking-wide text-blue-600/80">Freelancer profile</p>
              <h2 className="text-2xl font-semibold text-slate-900">Expertise tags &amp; positioning</h2>
              <p className="mt-2 max-w-3xl text-sm text-slate-600">
                Curate the skills marketplace algorithms surface first, highlight differentiators, and archive offers that no longer drive demand.
              </p>
            </div>
            <button
              type="button"
              onClick={() => {
                setExpertiseFormOpen((open) => !open);
                setExpertiseError(null);
              }}
              className="inline-flex items-center justify-center rounded-2xl border border-blue-300 bg-blue-50 px-4 py-2 text-xs font-semibold uppercase tracking-wide text-blue-700 shadow-sm transition hover:border-blue-400 hover:bg-blue-100"
            >
              {expertiseFormOpen ? 'Close expertise form' : 'Add expertise focus'}
            </button>
          </div>

          {expertiseAreas.length ? (
            <div className="mt-6 grid gap-5 lg:grid-cols-3">
              {expertiseAreas.map((group) => (
                <div key={group.id ?? group.slug ?? group.title} className="flex h-full flex-col rounded-2xl border border-slate-200 bg-slate-50/70 p-5">
                  <div className="flex items-start justify-between gap-3">
                    <div>
                      <h3 className="text-lg font-semibold text-slate-900">{group.title}</h3>
                      {group.description ? (
                        <p className="mt-1 text-xs text-slate-500">{group.description}</p>
                      ) : null}
                    </div>
                    <span className={`rounded-full px-3 py-1 text-[10px] font-semibold uppercase tracking-wide ${expertiseStatusStyles(group.status)}`}>
                      {formatStatus(group.status)}
                    </span>
                  </div>

                  <div className="mt-4 flex flex-wrap gap-2">
                    {group.tags?.length ? (
                      group.tags.map((tag) => (
                        <span
                          key={tag}
                          className="inline-flex items-center rounded-full border border-slate-200 bg-white px-3 py-1 text-xs font-medium text-slate-600"
                        >
                          {tag}
                        </span>
                      ))
                    ) : (
                      <span className="rounded-full border border-dashed border-slate-200 px-3 py-1 text-xs text-slate-400">No tags yet</span>
                    )}
                  </div>

                  <dl className="mt-5 grid grid-cols-2 gap-3 text-xs">
                    {group.traction?.length ? (
                      group.traction.map((item) => (
                        <div key={`${group.id ?? group.slug}-${item.label}`} className="rounded-xl border border-slate-200 bg-white p-3">
                          <dt className="uppercase tracking-wide text-slate-400">{item.label}</dt>
                          <dd className={`mt-1 text-sm font-semibold ${tractionToneStyles(item.tone)}`}>
                            {item.value}
                          </dd>
                        </div>
                      ))
                    ) : (
                      <div className="rounded-xl border border-dashed border-slate-200 bg-white/60 p-3 text-slate-400">
                        No traction snapshot yet
                      </div>
                    )}
                  </dl>

                  {group.recommendations?.length ? (
                    <div className="mt-5 space-y-2 text-sm text-slate-600">
                      {group.recommendations.map((recommendation) => (
                        <div key={`${group.id ?? group.slug}-rec-${recommendation}`} className="flex gap-2">
                          <span className="mt-1 h-1.5 w-1.5 shrink-0 rounded-full bg-blue-400" />
                          <span>{recommendation}</span>
                        </div>
                      ))}
                    </div>
                  ) : null}
                </div>
              ))}
            </div>
          ) : (
            <div className="mt-6 rounded-2xl border border-dashed border-blue-200 bg-blue-50/40 p-6 text-sm text-blue-700">
              No expertise focuses have been recorded yet. Use the form below to define your positioning pillars.
            </div>
          )}

          {expertiseFormOpen ? (
            <form onSubmit={handleAddExpertise} className="mt-6 space-y-4 rounded-2xl border border-blue-200 bg-blue-50/40 p-5">
              <div className="grid gap-4 sm:grid-cols-2">
                <label className="flex flex-col gap-2 text-sm font-medium text-slate-700">
                  Title
                  <input
                    type="text"
                    value={expertiseDraft.title}
                    onChange={(event) => setExpertiseDraft((prev) => ({ ...prev, title: event.target.value }))}
                    className="rounded-2xl border border-slate-200 bg-white px-3 py-2 text-sm shadow-inner focus:border-blue-500 focus:outline-none focus:ring-2 focus:ring-blue-500/30"
                    placeholder="Signature service pillars"
                  />
                </label>
                <label className="flex flex-col gap-2 text-sm font-medium text-slate-700">
                  Status
                  <select
                    value={expertiseDraft.status}
                    onChange={(event) => setExpertiseDraft((prev) => ({ ...prev, status: event.target.value }))}
                    className="rounded-2xl border border-slate-200 bg-white px-3 py-2 text-sm shadow-inner focus:border-blue-500 focus:outline-none focus:ring-2 focus:ring-blue-500/30"
                  >
                    {EXPERTISE_STATUS_OPTIONS.map((option) => (
                      <option key={option.value} value={option.value}>
                        {option.label}
                      </option>
                    ))}
                  </select>
                </label>
              </div>
              <label className="flex flex-col gap-2 text-sm font-medium text-slate-700">
                Description
                <textarea
                  value={expertiseDraft.description}
                  onChange={(event) => setExpertiseDraft((prev) => ({ ...prev, description: event.target.value }))}
                  rows={3}
                  className="rounded-2xl border border-slate-200 bg-white px-3 py-2 text-sm shadow-inner focus:border-blue-500 focus:outline-none focus:ring-2 focus:ring-blue-500/30"
                  placeholder="Summarise how this expertise focus helps clients."
                />
              </label>
              <TagInput
                label="Tags"
                items={expertiseDraft.tags}
                onChange={(items) => setExpertiseDraft((prev) => ({ ...prev, tags: items }))}
                placeholder="Add tag"
              />
              <TagInput
                label="Recommendations"
                description="Internal actions or next steps to strengthen this expertise pillar."
                items={expertiseDraft.recommendations}
                onChange={(items) => setExpertiseDraft((prev) => ({ ...prev, recommendations: items }))}
                placeholder="Add recommendation"
              />
              {expertiseError ? (
                <p className="text-sm text-rose-600">{expertiseError}</p>
              ) : null}
              <div className="flex gap-3">
                <button
                  type="submit"
                  disabled={expertiseSaving}
                  className="inline-flex items-center justify-center rounded-2xl bg-blue-600 px-5 py-2 text-sm font-semibold text-white shadow-sm transition focus-visible:outline-none focus-visible:ring-2 focus-visible:ring-blue-500/50 disabled:cursor-not-allowed disabled:bg-slate-400"
                >
                  {expertiseSaving ? 'Saving…' : 'Save expertise focus'}
                </button>
                <button
                  type="button"
                  onClick={() => {
                    setExpertiseFormOpen(false);
                    setExpertiseDraft(initialExpertiseDraft);
                    setExpertiseError(null);
                  }}
                  className="inline-flex items-center justify-center rounded-2xl border border-slate-200 px-4 py-2 text-sm font-semibold text-slate-600 transition hover:border-slate-300 hover:text-slate-800"
                >
                  Cancel
                </button>
              </div>
            </form>
          ) : null}
        </section>

        <section className="rounded-3xl border border-slate-200 bg-white p-6 shadow-[0_18px_40px_-24px_rgba(14,116,144,0.25)] sm:p-8">
          <div className="flex flex-col gap-4 sm:flex-row sm:items-start sm:justify-between">
            <div>
              <p className="text-xs font-semibold uppercase tracking-wide text-cyan-600/80">Success metrics</p>
              <h2 className="text-2xl font-semibold text-slate-900">Delivery &amp; reputation scorecard</h2>
              <p className="mt-2 max-w-3xl text-sm text-slate-600">
                Track operational excellence against targets before promoting new offers or pitching strategic retainers.
              </p>
            </div>
            <button
              type="button"
              onClick={() => {
                setMetricFormOpen((open) => !open);
                setMetricError(null);
              }}
              className="inline-flex items-center justify-center rounded-2xl border border-cyan-300 bg-cyan-50 px-4 py-2 text-xs font-semibold uppercase tracking-wide text-cyan-700 shadow-sm transition hover:border-cyan-400 hover:bg-cyan-100"
            >
              {metricFormOpen ? 'Close metric form' : 'Add success metric'}
            </button>
          </div>

          {successMetrics.length ? (
            <div className="mt-6 grid gap-5 md:grid-cols-3">
              {successMetrics.map((metric) => (
                <div key={metric.id ?? metric.metricKey ?? metric.label} className="flex h-full flex-col rounded-2xl border border-slate-200 bg-slate-50/70 p-5">
                  <div className="flex items-start justify-between gap-3">
                    <div>
                      <h3 className="text-lg font-semibold text-slate-900">{metric.label}</h3>
                      {metric.delta ? (
                        <p className={`mt-1 text-xs font-semibold ${metricTrendTextClasses(metric.trend)}`}>
                          {metric.delta}
                        </p>
                      ) : null}
                    </div>
                    {metric.target ? (
                      <span className="rounded-full bg-white px-3 py-1 text-[10px] font-semibold uppercase tracking-wide text-slate-500">
                        {metric.target}
                      </span>
                    ) : null}
                  </div>
                  <p className="mt-6 text-3xl font-semibold text-slate-900">{metric.value}</p>
                  {metric.breakdown?.length ? (
                    <div className="mt-6 grid gap-3 text-xs text-slate-500">
                      {metric.breakdown.map((item) => (
                        <div key={`${metric.id ?? metric.metricKey}-${item.label}`} className="rounded-xl border border-slate-200 bg-white p-3">
                          <p className="font-medium text-slate-600">{item.label}</p>
                          <p className="mt-1 text-base font-semibold text-slate-900">{item.value}</p>
                        </div>
                      ))}
                    </div>
                  ) : null}
                </div>
              ))}
            </div>
          ) : (
            <div className="mt-6 rounded-2xl border border-dashed border-cyan-200 bg-cyan-50/40 p-6 text-sm text-cyan-700">
              No success metrics have been logged yet. Add key delivery and reputation metrics to track progress.
            </div>
          )}

          {metricFormOpen ? (
            <form onSubmit={handleAddMetric} className="mt-6 space-y-4 rounded-2xl border border-cyan-200 bg-cyan-50/40 p-5">
              <div className="grid gap-4 sm:grid-cols-2">
                <label className="flex flex-col gap-2 text-sm font-medium text-slate-700">
                  Label
                  <input
                    type="text"
                    value={metricDraft.label}
                    onChange={(event) => setMetricDraft((prev) => ({ ...prev, label: event.target.value }))}
                    className="rounded-2xl border border-slate-200 bg-white px-3 py-2 text-sm shadow-inner focus:border-cyan-500 focus:outline-none focus:ring-2 focus:ring-cyan-500/30"
                    placeholder="On-time milestone delivery"
                  />
                </label>
                <label className="flex flex-col gap-2 text-sm font-medium text-slate-700">
                  Value
                  <input
                    type="text"
                    value={metricDraft.value}
                    onChange={(event) => setMetricDraft((prev) => ({ ...prev, value: event.target.value }))}
                    className="rounded-2xl border border-slate-200 bg-white px-3 py-2 text-sm shadow-inner focus:border-cyan-500 focus:outline-none focus:ring-2 focus:ring-cyan-500/30"
                    placeholder="98%"
                  />
                </label>
              </div>
              <div className="grid gap-4 sm:grid-cols-2">
                <label className="flex flex-col gap-2 text-sm font-medium text-slate-700">
                  Delta / change
                  <input
                    type="text"
                    value={metricDraft.delta}
                    onChange={(event) => setMetricDraft((prev) => ({ ...prev, delta: event.target.value }))}
                    className="rounded-2xl border border-slate-200 bg-white px-3 py-2 text-sm shadow-inner focus:border-cyan-500 focus:outline-none focus:ring-2 focus:ring-cyan-500/30"
                    placeholder="+3.4% vs. last quarter"
                  />
                </label>
                <label className="flex flex-col gap-2 text-sm font-medium text-slate-700">
                  Target
                  <input
                    type="text"
                    value={metricDraft.target}
                    onChange={(event) => setMetricDraft((prev) => ({ ...prev, target: event.target.value }))}
                    className="rounded-2xl border border-slate-200 bg-white px-3 py-2 text-sm shadow-inner focus:border-cyan-500 focus:outline-none focus:ring-2 focus:ring-cyan-500/30"
                    placeholder="Target ≥ 95%"
                  />
                </label>
              </div>
              <label className="flex flex-col gap-2 text-sm font-medium text-slate-700">
                Trend
                <select
                  value={metricDraft.trend}
                  onChange={(event) => setMetricDraft((prev) => ({ ...prev, trend: event.target.value }))}
                  className="rounded-2xl border border-slate-200 bg-white px-3 py-2 text-sm shadow-inner focus:border-cyan-500 focus:outline-none focus:ring-2 focus:ring-cyan-500/30"
                >
                  {METRIC_TREND_OPTIONS.map((option) => (
                    <option key={option.value} value={option.value}>
                      {option.label}
                    </option>
                  ))}
                </select>
              </label>
              {metricError ? <p className="text-sm text-rose-600">{metricError}</p> : null}
              <div className="flex gap-3">
                <button
                  type="submit"
                  disabled={metricSaving}
                  className="inline-flex items-center justify-center rounded-2xl bg-cyan-600 px-5 py-2 text-sm font-semibold text-white shadow-sm transition focus-visible:outline-none focus-visible:ring-2 focus-visible:ring-cyan-500/50 disabled:cursor-not-allowed disabled:bg-slate-400"
                >
                  {metricSaving ? 'Saving…' : 'Save success metric'}
                </button>
                <button
                  type="button"
                  onClick={() => {
                    setMetricFormOpen(false);
                    setMetricDraft(initialSuccessDraft);
                    setMetricError(null);
                  }}
                  className="inline-flex items-center justify-center rounded-2xl border border-slate-200 px-4 py-2 text-sm font-semibold text-slate-600 transition hover:border-slate-300 hover:text-slate-800"
                >
                  Cancel
                </button>
              </div>
            </form>
          ) : null}
        </section>
        <section className="rounded-3xl border border-slate-200 bg-white p-6 shadow-[0_18px_40px_-24px_rgba(147,51,234,0.25)] sm:p-8">
          <div className="flex flex-col gap-4 sm:flex-row sm:items-start sm:justify-between">
            <div>
              <p className="text-xs font-semibold uppercase tracking-wide text-purple-600/80">Testimonials</p>
              <h2 className="text-2xl font-semibold text-slate-900">Client proof &amp; narrative assets</h2>
              <p className="mt-2 max-w-3xl text-sm text-slate-600">
                Pair written quotes with launchpad-ready assets and ensure every testimonial is attached to a flagship service.
              </p>
            </div>
            <button
              type="button"
              onClick={() => {
                setTestimonialFormOpen((open) => !open);
                setTestimonialError(null);
              }}
              className="inline-flex items-center justify-center rounded-2xl border border-purple-300 bg-purple-50 px-4 py-2 text-xs font-semibold uppercase tracking-wide text-purple-700 shadow-sm transition hover:border-purple-400 hover:bg-purple-100"
            >
              {testimonialFormOpen ? 'Close testimonial form' : 'Add testimonial'}
            </button>
          </div>

          {testimonials.length ? (
            <div className="mt-6 space-y-4">
              {testimonials.map((testimonial) => (
                <article key={testimonial.id ?? testimonial.testimonialKey ?? testimonial.client} className="rounded-2xl border border-slate-200 bg-slate-50/70 p-5">
                  <div className="flex flex-col gap-3 sm:flex-row sm:items-start sm:justify-between">
                    <div>
                      <p className="text-sm font-semibold text-slate-900">{testimonial.client}</p>
                      <p className="text-xs text-slate-500">
                        {[testimonial.role, testimonial.project].filter(Boolean).join(' · ')}
                      </p>
                    </div>
                    <span className={`inline-flex items-center justify-center rounded-full px-3 py-1 text-[10px] font-semibold uppercase tracking-wide ${testimonialStatusStyles(testimonial.status)}`}>
                      {formatStatus(testimonial.status)}
                    </span>
                  </div>

                  <blockquote className="mt-3 text-sm italic text-slate-700">“{testimonial.quote}”</blockquote>

                  {testimonial.metrics?.length ? (
                    <div className="mt-4 flex flex-wrap gap-3 text-xs text-slate-500">
                      {testimonial.metrics.map((metric) => (
                        <span key={`${testimonial.id ?? testimonial.testimonialKey}-${metric.label}`} className="inline-flex items-center gap-2 rounded-full bg-white px-3 py-1">
                          <span className="font-semibold text-slate-600">{metric.label}:</span>
                          <span className="text-slate-700">{metric.value}</span>
                        </span>
                      ))}
                    </div>
                  ) : null}
                </article>
              ))}
            </div>
          ) : (
            <div className="mt-6 rounded-2xl border border-dashed border-purple-200 bg-purple-50/40 p-6 text-sm text-purple-700">
              No testimonials captured yet. Invite clients to share outcomes and attach assets for launchpad promotion.
            </div>
          )}

          {testimonialFormOpen ? (
            <form onSubmit={handleAddTestimonial} className="mt-6 space-y-4 rounded-2xl border border-purple-200 bg-purple-50/40 p-5">
              <div className="grid gap-4 sm:grid-cols-2">
                <label className="flex flex-col gap-2 text-sm font-medium text-slate-700">
                  Client name
                  <input
                    type="text"
                    value={testimonialDraft.client}
                    onChange={(event) => setTestimonialDraft((prev) => ({ ...prev, client: event.target.value }))}
                    className="rounded-2xl border border-slate-200 bg-white px-3 py-2 text-sm shadow-inner focus:border-purple-500 focus:outline-none focus:ring-2 focus:ring-purple-500/30"
                    placeholder="Noah Patel"
                  />
                </label>
                <label className="flex flex-col gap-2 text-sm font-medium text-slate-700">
                  Client role
                  <input
                    type="text"
                    value={testimonialDraft.role}
                    onChange={(event) => setTestimonialDraft((prev) => ({ ...prev, role: event.target.value }))}
                    className="rounded-2xl border border-slate-200 bg-white px-3 py-2 text-sm shadow-inner focus:border-purple-500 focus:outline-none focus:ring-2 focus:ring-purple-500/30"
                    placeholder="Founder, SummitOps"
                  />
                </label>
              </div>
              <div className="grid gap-4 sm:grid-cols-2">
                <label className="flex flex-col gap-2 text-sm font-medium text-slate-700">
                  Company
                  <input
                    type="text"
                    value={testimonialDraft.company}
                    onChange={(event) => setTestimonialDraft((prev) => ({ ...prev, company: event.target.value }))}
                    className="rounded-2xl border border-slate-200 bg-white px-3 py-2 text-sm shadow-inner focus:border-purple-500 focus:outline-none focus:ring-2 focus:ring-purple-500/30"
                    placeholder="SummitOps"
                  />
                </label>
                <label className="flex flex-col gap-2 text-sm font-medium text-slate-700">
                  Project
                  <input
                    type="text"
                    value={testimonialDraft.project}
                    onChange={(event) => setTestimonialDraft((prev) => ({ ...prev, project: event.target.value }))}
                    className="rounded-2xl border border-slate-200 bg-white px-3 py-2 text-sm shadow-inner focus:border-purple-500 focus:outline-none focus:ring-2 focus:ring-purple-500/30"
                    placeholder="B2B SaaS brand overhaul"
                  />
                </label>
              </div>
              <label className="flex flex-col gap-2 text-sm font-medium text-slate-700">
                Quote
                <textarea
                  value={testimonialDraft.quote}
                  onChange={(event) => setTestimonialDraft((prev) => ({ ...prev, quote: event.target.value }))}
                  rows={3}
                  className="rounded-2xl border border-slate-200 bg-white px-3 py-2 text-sm shadow-inner focus:border-purple-500 focus:outline-none focus:ring-2 focus:ring-purple-500/30"
                  placeholder="Share the headline impact in the client's own words."
                />
              </label>
              <label className="flex flex-col gap-2 text-sm font-medium text-slate-700">
                Status
                <select
                  value={testimonialDraft.status}
                  onChange={(event) => setTestimonialDraft((prev) => ({ ...prev, status: event.target.value }))}
                  className="rounded-2xl border border-slate-200 bg-white px-3 py-2 text-sm shadow-inner focus:border-purple-500 focus:outline-none focus:ring-2 focus:ring-purple-500/30"
                >
                  {TESTIMONIAL_STATUS_OPTIONS.map((option) => (
                    <option key={option.value} value={option.value}>
                      {option.label}
                    </option>
                  ))}
                </select>
              </label>
              {testimonialError ? <p className="text-sm text-rose-600">{testimonialError}</p> : null}
              <div className="flex gap-3">
                <button
                  type="submit"
                  disabled={testimonialSaving}
                  className="inline-flex items-center justify-center rounded-2xl bg-purple-600 px-5 py-2 text-sm font-semibold text-white shadow-sm transition focus-visible:outline-none focus-visible:ring-2 focus-visible:ring-purple-500/50 disabled:cursor-not-allowed disabled:bg-slate-400"
                >
                  {testimonialSaving ? 'Saving…' : 'Save testimonial'}
                </button>
                <button
                  type="button"
                  onClick={() => {
                    setTestimonialFormOpen(false);
                    setTestimonialDraft(initialTestimonialDraft);
                    setTestimonialError(null);
                  }}
                  className="inline-flex items-center justify-center rounded-2xl border border-slate-200 px-4 py-2 text-sm font-semibold text-slate-600 transition hover:border-slate-300 hover:text-slate-800"
                >
                  Cancel
                </button>
              </div>
            </form>
          ) : null}
        </section>

        <section className="rounded-3xl border border-slate-200 bg-white p-6 shadow-[0_18px_40px_-24px_rgba(245,158,11,0.25)] sm:p-8">
          <div className="flex flex-col gap-4 sm:flex-row sm:items-start sm:justify-between">
            <div>
              <p className="text-xs font-semibold uppercase tracking-wide text-amber-600/80">Hero banners</p>
              <h2 className="text-2xl font-semibold text-slate-900">Launchpad spotlight creatives</h2>
              <p className="mt-2 max-w-3xl text-sm text-slate-600">
                Refresh primary hero banners by audience, keep conversion metrics visible, and prep the next launch ahead of demand spikes.
              </p>
            </div>
            <button
              type="button"
              onClick={() => {
                setHeroFormOpen((open) => !open);
                setHeroError(null);
              }}
              className="inline-flex items-center justify-center rounded-2xl border border-amber-300 bg-amber-50 px-4 py-2 text-xs font-semibold uppercase tracking-wide text-amber-700 shadow-sm transition hover:border-amber-400 hover:bg-amber-100"
            >
              {heroFormOpen ? 'Close banner form' : 'Add hero banner'}
            </button>
          </div>

          {heroBanners.length ? (
            <div className="mt-6 grid gap-5 md:grid-cols-2 xl:grid-cols-3">
              {heroBanners.map((banner) => (
                <div key={banner.id ?? banner.bannerKey ?? banner.title} className="relative overflow-hidden rounded-3xl border border-slate-200 bg-white p-5 shadow-sm">
                  <div className={`pointer-events-none absolute inset-0 bg-gradient-to-br ${banner.gradient ?? 'from-slate-200 via-slate-100 to-white'} opacity-20`} />
                  <div className="relative flex h-full flex-col gap-4">
                    <div className="flex items-start justify-between gap-3">
                      <div>
                        <p className="text-sm font-semibold uppercase tracking-wide text-slate-500">{banner.title}</p>
                        <h3 className="mt-1 text-lg font-semibold text-slate-900">{banner.headline}</h3>
                      </div>
                      <span className={`rounded-full px-3 py-1 text-[10px] font-semibold uppercase tracking-wide ${heroStatusStyles(banner.status)}`}>
                        {formatStatus(banner.status)}
                      </span>
                    </div>

                    {banner.audience ? (
                      <p className="text-sm text-slate-600">Audience: {banner.audience}</p>
                    ) : null}
                    <div className="rounded-2xl border border-white/60 bg-white/80 px-4 py-2 text-sm font-medium text-slate-700 shadow-sm">
                      Primary CTA: {banner.cta?.label ?? 'Configure call-to-action'}
                    </div>

                    <dl className="mt-auto grid grid-cols-2 gap-3 text-xs">
                      {banner.metrics?.length ? (
                        banner.metrics.map((metric) => (
                          <div key={`${banner.id ?? banner.bannerKey}-${metric.label}`} className="rounded-xl border border-white/70 bg-white/80 p-3">
                            <dt className="uppercase tracking-wide text-slate-400">{metric.label}</dt>
                            <dd className="mt-1 text-base font-semibold text-slate-900">{metric.value}</dd>
                          </div>
                        ))
                      ) : (
                        <div className="col-span-2 rounded-xl border border-dashed border-slate-200 bg-white/70 p-3 text-slate-400">
                          No metrics logged yet
                        </div>
                      )}
                    </dl>
                  </div>
                </div>
              ))}
            </div>
          ) : (
            <div className="mt-6 rounded-2xl border border-dashed border-amber-200 bg-amber-50/40 p-6 text-sm text-amber-700">
              No hero banners published yet. Add a spotlight banner to promote your flagship services and campaigns.
            </div>
          )}

          {heroFormOpen ? (
            <form onSubmit={handleAddHeroBanner} className="mt-6 space-y-4 rounded-2xl border border-amber-200 bg-amber-50/40 p-5">
              <div className="grid gap-4 sm:grid-cols-2">
                <label className="flex flex-col gap-2 text-sm font-medium text-slate-700">
                  Title
                  <input
                    type="text"
                    value={heroDraft.title}
                    onChange={(event) => setHeroDraft((prev) => ({ ...prev, title: event.target.value }))}
                    className="rounded-2xl border border-slate-200 bg-white px-3 py-2 text-sm shadow-inner focus:border-amber-500 focus:outline-none focus:ring-2 focus:ring-amber-500/30"
                    placeholder="SaaS launch accelerator"
                  />
                </label>
                <label className="flex flex-col gap-2 text-sm font-medium text-slate-700">
                  Audience
                  <input
                    type="text"
                    value={heroDraft.audience}
                    onChange={(event) => setHeroDraft((prev) => ({ ...prev, audience: event.target.value }))}
                    className="rounded-2xl border border-slate-200 bg-white px-3 py-2 text-sm shadow-inner focus:border-amber-500 focus:outline-none focus:ring-2 focus:ring-amber-500/30"
                    placeholder="High-growth tech founders"
                  />
                </label>
              </div>
              <label className="flex flex-col gap-2 text-sm font-medium text-slate-700">
                Headline
                <input
                  type="text"
                  value={heroDraft.headline}
                  onChange={(event) => setHeroDraft((prev) => ({ ...prev, headline: event.target.value }))}
                  className="rounded-2xl border border-slate-200 bg-white px-3 py-2 text-sm shadow-inner focus:border-amber-500 focus:outline-none focus:ring-2 focus:ring-amber-500/30"
                  placeholder="Design systems that speed up product-market fit"
                />
              </label>
              <div className="grid gap-4 sm:grid-cols-2">
                <label className="flex flex-col gap-2 text-sm font-medium text-slate-700">
                  CTA label
                  <input
                    type="text"
                    value={heroDraft.ctaLabel}
                    onChange={(event) => setHeroDraft((prev) => ({ ...prev, ctaLabel: event.target.value }))}
                    className="rounded-2xl border border-slate-200 bg-white px-3 py-2 text-sm shadow-inner focus:border-amber-500 focus:outline-none focus:ring-2 focus:ring-amber-500/30"
                    placeholder="Book strategy intensive"
                  />
                </label>
                <label className="flex flex-col gap-2 text-sm font-medium text-slate-700">
                  CTA URL
                  <input
                    type="url"
                    value={heroDraft.ctaUrl}
                    onChange={(event) => setHeroDraft((prev) => ({ ...prev, ctaUrl: event.target.value }))}
                    className="rounded-2xl border border-slate-200 bg-white px-3 py-2 text-sm shadow-inner focus:border-amber-500 focus:outline-none focus:ring-2 focus:ring-amber-500/30"
                    placeholder="https://"
                  />
                </label>
              </div>
              <div className="grid gap-4 sm:grid-cols-2">
                <label className="flex flex-col gap-2 text-sm font-medium text-slate-700">
                  Status
                  <select
                    value={heroDraft.status}
                    onChange={(event) => setHeroDraft((prev) => ({ ...prev, status: event.target.value }))}
                    className="rounded-2xl border border-slate-200 bg-white px-3 py-2 text-sm shadow-inner focus:border-amber-500 focus:outline-none focus:ring-2 focus:ring-amber-500/30"
                  >
                    {HERO_STATUS_OPTIONS.map((option) => (
                      <option key={option.value} value={option.value}>
                        {option.label}
                      </option>
                    ))}
                  </select>
                </label>
                <label className="flex flex-col gap-2 text-sm font-medium text-slate-700">
                  Gradient utility classes
                  <input
                    type="text"
                    value={heroDraft.gradient}
                    onChange={(event) => setHeroDraft((prev) => ({ ...prev, gradient: event.target.value }))}
                    className="rounded-2xl border border-slate-200 bg-white px-3 py-2 text-sm shadow-inner focus:border-amber-500 focus:outline-none focus:ring-2 focus:ring-amber-500/30"
                    placeholder="from-blue-500 via-indigo-500 to-violet-500"
                  />
                </label>
              </div>
              {heroError ? <p className="text-sm text-rose-600">{heroError}</p> : null}
              <div className="flex gap-3">
                <button
                  type="submit"
                  disabled={heroSaving}
                  className="inline-flex items-center justify-center rounded-2xl bg-amber-500 px-5 py-2 text-sm font-semibold text-white shadow-sm transition focus-visible:outline-none focus-visible:ring-2 focus-visible:ring-amber-500/40 disabled:cursor-not-allowed disabled:bg-slate-400"
                >
                  {heroSaving ? 'Saving…' : 'Save hero banner'}
                </button>
                <button
                  type="button"
                  onClick={() => {
                    setHeroFormOpen(false);
                    setHeroDraft(initialHeroDraft);
                    setHeroError(null);
                  }}
                  className="inline-flex items-center justify-center rounded-2xl border border-slate-200 px-4 py-2 text-sm font-semibold text-slate-600 transition hover:border-slate-300 hover:text-slate-800"
                >
                  Cancel
                </button>
              </div>
            </form>
          ) : null}
      sections={[]}
>>>>>>> 6526d12b
      profile={profile}
      availableDashboards={availableDashboards}
    >
      <div className="space-y-10">
        <TaskSprintManager />
        {capabilitySections.map((section) => (
          <section
            key={section.title}
            className="rounded-3xl border border-slate-200 bg-white p-6 shadow-[0_18px_40px_-24px_rgba(30,64,175,0.35)] sm:p-8"
      <>
        <AgencyCollaborationsPanel
          data={collaborationsState.data}
          loading={collaborationsState.loading}
          error={collaborationsState.error}
          onRetry={loadCollaborations}
        />

        {capabilitySections.map((section) => (
          <section
            key={section.title}
            className="mt-10 rounded-3xl border border-slate-200 bg-white p-6 shadow-[0_18px_40px_-24px_rgba(30,64,175,0.35)] sm:p-8"
          >
            <div className="flex flex-col gap-4 sm:flex-row sm:items-start sm:justify-between">
              <div>
                <h2 className="text-xl font-semibold text-slate-900 sm:text-2xl">{section.title}</h2>
                {section.description ? (
                  <p className="mt-2 max-w-3xl text-sm text-slate-600">{section.description}</p>
                ) : null}
              </div>
              {section.meta ? (
                <div className="rounded-2xl border border-blue-200 bg-blue-50 px-4 py-2 text-xs font-medium uppercase tracking-wide text-blue-700">
                  {section.meta}
                </div>
              ) : null}
            </div>
            <div className="mt-6 grid gap-4 sm:grid-cols-2">
              {section.features.map((feature) => (
                <div
                  key={feature.name}
                  className="group flex h-full flex-col justify-between rounded-2xl border border-slate-200 bg-slate-50 p-5 transition hover:border-blue-300 hover:bg-blue-50"
                >
                  <div>
                    <h3 className="text-lg font-semibold text-slate-900">{feature.name}</h3>
                    {feature.description ? (
                      <p className="mt-2 text-sm text-slate-600">{feature.description}</p>
                    ) : null}
                    {feature.bulletPoints?.length ? (
                      <ul className="mt-3 space-y-2 text-sm text-slate-600">
                        {feature.bulletPoints.map((point) => (
                          <li key={point} className="flex gap-2">
                            <span className="mt-1 h-1.5 w-1.5 shrink-0 rounded-full bg-blue-400" />
                            <span>{point}</span>
                          </li>
                        ))}
                      </ul>
                    ) : null}
                  </div>
                  {feature.callout ? (
                    <p className="mt-4 rounded-2xl border border-blue-200 bg-blue-50 px-3 py-2 text-xs font-medium uppercase tracking-wide text-blue-700">
                      {feature.callout}
                    </p>
                  ) : null}
                </div>
              ))}
            </div>
          </section>
        ))}
      </>
      <div className="space-y-10">
        <div className="flex flex-col gap-4 sm:flex-row sm:items-center sm:justify-between">
          <DataStatus
            loading={loading}
            error={error?.message}
            fromCache={fromCache}
            lastUpdated={lastUpdated}
            onRetry={refresh}
          />
          <div className="flex flex-wrap gap-3">
            <button
              type="button"
              onClick={handleSaveDraft}
              disabled={saveState !== 'idle'}
              className="inline-flex items-center gap-2 rounded-full border border-slate-200 bg-white px-4 py-2 text-sm font-semibold text-slate-700 shadow-sm transition hover:border-blue-300 hover:text-blue-600 disabled:cursor-not-allowed disabled:opacity-60"
            >
              <ArrowPathIcon className={`h-4 w-4 ${saveState === 'saving' ? 'animate-spin' : ''}`} />
              {saveState === 'saving' ? 'Saving…' : formDirty ? 'Save draft' : 'Saved'}
            </button>
            <button
              type="button"
              onClick={handlePublish}
              disabled={saveState !== 'idle'}
              className="inline-flex items-center gap-2 rounded-full bg-blue-600 px-5 py-2 text-sm font-semibold text-white shadow-sm transition hover:bg-blue-700 disabled:cursor-not-allowed disabled:bg-blue-400"
            >
              <SparklesIcon className={`h-4 w-4 ${saveState === 'publishing' ? 'animate-pulse' : ''}`} />
              {saveState === 'publishing' ? 'Publishing…' : 'Publish gig'}
            </button>
          </div>
        </div>

        {statusMessage ? (
          <div
            className={`rounded-3xl border p-4 text-sm ${
              statusMessage.type === 'success'
                ? 'border-green-200 bg-green-50 text-green-700'
                : 'border-rose-200 bg-rose-50 text-rose-700'
            }`}
          >
            {statusMessage.text}
          </div>
        ) : null}

        <GigOverviewSection form={form} onFieldChange={handleFieldChange} health={gigComposer?.health} metrics={gigComposer?.metrics} />
        <PricingMatrixSection packages={form.packages} onChange={handlePackageChange} onAdd={handleAddPackage} onRemove={handleRemovePackage} />
        <AvailabilitySection
          availability={form.availability}
          onAvailabilityChange={handleAvailabilityChange}
          onSlotChange={handleSlotChange}
          onAddSlot={handleAddSlot}
          onRemoveSlot={handleRemoveSlot}
        />
        <BannerSection form={form} onBannerChange={handleBannerChange} />
        <AddOnsSection addOns={form.addOns} onChange={handleAddOnChange} onAdd={handleAddAddOn} onRemove={handleRemoveAddOn} />
      <div className="space-y-6">
        <ClientPortalSummary
          portal={portal}
          timelineSummary={timelineSummary}
          scopeSummary={scopeSummary}
          decisionSummary={decisionSummary}
          loading={loading}
          error={error}
          onRetry={handleRetry}
        />
        <div className="grid gap-6 xl:grid-cols-3">
          <ClientPortalTimeline
            className="xl:col-span-2"
            events={portalData?.timeline?.events ?? []}
            summary={timelineSummary}
            loading={loading}
          />
          <ClientPortalInsightWidgets className="xl:col-span-1" insights={portalData?.insights ?? {}} />
        </div>
        <ClientPortalScopeSummary scope={portalData?.scope ?? {}} />
        <ClientPortalDecisionLog decisions={portalData?.decisions ?? {}} />
      onMenuItemSelect={handleMenuSelect}
      selectedMenuItemKey={showLearningHub ? 'learning-hub' : undefined}
    >
      {showLearningHub ? (
        <LearningHubSection
          data={learningHubState.data}
          isLoading={learningHubState.loading}
          error={learningHubState.error}
          fromCache={learningHubState.fromCache}
          onRefresh={() => learningHubState.refresh?.({ force: true })}
          summaryCards={learningHubState.summaryCards}
          upcomingRenewal={learningHubState.upcomingRenewalCopy}
        />
      ) : null}
    >
      <div className="space-y-10">
        {error ? (
          <div className="rounded-2xl border border-rose-200 bg-rose-50 p-4 text-sm text-rose-700">
            <p className="font-semibold">Unable to load purchased gig data.</p>
            <p className="mt-1 text-rose-600/80">{error.message ?? 'Please try refreshing the workspace.'}</p>
          </div>
        ) : null}

        <section
          id="purchased-gigs"
          className="rounded-3xl border border-slate-200 bg-white p-6 shadow-[0_18px_40px_-24px_rgba(30,64,175,0.35)] sm:p-8"
        >
          <div className="flex flex-col gap-4 sm:flex-row sm:items-start sm:justify-between">
            <div>
              <h2 className="text-2xl font-semibold text-slate-900">Purchased gig control center</h2>
              <p className="mt-2 max-w-3xl text-sm text-slate-600">
                Track every purchased gig with a clear view of intake requirements, production progress, revision cycles, and
                upcoming payouts. Stay ahead of client expectations and cash flow.
              </p>
              {fromCache ? (
                <p className="mt-3 text-xs font-medium uppercase tracking-wide text-slate-400">
                  Served from cache — refresh to see the latest data.
                </p>
              ) : null}
            </div>
            <div className="flex items-center gap-2">
              <button
                type="button"
                onClick={() => refresh({ force: true })}
                className="inline-flex items-center gap-2 rounded-full border border-slate-200 bg-white px-4 py-2 text-xs font-semibold uppercase tracking-wide text-slate-600 transition hover:border-blue-300 hover:text-blue-600"
                disabled={loading}
              >
                <ArrowPathIcon className={`h-4 w-4 ${loading ? 'animate-spin text-blue-500' : 'text-slate-400'}`} />
                Refresh data
              </button>
            </div>
          </div>

          <div className="mt-6 grid gap-4 md:grid-cols-2 xl:grid-cols-4">
            {summaryCards.map((card) => (
              <article
                key={card.label}
                className="rounded-2xl border border-slate-200 bg-slate-50 p-5 shadow-sm transition hover:border-blue-200 hover:shadow-md"
              >
                <div className="flex items-center justify-between">
                  <p className="text-xs font-semibold uppercase tracking-wide text-slate-500">{card.label}</p>
                  <span className={`inline-flex h-10 w-10 items-center justify-center rounded-2xl ${card.iconBackground}`}>
                    <card.icon className={`h-5 w-5 ${card.iconColor}`} />
                  </span>
                </div>
                <p className="mt-3 text-2xl font-semibold text-slate-900">{card.value}</p>
                {card.hint ? <p className="mt-1 text-xs text-slate-500">{card.hint}</p> : null}
              </article>
            ))}
          </div>

          <div className="mt-10 space-y-6">
            <div className="flex flex-col gap-3 sm:flex-row sm:items-center sm:justify-between">
              <div>
                <h3 className="text-xl font-semibold text-slate-900">Order pipeline</h3>
                <p className="text-sm text-slate-600">
                  Monitor purchased gigs across the delivery journey. Each column highlights immediate actions to keep clients
                  informed and momentum strong.
                </p>
              </div>
            </div>

            <div className="grid gap-4 lg:grid-cols-2 xl:grid-cols-4">
              {pipelineStages.map((stage) => (
                <div key={stage.key} className={`flex min-h-[320px] flex-col rounded-3xl border ${stage.accent} bg-white p-4`}>
                  <div className="flex items-start justify-between gap-3">
                    <div>
                      <p className="text-xs font-semibold uppercase tracking-wide text-slate-400">Stage</p>
                      <h4 className="text-base font-semibold text-slate-900">{stage.label}</h4>
                      <p className="mt-1 text-xs text-slate-500">{stage.description}</p>
                    </div>
                    <span className="rounded-full bg-white/70 px-3 py-1 text-xs font-medium text-slate-600 shadow">{stage.orders.length}</span>
                  </div>

                  <div className="mt-4 flex-1 space-y-4 overflow-y-auto pr-1">
                    {stage.orders.length ? (
                      stage.orders.map((order) => {
                        const orderNumber = order.orderNumber ?? `#${order.id}`;
                        const gigTitle = order.gig?.title ?? 'Gig order';
                        const clientName = order.clientCompanyName ?? order.client?.name ?? 'Client';
                        const activeRevision = order.revisions?.find((revision) =>
                          ['requested', 'in_progress', 'submitted'].includes(revision.status),
                        );

                        return (
                          <article key={order.id} className="rounded-2xl border border-white/40 bg-white/90 p-4 shadow-sm">
                            <div className="flex items-start justify-between gap-3">
                              <div>
                                <p className="text-[11px] font-semibold uppercase tracking-wide text-slate-400">{orderNumber}</p>
                                <h5 className="text-sm font-semibold text-slate-900">{gigTitle}</h5>
                                <p className="text-xs text-slate-500">{clientName}</p>
                              </div>
                              <div className="text-right">
                                <p className="text-[11px] font-semibold uppercase tracking-wide text-slate-400">Due</p>
                                <p className="text-xs text-slate-500">
                                  {order.dueAt ? formatAbsolute(order.dueAt, { dateStyle: 'medium' }) : 'TBD'}
                                </p>
                                {order.dueAt ? (
                                  <p className="text-[11px] font-medium text-slate-500">{formatRelativeTime(order.dueAt)}</p>
                                ) : null}
                              </div>
                            </div>

                            <div className="mt-3 flex items-center gap-3">
                              <div className="h-2 flex-1 rounded-full bg-slate-100">
                                <div
                                  className="h-2 rounded-full bg-blue-500 transition-all"
                                  style={{ width: `${order.progressPercent ?? 0}%` }}
                                />
                              </div>
                              <span className="text-[11px] font-semibold text-slate-500">{order.progressPercent ?? 0}%</span>
                            </div>

                            <dl className="mt-3 grid grid-cols-2 gap-2 text-[11px] text-slate-500">
                              <div>
                                <dt className="font-semibold uppercase tracking-wide text-slate-400">Pipeline value</dt>
                                <dd className="font-medium text-slate-700">
                                  {formatCurrency(order.amount ?? 0, order.currencyCode ?? currency)}
                                </dd>
                              </div>
                              <div>
                                <dt className="font-semibold uppercase tracking-wide text-slate-400">Requirements</dt>
                                <dd className="font-medium text-slate-700">{order.requirementsOutstanding ?? 0} pending</dd>
                              </div>
                            </dl>

                            <div className="mt-3 flex flex-wrap gap-2 text-[11px] font-semibold uppercase tracking-wide text-slate-500">
                              {order.requirementsOutstanding ? (
                                <span className="rounded-full bg-amber-100 px-3 py-1 text-amber-700">
                                  {order.requirementsOutstanding} requirement
                                  {order.requirementsOutstanding > 1 ? 's' : ''} outstanding
                                </span>
                              ) : null}
                              {order.revisionCycles ? (
                                <span className="rounded-full bg-purple-100 px-3 py-1 text-purple-700">
                                  {order.revisionCycles} revision cycle{order.revisionCycles > 1 ? 's' : ''}
                                </span>
                              ) : null}
                              {activeRevision?.dueAt ? (
                                <span className="rounded-full bg-slate-100 px-3 py-1 text-slate-600">
                                  Revision due {formatRelativeTime(activeRevision.dueAt)}
                                </span>
                              ) : null}
                              {order.completedAt ? (
                                <span className="rounded-full bg-emerald-100 px-3 py-1 text-emerald-700">
                                  Completed {formatRelativeTime(order.completedAt)}
                                </span>
                              ) : null}
                            </div>
                          </article>
                        );
                      })
                    ) : (
                      <p className="text-sm text-slate-500">No orders in this stage.</p>
                    )}
                  </div>
                </div>
              ))}
            </div>
          </div>
        </section>

        <div className="grid gap-6 xl:grid-cols-2">
          <section className="rounded-3xl border border-slate-200 bg-white p-6 shadow-[0_18px_40px_-24px_rgba(30,64,175,0.35)] sm:p-8">
            <div className="flex flex-col gap-4 sm:flex-row sm:items-start sm:justify-between">
              <div>
                <h2 className="text-xl font-semibold text-slate-900 sm:text-2xl">Requirements desk</h2>
                <p className="mt-2 text-sm text-slate-600">
                  Follow up on outstanding questionnaires, files, and brand assets. Keep clients accountable so delivery can begin on
                  schedule.
                </p>
              </div>
            </div>
            <div className="mt-6 space-y-4">
              {requirementQueue.length ? (
                requirementQueue.map((entry) => {
                  const outstanding = entry.items.filter((item) => item.status !== 'received').length;
                  const dueLabel = entry.dueAt ? formatRelativeTime(entry.dueAt) : 'Date TBD';

                  return (
                    <article key={entry.id} className="rounded-2xl border border-slate-200 bg-slate-50 p-5">
                      <div className="flex flex-col gap-3 sm:flex-row sm:items-start sm:justify-between">
                        <div>
                          <p className="text-xs font-semibold uppercase tracking-wide text-slate-400">{entry.orderNumber}</p>
                          <p className="text-sm font-medium text-slate-900">{entry.clientCompanyName}</p>
                          <p className="text-xs text-slate-500">Point of contact: {entry.clientContactName ?? 'Client team'}</p>
                        </div>
                        <div className="flex flex-col items-start gap-2 sm:items-end">
                          <span className="text-xs font-semibold uppercase tracking-wide text-slate-500">Due {dueLabel}</span>
                          <span className="text-xs text-slate-500">
                            {entry.dueAt ? formatAbsolute(entry.dueAt, { dateStyle: 'medium' }) : 'Awaiting schedule'}
                          </span>
                          <span
                            className={`rounded-full px-3 py-1 text-[11px] font-medium uppercase tracking-wide ${
                              outstanding ? 'bg-amber-100 text-amber-700' : 'bg-emerald-100 text-emerald-700'
                            }`}
                          >
                            {outstanding ? `${outstanding} outstanding` : 'All items received'}
                          </span>
                        </div>
                      </div>
                      <div className="mt-4 flex flex-wrap gap-2 text-[11px] font-semibold uppercase tracking-wide text-slate-500">
                        <span className="rounded-full bg-slate-200 px-2 py-1 text-slate-600">Priority: {formatPriority(entry.priority)}</span>
                      </div>
                      <ul className="mt-4 space-y-3">
                        {entry.items.map((item, index) => (
                          <li key={`${item.label}-${index}`} className="flex gap-3 text-sm text-slate-600">
                            {item.status === 'received' ? (
                              <CheckCircleIcon className="mt-0.5 h-5 w-5 text-emerald-500" />
                            ) : (
                              <ExclamationTriangleIcon className="mt-0.5 h-5 w-5 text-amber-500" />
                            )}
                            <div>
                              <p className="font-medium text-slate-700">{item.label}</p>
                              {item.status === 'received' ? (
                                <p className="text-xs text-slate-500">
                                  Received {entry.receivedAt ? formatRelativeTime(entry.receivedAt) : 'and archived'}
                                </p>
                              ) : (
                                <p className="text-xs text-slate-500">Awaiting client submission</p>
                              )}
                            </div>
                          </li>
                        ))}
                      </ul>
                    </article>
                  );
                })
              ) : (
                <p className="text-sm text-slate-500">No outstanding requirements. Great job keeping clients on track.</p>
              )}
            </div>
          </section>

          <section className="rounded-3xl border border-slate-200 bg-white p-6 shadow-[0_18px_40px_-24px_rgba(30,64,175,0.35)] sm:p-8">
            <div className="flex flex-col gap-4 sm:flex-row sm:items-start sm:justify-between">
              <div>
                <h2 className="text-xl font-semibold text-slate-900 sm:text-2xl">Revision control</h2>
                <p className="mt-2 text-sm text-slate-600">
                  Manage client feedback loops with clear deadlines, scope, and impact on your delivery schedule.
                </p>
              </div>
            </div>
            <div className="mt-6 space-y-4">
              {revisionQueue.length ? (
                revisionQueue.map((revision) => (
                  <article key={revision.id} className="rounded-2xl border border-slate-200 bg-slate-50 p-5">
                    <div className="flex flex-col gap-3 sm:flex-row sm:items-start sm:justify-between">
                      <div>
                        <p className="text-xs font-semibold uppercase tracking-wide text-slate-400">{revision.orderNumber}</p>
                        <p className="text-sm font-medium text-slate-900">{revision.clientCompanyName}</p>
                        <p className="text-xs text-slate-500">Round {revision.roundNumber}</p>
                      </div>
                      <div className="flex flex-col items-start gap-2 sm:items-end">
                        <span className="text-xs font-semibold uppercase tracking-wide text-slate-500">
                          {revision.dueAt ? `Due ${formatRelativeTime(revision.dueAt)}` : 'Awaiting submission'}
                        </span>
                        <span className="text-xs text-slate-500">
                          {revision.dueAt ? formatAbsolute(revision.dueAt, { dateStyle: 'medium' }) : 'Date TBD'}
                        </span>
                        <span
                          className={`rounded-full px-3 py-1 text-[11px] font-medium uppercase tracking-wide ${
                            revision.severity === 'high'
                              ? 'bg-rose-100 text-rose-700'
                              : revision.severity === 'medium'
                              ? 'bg-amber-100 text-amber-700'
                              : 'bg-slate-200 text-slate-600'
                          }`}
                        >
                          Severity: {revision.severity ?? 'medium'}
                        </span>
                      </div>
                    </div>
                    <div className="mt-3 flex flex-wrap gap-2 text-[11px] font-semibold uppercase tracking-wide text-slate-500">
                      <span className="rounded-full bg-slate-200 px-3 py-1 text-slate-600">
                        Status: {resolveRevisionStatusLabel(revision.status)}
                      </span>
                      {revision.submittedAt ? (
                        <span className="rounded-full bg-emerald-100 px-3 py-1 text-emerald-700">
                          Submitted {formatRelativeTime(revision.submittedAt)}
                        </span>
                      ) : null}
                    </div>
                    <ul className="mt-4 list-disc space-y-2 pl-5 text-sm text-slate-600">
                      {revision.focusAreas?.length
                        ? revision.focusAreas.map((focus, index) => <li key={`${revision.id}-focus-${index}`}>{focus}</li>)
                        : <li>No focus areas recorded.</li>}
                    </ul>
                  </article>
                ))
              ) : (
                <p className="text-sm text-slate-500">No active revision cycles right now.</p>
              )}
            </div>
          </section>
        </div>

        <section className="rounded-3xl border border-slate-200 bg-white p-6 shadow-[0_18px_40px_-24px_rgba(30,64,175,0.35)] sm:p-8">
          <div className="flex flex-col gap-4 sm:flex-row sm:items-start sm:justify-between">
            <div>
              <h2 className="text-xl font-semibold text-slate-900 sm:text-2xl">Payout runway</h2>
              <p className="mt-2 text-sm text-slate-600">
                Keep cash flow predictable by tracking upcoming releases, at-risk milestones, and completed payouts.
              </p>
            </div>
          </div>
          <div className="mt-6 space-y-4">
            {payoutSchedule.length ? (
              payoutSchedule.map((payout) => {
                const statusStyle = payoutStatusStyles[payout.status] ?? 'bg-slate-100 text-slate-600 border-slate-200';
                const expectedLabel = payout.expectedAt ? formatRelativeTime(payout.expectedAt) : 'Date TBD';

                return (
                  <article key={payout.id} className="rounded-2xl border border-slate-200 bg-slate-50 p-5">
                    <div className="flex flex-col gap-3 sm:flex-row sm:items-start sm:justify-between">
                      <div>
                        <p className="text-xs font-semibold uppercase tracking-wide text-slate-400">{payout.orderNumber}</p>
                        <p className="text-sm font-semibold text-slate-900">{payout.clientCompanyName}</p>
                        <p className="text-xs text-slate-500">{payout.milestoneLabel}</p>
                      </div>
                      <div className="text-right">
                        <p className="text-xs font-semibold uppercase tracking-wide text-slate-500">
                          {payout.status === 'released' ? 'Released' : 'Expected'} {expectedLabel}
                        </p>
                        <p className="text-xs text-slate-500">
                          {payout.status === 'released'
                            ? formatAbsolute(payout.releasedAt ?? payout.expectedAt, { dateStyle: 'medium' })
                            : payout.expectedAt
                            ? formatAbsolute(payout.expectedAt, { dateStyle: 'medium' })
                            : 'Awaiting schedule'}
                        </p>
                        <p className="mt-1 text-lg font-semibold text-slate-900">
                          {formatCurrency(payout.amount ?? 0, payout.currencyCode ?? currency)}
                        </p>
                      </div>
                    </div>
                    <div className="mt-4 flex flex-wrap gap-2 text-[11px] font-semibold uppercase tracking-wide text-slate-500">
                      <span className={`rounded-full border px-3 py-1 ${statusStyle}`}>{payout.status.replace('_', ' ')}</span>
                      {payout.riskNote ? (
                        <span className="rounded-full bg-amber-100 px-3 py-1 text-amber-700">{payout.riskNote}</span>
                      ) : null}
                    </div>
                  </article>
                );
              })
            ) : (
              <p className="text-sm text-slate-500">No payouts scheduled. Close out milestones to queue earnings for release.</p>
            )}
          </div>
        </section>

        <section className="rounded-3xl border border-slate-200 bg-white p-6 shadow-[0_18px_40px_-24px_rgba(30,64,175,0.35)] sm:p-8">
          <div className="flex flex-col gap-4 sm:flex-row sm:items-start sm:justify-between">
            <div>
              <h2 className="text-xl font-semibold text-slate-900 sm:text-2xl">Activity timeline</h2>
              <p className="mt-2 text-sm text-slate-600">
                Review the latest order events, client communications, requirement submissions, and payout updates.
              </p>
            </div>
          </div>
          <div className="mt-6 space-y-4">
            {activityFeed.length ? (
              activityFeed.map((activity) => (
                <article key={activity.id} className="rounded-2xl border border-slate-200 bg-slate-50 p-5">
                  <div className="flex flex-col gap-3 sm:flex-row sm:items-start sm:justify-between">
                    <div>
                      <p className="text-xs font-semibold uppercase tracking-wide text-slate-400">
                        {activity.order?.orderNumber ?? 'Timeline event'}
                      </p>
                      <p className="text-sm font-medium text-slate-900">{activity.title}</p>
                      <p className="text-xs text-slate-500">
                        {activity.order?.clientCompanyName ? `${activity.order.clientCompanyName} • ` : ''}
                        {resolveActivityTypeLabel(activity.activityType)}
                      </p>
                    </div>
                    <div className="text-right text-xs text-slate-500">
                      <p>{activity.occurredAt ? formatAbsolute(activity.occurredAt, { dateStyle: 'medium', timeStyle: 'short' }) : '—'}</p>
                      {activity.occurredAt ? <p>{formatRelativeTime(activity.occurredAt)}</p> : null}
                    </div>
                  </div>
                  {activity.description ? <p className="mt-3 text-sm text-slate-600">{activity.description}</p> : null}
                  <div className="mt-3 flex flex-wrap gap-2 text-[11px] font-semibold uppercase tracking-wide text-slate-500">
                    {activity.actor ? (
                      <span className="rounded-full bg-slate-200 px-3 py-1 text-slate-600">
                        {activity.actor.firstName} {activity.actor.lastName}
                      </span>
                    ) : null}
                    {activity.order?.gig?.title ? (
                      <span className="rounded-full bg-blue-50 px-3 py-1 text-blue-700">{activity.order.gig.title}</span>
                    ) : null}
                  </div>
                </article>
              ))
            ) : (
              <p className="text-sm text-slate-500">No recent activity yet. New order events will appear here in real-time.</p>
            )}
          </div>
        </section>

        {isInitialLoading ? (
          <p className="text-center text-sm text-slate-500">Loading purchased gig data…</p>
        ) : null}
  return (
    <DashboardLayout
      currentDashboard="freelancer"
      title="Freelancer workspace"
      subtitle="Gig manager"
      description="Command your gig pipeline, fulfillment milestones, bundled services, and upsell playbooks from a single workspace."
      menuSections={menuSections}
      sections={CAPABILITY_SECTIONS}
      profile={profileCard}
    >
      <div className="space-y-8">
        {error ? <ErrorState message={error.message} onRetry={handleRefresh} /> : null}
        {loading && !snapshot ? <LoadingState /> : null}
        {snapshot ? (
          <GigManagerPanel
            metrics={metrics}
            pipeline={pipeline}
            milestones={milestones}
            bundles={bundles}
            upsells={upsells}
            catalog={catalog}
            summary={snapshot.summary}
            onRefresh={handleRefresh}
            loading={loading}
          />
        ) : null}
        {CAPABILITY_SECTIONS.map((section) => (
          <CapabilitySection key={section.title} section={section} />
        ))}
      title="Project workspace command centre"
      subtitle="Service delivery"
      description="Coordinate briefs, assets, conversations, and approvals from a unified freelancer workspace."
      menuSections={menuSections}
      sections={sections}
      sections={[]}
      profile={profile}
    >
      <div className="space-y-10">
        <section className="rounded-4xl border border-slate-200 bg-white p-6 shadow-[0_18px_40px_-28px_rgba(30,64,175,0.4)] sm:p-8">
          <div className="flex flex-col gap-6">
            <div className="flex flex-wrap items-start justify-between gap-6">
              <div>
                <p className="text-xs font-semibold uppercase tracking-wide text-blue-600/90">Workspace dashboard</p>
                <h2 className="mt-2 text-2xl font-semibold text-slate-900 sm:text-3xl">
                  {project?.title || 'Select a project workspace'}
                </h2>
                <p className="mt-2 max-w-3xl text-sm text-slate-600">
                  {project?.description ||
                    'Load a project workspace to review delivery velocity, collaboration pulse, and approval readiness.'}
                </p>
              </div>
              <div className="flex flex-col gap-3 rounded-3xl border border-slate-200 bg-slate-50 p-4">
                <label htmlFor="project-id-input" className="text-xs font-semibold uppercase tracking-wide text-slate-500">
                  Project ID
                </label>
                <input
                  id="project-id-input"
                  type="text"
                  value={projectId}
                  onChange={(event) => setProjectId(event.target.value)}
                  className="w-40 rounded-xl border border-slate-300 bg-white px-3 py-2 text-sm shadow-sm focus:border-blue-400 focus:outline-none focus:ring-2 focus:ring-blue-100"
                  placeholder="e.g. 42"
                />
                <div className="flex items-center gap-2">
                  <button
                    type="button"
                    onClick={() => loadWorkspace(projectId || DEFAULT_PROJECT_ID)}
                    disabled={loading}
                    className="inline-flex items-center gap-2 rounded-xl bg-blue-600 px-4 py-2 text-sm font-semibold text-white shadow-soft transition hover:bg-blue-700 disabled:cursor-not-allowed disabled:bg-blue-300"
                  >
                    {loading ? 'Loading…' : 'Load workspace'}
                  </button>
                  <DataStatus
                    loading={loading}
                    fromCache={false}
                    lastUpdated={lastLoadedAt}
                    onRefresh={() => loadWorkspace(projectId)}
                  />
                </div>
              </div>
            </div>
            {error ? (
              <div className="rounded-2xl border border-rose-200 bg-rose-50 px-4 py-3 text-sm text-rose-700">
                Unable to sync the workspace. {error.message || 'Please verify the project ID and try again.'}
              </div>
            ) : null}
            <div className="grid gap-4 md:grid-cols-2 xl:grid-cols-3">
              {metricCards.map((card) => (
                <div
                  key={card.label}
                  className="flex h-full flex-col justify-between rounded-3xl border border-slate-200 bg-white p-5 shadow-sm"
                >
                  <div>
                    <p className="text-xs font-semibold uppercase tracking-wide text-slate-400">{card.label}</p>
                    <p className="mt-3 text-2xl font-semibold text-slate-900">{card.value}</p>
                    <p className="mt-2 text-sm text-slate-600">{card.detail}</p>
                  </div>
                  {card.render ? <div>{card.render}</div> : null}
                </div>
              ))}
            </div>
          </div>
        </section>

        <section className="grid gap-6 lg:grid-cols-[1.15fr,0.85fr]">
          <form
            onSubmit={handleBriefSubmit}
            className="flex h-full flex-col rounded-4xl border border-slate-200 bg-white p-6 shadow-soft sm:p-8"
          >
            <div className="flex items-start justify-between gap-4">
              <div>
                <h3 className="text-xl font-semibold text-slate-900">Workspace brief</h3>
                <p className="mt-1 text-sm text-slate-600">
                  Align objectives, deliverables, and stakeholders to keep delivery teams and clients in lock-step.
                </p>
              </div>
              {brief?.updatedAt ? (
                <p className="text-xs text-slate-400">Updated {formatRelativeTime(brief.updatedAt)}</p>
              ) : null}
            </div>
            <div className="mt-6 space-y-5">
              <div>
                <label className="text-xs font-semibold uppercase tracking-wide text-slate-500" htmlFor="brief-title">
                  Brief title
                </label>
                <input
                  id="brief-title"
                  type="text"
                  value={briefDraft.title}
                  onChange={handleBriefFieldChange('title')}
                  className="mt-2 w-full rounded-2xl border border-slate-300 bg-white px-4 py-2.5 text-sm shadow-sm focus:border-blue-400 focus:outline-none focus:ring-2 focus:ring-blue-100"
                  placeholder="Workspace brief title"
                />
              </div>
              <div>
                <label className="text-xs font-semibold uppercase tracking-wide text-slate-500" htmlFor="brief-summary">
                  Summary
                </label>
                <textarea
                  id="brief-summary"
                  value={briefDraft.summary}
                  onChange={handleBriefFieldChange('summary')}
                  rows={3}
                  className="mt-2 w-full rounded-2xl border border-slate-300 bg-white px-4 py-3 text-sm shadow-sm focus:border-blue-400 focus:outline-none focus:ring-2 focus:ring-blue-100"
                  placeholder="Describe the engagement scope, success definition, and any constraints."
                />
              </div>
              <div className="grid gap-5 md:grid-cols-2">
                <div>
                  <label className="text-xs font-semibold uppercase tracking-wide text-slate-500" htmlFor="brief-objectives">
                    Objectives
                  </label>
                  <textarea
                    id="brief-objectives"
                    value={briefDraft.objectives}
                    onChange={handleBriefFieldChange('objectives')}
                    rows={4}
                    className="mt-2 w-full rounded-2xl border border-slate-300 bg-white px-4 py-3 text-sm shadow-sm focus:border-blue-400 focus:outline-none focus:ring-2 focus:ring-blue-100"
                    placeholder="One objective per line"
                  />
                </div>
                <div>
                  <label className="text-xs font-semibold uppercase tracking-wide text-slate-500" htmlFor="brief-deliverables">
                    Deliverables
                  </label>
                  <textarea
                    id="brief-deliverables"
                    value={briefDraft.deliverables}
                    onChange={handleBriefFieldChange('deliverables')}
                    rows={4}
                    className="mt-2 w-full rounded-2xl border border-slate-300 bg-white px-4 py-3 text-sm shadow-sm focus:border-blue-400 focus:outline-none focus:ring-2 focus:ring-blue-100"
                    placeholder="List key deliverables per line"
                  />
                </div>
              </div>
              <div className="grid gap-5 md:grid-cols-2">
                <div>
                  <label className="text-xs font-semibold uppercase tracking-wide text-slate-500" htmlFor="brief-metrics">
                    Success metrics
                  </label>
                  <textarea
                    id="brief-metrics"
                    value={briefDraft.successMetrics}
                    onChange={handleBriefFieldChange('successMetrics')}
                    rows={3}
                    className="mt-2 w-full rounded-2xl border border-slate-300 bg-white px-4 py-3 text-sm shadow-sm focus:border-blue-400 focus:outline-none focus:ring-2 focus:ring-blue-100"
                    placeholder="List measurable KPIs"
                  />
                </div>
                <div>
                  <label className="text-xs font-semibold uppercase tracking-wide text-slate-500" htmlFor="brief-stakeholders">
                    Client stakeholders
                  </label>
                  <textarea
                    id="brief-stakeholders"
                    value={briefDraft.clientStakeholders}
                    onChange={handleBriefFieldChange('clientStakeholders')}
                    rows={3}
                    className="mt-2 w-full rounded-2xl border border-slate-300 bg-white px-4 py-3 text-sm shadow-sm focus:border-blue-400 focus:outline-none focus:ring-2 focus:ring-blue-100"
                    placeholder="One stakeholder per line"
                  />
                </div>
              </div>
            </div>
            <div className="mt-6 flex items-center justify-end gap-3">
              <button
                type="submit"
                disabled={saving}
                className="inline-flex items-center gap-2 rounded-xl bg-blue-600 px-4 py-2 text-sm font-semibold text-white shadow-soft transition hover:bg-blue-700 disabled:cursor-not-allowed disabled:bg-blue-300"
              >
                {saving ? 'Saving…' : 'Save brief'}
              </button>
            </div>
          </form>

          <div className="rounded-4xl border border-slate-200 bg-white p-6 shadow-soft sm:p-8">
            <h3 className="text-xl font-semibold text-slate-900">Delivery governance</h3>
            <p className="mt-2 text-sm text-slate-600">
              Track billing status, automation coverage, and milestone readiness to keep stakeholders informed.
            </p>
            <dl className="mt-6 grid gap-4 text-sm text-slate-600">
              <div className="flex items-center justify-between rounded-2xl border border-slate-200 bg-slate-50 px-4 py-3">
                <dt className="font-medium text-slate-500">Billing status</dt>
                <dd className="font-semibold text-slate-800">{deriveStatusLabel(workspace?.billingStatus)}</dd>
              </div>
              <div className="flex items-center justify-between rounded-2xl border border-slate-200 bg-slate-50 px-4 py-3">
                <dt className="font-medium text-slate-500">Automation coverage</dt>
                <dd className="font-semibold text-slate-800">{formatPercent(metrics.automationCoverage)}</dd>
              </div>
              <div className="flex items-center justify-between rounded-2xl border border-slate-200 bg-slate-50 px-4 py-3">
                <dt className="font-medium text-slate-500">Active automation runs</dt>
                <dd className="font-semibold text-slate-800">{metrics.automationRuns ?? 0}</dd>
              </div>
              <div className="rounded-2xl border border-blue-100 bg-blue-50 px-4 py-3 text-sm text-blue-700">
                Last activity {workspace?.lastActivityAt ? formatRelativeTime(workspace.lastActivityAt) : 'not yet recorded'}.{' '}
                {workspace?.lastActivityAt ? `(${formatAbsolute(workspace.lastActivityAt)})` : ''}
              </div>
            </dl>
          </div>
        </section>

        <section className="grid gap-6 xl:grid-cols-[1.05fr,0.95fr]">
          <div className="rounded-4xl border border-slate-200 bg-white p-6 shadow-soft sm:p-8">
            <div className="flex items-start justify-between gap-4">
              <div>
                <h3 className="text-xl font-semibold text-slate-900">Active whiteboards</h3>
                <p className="mt-1 text-sm text-slate-600">
                  Visual alignment across squads with participation insights and latest updates.
                </p>
              </div>
              <span className="rounded-full border border-blue-200 bg-blue-50 px-3 py-1 text-xs font-semibold uppercase tracking-wide text-blue-700">
                {whiteboards.length} boards
              </span>
            </div>
            <div className="mt-6 space-y-4">
              {whiteboards.length ? (
                whiteboards.map((board) => (
                  <div key={board.id} className="rounded-3xl border border-slate-200 bg-slate-50 p-5">
                    <div className="flex flex-wrap items-start justify-between gap-3">
                      <div>
                        <p className="text-xs font-semibold uppercase tracking-wide text-slate-400">{deriveStatusLabel(board.status)}</p>
                        <h4 className="mt-1 text-lg font-semibold text-slate-900">{board.title}</h4>
                      </div>
                      <span className={`rounded-full border px-3 py-1 text-xs font-semibold uppercase tracking-wide ${statusBadgeClass(board.status)}`}>
                        {deriveStatusLabel(board.status)}
                      </span>
                    </div>
                    <div className="mt-4 flex flex-wrap items-center justify-between gap-3 text-xs text-slate-500">
                      <span>Owner: {board.ownerName || 'Unassigned'}</span>
                      <span>Updated {formatRelativeTime(board.updatedAt || board.lastEditedAt)}</span>
                    </div>
                    <div className="mt-3 flex flex-wrap items-center gap-2 text-xs text-slate-500">
                      {board.activeCollaborators?.map((collaborator) => (
                        <span
                          key={`${board.id}-${collaborator}`}
                          className="inline-flex items-center gap-2 rounded-full border border-slate-200 bg-white px-2.5 py-1"
                        >
                          <UserAvatar name={collaborator} seed={collaborator} size="xs" showGlow={false} />
                          {collaborator}
                        </span>
                      ))}
                    </div>
                  </div>
                ))
              ) : (
                <div className="rounded-3xl border border-dashed border-slate-300 bg-white p-6 text-sm text-slate-500">
                  Whiteboards will appear here once collaborators publish canvases to this workspace.
                </div>
              )}
            </div>
          </div>

          <div className="rounded-4xl border border-slate-200 bg-white p-6 shadow-soft sm:p-8">
            <div className="flex items-start justify-between gap-4">
              <div>
                <h3 className="text-xl font-semibold text-slate-900">File library</h3>
                <p className="mt-1 text-sm text-slate-600">Versioned assets, ops documents, and creative files with provenance.</p>
              </div>
              <span className="rounded-full border border-emerald-200 bg-emerald-50 px-3 py-1 text-xs font-semibold uppercase tracking-wide text-emerald-700">
                {formatBytes(metrics.totalAssetsSizeBytes)}
              </span>
            </div>
            <div className="mt-6 space-y-3">
              {files.length ? (
                files.map((file) => (
                  <div key={file.id} className="rounded-3xl border border-slate-200 bg-slate-50 p-4">
                    <div className="flex flex-wrap items-center justify-between gap-3">
                      <div>
                        <p className="text-sm font-semibold text-slate-900">{file.name}</p>
                        <p className="text-xs text-slate-500">
                          {file.category ? deriveStatusLabel(file.category) : 'General'} · {file.version ? `v${file.version}` : 'latest'}
                        </p>
                      </div>
                      <span className="rounded-full border border-slate-200 bg-white px-3 py-1 text-xs text-slate-600">
                        {formatBytes(file.sizeBytes)}
                      </span>
                    </div>
                    <div className="mt-3 flex flex-wrap items-center gap-3 text-xs text-slate-500">
                      <span>Uploaded {formatRelativeTime(file.uploadedAt || file.updatedAt)}</span>
                      {file.tags?.length ? (
                        <div className="flex flex-wrap gap-2">
                          {file.tags.map((tag) => (
                            <span
                              key={`${file.id}-${tag}`}
                              className="rounded-full border border-slate-200 bg-white px-2 py-0.5 text-[10px] font-semibold uppercase tracking-wide text-slate-500"
                            >
                              {tag}
                            </span>
                          ))}
                        </div>
                      ) : null}
                    </div>
                  </div>
                ))
              ) : (
                <div className="rounded-3xl border border-dashed border-slate-300 bg-white p-6 text-sm text-slate-500">
                  Upload briefs, assets, and proofing files to populate the workspace library.
                </div>
              )}
            </div>
          </div>
        </section>

        <section className="grid gap-6 xl:grid-cols-[1.05fr,0.95fr]">
          <div className="rounded-4xl border border-slate-200 bg-white p-6 shadow-soft sm:p-8">
            <div className="flex items-start justify-between gap-4">
              <div>
                <h3 className="text-xl font-semibold text-slate-900">Conversation pulse</h3>
                <p className="mt-1 text-sm text-slate-600">Keep project, client, and operations channels in sync.</p>
              </div>
              <span className="rounded-full border border-purple-200 bg-purple-50 px-3 py-1 text-xs font-semibold uppercase tracking-wide text-purple-700">
                {conversations.length} channels
              </span>
            </div>
            <div className="mt-6 space-y-3">
              {conversations.length ? (
                conversations.map((conversation) => (
                  <div key={conversation.id} className="rounded-3xl border border-slate-200 bg-slate-50 p-5">
                    <div className="flex flex-wrap items-start justify-between gap-3">
                      <div>
                        <p className="text-xs font-semibold uppercase tracking-wide text-slate-400">
                          {conversation.channelType}
                        </p>
                        <h4 className="mt-1 text-lg font-semibold text-slate-900">{conversation.topic}</h4>
                      </div>
                      <span
                        className={`rounded-full border px-3 py-1 text-xs font-semibold uppercase tracking-wide ${priorityBadgeClass(conversation.priority)}`}
                      >
                        {deriveStatusLabel(conversation.priority)}
                      </span>
                    </div>
                    <p className="mt-3 text-sm text-slate-600">{conversation.lastMessagePreview || 'No recent updates posted.'}</p>
                    <div className="mt-4 flex flex-wrap items-center justify-between gap-3 text-xs text-slate-500">
                      <span>
                        Last message {conversation.lastMessageAt ? formatRelativeTime(conversation.lastMessageAt) : '—'}
                      </span>
                      <div className="flex items-center gap-3">
                        <span className="rounded-full border border-slate-200 bg-white px-3 py-1 text-xs font-semibold text-slate-600">
                          {conversation.unreadCount} unread
                        </span>
                        <button
                          type="button"
                          onClick={() => handleConversationAcknowledge(conversation.id, conversation.priority)}
                          disabled={saving || conversation.unreadCount === 0}
                          className="inline-flex items-center gap-2 rounded-xl border border-slate-200 bg-white px-3 py-1.5 text-xs font-semibold text-slate-600 transition hover:border-blue-300 hover:text-blue-600 disabled:cursor-not-allowed disabled:opacity-60"
                        >
                          Mark as read
                        </button>
                      </div>
                    </div>
                  </div>
                ))
              ) : (
                <div className="rounded-3xl border border-dashed border-slate-300 bg-white p-6 text-sm text-slate-500">
                  Conversations will populate once your team and clients start collaborating in this workspace.
                </div>
              )}
            </div>
          </div>

          <div className="rounded-4xl border border-slate-200 bg-white p-6 shadow-soft sm:p-8">
            <div className="flex items-start justify-between gap-4">
              <div>
                <h3 className="text-xl font-semibold text-slate-900">Approvals & gates</h3>
                <p className="mt-1 text-sm text-slate-600">
                  Track decision owners, due dates, and unblock checkpoints for delivery.
                </p>
              </div>
              <span className="rounded-full border border-amber-200 bg-amber-50 px-3 py-1 text-xs font-semibold uppercase tracking-wide text-amber-700">
                {metrics.pendingApprovals ?? 0} pending
              </span>
            </div>
            <div className="mt-6 space-y-3">
              {approvals.length ? (
                approvals.map((approval) => (
                  <div key={approval.id} className="rounded-3xl border border-slate-200 bg-slate-50 p-5">
                    <div className="flex flex-wrap items-start justify-between gap-3">
                      <div>
                        <p className="text-xs font-semibold uppercase tracking-wide text-slate-400">{approval.stage}</p>
                        <h4 className="mt-1 text-lg font-semibold text-slate-900">{approval.title}</h4>
                        <p className="mt-2 text-xs text-slate-500">
                          Owner {approval.ownerName || 'Unassigned'} · Approver {approval.approverEmail || 'TBC'}
                        </p>
                      </div>
                      <span
                        className={`rounded-full border px-3 py-1 text-xs font-semibold uppercase tracking-wide ${statusBadgeClass(approval.status)}`}
                      >
                        {deriveStatusLabel(approval.status)}
                      </span>
                    </div>
                    <div className="mt-3 flex flex-wrap items-center justify-between gap-3 text-xs text-slate-500">
                      <span>
                        Due {approval.dueAt ? `${formatRelativeTime(approval.dueAt)} (${formatAbsolute(approval.dueAt)})` : 'No due date'}
                      </span>
                      <div className="flex items-center gap-2">
                        <button
                          type="button"
                          onClick={() => handleApprovalDecision(approval.id, 'in_review')}
                          disabled={saving}
                          className="rounded-xl border border-slate-200 bg-white px-3 py-1.5 text-xs font-semibold text-slate-600 transition hover:border-blue-300 hover:text-blue-600 disabled:cursor-not-allowed disabled:opacity-60"
                        >
                          Move to review
                        </button>
                        <button
                          type="button"
                          onClick={() => handleApprovalDecision(approval.id, 'approved')}
                          disabled={saving}
                          className="rounded-xl border border-emerald-200 bg-emerald-50 px-3 py-1.5 text-xs font-semibold text-emerald-700 transition hover:border-emerald-300 hover:bg-emerald-100 disabled:cursor-not-allowed disabled:opacity-60"
                        >
                          Approve
                        </button>
                        <button
                          type="button"
                          onClick={() => handleApprovalDecision(approval.id, 'changes_requested')}
                          disabled={saving}
                          className="rounded-xl border border-amber-200 bg-amber-50 px-3 py-1.5 text-xs font-semibold text-amber-700 transition hover:border-amber-300 hover:bg-amber-100 disabled:cursor-not-allowed disabled:opacity-60"
                        >
                          Request changes
                        </button>
                      </div>
                    </div>
                    {approval.decisionNotes ? (
                      <p className="mt-3 rounded-2xl border border-amber-200 bg-amber-50 px-4 py-2 text-xs text-amber-700">
                        Notes: {approval.decisionNotes}
                      </p>
                    ) : null}
                  </div>
                ))
              ) : (
                <div className="rounded-3xl border border-dashed border-slate-300 bg-white p-6 text-sm text-slate-500">
                  Approvals will populate once deliverables move into review stages.
                </div>
              )}
            </div>
          </div>
        </section>
      </div>
    </DashboardLayout>
  );
}
<|MERGE_RESOLUTION|>--- conflicted
+++ resolved
@@ -1,4 +1,3 @@
-<<<<<<< HEAD
 import { useCallback, useEffect, useMemo, useState } from 'react';
 import DashboardLayout from '../../layouts/DashboardLayout.jsx';
 import {
@@ -10,7 +9,6 @@
   connectCollaborationRepository,
   createCollaborationAiSession,
 } from '../../services/collaboration.js';
-=======
 import { useMemo } from 'react';
 import {
   ArrowTrendingDownIcon,
@@ -28,7 +26,6 @@
 import TaskSprintManager from '../../components/dashboard/TaskSprintManager.jsx';
 import useCachedResource from '../../hooks/useCachedResource.js';
 import { fetchFreelancerFinanceInsights } from '../../services/finance.js';
->>>>>>> 6526d12b
 
 const DEFAULT_FREELANCER_ID = 2;
 import { useCallback, useEffect, useMemo, useState } from 'react';
@@ -4843,11 +4840,8 @@
   role: 'Lead Brand & Product Designer',
   initials: 'RM',
   status: 'Top-rated freelancer',
-<<<<<<< HEAD
   userId: 201,
-=======
   id: 2,
->>>>>>> 6526d12b
   badges: ['Verified Pro', 'Gigvora Elite'],
   metrics: [
     { label: 'Active projects', value: '6' },
@@ -5007,189 +5001,6 @@
           Add add-on
         </button>
       </div>
-
-      <div className="mt-6 space-y-4">
-        {addOns.length ? (
-          addOns.map((addon, index) => (
-            <div key={addon.key || index} className="rounded-3xl border border-slate-200 bg-slate-50/60 p-6 shadow-inner">
-              <div className="flex flex-col gap-4 sm:flex-row sm:items-center sm:justify-between">
-                <div className="flex-1">
-                  <label className="block">
-                    <span className="text-sm font-medium text-slate-700">Add-on name</span>
-                    <input
-                      type="text"
-                      value={addon.name}
-                      onChange={(event) => onChange(index, 'name', event.target.value)}
-                      className="mt-2 w-full rounded-2xl border border-slate-200 px-4 py-3 text-sm text-slate-800 shadow-sm focus:border-blue-400 focus:outline-none focus:ring-2 focus:ring-blue-200"
-                    />
-                  </label>
-                </div>
-                <label className="flex items-center gap-2 text-xs font-semibold uppercase tracking-wide text-slate-500">
-                  <input
-                    type="checkbox"
-                    checked={addon.isActive}
-                    onChange={(event) => onChange(index, 'isActive', event.target.checked)}
-                    className="h-4 w-4 rounded border border-blue-300 text-blue-600 focus:ring-blue-400"
-                  />
-                  Active
-                </label>
-                <button
-                  type="button"
-                  onClick={() => onRemove(index)}
-                  className="rounded-full border border-transparent p-2 text-slate-400 transition hover:border-rose-200 hover:bg-rose-50 hover:text-rose-600"
-                  aria-label="Remove add-on"
-                >
-                  <TrashIcon className="h-4 w-4" />
-                </button>
-              </div>
-              <div className="mt-4 grid gap-4 sm:grid-cols-4">
-                <label className="block">
-                  <span className="text-xs font-semibold uppercase tracking-wide text-slate-500">Price</span>
-                  <input
-                    type="number"
-                    min="0"
-                    value={addon.priceAmount}
-                    onChange={(event) => onChange(index, 'priceAmount', event.target.value)}
-                    className="mt-2 w-full rounded-2xl border border-slate-200 px-4 py-2 text-sm text-slate-800 shadow-sm focus:border-blue-400 focus:outline-none focus:ring-2 focus:ring-blue-200"
-                  />
-                </label>
-                <label className="block">
-                  <span className="text-xs font-semibold uppercase tracking-wide text-slate-500">Currency</span>
-                  <input
-                    type="text"
-                    value={addon.priceCurrency}
-                    onChange={(event) => onChange(index, 'priceCurrency', event.target.value)}
-                    className="mt-2 w-full rounded-2xl border border-slate-200 px-4 py-2 text-sm text-slate-800 shadow-sm focus:border-blue-400 focus:outline-none focus:ring-2 focus:ring-blue-200"
-                    maxLength={3}
-                  />
-                </label>
-                <label className="block sm:col-span-2">
-                  <span className="text-xs font-semibold uppercase tracking-wide text-slate-500">Description</span>
-                  <textarea
-                    value={addon.description}
-                    onChange={(event) => onChange(index, 'description', event.target.value)}
-                    rows={3}
-                    className="mt-2 w-full rounded-2xl border border-slate-200 px-4 py-3 text-sm text-slate-800 shadow-sm focus:border-blue-400 focus:outline-none focus:ring-2 focus:ring-blue-200"
-                  />
-                </label>
-              </div>
-            </div>
-          ))
-        ) : (
-          <div className="rounded-3xl border border-dashed border-slate-200 p-6 text-center text-sm text-slate-500">
-            No add-ons configured yet. Create one to increase booking value.
-          </div>
-        )}
-      </div>
-    </section>
-  );
-}
-function BannerSection({ form, onBannerChange }) {
-  return (
-    <section id="marketing-banner" className="rounded-3xl border border-slate-200 bg-white p-6 shadow-sm sm:p-8">
-      <div className="grid gap-8 lg:grid-cols-2">
-        <div className="space-y-5">
-          <div>
-            <h2 className="text-xl font-semibold text-slate-900">Marketing banner</h2>
-            <p className="mt-1 text-sm text-slate-500">Craft a hero banner with a compelling headline, CTA, and social proof.</p>
-          </div>
-          <label className="block">
-            <span className="text-sm font-medium text-slate-700">Headline</span>
-            <input
-              type="text"
-              value={form.banner.headline}
-              onChange={(event) => onBannerChange('headline', event.target.value)}
-              className="mt-2 w-full rounded-2xl border border-slate-200 px-4 py-3 text-sm text-slate-800 shadow-sm focus:border-blue-400 focus:outline-none focus:ring-2 focus:ring-blue-200"
-            />
-          </label>
-          <label className="block">
-            <span className="text-sm font-medium text-slate-700">Subheadline</span>
-            <input
-              type="text"
-              value={form.banner.subheadline}
-              onChange={(event) => onBannerChange('subheadline', event.target.value)}
-              className="mt-2 w-full rounded-2xl border border-slate-200 px-4 py-3 text-sm text-slate-800 shadow-sm focus:border-blue-400 focus:outline-none focus:ring-2 focus:ring-blue-200"
-            />
-          </label>
-          <div className="grid gap-4 sm:grid-cols-2">
-            <label className="block">
-              <span className="text-sm font-medium text-slate-700">Call to action</span>
-              <input
-                type="text"
-                value={form.banner.callToAction}
-                onChange={(event) => onBannerChange('callToAction', event.target.value)}
-                className="mt-2 w-full rounded-2xl border border-slate-200 px-4 py-3 text-sm text-slate-800 shadow-sm focus:border-blue-400 focus:outline-none focus:ring-2 focus:ring-blue-200"
-              />
-            </label>
-            <label className="block">
-              <span className="text-sm font-medium text-slate-700">Badge</span>
-              <input
-                type="text"
-                value={form.banner.badge}
-                onChange={(event) => onBannerChange('badge', event.target.value)}
-                className="mt-2 w-full rounded-2xl border border-slate-200 px-4 py-3 text-sm text-slate-800 shadow-sm focus:border-blue-400 focus:outline-none focus:ring-2 focus:ring-blue-200"
-              />
-            </label>
-          </div>
-          <div className="grid gap-4 sm:grid-cols-2">
-            <label className="block">
-              <span className="text-sm font-medium text-slate-700">Accent colour</span>
-              <input
-                type="color"
-                value={form.banner.accentColor}
-                onChange={(event) => onBannerChange('accentColor', event.target.value)}
-                className="mt-2 h-12 w-full cursor-pointer rounded-2xl border border-slate-200 bg-white"
-              />
-            </label>
-            <label className="block">
-              <span className="text-sm font-medium text-slate-700">Background style</span>
-              <select
-                value={form.banner.backgroundStyle}
-                onChange={(event) => onBannerChange('backgroundStyle', event.target.value)}
-                className="mt-2 w-full rounded-2xl border border-slate-200 px-4 py-3 text-sm text-slate-800 shadow-sm focus:border-blue-400 focus:outline-none focus:ring-2 focus:ring-blue-200"
-              >
-                {BACKGROUND_STYLES.map((style) => (
-                  <option key={style.value} value={style.value}>
-                    {style.label}
-                  </option>
-                ))}
-              </select>
-            </label>
-          </div>
-          <label className="block">
-            <span className="text-sm font-medium text-slate-700">Testimonial</span>
-            <textarea
-              value={form.banner.testimonial}
-              onChange={(event) => onBannerChange('testimonial', event.target.value)}
-              rows={3}
-              className="mt-2 w-full rounded-2xl border border-slate-200 px-4 py-3 text-sm text-slate-800 shadow-sm focus:border-blue-400 focus:outline-none focus:ring-2 focus:ring-blue-200"
-            />
-          </label>
-          <label className="block">
-            <span className="text-sm font-medium text-slate-700">Testimonial author</span>
-            <input
-              type="text"
-              value={form.banner.testimonialAuthor}
-              onChange={(event) => onBannerChange('testimonialAuthor', event.target.value)}
-              className="mt-2 w-full rounded-2xl border border-slate-200 px-4 py-3 text-sm text-slate-800 shadow-sm focus:border-blue-400 focus:outline-none focus:ring-2 focus:ring-blue-200"
-            />
-          </label>
-          <label className="flex items-center gap-2 text-sm font-medium text-slate-700">
-            <input
-              type="checkbox"
-              checked={form.banner.waitlistEnabled}
-              onChange={(event) => onBannerChange('waitlistEnabled', event.target.checked)}
-              className="h-4 w-4 rounded border border-blue-300 text-blue-600 focus:ring-blue-400"
-            />
-            Enable waitlist capture
-          </label>
-        </div>
-        <GigPreview form={form} />
-      </div>
-    </section>
-  );
-}
-
 
 function formatDateTime(value) {
   if (!value) {
@@ -6137,7 +5948,6 @@
 }
 
 export default function FreelancerDashboardPage() {
-<<<<<<< HEAD
   const ownerId = profile.userId ?? 1;
   const [spaces, setSpaces] = useState([]);
   const [spacesLoading, setSpacesLoading] = useState(true);
@@ -6303,7 +6113,190 @@
       lastSyncedAt,
     ],
   );
-=======
+      <div className="mt-6 space-y-4">
+        {addOns.length ? (
+          addOns.map((addon, index) => (
+            <div key={addon.key || index} className="rounded-3xl border border-slate-200 bg-slate-50/60 p-6 shadow-inner">
+              <div className="flex flex-col gap-4 sm:flex-row sm:items-center sm:justify-between">
+                <div className="flex-1">
+                  <label className="block">
+                    <span className="text-sm font-medium text-slate-700">Add-on name</span>
+                    <input
+                      type="text"
+                      value={addon.name}
+                      onChange={(event) => onChange(index, 'name', event.target.value)}
+                      className="mt-2 w-full rounded-2xl border border-slate-200 px-4 py-3 text-sm text-slate-800 shadow-sm focus:border-blue-400 focus:outline-none focus:ring-2 focus:ring-blue-200"
+                    />
+                  </label>
+                </div>
+                <label className="flex items-center gap-2 text-xs font-semibold uppercase tracking-wide text-slate-500">
+                  <input
+                    type="checkbox"
+                    checked={addon.isActive}
+                    onChange={(event) => onChange(index, 'isActive', event.target.checked)}
+                    className="h-4 w-4 rounded border border-blue-300 text-blue-600 focus:ring-blue-400"
+                  />
+                  Active
+                </label>
+                <button
+                  type="button"
+                  onClick={() => onRemove(index)}
+                  className="rounded-full border border-transparent p-2 text-slate-400 transition hover:border-rose-200 hover:bg-rose-50 hover:text-rose-600"
+                  aria-label="Remove add-on"
+                >
+                  <TrashIcon className="h-4 w-4" />
+                </button>
+              </div>
+              <div className="mt-4 grid gap-4 sm:grid-cols-4">
+                <label className="block">
+                  <span className="text-xs font-semibold uppercase tracking-wide text-slate-500">Price</span>
+                  <input
+                    type="number"
+                    min="0"
+                    value={addon.priceAmount}
+                    onChange={(event) => onChange(index, 'priceAmount', event.target.value)}
+                    className="mt-2 w-full rounded-2xl border border-slate-200 px-4 py-2 text-sm text-slate-800 shadow-sm focus:border-blue-400 focus:outline-none focus:ring-2 focus:ring-blue-200"
+                  />
+                </label>
+                <label className="block">
+                  <span className="text-xs font-semibold uppercase tracking-wide text-slate-500">Currency</span>
+                  <input
+                    type="text"
+                    value={addon.priceCurrency}
+                    onChange={(event) => onChange(index, 'priceCurrency', event.target.value)}
+                    className="mt-2 w-full rounded-2xl border border-slate-200 px-4 py-2 text-sm text-slate-800 shadow-sm focus:border-blue-400 focus:outline-none focus:ring-2 focus:ring-blue-200"
+                    maxLength={3}
+                  />
+                </label>
+                <label className="block sm:col-span-2">
+                  <span className="text-xs font-semibold uppercase tracking-wide text-slate-500">Description</span>
+                  <textarea
+                    value={addon.description}
+                    onChange={(event) => onChange(index, 'description', event.target.value)}
+                    rows={3}
+                    className="mt-2 w-full rounded-2xl border border-slate-200 px-4 py-3 text-sm text-slate-800 shadow-sm focus:border-blue-400 focus:outline-none focus:ring-2 focus:ring-blue-200"
+                  />
+                </label>
+              </div>
+            </div>
+          ))
+        ) : (
+          <div className="rounded-3xl border border-dashed border-slate-200 p-6 text-center text-sm text-slate-500">
+            No add-ons configured yet. Create one to increase booking value.
+          </div>
+        )}
+      </div>
+    </section>
+  );
+}
+function BannerSection({ form, onBannerChange }) {
+  return (
+    <section id="marketing-banner" className="rounded-3xl border border-slate-200 bg-white p-6 shadow-sm sm:p-8">
+      <div className="grid gap-8 lg:grid-cols-2">
+        <div className="space-y-5">
+          <div>
+            <h2 className="text-xl font-semibold text-slate-900">Marketing banner</h2>
+            <p className="mt-1 text-sm text-slate-500">Craft a hero banner with a compelling headline, CTA, and social proof.</p>
+          </div>
+          <label className="block">
+            <span className="text-sm font-medium text-slate-700">Headline</span>
+            <input
+              type="text"
+              value={form.banner.headline}
+              onChange={(event) => onBannerChange('headline', event.target.value)}
+              className="mt-2 w-full rounded-2xl border border-slate-200 px-4 py-3 text-sm text-slate-800 shadow-sm focus:border-blue-400 focus:outline-none focus:ring-2 focus:ring-blue-200"
+            />
+          </label>
+          <label className="block">
+            <span className="text-sm font-medium text-slate-700">Subheadline</span>
+            <input
+              type="text"
+              value={form.banner.subheadline}
+              onChange={(event) => onBannerChange('subheadline', event.target.value)}
+              className="mt-2 w-full rounded-2xl border border-slate-200 px-4 py-3 text-sm text-slate-800 shadow-sm focus:border-blue-400 focus:outline-none focus:ring-2 focus:ring-blue-200"
+            />
+          </label>
+          <div className="grid gap-4 sm:grid-cols-2">
+            <label className="block">
+              <span className="text-sm font-medium text-slate-700">Call to action</span>
+              <input
+                type="text"
+                value={form.banner.callToAction}
+                onChange={(event) => onBannerChange('callToAction', event.target.value)}
+                className="mt-2 w-full rounded-2xl border border-slate-200 px-4 py-3 text-sm text-slate-800 shadow-sm focus:border-blue-400 focus:outline-none focus:ring-2 focus:ring-blue-200"
+              />
+            </label>
+            <label className="block">
+              <span className="text-sm font-medium text-slate-700">Badge</span>
+              <input
+                type="text"
+                value={form.banner.badge}
+                onChange={(event) => onBannerChange('badge', event.target.value)}
+                className="mt-2 w-full rounded-2xl border border-slate-200 px-4 py-3 text-sm text-slate-800 shadow-sm focus:border-blue-400 focus:outline-none focus:ring-2 focus:ring-blue-200"
+              />
+            </label>
+          </div>
+          <div className="grid gap-4 sm:grid-cols-2">
+            <label className="block">
+              <span className="text-sm font-medium text-slate-700">Accent colour</span>
+              <input
+                type="color"
+                value={form.banner.accentColor}
+                onChange={(event) => onBannerChange('accentColor', event.target.value)}
+                className="mt-2 h-12 w-full cursor-pointer rounded-2xl border border-slate-200 bg-white"
+              />
+            </label>
+            <label className="block">
+              <span className="text-sm font-medium text-slate-700">Background style</span>
+              <select
+                value={form.banner.backgroundStyle}
+                onChange={(event) => onBannerChange('backgroundStyle', event.target.value)}
+                className="mt-2 w-full rounded-2xl border border-slate-200 px-4 py-3 text-sm text-slate-800 shadow-sm focus:border-blue-400 focus:outline-none focus:ring-2 focus:ring-blue-200"
+              >
+                {BACKGROUND_STYLES.map((style) => (
+                  <option key={style.value} value={style.value}>
+                    {style.label}
+                  </option>
+                ))}
+              </select>
+            </label>
+          </div>
+          <label className="block">
+            <span className="text-sm font-medium text-slate-700">Testimonial</span>
+            <textarea
+              value={form.banner.testimonial}
+              onChange={(event) => onBannerChange('testimonial', event.target.value)}
+              rows={3}
+              className="mt-2 w-full rounded-2xl border border-slate-200 px-4 py-3 text-sm text-slate-800 shadow-sm focus:border-blue-400 focus:outline-none focus:ring-2 focus:ring-blue-200"
+            />
+          </label>
+          <label className="block">
+            <span className="text-sm font-medium text-slate-700">Testimonial author</span>
+            <input
+              type="text"
+              value={form.banner.testimonialAuthor}
+              onChange={(event) => onBannerChange('testimonialAuthor', event.target.value)}
+              className="mt-2 w-full rounded-2xl border border-slate-200 px-4 py-3 text-sm text-slate-800 shadow-sm focus:border-blue-400 focus:outline-none focus:ring-2 focus:ring-blue-200"
+            />
+          </label>
+          <label className="flex items-center gap-2 text-sm font-medium text-slate-700">
+            <input
+              type="checkbox"
+              checked={form.banner.waitlistEnabled}
+              onChange={(event) => onBannerChange('waitlistEnabled', event.target.checked)}
+              className="h-4 w-4 rounded border border-blue-300 text-blue-600 focus:ring-blue-400"
+            />
+            Enable waitlist capture
+          </label>
+        </div>
+        <GigPreview form={form} />
+      </div>
+    </section>
+  );
+}
+
+
+export default function FreelancerDashboardPage() {
   const {
     data: financeData,
     loading: financeLoading,
@@ -6562,7 +6555,6 @@
     'An operating system for independent talent to manage gigs, complex projects, finances, and growth partnerships in one streamlined workspace.';
 
   const isInitialLoading = loading && !data;
->>>>>>> 6526d12b
 
   return (
     <DashboardLayout
@@ -6571,9 +6563,7 @@
       subtitle={heroSubtitle}
       description={heroDescription}
       menuSections={menuSections}
-<<<<<<< HEAD
       sections={sectionsWithCockpit}
-=======
       sections={remainingSections}
       profile={profile}
       availableDashboards={availableDashboards}
@@ -7249,7 +7239,6 @@
             </form>
           ) : null}
       sections={[]}
->>>>>>> 6526d12b
       profile={profile}
       availableDashboards={availableDashboards}
     >
