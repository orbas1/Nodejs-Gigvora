import { useMemo } from 'react';
import { Link } from 'react-router-dom';
import DashboardLayout from '../../layouts/DashboardLayout.jsx';
import useSession from '../../hooks/useSession.js';
<<<<<<< HEAD
import { MENU_GROUPS, AVAILABLE_DASHBOARDS } from './freelancer/menuConfig.js';
import { DEFAULT_PROFILE } from './freelancer/sampleData.js';
import {
  AutomationSection,
  DeliveryOperationsSection,
  FinanceComplianceSection,
  GigMarketplaceOperationsSection,
  GigStudioSection,
  GrowthPartnershipSection,
  NetworkSection,
  OperationalQuickAccessSection,
  OperationsHQSection,
  OverviewSection,
  PlanningSection,
  ProfileShowcaseSection,
  ProjectLabSection,
  ProjectWorkspaceExcellenceSection,
  ReferencesSection,
  SupportSection,
  TaskManagementSection,
  TimelineManagementSection,
  WorkspaceSettingsSection,
} from './freelancer/sections/index.js';
=======
import DisputeManagementSection from './freelancer/sections/DisputeManagementSection.jsx';
>>>>>>> 4c030fbb

const HERO_METRICS = [
  { id: 'matches', label: 'New matches', value: 8, trend: '+2 this week' },
  { id: 'applications', label: 'Active applications', value: 5, trend: '2 awaiting review' },
  { id: 'saved', label: 'Saved gigs', value: 14, trend: 'Keep refining your preferences' },
];

const HERO_PIPELINE = [
  { id: 'discovery', title: 'Discovery call', description: 'Schedule time with the client success partner to confirm scope.' },
  { id: 'proposal', title: 'Proposal sent', description: 'Tailor your pricing pack and highlight relevant case studies.' },
  { id: 'interview', title: 'Interview', description: 'Prepare a short demo of your recent work to stand out.' },
];

const HERO_RESOURCES = [
  {
    id: 'profile',
    title: 'Refresh your profile',
    copy: 'Fine tune your expertise tags and headline so matching stays accurate.',
    to: '/profile/me',
  },
  {
    id: 'launchpad',
    title: 'Browse Launchpad gigs',
    copy: 'Explore curated, fast-moving projects looking for immediate contributors.',
    to: '/experience-launchpad',
  },
  {
    id: 'community',
    title: 'Join a guild session',
    copy: 'Share feedback and learn from other freelancers in the community.',
    to: '/groups',
  },
];

const SECTION_COMPONENTS = {
  'profile-overview': OverviewSection,
  'operations-hq': OperationsHQSection,
  'delivery-ops': DeliveryOperationsSection,
  'task-management': TaskManagementSection,
  planning: PlanningSection,
  'project-excellence': ProjectWorkspaceExcellenceSection,
  'project-lab': ProjectLabSection,
  'gig-studio': GigStudioSection,
  'gig-marketplace': GigMarketplaceOperationsSection,
  automation: AutomationSection,
  'finance-compliance': FinanceComplianceSection,
  'workspace-settings': WorkspaceSettingsSection,
  'profile-showcase': ProfileShowcaseSection,
  references: ReferencesSection,
  'timeline-management': TimelineManagementSection,
  network: NetworkSection,
  'growth-partnerships': GrowthPartnershipSection,
  'quick-access': OperationalQuickAccessSection,
  support: SupportSection,
};

function buildProfileCard(session) {
  if (!session) {
    return DEFAULT_PROFILE;
  }

  const resolvedName =
    session.name ||
    [session.firstName, session.lastName].filter(Boolean).join(' ').trim() ||
    session.email ||
    DEFAULT_PROFILE.name;

  const initials = resolvedName
    .split(/\s+/)
    .map((part) => part[0])
    .filter(Boolean)
    .join('')
    .slice(0, 2)
    .toUpperCase();

  return {
    ...DEFAULT_PROFILE,
    name: resolvedName,
    role: session.title || session.userType || DEFAULT_PROFILE.role,
    initials: initials || DEFAULT_PROFILE.initials,
    avatarUrl: session.avatarUrl || DEFAULT_PROFILE.avatarUrl,
  };
}

export default function FreelancerDashboardPage() {
  const { session } = useSession();

  const heroName = useMemo(() => {
    if (!session) {
      return 'Freelancer';
    }
    return session.name || session.firstName || session.email || 'Freelancer';
  }, [session]);

  const menuSections = useMemo(() => MENU_GROUPS, []);
  const orderedSectionIds = useMemo(() => {
    const fromMenu = menuSections.flatMap((group) =>
      Array.isArray(group.items) ? group.items.map((item) => item.id).filter(Boolean) : [],
    );
    const unique = [];
    fromMenu.forEach((id) => {
      if (SECTION_COMPONENTS[id] && !unique.includes(id)) {
        unique.push(id);
      }
    });
    Object.keys(SECTION_COMPONENTS).forEach((id) => {
      if (!unique.includes(id)) {
        unique.push(id);
      }
    });
    return unique;
  }, [menuSections]);

  const profileCard = useMemo(() => buildProfileCard(session), [session]);

  return (
    <DashboardLayout
      currentDashboard="freelancer"
      title="Freelancer mission control"
      subtitle="Enterprise-ready independent talent workspace"
      description="Coordinate delivery, growth, reputation, and analytics rituals without leaving your Gigvora cockpit."
      menuSections={menuSections}
      availableDashboards={AVAILABLE_DASHBOARDS}
    >
      <div className="mx-auto w-full max-w-6xl space-y-12 px-6 py-10">
        <section className="rounded-3xl border border-slate-200 bg-white/95 p-8 shadow-soft">
          <header className="flex flex-col gap-4 border-b border-slate-200 pb-6">
            <div>
              <p className="text-xs font-semibold uppercase tracking-[0.35em] text-slate-500">Welcome back</p>
              <h1 className="mt-2 text-3xl font-semibold text-slate-900">{heroName}</h1>
              <p className="mt-3 max-w-2xl text-sm text-slate-600">
                Keep momentum going by following the next actions in your pipeline, capturing delivery signals, and sharing
                updates with the Gigvora team.
              </p>
            </div>
            <div className="grid gap-4 sm:grid-cols-3">
              {HERO_METRICS.map((metric) => (
                <div
                  key={metric.id}
                  className="rounded-3xl border border-slate-200 bg-white p-6 shadow-soft transition hover:-translate-y-0.5 hover:border-blue-200"
                >
                  <p className="text-xs font-semibold uppercase tracking-[0.3em] text-slate-500">{metric.label}</p>
                  <p className="mt-3 text-3xl font-semibold text-slate-900">{metric.value}</p>
                  <p className="mt-2 text-xs text-slate-500">{metric.trend}</p>
                </div>
              ))}
            </div>
          </header>

          <div className="mt-8 grid gap-8 lg:grid-cols-[1.3fr_1fr]">
            <div className="space-y-6">
              <div className="rounded-3xl border border-slate-200 bg-slate-50/70 p-8">
                <div className="flex items-center justify-between gap-3">
                  <h2 className="text-xl font-semibold text-slate-900">Pipeline focus</h2>
                  <Link
                    to="/dashboard/freelancer/pipeline"
                    className="text-sm font-semibold text-blue-600 transition hover:text-blue-700"
                  >
                    View detailed pipeline
                  </Link>
                </div>
                <ol className="mt-6 space-y-4">
                  {HERO_PIPELINE.map((step, index) => (
                    <li key={step.id} className="flex gap-4 rounded-2xl border border-slate-200 bg-white p-4 shadow-sm">
                      <div className="flex h-10 w-10 items-center justify-center rounded-full bg-blue-600 text-sm font-semibold text-white">
                        {index + 1}
                      </div>
                      <div>
                        <p className="text-sm font-semibold text-slate-900">{step.title}</p>
                        <p className="text-xs text-slate-500">{step.description}</p>
                      </div>
                    </li>
                  ))}
                </ol>
              </div>

              <div className="rounded-3xl border border-slate-200 bg-slate-50/70 p-8">
                <h2 className="text-xl font-semibold text-slate-900">Quick wins</h2>
                <ul className="mt-6 space-y-3">
                  <li className="flex items-start gap-3 rounded-2xl border border-slate-200 bg-white p-4 shadow-sm">
                    <span className="mt-0.5 h-2 w-2 rounded-full bg-emerald-500" aria-hidden="true" />
                    <p className="text-sm text-slate-600">
                      Keep an eye on new invites—responding within the first hour improves conversion by 30%.
                    </p>
                  </li>
                  <li className="flex items-start gap-3 rounded-2xl border border-slate-200 bg-white p-4 shadow-sm">
                    <span className="mt-0.5 h-2 w-2 rounded-full bg-sky-500" aria-hidden="true" />
                    <p className="text-sm text-slate-600">Upload a short video introduction to strengthen your applications.</p>
                  </li>
                  <li className="flex items-start gap-3 rounded-2xl border border-slate-200 bg-white p-4 shadow-sm">
                    <span className="mt-0.5 h-2 w-2 rounded-full bg-amber-500" aria-hidden="true" />
                    <p className="text-sm text-slate-600">Share updates with your talent partner weekly so we can advocate for you.</p>
                  </li>
                </ul>
              </div>
            </div>

            <aside className="space-y-6">
              <div className="rounded-3xl border border-slate-200 bg-white p-6 shadow-soft">
                <h2 className="text-lg font-semibold text-slate-900">Recommended resources</h2>
                <ul className="mt-4 space-y-3">
                  {HERO_RESOURCES.map((resource) => (
                    <li key={resource.id} className="rounded-2xl border border-slate-200 bg-slate-50 p-4 shadow-sm">
                      <p className="text-sm font-semibold text-slate-900">{resource.title}</p>
                      <p className="mt-1 text-xs text-slate-500">{resource.copy}</p>
                      <Link
                        to={resource.to}
                        className="mt-2 inline-flex items-center gap-2 text-xs font-semibold text-blue-600 transition hover:text-blue-700"
                      >
                        Explore
                      </Link>
                    </li>
                  ))}
                </ul>
              </div>

              <div className="rounded-3xl border border-slate-200 bg-gradient-to-br from-blue-50 via-white to-blue-100 p-6 shadow-soft">
                <h2 className="text-lg font-semibold text-slate-900">Need help?</h2>
                <p className="mt-2 text-sm text-slate-600">
                  Your client success partner can walk through opportunities, feedback, and growth plans.
                </p>
                <Link
                  to="/inbox"
                  className="mt-4 inline-flex items-center gap-2 rounded-full bg-slate-900 px-4 py-2 text-sm font-semibold text-white shadow-sm transition hover:bg-slate-700"
                >
                  Send a message
                </Link>
              </div>
            </aside>
          </div>
        </section>

<<<<<<< HEAD
        {orderedSectionIds.map((sectionId) => {
          const SectionComponent = SECTION_COMPONENTS[sectionId];
          if (!SectionComponent) {
            return null;
          }

          if (sectionId === 'profile-overview') {
            return <SectionComponent key={sectionId} profile={profileCard} />;
          }

          return <SectionComponent key={sectionId} />;
        })}
=======
        <div className="mt-12">
          <DisputeManagementSection />
        </div>
>>>>>>> 4c030fbb
      </div>
    </DashboardLayout>
  );
}<|MERGE_RESOLUTION|>--- conflicted
+++ resolved
@@ -2,7 +2,6 @@
 import { Link } from 'react-router-dom';
 import DashboardLayout from '../../layouts/DashboardLayout.jsx';
 import useSession from '../../hooks/useSession.js';
-<<<<<<< HEAD
 import { MENU_GROUPS, AVAILABLE_DASHBOARDS } from './freelancer/menuConfig.js';
 import { DEFAULT_PROFILE } from './freelancer/sampleData.js';
 import {
@@ -26,9 +25,7 @@
   TimelineManagementSection,
   WorkspaceSettingsSection,
 } from './freelancer/sections/index.js';
-=======
 import DisputeManagementSection from './freelancer/sections/DisputeManagementSection.jsx';
->>>>>>> 4c030fbb
 
 const HERO_METRICS = [
   { id: 'matches', label: 'New matches', value: 8, trend: '+2 this week' },
@@ -261,7 +258,6 @@
           </div>
         </section>
 
-<<<<<<< HEAD
         {orderedSectionIds.map((sectionId) => {
           const SectionComponent = SECTION_COMPONENTS[sectionId];
           if (!SectionComponent) {
@@ -274,11 +270,9 @@
 
           return <SectionComponent key={sectionId} />;
         })}
-=======
         <div className="mt-12">
           <DisputeManagementSection />
         </div>
->>>>>>> 4c030fbb
       </div>
     </DashboardLayout>
   );
