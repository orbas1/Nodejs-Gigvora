<<<<<<< HEAD
import { useCallback, useMemo, useState } from 'react';
import DashboardLayout from '../../layouts/DashboardLayout.jsx';
import useSession from '../../hooks/useSession.js';
import useFreelancerProfileOverview from '../../hooks/useFreelancerProfileOverview.js';
import { MENU_GROUPS, AVAILABLE_DASHBOARDS } from './freelancer/menuConfig.js';
=======
import { Fragment, useCallback, useMemo, useState } from 'react';
import { useMemo } from 'react';
import { useNavigate } from 'react-router-dom';
import DashboardLayout from '../../layouts/DashboardLayout.jsx';
import useSession from '../../hooks/useSession.js';
import useCachedResource from '../../hooks/useCachedResource.js';
import { fetchAutoMatchOverview } from '../../services/freelancerAutoMatch.js';
import { MENU_GROUPS, AVAILABLE_DASHBOARDS } from './freelancer/menuConfig.js';

function resolveFreelancerId(session) {
  if (!session) return null;
  return session.freelancerId ?? session.id ?? session.userId ?? null;
}

function formatPercent(value) {
  if (value == null || Number.isNaN(Number(value))) {
    return '—';
  }
  return `${Math.round(Number(value))}%`;
}
import DashboardLayout from '../../layouts/DashboardLayout.jsx';
import useSession from '../../hooks/useSession.js';
import {
  MENU_GROUPS,
  AVAILABLE_DASHBOARDS,
} from './freelancer/menuConfig.js';
import { DEFAULT_PROFILE } from './freelancer/sampleData.js';
import {
  OverviewSection,
  OperationsHQSection,
  DeliveryOperationsSection,
  TaskManagementSection,
  PlanningSection,
  ProjectWorkspaceExcellenceSection,
  ProjectLabSection,
  GigStudioSection,
  GigMarketplaceOperationsSection,
  AutomationSection,
  FinanceComplianceSection,
  GrowthPartnershipSection,
  NetworkSection,
  ProfileShowcaseSection,
  ReferencesSection,
  OperationalQuickAccessSection,
  WorkspaceSettingsSection,
  SupportSection,
} from './freelancer/sections/index.js';

function buildProfile(session) {
  if (!session) {
    return DEFAULT_PROFILE;
  }
  const derivedName = session.name ?? [session.firstName, session.lastName].filter(Boolean).join(' ').trim();
  const displayName = derivedName || session.email || DEFAULT_PROFILE.name;
  const initials = displayName
    .split(' ')
    .map((part) => part[0])
    .filter(Boolean)
    .join('')
    .slice(0, 2)
    .toUpperCase();
  const avatarSeed = session.avatarSeed ?? displayName;
  const avatarUrl = session.avatarUrl ?? `https://avatar.vercel.sh/${encodeURIComponent(avatarSeed)}.svg?text=${initials}`;

  return {
    ...DEFAULT_PROFILE,
    name: displayName,
    role: session.title ?? DEFAULT_PROFILE.role,
    avatarUrl,
    badges: DEFAULT_PROFILE.badges,
  };
}
import { Link } from 'react-router-dom';
import DashboardLayout from '../../layouts/DashboardLayout.jsx';
import useSession from '../../hooks/useSession.js';
import IdentityVerificationSection from './freelancer/sections/identity/IdentityVerificationSection.jsx';
import { ReviewManagementSection } from './freelancer/sections/index.js';
import { MENU_GROUPS, AVAILABLE_DASHBOARDS } from './freelancer/menuConfig.js';
import { DEFAULT_PROFILE } from './freelancer/sampleData.js';
>>>>>>> 807651aa
import {
  AutomationSection,
  DeliveryOperationsSection,
  FinanceComplianceSection,
  GigMarketplaceOperationsSection,
  GigStudioSection,
  GrowthPartnershipSection,
  NetworkSection,
  OperationalQuickAccessSection,
  OperationsHQSection,
<<<<<<< HEAD
  PlanningSection,
  ProfileOverviewSection,
  ProfileShowcaseSection,
  ProjectLabSection,
=======
  OverviewSection,
  PlanningSection,
  ProfileShowcaseSection,
  ProjectLabSection,
  ProjectManagementSection,
>>>>>>> 807651aa
  ProjectWorkspaceExcellenceSection,
  ReferencesSection,
  SupportSection,
  TaskManagementSection,
  WorkspaceSettingsSection,
} from './freelancer/sections/index.js';
<<<<<<< HEAD
import { DEFAULT_PROFILE } from './freelancer/sampleData.js';

const SECTION_COMPONENTS = {
  'profile-overview': ProfileOverviewSection,
  'operations-hq': OperationsHQSection,
  'delivery-ops': DeliveryOperationsSection,
  'task-management': TaskManagementSection,
  planning: PlanningSection,
  'project-excellence': ProjectWorkspaceExcellenceSection,
  'project-lab': ProjectLabSection,
  'gig-studio': GigStudioSection,
  'gig-marketplace': GigMarketplaceOperationsSection,
  automation: AutomationSection,
  'finance-compliance': FinanceComplianceSection,
  'workspace-settings': WorkspaceSettingsSection,
  'profile-showcase': ProfileShowcaseSection,
  references: ReferencesSection,
  network: NetworkSection,
  'growth-partnerships': GrowthPartnershipSection,
  'quick-access': OperationalQuickAccessSection,
  support: SupportSection,
};

function deriveInitials(value) {
  if (!value) {
    return 'GV';
  }
  const parts = value
    .toString()
    .split(/\s+/)
    .filter(Boolean)
    .map((segment) => segment[0]?.toUpperCase())
    .filter(Boolean);
  if (!parts.length) {
    return 'GV';
  }
  return parts.join('').slice(0, 2);
}

function buildFallbackOverview(session) {
  const fallbackName = session?.name ?? DEFAULT_PROFILE.name;
  const nameParts = fallbackName ? fallbackName.trim().split(/\s+/) : [];
  const firstName = session?.firstName ?? nameParts[0] ?? '';
  const lastName = session?.lastName ?? (nameParts.length > 1 ? nameParts.slice(1).join(' ') : '');
  const headline = session?.title ?? DEFAULT_PROFILE.role;
  const location = session?.location ?? 'Remote';
  const initials = deriveInitials(session?.avatarSeed ?? fallbackName ?? DEFAULT_PROFILE.initials);

  return {
    profile: {
      firstName,
      lastName,
      fullName: fallbackName,
      headline,
      title: headline,
      bio: '',
      missionStatement: '',
      location,
      locationDetails: { summary: location },
      timezone: 'UTC',
      hourlyRate: null,
      availability: {
        status: 'limited',
        hoursPerWeek: null,
        openToRemote: true,
        notes: '',
      },
      skills: [],
      stats: {
        followerCount: 0,
        connectionCount: 0,
        pendingConnections: 0,
      },
      connections: {
        pendingIncoming: [],
        pendingOutgoing: [],
        accepted: [],
      },
      followers: { preview: [] },
      avatar: {
        url: DEFAULT_PROFILE.avatarUrl ?? null,
        initials,
      },
    },
  };
}
=======

function deriveFreelancerId(session) {
  if (!session || typeof session !== 'object') {
    return null;
  }

  const candidates = [
    session.freelancerId,
    session.profile?.freelancerId,
    session.profileId,
    session.primaryProfileId,
    session.userId,
    session.id,
  ];

  for (const candidate of candidates) {
    if (candidate == null) {
      continue;
    }
    const numeric = Number(candidate);
    if (Number.isFinite(numeric) && numeric > 0) {
      return numeric;
    }
  }

  return null;
}

function buildProfileCard(session) {
  if (!session || typeof session !== 'object') {
    return DEFAULT_PROFILE;
  }

  const base = { ...DEFAULT_PROFILE };
  const fallbackName = [session.firstName, session.lastName].filter(Boolean).join(' ').trim();
  const name = session.name?.trim() || fallbackName || base.name;
  const headline = session.role || session.title || session.headline || base.role;
  const avatarUrl =
    session.avatarUrl || session.photoUrl || session.imageUrl || session.pictureUrl || base.avatarUrl;
  const initials =
    session.initials ||
    (name
      ? name
          .split(/\s+/)
          .filter(Boolean)
          .map((part) => part[0]?.toUpperCase())
          .join('')
          .slice(0, 2)
      : base.initials);

  return {
    ...base,
    name,
    role: headline,
    avatarUrl,
    initials: initials || base.initials,
  };
}
  TimelineManagementSection,
  WorkspaceSettingsSection,
} from './freelancer/sections/index.js';
import DisputeManagementSection from './freelancer/sections/DisputeManagementSection.jsx';

const HERO_METRICS = [
  { id: 'matches', label: 'New matches', value: 8, trend: '+2 this week' },
  { id: 'applications', label: 'Active applications', value: 5, trend: '2 awaiting review' },
  { id: 'saved', label: 'Saved gigs', value: 14, trend: 'Keep refining your preferences' },
];

const HERO_PIPELINE = [
  { id: 'discovery', title: 'Discovery call', description: 'Schedule time with the client success partner to confirm scope.' },
  { id: 'proposal', title: 'Proposal sent', description: 'Tailor your pricing pack and highlight relevant case studies.' },
  { id: 'interview', title: 'Interview', description: 'Prepare a short demo of your recent work to stand out.' },
];

const HERO_RESOURCES = [
  {
    id: 'profile',
    title: 'Refresh your profile',
    copy: 'Fine tune your expertise tags and headline so matching stays accurate.',
    to: '/profile/me',
  },
  {
    id: 'launchpad',
    title: 'Browse Launchpad gigs',
    copy: 'Explore curated, fast-moving projects looking for immediate contributors.',
    to: '/experience-launchpad',
  },
  {
    id: 'community',
    title: 'Join a guild session',
    copy: 'Share feedback and learn from other freelancers in the community.',
    to: '/groups',
  },
];
>>>>>>> 807651aa

const SECTION_COMPONENTS = {
  'profile-overview': OverviewSection,
  'operations-hq': OperationsHQSection,
  'delivery-ops': DeliveryOperationsSection,
  'task-management': TaskManagementSection,
  planning: PlanningSection,
  'project-excellence': ProjectWorkspaceExcellenceSection,
  'project-lab': ProjectLabSection,
  'gig-studio': GigStudioSection,
  'gig-marketplace': GigMarketplaceOperationsSection,
  automation: AutomationSection,
  'finance-compliance': FinanceComplianceSection,
  'workspace-settings': WorkspaceSettingsSection,
  'profile-showcase': ProfileShowcaseSection,
  references: ReferencesSection,
  'timeline-management': TimelineManagementSection,
  network: NetworkSection,
  'growth-partnerships': GrowthPartnershipSection,
  'quick-access': OperationalQuickAccessSection,
  support: SupportSection,
};

function buildProfileCard(session) {
  if (!session) {
    return DEFAULT_PROFILE;
  }

  const resolvedName =
    session.name ||
    [session.firstName, session.lastName].filter(Boolean).join(' ').trim() ||
    session.email ||
    DEFAULT_PROFILE.name;

  const initials = resolvedName
    .split(/\s+/)
    .map((part) => part[0])
    .filter(Boolean)
    .join('')
    .slice(0, 2)
    .toUpperCase();

  return {
    ...DEFAULT_PROFILE,
    name: resolvedName,
    role: session.title || session.userType || DEFAULT_PROFILE.role,
    initials: initials || DEFAULT_PROFILE.initials,
    avatarUrl: session.avatarUrl || DEFAULT_PROFILE.avatarUrl,
  };
}

export default function FreelancerDashboardPage() {
  const navigate = useNavigate();
  const { session } = useSession();
<<<<<<< HEAD
  const [activeSection, setActiveSection] = useState('profile-overview');
  const menuSections = useMemo(() => MENU_GROUPS, []);
  const dashboards = useMemo(() => AVAILABLE_DASHBOARDS, []);
  const userId = session?.id ?? null;

  const {
    overview,
    loading,
    saving,
    avatarUploading,
    connectionSaving,
    error,
    refresh,
    saveProfile,
    uploadAvatar,
    createConnection,
    updateConnection,
    deleteConnection,
  } = useFreelancerProfileOverview({ userId, enabled: Boolean(userId) });

  const overviewData = useMemo(() => overview ?? buildFallbackOverview(session), [overview, session]);

  const sectionComponent = SECTION_COMPONENTS[activeSection] ?? ProfileOverviewSection;

  const profileOverviewProps = useMemo(
    () => ({
      overview: overviewData,
      loading,
      saving,
      avatarUploading,
      connectionSaving,
      error,
      onRefresh: refresh,
      onSave: userId ? saveProfile : undefined,
      onUploadAvatar: userId ? uploadAvatar : undefined,
      onCreateConnection: userId ? createConnection : undefined,
      onUpdateConnection: userId ? updateConnection : undefined,
      onDeleteConnection: userId ? deleteConnection : undefined,
    }),
    [
      overviewData,
      loading,
      saving,
      avatarUploading,
      connectionSaving,
      error,
      refresh,
      userId,
      saveProfile,
      uploadAvatar,
      createConnection,
      updateConnection,
      deleteConnection,
    ],
  );

  const handleMenuSelect = useCallback((itemId) => {
    if (!itemId) {
      return;
    }
    if (SECTION_COMPONENTS[itemId]) {
      setActiveSection(itemId);
    } else {
      setActiveSection('profile-overview');
    }
  }, []);

  const heroTitle = 'Freelancer Hub';
  const heroSubtitle = 'Profile';
  const heroDescription = '';

  const renderSection = () => {
    if (sectionComponent === ProfileOverviewSection) {
      return <ProfileOverviewSection {...profileOverviewProps} />;
    }

    const Component = sectionComponent;
    return <Component />;
  };

  return (
    <DashboardLayout
      currentDashboard="freelancer"
      title={heroTitle}
      subtitle={heroSubtitle}
      description={heroDescription}
      menuSections={menuSections}
      availableDashboards={dashboards}
      activeMenuItem={activeSection}
      onMenuItemSelect={handleMenuSelect}
    >
      <div className="mx-auto w-full max-w-6xl space-y-10 px-6 py-10">
        <div className="rounded-3xl border border-slate-200 bg-white px-6 py-5 shadow-sm">
          <div className="flex flex-col gap-4 sm:flex-row sm:items-center sm:justify-between">
            <div>
              <p className="text-lg font-semibold text-slate-900">
                {overviewData?.profile?.fullName ?? session?.name ?? 'Freelancer'}
              </p>
              {overviewData?.profile?.headline ? (
                <p className="text-sm text-slate-500">{overviewData.profile.headline}</p>
              ) : null}
            </div>
            <div className="flex flex-wrap gap-3 text-xs text-slate-500">
              <span className="inline-flex items-center gap-2 rounded-full border border-slate-200 bg-slate-50 px-3 py-1 font-semibold">
                Followers
                <span className="rounded-full bg-slate-900 px-2 py-0.5 text-[11px] font-semibold text-white">
                  {overviewData?.profile?.stats?.followerCount ?? 0}
                </span>
              </span>
              <span className="inline-flex items-center gap-2 rounded-full border border-slate-200 bg-slate-50 px-3 py-1 font-semibold">
                Connections
                <span className="rounded-full bg-slate-900 px-2 py-0.5 text-[11px] font-semibold text-white">
                  {overviewData?.profile?.stats?.connectionCount ?? 0}
                </span>
              </span>
              <span className="inline-flex items-center gap-2 rounded-full border border-slate-200 bg-slate-50 px-3 py-1 font-semibold">
                Pending
                <span className="rounded-full bg-amber-500 px-2 py-0.5 text-[11px] font-semibold text-white">
                  {overviewData?.profile?.stats?.pendingConnections ?? 0}
                </span>
              </span>
            </div>
          </div>
          {error ? (
            <div className="mt-4 rounded-2xl border border-rose-200 bg-rose-50 px-4 py-3 text-sm text-rose-700">
              {error?.message ?? 'Unable to sync your profile overview right now.'}
=======
  const freelancerId = useMemo(() => {
    const resolved = resolveFreelancerId(session);
    return resolved != null ? String(resolved) : null;
  }, [session]);

  const profile = useMemo(() => buildProfile(session), [session]);

  const heroTitle = 'Freelancer Mission Control';
  const heroSubtitle = 'Delivery, growth, mentorship, and rituals';
  const heroDescription =
    'Design a production-grade operating system across projects, gigs, interviews, mentorship bookings, and volunteering commitments with Gigvora.';
  const menuSections = useMemo(() => MENU_GROUPS, []);
  const availableDashboards = useMemo(() => AVAILABLE_DASHBOARDS, []);
  const profileCard = useMemo(() => buildProfileCard(session), [session]);
  const freelancerId = useMemo(() => deriveFreelancerId(session), [session]);
  const [activeItem, setActiveItem] = useState('profile-overview');

  const handleMenuItemSelect = useCallback((itemId, item) => {
    setActiveItem(itemId);
    const targetId = item?.sectionId || item?.targetId || itemId;
    if (targetId && typeof document !== 'undefined') {
      const element = document.getElementById(targetId);
      if (element) {
        element.scrollIntoView({ behavior: 'smooth', block: 'start' });
      }
    }
  }, []);

  const orderedSections = useMemo(
    () => [
      { id: 'profile-overview', element: <OverviewSection profile={profileCard} /> },
      { id: 'operations-hq', element: <OperationsHQSection /> },
      { id: 'project-management', element: <ProjectManagementSection freelancerId={freelancerId} /> },
      { id: 'delivery-ops', element: <DeliveryOperationsSection freelancerId={freelancerId} /> },
      { id: 'task-management', element: <TaskManagementSection /> },
      { id: 'planning', element: <PlanningSection /> },
      { id: 'project-excellence', element: <ProjectWorkspaceExcellenceSection /> },
      { id: 'project-lab', element: <ProjectLabSection /> },
      { id: 'gig-studio', element: <GigStudioSection /> },
      { id: 'gig-marketplace', element: <GigMarketplaceOperationsSection /> },
      { id: 'automation', element: <AutomationSection /> },
      { id: 'finance-compliance', element: <FinanceComplianceSection /> },
      { id: 'workspace-settings', element: <WorkspaceSettingsSection /> },
      { id: 'profile-showcase', element: <ProfileShowcaseSection /> },
      { id: 'references', element: <ReferencesSection /> },
      { id: 'network', element: <NetworkSection /> },
      { id: 'growth-partnerships', element: <GrowthPartnershipSection /> },
      { id: 'quick-access', element: <OperationalQuickAccessSection /> },
      { id: 'support', element: <SupportSection /> },
    ],
    [freelancerId, profileCard],
  );

  const heroTitle = 'Freelancer mission control';
  const heroSubtitle = 'Delivery, client success, and growth in one cockpit';
  const heroDescription =
    'Orchestrate project workspaces, automate gig delivery, and activate revenue programs with enterprise-grade tooling built for independent experts.';

  return (
    <DashboardLayout
      currentDashboard="freelancer"
      title={heroTitle}
      subtitle={heroSubtitle}
      description={heroDescription}
      menuSections={MENU_GROUPS}
      availableDashboards={AVAILABLE_DASHBOARDS}
    >
      <div className="space-y-12">
        <OverviewSection profile={profile} />
        <OperationsHQSection />
        <DeliveryOperationsSection />
        <TaskManagementSection />
        <PlanningSection />
        <ProjectWorkspaceExcellenceSection />
        <ProjectLabSection />
        <GigStudioSection />
        <GigMarketplaceOperationsSection />
        <AutomationSection />
        <FinanceComplianceSection />
        <GrowthPartnershipSection />
        <NetworkSection />
        <ProfileShowcaseSection />
        <ReferencesSection />
        <OperationalQuickAccessSection />
        <WorkspaceSettingsSection />
        <SupportSection />
      menuSections={menuSections}
      availableDashboards={availableDashboards}
      activeMenuItem={activeItem}
      onMenuItemSelect={handleMenuItemSelect}
    >
      <div className="mx-auto w-full max-w-6xl space-y-12 px-6 py-10">
        {orderedSections.map((section) => (
          <Fragment key={section.id}>{section.element}</Fragment>
        ))}
  const heroName = useMemo(() => {
    if (!session) {
      return 'Freelancer';
    }
    const nameFromParts = [session.firstName, session.lastName].filter(Boolean).join(' ').trim();
    const fallback = nameFromParts || session.email || null;
    return session.name ?? fallback ?? 'Freelancer';
  }, [session]);

  const {
    data: overview,
    loading: overviewLoading,
    error: overviewError,
    refresh: refreshOverview,
    lastUpdated: overviewUpdatedAt,
  } = useCachedResource(
    freelancerId ? `freelancer:auto-match:overview:${freelancerId}` : null,
    ({ signal }) => fetchAutoMatchOverview(freelancerId, { signal }),
    { dependencies: [freelancerId], enabled: Boolean(freelancerId) },
  );

  const metrics = useMemo(() => {
    return [
      {
        id: 'live',
        label: 'Live matches',
        value: overview?.summary?.liveInvites ?? 0,
      },
      {
        id: 'pending',
        label: 'Pending',
        value: overview?.summary?.pendingDecisions ?? 0,
      },
      {
        id: 'acceptance',
        label: 'Accept rate',
        value: formatPercent(overview?.stats?.acceptanceRate),
      },
    ];
  }, [overview?.summary, overview?.stats]);

  const availabilityStatus = overview?.preference?.availabilityStatus ?? 'unknown';
  const availabilityLabel =
    availabilityStatus === 'available'
      ? 'Online'
      : availabilityStatus === 'snoozed'
      ? 'Paused'
      : availabilityStatus === 'offline'
      ? 'Offline'
      : 'Unset';

  const quickActions = [
    { id: 'auto', label: 'Auto match', href: '/dashboard/freelancer/automatch' },
    { id: 'pipeline', label: 'Pipeline', href: '/dashboard/freelancer/pipeline' },
    { id: 'finance', label: 'Finance', href: '/finance' },
    { id: 'profile', label: 'Profile', href: session?.id ? `/profile/${session.id}` : '/profile/me' },
  ];

  const handleMenuSelect = (itemId, item) => {
    if (item?.href) {
      navigate(item.href);
      return;
    }
    if (itemId === 'auto') {
      navigate('/dashboard/freelancer/automatch');
    }
  };
  const menuSections = useMemo(() => MENU_GROUPS, []);
  const orderedSectionIds = useMemo(() => {
    const fromMenu = menuSections.flatMap((group) =>
      Array.isArray(group.items) ? group.items.map((item) => item.id).filter(Boolean) : [],
    );
    const unique = [];
    fromMenu.forEach((id) => {
      if (SECTION_COMPONENTS[id] && !unique.includes(id)) {
        unique.push(id);
      }
    });
    Object.keys(SECTION_COMPONENTS).forEach((id) => {
      if (!unique.includes(id)) {
        unique.push(id);
      }
    });
    return unique;
  }, [menuSections]);

  const profileCard = useMemo(() => buildProfileCard(session), [session]);

  return (
    <DashboardLayout
      currentDashboard="freelancer"
      title="Freelancer"
      subtitle="Workspace overview"
      menuSections={MENU_GROUPS}
      availableDashboards={AVAILABLE_DASHBOARDS}
      activeMenuItem="home"
      onMenuItemSelect={handleMenuSelect}
    >
      <div className="mx-auto w-full max-w-6xl space-y-8 px-6 py-10">
        <section className="rounded-3xl border border-slate-200 bg-white/95 p-6 shadow-soft">
          <div className="flex flex-wrap items-center justify-between gap-3">
            <div>
              <p className="text-xs font-semibold uppercase tracking-[0.3em] text-slate-400">Welcome</p>
              <h1 className="text-2xl font-semibold text-slate-900">{displayName}</h1>
            </div>
            <button
              type="button"
              onClick={() => refreshOverview({ force: true })}
              className="rounded-full border border-slate-200 px-4 py-2 text-sm font-semibold text-slate-600 transition hover:border-blue-300 hover:text-blue-700"
              disabled={overviewLoading}
            >
              Refresh
            </button>
          </div>

          <div className="mt-6 grid gap-4 sm:grid-cols-3">
            {metrics.map((metric) => (
              <div
                key={metric.id}
                className="rounded-3xl border border-slate-200 bg-slate-50 px-4 py-6 text-center"
              >
                <p className="text-xs font-semibold uppercase tracking-wide text-slate-400">{metric.label}</p>
                <p className="mt-2 text-3xl font-semibold text-slate-900">{metric.value}</p>
              </div>
            ))}
          </div>
        </section>

        <section className="grid gap-6 lg:grid-cols-[1.1fr_0.9fr]">
          <div className="flex flex-col gap-4 rounded-3xl border border-slate-200 bg-white/95 p-6 shadow-soft">
            <div className="flex items-center justify-between">
              <h2 className="text-lg font-semibold text-slate-900">Availability</h2>
              <span className={`inline-flex items-center rounded-full px-3 py-1 text-xs font-semibold ${
                availabilityStatus === 'available'
                  ? 'bg-emerald-50 text-emerald-700'
                  : availabilityStatus === 'snoozed'
                  ? 'bg-amber-50 text-amber-700'
                  : 'bg-slate-100 text-slate-500'
              }`}
              >
                {availabilityLabel}
              </span>
            </div>
            <div className="grid gap-3 sm:grid-cols-2">
              <div className="rounded-2xl border border-slate-200 bg-slate-50 px-4 py-4 text-sm text-slate-600">
                <p className="text-xs font-semibold uppercase tracking-wide text-slate-400">Auto accept</p>
                <p className="mt-2 text-lg font-semibold text-slate-900">
                  {formatPercent(overview?.preference?.autoAcceptThreshold)}
                </p>
              </div>
              <div className="rounded-2xl border border-slate-200 bg-slate-50 px-4 py-4 text-sm text-slate-600">
                <p className="text-xs font-semibold uppercase tracking-wide text-slate-400">Quiet hours</p>
                <p className="mt-2 text-lg font-semibold text-slate-900">
                  {overview?.preference?.quietHoursStart && overview?.preference?.quietHoursEnd
                    ? `${overview.preference.quietHoursStart} – ${overview.preference.quietHoursEnd}`
                    : 'Not set'}
                </p>
              </div>
            </div>
            <button
              type="button"
              onClick={() => navigate('/dashboard/freelancer/automatch')}
              className="mt-auto inline-flex items-center justify-center rounded-full bg-blue-600 px-4 py-2 text-sm font-semibold text-white shadow-sm transition hover:bg-blue-700"
            >
              Manage auto match
            </button>
            {overviewError ? (
              <p className="text-sm text-rose-600">{overviewError.message ?? 'Unable to load automatch data.'}</p>
            ) : null}
            {overviewUpdatedAt ? (
              <p className="text-xs text-slate-400">Updated {new Date(overviewUpdatedAt).toLocaleTimeString()}</p>
            ) : null}
          </div>

          <div className="flex flex-col gap-4 rounded-3xl border border-slate-200 bg-white/95 p-6 shadow-soft">
            <h2 className="text-lg font-semibold text-slate-900">Shortcuts</h2>
            <div className="grid gap-3">
              {quickActions.map((action) => (
                <button
                  key={action.id}
                  type="button"
                  onClick={() => navigate(action.href)}
                  className="flex items-center justify-between rounded-2xl border border-slate-200 bg-slate-50 px-4 py-3 text-left text-sm font-semibold text-slate-700 transition hover:border-blue-300 hover:bg-blue-50 hover:text-blue-700"
                >
                  <span>{action.label}</span>
                  <span className="text-xs text-slate-400">Open</span>
                </button>
              ))}
            </div>
      title="Freelancer mission control"
      subtitle="Enterprise-ready independent talent workspace"
      description="Coordinate delivery, growth, reputation, and analytics rituals without leaving your Gigvora cockpit."
      menuSections={menuSections}
      availableDashboards={AVAILABLE_DASHBOARDS}
    >
      <div className="mx-auto w-full max-w-6xl space-y-12 px-6 py-10">
        <section className="rounded-3xl border border-slate-200 bg-white/95 p-8 shadow-soft">
          <header className="flex flex-col gap-4 border-b border-slate-200 pb-6">
            <div>
              <p className="text-xs font-semibold uppercase tracking-[0.35em] text-slate-500">Welcome back</p>
              <h1 className="mt-2 text-3xl font-semibold text-slate-900">{heroName}</h1>
              <p className="mt-3 max-w-2xl text-sm text-slate-600">
                Keep momentum going by following the next actions in your pipeline, capturing delivery signals, and sharing
                updates with the Gigvora team.
              </p>
            </div>
            <div className="grid gap-4 sm:grid-cols-3">
              {HERO_METRICS.map((metric) => (
                <div
                  key={metric.id}
                  className="rounded-3xl border border-slate-200 bg-white p-6 shadow-soft transition hover:-translate-y-0.5 hover:border-blue-200"
                >
                  <p className="text-xs font-semibold uppercase tracking-[0.3em] text-slate-500">{metric.label}</p>
                  <p className="mt-3 text-3xl font-semibold text-slate-900">{metric.value}</p>
                  <p className="mt-2 text-xs text-slate-500">{metric.trend}</p>
                </div>
              ))}
            </div>
          </header>

          <div className="mt-8 grid gap-8 lg:grid-cols-[1.3fr_1fr]">
            <div className="space-y-6">
              <div className="rounded-3xl border border-slate-200 bg-slate-50/70 p-8">
                <div className="flex items-center justify-between gap-3">
                  <h2 className="text-xl font-semibold text-slate-900">Pipeline focus</h2>
                  <Link
                    to="/dashboard/freelancer/pipeline"
                    className="text-sm font-semibold text-blue-600 transition hover:text-blue-700"
                  >
                    View detailed pipeline
                  </Link>
                </div>
                <ol className="mt-6 space-y-4">
                  {HERO_PIPELINE.map((step, index) => (
                    <li key={step.id} className="flex gap-4 rounded-2xl border border-slate-200 bg-white p-4 shadow-sm">
                      <div className="flex h-10 w-10 items-center justify-center rounded-full bg-blue-600 text-sm font-semibold text-white">
                        {index + 1}
                      </div>
                      <div>
                        <p className="text-sm font-semibold text-slate-900">{step.title}</p>
                        <p className="text-xs text-slate-500">{step.description}</p>
                      </div>
                    </li>
                  ))}
                </ol>
              </div>

              <div className="rounded-3xl border border-slate-200 bg-slate-50/70 p-8">
                <h2 className="text-xl font-semibold text-slate-900">Quick wins</h2>
                <ul className="mt-6 space-y-3">
                  <li className="flex items-start gap-3 rounded-2xl border border-slate-200 bg-white p-4 shadow-sm">
                    <span className="mt-0.5 h-2 w-2 rounded-full bg-emerald-500" aria-hidden="true" />
                    <p className="text-sm text-slate-600">
                      Keep an eye on new invites—responding within the first hour improves conversion by 30%.
                    </p>
                  </li>
                  <li className="flex items-start gap-3 rounded-2xl border border-slate-200 bg-white p-4 shadow-sm">
                    <span className="mt-0.5 h-2 w-2 rounded-full bg-sky-500" aria-hidden="true" />
                    <p className="text-sm text-slate-600">Upload a short video introduction to strengthen your applications.</p>
                  </li>
                  <li className="flex items-start gap-3 rounded-2xl border border-slate-200 bg-white p-4 shadow-sm">
                    <span className="mt-0.5 h-2 w-2 rounded-full bg-amber-500" aria-hidden="true" />
                    <p className="text-sm text-slate-600">Share updates with your talent partner weekly so we can advocate for you.</p>
                  </li>
                </ul>
              </div>
>>>>>>> 807651aa
            </div>
          ) : null}
        </div>

<<<<<<< HEAD
        {renderSection()}
=======
            <aside className="space-y-6">
              <div className="rounded-3xl border border-slate-200 bg-white p-6 shadow-soft">
                <h2 className="text-lg font-semibold text-slate-900">Recommended resources</h2>
                <ul className="mt-4 space-y-3">
                  {HERO_RESOURCES.map((resource) => (
                    <li key={resource.id} className="rounded-2xl border border-slate-200 bg-slate-50 p-4 shadow-sm">
                      <p className="text-sm font-semibold text-slate-900">{resource.title}</p>
                      <p className="mt-1 text-xs text-slate-500">{resource.copy}</p>
                      <Link
                        to={resource.to}
                        className="mt-2 inline-flex items-center gap-2 text-xs font-semibold text-blue-600 transition hover:text-blue-700"
                      >
                        Explore
                      </Link>
                    </li>
                  ))}
                </ul>
              </div>

              <div className="rounded-3xl border border-slate-200 bg-gradient-to-br from-blue-50 via-white to-blue-100 p-6 shadow-soft">
                <h2 className="text-lg font-semibold text-slate-900">Need help?</h2>
                <p className="mt-2 text-sm text-slate-600">
                  Your client success partner can walk through opportunities, feedback, and growth plans.
                </p>
                <Link
                  to="/inbox"
                  className="mt-4 inline-flex items-center gap-2 rounded-full bg-slate-900 px-4 py-2 text-sm font-semibold text-white shadow-sm transition hover:bg-slate-700"
                >
                  Send a message
                </Link>
              </div>
            </aside>
          </div>
        </section>

        <div className="mt-16 -mx-4 sm:-mx-6 lg:-mx-8">
          <IdentityVerificationSection />
        <section className="mt-16">
          <ReviewManagementSection />
        </section>
        {orderedSectionIds.map((sectionId) => {
          const SectionComponent = SECTION_COMPONENTS[sectionId];
          if (!SectionComponent) {
            return null;
          }

          if (sectionId === 'profile-overview') {
            return <SectionComponent key={sectionId} profile={profileCard} />;
          }

          return <SectionComponent key={sectionId} />;
        })}
        <div className="mt-12">
          <DisputeManagementSection />
        </div>
>>>>>>> 807651aa
      </div>
    </DashboardLayout>
  );
}<|MERGE_RESOLUTION|>--- conflicted
+++ resolved
@@ -1,10 +1,8 @@
-<<<<<<< HEAD
 import { useCallback, useMemo, useState } from 'react';
 import DashboardLayout from '../../layouts/DashboardLayout.jsx';
 import useSession from '../../hooks/useSession.js';
 import useFreelancerProfileOverview from '../../hooks/useFreelancerProfileOverview.js';
 import { MENU_GROUPS, AVAILABLE_DASHBOARDS } from './freelancer/menuConfig.js';
-=======
 import { Fragment, useCallback, useMemo, useState } from 'react';
 import { useMemo } from 'react';
 import { useNavigate } from 'react-router-dom';
@@ -84,7 +82,6 @@
 import { ReviewManagementSection } from './freelancer/sections/index.js';
 import { MENU_GROUPS, AVAILABLE_DASHBOARDS } from './freelancer/menuConfig.js';
 import { DEFAULT_PROFILE } from './freelancer/sampleData.js';
->>>>>>> 807651aa
 import {
   AutomationSection,
   DeliveryOperationsSection,
@@ -95,25 +92,21 @@
   NetworkSection,
   OperationalQuickAccessSection,
   OperationsHQSection,
-<<<<<<< HEAD
   PlanningSection,
   ProfileOverviewSection,
   ProfileShowcaseSection,
   ProjectLabSection,
-=======
   OverviewSection,
   PlanningSection,
   ProfileShowcaseSection,
   ProjectLabSection,
   ProjectManagementSection,
->>>>>>> 807651aa
   ProjectWorkspaceExcellenceSection,
   ReferencesSection,
   SupportSection,
   TaskManagementSection,
   WorkspaceSettingsSection,
 } from './freelancer/sections/index.js';
-<<<<<<< HEAD
 import { DEFAULT_PROFILE } from './freelancer/sampleData.js';
 
 const SECTION_COMPONENTS = {
@@ -200,7 +193,6 @@
     },
   };
 }
-=======
 
 function deriveFreelancerId(session) {
   if (!session || typeof session !== 'object') {
@@ -296,7 +288,6 @@
     to: '/groups',
   },
 ];
->>>>>>> 807651aa
 
 const SECTION_COMPONENTS = {
   'profile-overview': OverviewSection,
@@ -351,7 +342,6 @@
 export default function FreelancerDashboardPage() {
   const navigate = useNavigate();
   const { session } = useSession();
-<<<<<<< HEAD
   const [activeSection, setActiveSection] = useState('profile-overview');
   const menuSections = useMemo(() => MENU_GROUPS, []);
   const dashboards = useMemo(() => AVAILABLE_DASHBOARDS, []);
@@ -478,7 +468,6 @@
           {error ? (
             <div className="mt-4 rounded-2xl border border-rose-200 bg-rose-50 px-4 py-3 text-sm text-rose-700">
               {error?.message ?? 'Unable to sync your profile overview right now.'}
-=======
   const freelancerId = useMemo(() => {
     const resolved = resolveFreelancerId(session);
     return resolved != null ? String(resolved) : null;
@@ -840,14 +829,11 @@
                   </li>
                 </ul>
               </div>
->>>>>>> 807651aa
             </div>
           ) : null}
         </div>
 
-<<<<<<< HEAD
         {renderSection()}
-=======
             <aside className="space-y-6">
               <div className="rounded-3xl border border-slate-200 bg-white p-6 shadow-soft">
                 <h2 className="text-lg font-semibold text-slate-900">Recommended resources</h2>
@@ -903,7 +889,6 @@
         <div className="mt-12">
           <DisputeManagementSection />
         </div>
->>>>>>> 807651aa
       </div>
     </DashboardLayout>
   );
