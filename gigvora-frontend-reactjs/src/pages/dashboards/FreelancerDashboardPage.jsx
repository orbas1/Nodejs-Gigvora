<<<<<<< HEAD
import { useState } from 'react';
import DashboardLayout from '../../layouts/DashboardLayout.jsx';
import LearningHubSection from '../../components/dashboard/LearningHubSection.jsx';
import useLearningHub from '../../hooks/useLearningHub.js';
=======
import { useCallback, useEffect, useMemo, useState } from 'react';
import DashboardLayout from '../../layouts/DashboardLayout.jsx';
import PageHeader from '../../components/PageHeader.jsx';
import DataStatus from '../../components/DataStatus.jsx';
import projectsService from '../../services/projects.js';
import { formatAbsolute, formatRelativeTime } from '../../utils/date.js';
>>>>>>> 928b5969

const HEALTH_STYLES = {
  on_track: {
    label: 'On track',
    className: 'border-emerald-200 bg-emerald-50 text-emerald-700',
  },
  at_risk: {
    label: 'At risk',
    className: 'border-amber-200 bg-amber-50 text-amber-700',
  },
  critical: {
    label: 'Critical',
    className: 'border-rose-200 bg-rose-50 text-rose-700',
  },
};

const SPRINT_STATUS_MAP = {
  planned: { label: 'Planned', className: 'border-slate-200 bg-slate-50 text-slate-700' },
  in_progress: { label: 'In progress', className: 'border-sky-200 bg-sky-50 text-sky-700' },
  blocked: { label: 'Blocked', className: 'border-rose-200 bg-rose-50 text-rose-700' },
  completed: { label: 'Completed', className: 'border-emerald-200 bg-emerald-50 text-emerald-700' },
};

const DEPENDENCY_STATUS_MAP = {
  pending: { label: 'Pending', className: 'border-slate-200 bg-slate-50 text-slate-700' },
  in_progress: { label: 'In progress', className: 'border-sky-200 bg-sky-50 text-sky-700' },
  blocked: { label: 'Blocked', className: 'border-rose-200 bg-rose-50 text-rose-700' },
  done: { label: 'Resolved', className: 'border-emerald-200 bg-emerald-50 text-emerald-700' },
};

const RISK_STATUS_MAP = {
  open: { label: 'Open', className: 'border-rose-200 bg-rose-50 text-rose-700' },
  monitoring: { label: 'Monitoring', className: 'border-amber-200 bg-amber-50 text-amber-700' },
  mitigated: { label: 'Mitigated', className: 'border-emerald-200 bg-emerald-50 text-emerald-700' },
  closed: { label: 'Closed', className: 'border-slate-200 bg-slate-50 text-slate-600' },
};

const BILLING_STATUS_MAP = {
  upcoming: { label: 'Upcoming', className: 'border-sky-200 bg-sky-50 text-sky-700' },
  invoiced: { label: 'Invoiced', className: 'border-indigo-200 bg-indigo-50 text-indigo-700' },
  paid: { label: 'Paid', className: 'border-emerald-200 bg-emerald-50 text-emerald-700' },
  overdue: { label: 'Overdue', className: 'border-rose-200 bg-rose-50 text-rose-700' },
};

const HEALTH_OPTIONS = Object.entries(HEALTH_STYLES).map(([value, config]) => ({ value, label: config.label }));
const SPRINT_STATUS_OPTIONS = Object.entries(SPRINT_STATUS_MAP).map(([value, config]) => ({ value, label: config.label }));
const DEPENDENCY_STATUS_OPTIONS = Object.entries(DEPENDENCY_STATUS_MAP).map(([value, config]) => ({ value, label: config.label }));
const RISK_STATUS_OPTIONS = Object.entries(RISK_STATUS_MAP).map(([value, config]) => ({ value, label: config.label }));
const BILLING_STATUS_OPTIONS = Object.entries(BILLING_STATUS_MAP).map(([value, config]) => ({ value, label: config.label }));

function StatusBadge({ status, map }) {
  const normalized = typeof status === 'string' ? status.toLowerCase() : '';
  const config = map[normalized] ?? {
    label: normalized || 'Unknown',
    className: 'border-slate-200 bg-slate-50 text-slate-600',
  };
  return (
    <span
      className={`inline-flex items-center gap-2 rounded-full border px-3 py-1 text-xs font-semibold uppercase tracking-wide ${config.className}`}
    >
      {config.label}
    </span>
  );
}

function MetricTile({ title, value, subtitle, tone = 'slate' }) {
  const toneStyles = {
    slate: 'border-slate-200 bg-white/80 text-slate-700',
    emerald: 'border-emerald-200 bg-emerald-50 text-emerald-700',
    amber: 'border-amber-200 bg-amber-50 text-amber-700',
    rose: 'border-rose-200 bg-rose-50 text-rose-700',
    indigo: 'border-indigo-200 bg-indigo-50 text-indigo-700',
  };
  const toneClass = toneStyles[tone] ?? toneStyles.slate;
  return (
    <div className={`rounded-3xl border p-5 shadow-sm ${toneClass}`}>
      <p className="text-xs font-semibold uppercase tracking-[0.2em] text-slate-400">{title}</p>
      <p className="mt-3 text-3xl font-semibold text-slate-900">{value}</p>
      {subtitle ? <p className="mt-1 text-xs text-slate-500">{subtitle}</p> : null}
    </div>
  );
}

function formatCurrency(amount, currency) {
  if (amount == null) {
    return 'TBC';
  }
  try {
    return new Intl.NumberFormat('en-US', {
      style: 'currency',
      currency: currency || 'USD',
      maximumFractionDigits: 0,
    }).format(amount);
  } catch (error) {
    return `${amount} ${currency ?? ''}`.trim();
  }
}

function formatPercent(value) {
  const numeric = Number(value);
  if (!Number.isFinite(numeric)) {
    return '0%';
  }
  const clamped = Math.max(0, Math.min(100, Math.round(numeric)));
  return `${clamped}%`;
}

function toFormState(blueprint) {
  if (!blueprint) {
    return null;
  }
  return {
    summary: blueprint.summary ?? '',
    methodology: blueprint.methodology ?? '',
    governanceModel: blueprint.governanceModel ?? '',
    sprintCadence: blueprint.sprintCadence ?? '',
    programManager: blueprint.programManager ?? '',
    healthStatus: blueprint.healthStatus ?? 'on_track',
    startDate: blueprint.startDate ?? null,
    endDate: blueprint.endDate ?? null,
    lastReviewedAt: blueprint.lastReviewedAt ?? null,
    metadata: blueprint.metadata ?? {},
    sprints: Array.isArray(blueprint.sprints) ? blueprint.sprints.map((item) => ({ ...item })) : [],
    dependencies: Array.isArray(blueprint.dependencies) ? blueprint.dependencies.map((item) => ({ ...item })) : [],
    risks: Array.isArray(blueprint.risks) ? blueprint.risks.map((item) => ({ ...item })) : [],
    billingCheckpoints: Array.isArray(blueprint.billingCheckpoints)
      ? blueprint.billingCheckpoints.map((item) => ({ ...item }))
      : [],
  };
}

export default function FreelancerDashboardPage() {
  const [blueprints, setBlueprints] = useState([]);
  const [listError, setListError] = useState(null);
  const [loadingList, setLoadingList] = useState(true);
  const [selectedProjectId, setSelectedProjectId] = useState(null);

  const [blueprintData, setBlueprintData] = useState(null);
  const [formState, setFormState] = useState(null);
  const [blueprintError, setBlueprintError] = useState(null);
  const [loadingBlueprint, setLoadingBlueprint] = useState(false);
  const [saving, setSaving] = useState(false);

  const loadBlueprintList = useCallback(async () => {
    setLoadingList(true);
    setListError(null);
    try {
      const response = await projectsService.listProjectBlueprints();
      const items = Array.isArray(response?.blueprints) ? response.blueprints : [];
      setBlueprints(items);
      if (items.length) {
        const defaultProjectId = items[0]?.project?.id ?? items[0]?.blueprint?.projectId ?? null;
        setSelectedProjectId((current) => current ?? defaultProjectId);
      }
    } catch (error) {
      setListError(error);
    } finally {
      setLoadingList(false);
    }
  }, []);

  const loadBlueprintDetail = useCallback(async (projectId) => {
    if (!projectId) {
      setBlueprintData(null);
      setFormState(null);
      return;
    }
    setLoadingBlueprint(true);
    setBlueprintError(null);
    try {
      const response = await projectsService.fetchProjectBlueprint(projectId);
      setBlueprintData(response);
      setFormState(toFormState(response?.blueprint ?? null));
    } catch (error) {
      setBlueprintError(error);
      setFormState(null);
    } finally {
      setLoadingBlueprint(false);
import { useMemo } from 'react';
import {
  ArrowPathIcon,
  CheckCircleIcon,
  ClipboardDocumentCheckIcon,
  CurrencyDollarIcon,
  ExclamationTriangleIcon,
  QueueListIcon,
} from '@heroicons/react/24/outline';
import DashboardLayout from '../../layouts/DashboardLayout.jsx';
import { formatAbsolute, formatRelativeTime } from '../../utils/date.js';
import useFreelancerPurchasedGigsDashboard from '../../hooks/useFreelancerPurchasedGigsDashboard.js';

const defaultMenuSections = [
import { useEffect, useMemo, useState } from 'react';
import DashboardLayout from '../../layouts/DashboardLayout.jsx';
import { fetchGigManagerSnapshot } from '../../services/gigManager.js';

const FREELANCER_USER_ID = 2;

const BADGE_CLASS_MAP = {
  healthy: 'border-emerald-200 bg-emerald-50 text-emerald-700',
  attention: 'border-amber-200 bg-amber-50 text-amber-700',
  waiting: 'border-sky-200 bg-sky-50 text-sky-700',
  idle: 'border-slate-200 bg-slate-100 text-slate-600',
};

const numberFormatter = new Intl.NumberFormat('en-US');

const CAPABILITY_SECTIONS = [
import { useCallback, useEffect, useMemo, useState } from 'react';
import DashboardLayout from '../../layouts/DashboardLayout.jsx';
import WorkspaceTemplatesSection from '../../components/WorkspaceTemplatesSection.jsx';
import { fetchWorkspaceTemplates } from '../../services/workspaceTemplates.js';

const BASE_MENU_SECTIONS = [
  {
    label: 'Service delivery',
    items: [
      {
        name: 'Workspace templates',
        description: 'Industry-specific playbooks, requirement questionnaires, and automated onboarding flows.',
        tags: ['templates', 'automation'],
        href: '#workspace-templates',
      },
      {
        name: 'Project workspace dashboard',
        description: 'Unified workspace for briefs, assets, conversations, and approvals.',
        tags: ['whiteboards', 'files'],
      },
      {
        name: 'Project management',
        description: 'Detailed plan with sprints, dependencies, risk logs, and billing checkpoints.',
      },
      {
        name: 'Client portals',
        description: 'Shared timelines, scope controls, and decision logs with your clients.',
      },
    ],
  },
  {
    title: 'Gig commerce operations',
    description:
      'Manage the full gig lifecycle from publishing listings to fulfillment, upsells, and catalog analytics across your workspace.',
    meta: 'Automation ready',
    features: [
      {
        name: 'Purchased gigs',
        description: 'Track incoming orders, requirements, revisions, and payouts.',
        href: '#purchased-gigs',
        name: 'Pipeline command center',
        description:
          'Monitor order stages, SLA breaches, revision loops, and risk alerts in a single control plane across gigs and clients.',
        bulletPoints: [
          'Surface overdue milestones, blocked owners, and waiting-on-client approvals automatically.',
          'Escalate to client portals or support with one-click triggers and templated playbooks.',
        ],
        callout: 'SLA intelligence',
      },
      {
        name: 'Bundled services engine',
        description:
          'Design, price, and iterate bundled services with attach-rate telemetry, experimentation sandboxes, and featured placements.',
        bulletPoints: [
          'Version bundles safely with staged rollouts and A/B testing.',
          'Audit profitability with hard costs, subcontractors, and blended rates baked in.',
        ],
      },
      {
        name: 'Upsell automation',
        description:
          'Trigger contextual upsells on milestones, status changes, or client behavior with automation lanes connected to CRM and comms.',
        bulletPoints: [
          'Multi-channel delivery via email, in-app nudges, and calendar scheduling.',
          'Measure conversion, revenue lift, and experiment health across playbooks.',
        ],
        callout: 'Playbook studio',
      },
      {
        name: 'Catalog insights',
        description:
          'Track impressions, conversion, CSAT, and revision cycles across tiers to optimise gig listings and marketing spend.',
        bulletPoints: [
          'Segment analytics by tier, client cohort, and acquisition source.',
          'Benchmark against marketplace averages with automated insights.',
        ],
      },
    ],
  },
];

const BASE_CAPABILITY_SECTIONS = [
  {
    title: 'Project workspace excellence',
    description:
      'Deliver projects with structure. Each workspace combines real-time messaging, documents, tasks, billing, and client approvals.',
    features: [
      {
        name: 'Workspace templates',
        description:
          'Kickstart delivery with industry-specific playbooks, requirement questionnaires, and automated onboarding flows.',
        bulletPoints: [
          'Pre-built workspace layouts for marketing, product design, development, video, and consulting practices.',
          'Standard operating procedures with reusable task lists, dependencies, and milestone sign-offs.',
          'Interactive requirement questionnaires that branch based on client inputs and service tiers.',
          'Client welcome sequences with automated kickoff surveys, contract packets, and onboarding videos.',
          'Role-based permissions and assignment presets for collaborators, reviewers, and finance approvers.',
          'Template governance that tracks revisions, owners, and adoption analytics across your team.',
        ],
        callout: 'Launch new client workspaces in minutes while keeping delivery standards consistent.',
      },
      {
        name: 'Task & sprint manager',
        description:
          'Run sprints, Kanban boards, and timeline views with burn charts, dependencies, and backlog grooming.',
        bulletPoints: [
          'Time tracking per task with billable vs. non-billable flags.',
          'Risk registers and change request approvals with e-signatures.',
        ],
      },
      {
        name: 'Collaboration cockpit',
        description:
          'Host video rooms, creative proofing, code repositories, and AI assistants for documentation and QA.',
        bulletPoints: [
          'Inline annotations on files, prototypes, and project demos.',
          'Client-specific permissions with comment-only or edit access.',
        ],
      },
      {
        name: 'Deliverable vault',
        description:
          'Secure storage with version history, watermarking, NDA controls, and automated delivery packages.',
        bulletPoints: [
          'Auto-generate delivery summaries with success metrics.',
          'Long-term archiving and compliance exports.',
        ],
      },
    ],
  },
  {
    title: 'Finance, compliance, & reputation',
    description:
      'Get paid fast while staying compliant. Monitor cash flow, taxes, contracts, and reputation programmes across clients.',
    features: [
import DataStatus from '../../components/DataStatus.jsx';
import UserAvatar from '../../components/UserAvatar.jsx';
import projectsService from '../../services/projects.js';
import analytics from '../../services/analytics.js';
import { formatRelativeTime, formatAbsolute } from '../../utils/date.js';

const DEFAULT_PROJECT_ID = '1';

function formatPercent(value, { fallback = '—', maximumFractionDigits = 0 } = {}) {
  if (value == null || Number.isNaN(Number(value))) {
    return fallback;
  }
  const numeric = Math.max(0, Math.min(Number(value), 100));
  return `${numeric.toFixed(maximumFractionDigits)}%`;
}

function formatScore(value, { fallback = '—' } = {}) {
  if (value == null || Number.isNaN(Number(value))) {
    return fallback;
  }
  return `${Number(value).toFixed(1)}`;
}

function formatBytes(value) {
  if (value == null || Number.isNaN(Number(value))) {
    return '—';
  }
  const units = ['B', 'KB', 'MB', 'GB', 'TB'];
  let size = Number(value);
  let index = 0;
  while (size >= 1024 && index < units.length - 1) {
    size /= 1024;
    index += 1;
  }
  const precision = index === 0 ? 0 : 1;
  return `${size.toFixed(precision)} ${units[index]}`;
}

function parseListInput(value) {
  if (!value) {
    return [];
  }
  return String(value)
    .split(/\r?\n/)
    .map((line) => line.trim())
    .filter((line) => line.length > 0);
}

function toListField(value) {
  return Array.isArray(value) ? value.join('\n') : '';
}

function deriveStatusLabel(status) {
  if (!status) return 'Unspecified';
  return status
    .toString()
    .split('_')
    .map((part) => part.charAt(0).toUpperCase() + part.slice(1))
    .join(' ');
}

function statusBadgeClass(status) {
  switch (status) {
    case 'approved':
    case 'active':
      return 'bg-emerald-50 text-emerald-700 border-emerald-200';
    case 'blocked':
    case 'rejected':
      return 'bg-rose-50 text-rose-700 border-rose-200';
    case 'changes_requested':
      return 'bg-amber-50 text-amber-700 border-amber-200';
    case 'in_review':
      return 'bg-blue-50 text-blue-700 border-blue-200';
    case 'pending':
    case 'briefing':
    default:
      return 'bg-slate-100 text-slate-700 border-slate-200';
  }
}

function priorityBadgeClass(priority) {
  switch (priority) {
    case 'urgent':
    case 'high':
      return 'bg-rose-50 text-rose-700 border-rose-200';
    case 'low':
      return 'bg-emerald-50 text-emerald-700 border-emerald-200';
    default:
      return 'bg-blue-50 text-blue-700 border-blue-200';
  }
}

export default function FreelancerDashboardPage() {
  const [projectId, setProjectId] = useState(DEFAULT_PROJECT_ID);
  const [workspaceData, setWorkspaceData] = useState(null);
  const [loading, setLoading] = useState(false);
  const [saving, setSaving] = useState(false);
  const [error, setError] = useState(null);
  const [lastLoadedAt, setLastLoadedAt] = useState(null);
  const [briefDraft, setBriefDraft] = useState({
    title: '',
    summary: '',
    objectives: '',
    deliverables: '',
    successMetrics: '',
    clientStakeholders: '',
  });

  const metrics = workspaceData?.metrics ?? {};
  const workspace = workspaceData?.workspace ?? null;
  const project = workspaceData?.project ?? null;
  const approvals = workspaceData?.approvals ?? [];
  const conversations = workspaceData?.conversations ?? [];
  const whiteboards = workspaceData?.whiteboards ?? [];
  const files = workspaceData?.files ?? [];
  const brief = workspaceData?.brief ?? null;

  const loadWorkspace = useCallback(async (targetId) => {
    const rawId = targetId ?? DEFAULT_PROJECT_ID;
    const resolvedId = String(rawId).trim();
    if (!resolvedId) {
      return;
    }
    setLoading(true);
    setError(null);
    try {
      const response = await projectsService.fetchProjectWorkspace(resolvedId);
      setWorkspaceData(response);
      setLastLoadedAt(new Date());
      const briefPayload = response.brief ?? {};
      setBriefDraft({
        title: briefPayload.title ?? `${response.project?.title ?? 'Project'} workspace brief`,
        summary: briefPayload.summary ?? '',
        objectives: toListField(briefPayload.objectives),
        deliverables: toListField(briefPayload.deliverables),
        successMetrics: toListField(briefPayload.successMetrics),
        clientStakeholders: toListField(briefPayload.clientStakeholders),
      });
      analytics.track(
        'web_workspace_dashboard_loaded',
        {
          projectId: resolvedId,
          workspaceStatus: response.workspace?.status ?? null,
          pendingApprovals: response.metrics?.pendingApprovals ?? null,
        },
        { source: 'web_app' },
      );
    } catch (err) {
      setError(err);
    } finally {
      setLoading(false);
    }
  }, []);

  useEffect(() => {
    loadBlueprintList();
  }, [loadBlueprintList]);

  useEffect(() => {
    if (selectedProjectId != null) {
      loadBlueprintDetail(selectedProjectId);
    }
  }, [selectedProjectId, loadBlueprintDetail]);

  const activeProject = blueprintData?.project ??
    blueprints.find((entry) => entry?.project?.id === selectedProjectId)?.project ?? null;
  const metrics = blueprintData?.metrics ?? {
    totalSprints: 0,
    completedSprints: 0,
    openRisks: 0,
    highSeverityRisks: 0,
    blockedDependencies: 0,
    upcomingBilling: null,
  };

  const hasBlueprint = Boolean(formState);
  const healthStatus = formState?.healthStatus ?? blueprintData?.blueprint?.healthStatus ?? 'on_track';
  const upcomingBilling = metrics.upcomingBilling ?? null;
  const lastUpdatedAt = blueprintData?.blueprint?.updatedAt ?? null;
  const lastReviewedAt = blueprintData?.blueprint?.lastReviewedAt ?? null;

  const handleProjectChange = (event) => {
    const value = event.target.value;
    setSelectedProjectId(value ? Number(value) : null);
  };

  const handleFormFieldChange = (field) => (event) => {
    const value = event.target.value;
    setFormState((prev) => ({
    loadWorkspace(DEFAULT_PROJECT_ID);
  }, [loadWorkspace]);

  const handleBriefFieldChange = (field) => (event) => {
    const value = event.target.value;
    setBriefDraft((prev) => ({
      ...prev,
      [field]: value,
    }));
  };

  const handleHealthChange = (event) => {
    const value = event.target.value;
    setFormState((prev) => ({
      ...prev,
      healthStatus: value,
    }));
  };

  const handleSprintChange = (index, field, value) => {
    setFormState((prev) => {
      if (!prev) return prev;
      const sprints = prev.sprints.map((sprint, idx) =>
        idx === index
          ? {
              ...sprint,
              [field]: field === 'progress' || field === 'velocityCommitment' ? Number(value) : value,
            }
          : sprint,
      );
      return { ...prev, sprints };
    });
  };

  const handleDependencyChange = (index, field, value) => {
    setFormState((prev) => {
      if (!prev) return prev;
      const dependencies = prev.dependencies.map((dependency, idx) =>
        idx === index
          ? {
              ...dependency,
              [field]: value,
            }
          : dependency,
      );
      return { ...prev, dependencies };
    });
  };

  const handleRiskChange = (index, field, value) => {
    setFormState((prev) => {
      if (!prev) return prev;
      const risks = prev.risks.map((risk, idx) =>
        idx === index
          ? {
              ...risk,
              [field]: field === 'probability' || field === 'impact' ? Number(value) : value,
            }
          : risk,
      );
      return { ...prev, risks };
    });
  };

  const handleRiskReviewChange = (index, value) => {
    setFormState((prev) => {
      if (!prev) return prev;
      const risks = prev.risks.map((risk, idx) =>
        idx === index
          ? {
              ...risk,
              nextReviewAt: value ? new Date(value).toISOString() : null,
            }
          : risk,
      );
      return { ...prev, risks };
    });
  };

  const handleBillingChange = (index, field, value) => {
    setFormState((prev) => {
      if (!prev) return prev;
      const billingCheckpoints = prev.billingCheckpoints.map((checkpoint, idx) =>
        idx === index
          ? {
              ...checkpoint,
              [field]: value,
            }
          : checkpoint,
      );
      return { ...prev, billingCheckpoints };
    });
  };

  const handleReset = () => {
    if (!blueprintData?.blueprint) {
      return;
    }
    setFormState(toFormState(blueprintData.blueprint));
  };

  const handleSave = async () => {
    if (!formState || !selectedProjectId) {
      return;
    }
    setSaving(true);
    setBlueprintError(null);
    try {
      const payload = {
        summary: formState.summary,
        methodology: formState.methodology,
        governanceModel: formState.governanceModel,
        sprintCadence: formState.sprintCadence,
        programManager: formState.programManager,
        healthStatus: formState.healthStatus,
        startDate: formState.startDate,
        endDate: formState.endDate,
        lastReviewedAt: new Date().toISOString(),
        metadata: formState.metadata,
        sprints: formState.sprints.map((sprint) => ({
          id: sprint.id,
          sequence: sprint.sequence,
          name: sprint.name,
          objective: sprint.objective,
          startDate: sprint.startDate,
          endDate: sprint.endDate,
          status: sprint.status,
          owner: sprint.owner,
          velocityCommitment: sprint.velocityCommitment,
          progress: sprint.progress,
          deliverables: sprint.deliverables,
          acceptanceCriteria: sprint.acceptanceCriteria,
        })),
        dependencies: formState.dependencies.map((dependency) => ({
          id: dependency.id,
          name: dependency.name,
          description: dependency.description,
          dependencyType: dependency.dependencyType,
          status: dependency.status,
          riskLevel: dependency.riskLevel,
          owner: dependency.owner,
          dueDate: dependency.dueDate,
          impact: dependency.impact,
          notes: dependency.notes,
          impactedSprintId: dependency.impactedSprintId,
        })),
        risks: formState.risks.map((risk) => ({
          id: risk.id,
          title: risk.title,
          description: risk.description,
          probability: risk.probability,
          impact: risk.impact,
          status: risk.status,
          owner: risk.owner,
          mitigationPlan: risk.mitigationPlan,
          contingencyPlan: risk.contingencyPlan,
          nextReviewAt: risk.nextReviewAt,
          tags: risk.tags,
        })),
        billingCheckpoints: formState.billingCheckpoints.map((checkpoint) => ({
          id: checkpoint.id,
          name: checkpoint.name,
          description: checkpoint.description,
          billingType: checkpoint.billingType,
          amount: checkpoint.amount,
          currency: checkpoint.currency,
          dueDate: checkpoint.dueDate,
          status: checkpoint.status,
          approvalRequired: checkpoint.approvalRequired,
          invoiceUrl: checkpoint.invoiceUrl,
          notes: checkpoint.notes,
          relatedSprintId: checkpoint.relatedSprintId,
        })),
        actorId: 1,
      };

      await projectsService.upsertProjectBlueprint(selectedProjectId, payload);
      await loadBlueprintDetail(selectedProjectId);
    } catch (error) {
      setBlueprintError(error);
  const handleBriefSubmit = async (event) => {
    event.preventDefault();
    const normalizedProjectId = String(projectId).trim();
    if (!normalizedProjectId) return;
    setSaving(true);
    setError(null);
    try {
      const payload = {
        title: briefDraft.title,
        summary: briefDraft.summary,
        objectives: parseListInput(briefDraft.objectives),
        deliverables: parseListInput(briefDraft.deliverables),
        successMetrics: parseListInput(briefDraft.successMetrics),
        clientStakeholders: parseListInput(briefDraft.clientStakeholders),
        actorId: 1,
      };
      const response = await projectsService.updateProjectWorkspaceBrief(normalizedProjectId, payload);
      setWorkspaceData(response);
      setLastLoadedAt(new Date());
      const updatedBrief = response.brief ?? {};
      setBriefDraft({
        title: updatedBrief.title ?? payload.title ?? '',
        summary: updatedBrief.summary ?? '',
        objectives: toListField(updatedBrief.objectives),
        deliverables: toListField(updatedBrief.deliverables),
        successMetrics: toListField(updatedBrief.successMetrics),
        clientStakeholders: toListField(updatedBrief.clientStakeholders),
      });
      analytics.track(
        'web_workspace_brief_saved',
        {
          projectId: normalizedProjectId,
          objectives: payload.objectives.length,
          deliverables: payload.deliverables.length,
        },
        { source: 'web_app' },
      );
    } catch (err) {
      setError(err);
    } finally {
      setSaving(false);
    }
  };

  const handleApprovalDecision = async (approvalId, status) => {
    const normalizedProjectId = String(projectId).trim();
    if (!normalizedProjectId || !approvalId) return;
    setSaving(true);
    setError(null);
    try {
      const response = await projectsService.updateProjectWorkspaceApproval(normalizedProjectId, approvalId, {
        status,
        actorId: 1,
      });
      setWorkspaceData(response);
      setLastLoadedAt(new Date());
      analytics.track(
        'web_workspace_approval_updated',
        { projectId: normalizedProjectId, approvalId, status },
        { source: 'web_app' },
      );
    } catch (err) {
      setError(err);
    } finally {
      setSaving(false);
    }
  };

  const handleConversationAcknowledge = async (conversationId, priority) => {
    const normalizedProjectId = String(projectId).trim();
    if (!normalizedProjectId || !conversationId) return;
    setSaving(true);
    setError(null);
    try {
      const response = await projectsService.acknowledgeProjectWorkspaceConversation(normalizedProjectId, conversationId, {
        priority,
        actorId: 1,
      });
      setWorkspaceData(response);
      setLastLoadedAt(new Date());
      analytics.track(
        'web_workspace_conversation_acknowledged',
        { projectId: normalizedProjectId, conversationId },
        { source: 'web_app' },
      );
    } catch (err) {
      setError(err);
    } finally {
      setSaving(false);
    }
  };

  const metricsTiles = useMemo(() => {
    const blockedTone = metrics.blockedDependencies > 0 ? 'rose' : 'slate';
    const riskTone = metrics.highSeverityRisks > 0 ? 'amber' : 'slate';
    const billingTone = upcomingBilling && upcomingBilling.status === 'overdue' ? 'rose' : 'indigo';

    return [
      {
        title: 'Delivery progress',
        value: `${metrics.completedSprints}/${metrics.totalSprints}`,
        subtitle: 'Sprints completed',
        tone: 'emerald',
      },
      {
        title: 'Open risks',
        value: `${metrics.openRisks}`,
        subtitle: `${metrics.highSeverityRisks} high severity`,
        tone: riskTone,
      },
      {
        title: 'Blocked dependencies',
        value: `${metrics.blockedDependencies}`,
        subtitle: 'Needs unblocking',
        tone: blockedTone,
      },
      {
        title: 'Next billing',
        value: upcomingBilling ? formatCurrency(upcomingBilling.amount, upcomingBilling.currency) : 'No invoices',
        subtitle: upcomingBilling?.dueDate
          ? `Due ${formatRelativeTime(upcomingBilling.dueDate)}`
          : 'Awaiting scheduling',
        tone: billingTone,
      },
    ];
  }, [metrics, upcomingBilling]);

  const renderSprints = () => {
    if (!formState?.sprints?.length) {
      return (
        <div className="rounded-3xl border border-dashed border-slate-300 bg-white/80 p-10 text-center text-sm text-slate-500">
          Add sprints to map velocity and delivery focus areas.
        </div>
      );
    }

    return (
      <div className="grid gap-4 lg:grid-cols-2">
        {formState.sprints.map((sprint, index) => (
          <div
            key={sprint.id ?? index}
            className="rounded-3xl border border-slate-200 bg-white/90 p-6 shadow-sm transition hover:-translate-y-0.5 hover:shadow-md"
          >
            <div className="flex flex-wrap items-start justify-between gap-3">
              <div>
                <p className="text-xs font-semibold uppercase tracking-[0.3em] text-slate-400">Sprint {sprint.sequence}</p>
                <h3 className="mt-2 text-lg font-semibold text-slate-900">{sprint.name}</h3>
                <p className="mt-1 text-xs text-slate-500">
                  {sprint.startDate ? formatAbsolute(sprint.startDate, { dateStyle: 'medium' }) : 'TBC'} →{' '}
                  {sprint.endDate ? formatAbsolute(sprint.endDate, { dateStyle: 'medium' }) : 'TBC'}
                </p>
              </div>
              <StatusBadge status={sprint.status} map={SPRINT_STATUS_MAP} />
            </div>
            {sprint.objective ? <p className="mt-3 text-sm text-slate-600">{sprint.objective}</p> : null}
            {Array.isArray(sprint.deliverables) && sprint.deliverables.length ? (
              <ul className="mt-4 space-y-2 text-xs text-slate-500">
                {sprint.deliverables.map((item, deliverableIndex) => (
                  <li key={deliverableIndex} className="flex items-start gap-2">
                    <span className="mt-1 inline-block h-1.5 w-1.5 rounded-full bg-accent" />
                    <span>{item}</span>
                  </li>
                ))}
              </ul>
            ) : null}
            <div className="mt-5 grid gap-4 md:grid-cols-2">
              <label className="flex flex-col gap-2 text-xs font-semibold text-slate-500">
                Status
                <select
                  value={sprint.status}
                  onChange={(event) => handleSprintChange(index, 'status', event.target.value)}
                  className="w-full rounded-full border border-slate-200 bg-white px-4 py-2 text-sm text-slate-700 shadow-sm focus:border-accent focus:outline-none focus:ring-2 focus:ring-accent/30"
                >
                  {SPRINT_STATUS_OPTIONS.map((option) => (
                    <option key={option.value} value={option.value}>
                      {option.label}
                    </option>
                  ))}
                </select>
              </label>
              <label className="flex flex-col gap-2 text-xs font-semibold text-slate-500">
                Progress
                <input
                  type="range"
                  min="0"
                  max="100"
                  step="5"
                  value={Number(sprint.progress ?? 0)}
                  onChange={(event) => handleSprintChange(index, 'progress', event.target.value)}
                  className="w-full accent-accent"
                />
                <span className="text-xs text-slate-500">{formatPercent(sprint.progress)}</span>
              </label>
            </div>
          </div>
        ))}
      </div>
    );
  };

  const renderDependencies = () => {
    if (!formState?.dependencies?.length) {
      return (
        <div className="rounded-3xl border border-dashed border-slate-300 bg-white/80 p-10 text-center text-sm text-slate-500">
          No dependencies logged. Map integration points to stay ahead of blockers.
        </div>
      );
    }

    return (
      <div className="space-y-4">
        {formState.dependencies.map((dependency, index) => (
          <div
            key={dependency.id ?? index}
            className="rounded-3xl border border-slate-200 bg-white/90 p-5 shadow-sm transition hover:-translate-y-0.5 hover:shadow-md"
          >
            <div className="flex flex-wrap items-center justify-between gap-3">
              <div>
                <h3 className="text-base font-semibold text-slate-900">{dependency.name}</h3>
                <p className="mt-1 text-xs text-slate-500">
                  Owner: {dependency.owner || 'TBC'} • Due {dependency.dueDate ? formatRelativeTime(dependency.dueDate) : 'soon'}
                </p>
                {dependency.description ? (
                  <p className="mt-2 text-sm text-slate-600">{dependency.description}</p>
                ) : null}
                {dependency.impact ? (
                  <p className="mt-2 text-xs text-slate-500">Impact: {dependency.impact}</p>
                ) : null}
              </div>
              <StatusBadge status={dependency.status} map={DEPENDENCY_STATUS_MAP} />
            </div>
            <div className="mt-4 flex flex-col gap-3 md:flex-row md:items-center md:justify-between">
              <label className="flex flex-col gap-2 text-xs font-semibold text-slate-500">
                Status
                <select
                  value={dependency.status}
                  onChange={(event) => handleDependencyChange(index, 'status', event.target.value)}
                  className="w-full rounded-full border border-slate-200 bg-white px-4 py-2 text-sm text-slate-700 shadow-sm focus:border-accent focus:outline-none focus:ring-2 focus:ring-accent/30"
                >
                  {DEPENDENCY_STATUS_OPTIONS.map((option) => (
                    <option key={option.value} value={option.value}>
                      {option.label}
                    </option>
                  ))}
                </select>
              </label>
              <p className="text-xs text-slate-500">
                Linked sprint: {dependency.impactedSprintId ? `#${dependency.impactedSprintId}` : 'Unassigned'} • Risk level: {dependency.riskLevel}
              </p>
            </div>
          </div>
        ))}
      </div>
    );
  };

  const renderRisks = () => {
    if (!formState?.risks?.length) {
      return (
        <div className="rounded-3xl border border-dashed border-slate-300 bg-white/80 p-10 text-center text-sm text-slate-500">
          Risk log is clear. Keep recording mitigations to maintain governance trail.
        </div>
      );
    }

    return (
      <div className="space-y-4">
        {formState.risks.map((risk, index) => (
          <div
            key={risk.id ?? index}
            className="rounded-3xl border border-slate-200 bg-white/90 p-5 shadow-sm transition hover:-translate-y-0.5 hover:shadow-md"
          >
            <div className="flex flex-wrap items-start justify-between gap-3">
              <div>
                <h3 className="text-base font-semibold text-slate-900">{risk.title}</h3>
                <p className="mt-1 text-xs text-slate-500">
                  Owner: {risk.owner || 'Unassigned'} • Next review {risk.nextReviewAt ? formatRelativeTime(risk.nextReviewAt) : 'TBC'}
                </p>
                {risk.description ? <p className="mt-2 text-sm text-slate-600">{risk.description}</p> : null}
                <div className="mt-3 flex flex-wrap items-center gap-3 text-xs text-slate-500">
                  <span>Probability: {risk.probability}%</span>
                  <span>Impact: {risk.impact}%</span>
                  <span>Severity: {formatPercent(risk.severityScore)}</span>
                </div>
                {Array.isArray(risk.tags) && risk.tags.length ? (
                  <div className="mt-3 flex flex-wrap gap-2">
                    {risk.tags.map((tag, tagIndex) => (
                      <span
                        key={tagIndex}
                        className="inline-flex items-center rounded-full border border-slate-200 bg-white px-3 py-1 text-xs text-slate-500"
                      >
                        #{tag}
                      </span>
                    ))}
                  </div>
                ) : null}
                {risk.mitigationPlan ? (
                  <p className="mt-3 text-xs text-slate-500">Mitigation: {risk.mitigationPlan}</p>
                ) : null}
                {risk.contingencyPlan ? (
                  <p className="mt-2 text-xs text-slate-500">Contingency: {risk.contingencyPlan}</p>
                ) : null}
              </div>
              <StatusBadge status={risk.status} map={RISK_STATUS_MAP} />
            </div>
            <div className="mt-4 grid gap-4 md:grid-cols-2">
              <label className="flex flex-col gap-2 text-xs font-semibold text-slate-500">
                Status
                <select
                  value={risk.status}
                  onChange={(event) => handleRiskChange(index, 'status', event.target.value)}
                  className="w-full rounded-full border border-slate-200 bg-white px-4 py-2 text-sm text-slate-700 shadow-sm focus:border-accent focus:outline-none focus:ring-2 focus:ring-accent/30"
                >
                  {RISK_STATUS_OPTIONS.map((option) => (
                    <option key={option.value} value={option.value}>
                      {option.label}
                    </option>
                  ))}
                </select>
              </label>
              <label className="flex flex-col gap-2 text-xs font-semibold text-slate-500">
                Next review (local time)
                <input
                  type="datetime-local"
                  value={risk.nextReviewAt ? risk.nextReviewAt.slice(0, 16) : ''}
                  onChange={(event) => handleRiskReviewChange(index, event.target.value)}
                  className="w-full rounded-full border border-slate-200 bg-white px-4 py-2 text-sm text-slate-700 shadow-sm focus:border-accent focus:outline-none focus:ring-2 focus:ring-accent/30"
                />
              </label>
            </div>
          </div>
        ))}
      </div>
    );
  };

  const renderBilling = () => {
    if (!formState?.billingCheckpoints?.length) {
      return (
        <div className="rounded-3xl border border-dashed border-slate-300 bg-white/80 p-10 text-center text-sm text-slate-500">
          No billing checkpoints recorded yet. Tie milestones to invoicing to protect cash flow.
        </div>
      );
    }

    return (
      <div className="space-y-4">
        {formState.billingCheckpoints.map((checkpoint, index) => (
          <div
            key={checkpoint.id ?? index}
            className="rounded-3xl border border-slate-200 bg-white/90 p-5 shadow-sm transition hover:-translate-y-0.5 hover:shadow-md"
          >
            <div className="flex flex-wrap items-start justify-between gap-3">
              <div>
                <h3 className="text-base font-semibold text-slate-900">{checkpoint.name}</h3>
                <p className="mt-1 text-xs text-slate-500">
                  {checkpoint.billingType.toUpperCase()} • Related sprint {checkpoint.relatedSprintId || 'TBC'}
                </p>
                <p className="mt-2 text-sm text-slate-600">{checkpoint.description}</p>
                <div className="mt-3 flex flex-wrap items-center gap-3 text-xs text-slate-500">
                  <span>{formatCurrency(checkpoint.amount, checkpoint.currency)}</span>
                  <span>Due {checkpoint.dueDate ? formatAbsolute(checkpoint.dueDate, { dateStyle: 'medium' }) : 'TBC'}</span>
                  <span>{checkpoint.approvalRequired ? 'Approval required' : 'Auto billable'}</span>
                </div>
                {checkpoint.notes ? <p className="mt-2 text-xs text-slate-500">Notes: {checkpoint.notes}</p> : null}
                {checkpoint.invoiceUrl ? (
                  <a
                    href={checkpoint.invoiceUrl}
                    target="_blank"
                    rel="noreferrer"
                    className="mt-2 inline-flex items-center gap-2 text-xs font-semibold text-accent hover:text-accentDark"
                  >
                    View invoice ↗
                  </a>
                ) : null}
              </div>
              <StatusBadge status={checkpoint.status} map={BILLING_STATUS_MAP} />
            </div>
            <div className="mt-4 grid gap-4 md:grid-cols-2">
              <label className="flex flex-col gap-2 text-xs font-semibold text-slate-500">
                Status
                <select
                  value={checkpoint.status}
                  onChange={(event) => handleBillingChange(index, 'status', event.target.value)}
                  className="w-full rounded-full border border-slate-200 bg-white px-4 py-2 text-sm text-slate-700 shadow-sm focus:border-accent focus:outline-none focus:ring-2 focus:ring-accent/30"
                >
                  {BILLING_STATUS_OPTIONS.map((option) => (
                    <option key={option.value} value={option.value}>
                      {option.label}
                    </option>
                  ))}
                </select>
              </label>
            </div>
          </div>
        ))}
      </div>
    );
  };

  return (
    <DashboardLayout>
      <section className="mx-auto max-w-6xl px-6 py-10">
        <PageHeader
          eyebrow="Freelancer dashboard"
          title={activeProject?.title ? `${activeProject.title} delivery hub` : 'Project management control centre'}
          description="Translate commitments into accountable sprints, unblock dependencies, and keep billing aligned with delivery cadence."
          meta={
            <DataStatus
              loading={loadingBlueprint || saving}
              fromCache={false}
              lastUpdated={lastUpdatedAt}
              onRefresh={() => selectedProjectId && loadBlueprintDetail(selectedProjectId)}
            />
          }
        />

        <div className="mb-8 flex flex-col gap-4 md:flex-row md:items-center md:justify-between">
          <div className="flex flex-col gap-2 md:flex-row md:items-center md:gap-4">
            <label className="text-xs font-semibold uppercase tracking-[0.3em] text-slate-400" htmlFor="project-selector">
              Active program
            </label>
            <select
              id="project-selector"
              value={selectedProjectId ?? ''}
              onChange={handleProjectChange}
              className="w-full min-w-[220px] rounded-full border border-slate-200 bg-white px-4 py-2 text-sm text-slate-700 shadow-sm focus:border-accent focus:outline-none focus:ring-2 focus:ring-accent/30 md:w-auto"
            >
              {blueprints.map((entry) => {
                const id = entry.project?.id ?? entry.blueprint?.projectId ?? '';
                return (
                  <option key={id} value={id}>
                    {entry.project?.title ?? `Project ${entry.blueprint?.projectId}`}
                  </option>
                );
              })}
              {!blueprints.length ? <option value="">No blueprints yet</option> : null}
            </select>
            {loadingList ? <span className="text-xs text-slate-400">Loading blueprint index…</span> : null}
          </div>
          <div className="flex flex-wrap gap-3">
            <button
              type="button"
              onClick={handleReset}
              disabled={!hasBlueprint || saving || loadingBlueprint}
              className="inline-flex items-center gap-2 rounded-full border border-slate-200 px-5 py-2 text-xs font-semibold text-slate-600 transition hover:border-accent hover:text-accent disabled:cursor-not-allowed disabled:opacity-60"
            >
              Reset changes
            </button>
            <button
              type="button"
              onClick={handleSave}
              disabled={!hasBlueprint || saving}
              className="inline-flex items-center gap-2 rounded-full bg-accent px-5 py-2 text-xs font-semibold text-white shadow-soft transition hover:bg-accentDark disabled:cursor-not-allowed disabled:opacity-60"
            >
              {saving ? 'Saving…' : 'Save blueprint'}
            </button>
          </div>
        </div>

        {listError ? (
          <div className="mb-6 rounded-3xl border border-amber-200 bg-amber-50 px-4 py-3 text-sm text-amber-700">
            Unable to load blueprint directory. {listError.message || 'Please retry or refresh the page.'}
          </div>
        ) : null}
        {blueprintError ? (
          <div className="mb-6 rounded-3xl border border-rose-200 bg-rose-50 px-4 py-3 text-sm text-rose-700">
            Unable to load the blueprint detail. {blueprintError.message || 'Please try again or refresh the page.'}
          </div>
        ) : null}

        {loadingBlueprint ? (
          <div className="space-y-4">
            {Array.from({ length: 4 }).map((_, index) => (
              <div key={index} className="h-32 animate-pulse rounded-3xl border border-slate-200 bg-white/70" />
            ))}
          </div>
        ) : hasBlueprint ? (
          <>
            <div className="mb-8 grid gap-4 md:grid-cols-2 xl:grid-cols-4">
              {metricsTiles.map((tile) => (
                <MetricTile key={tile.title} {...tile} />
              ))}
            </div>

            <section className="mb-8 rounded-4xl border border-slate-200 bg-white/90 p-6 shadow-soft">
              <div className="flex flex-wrap items-center justify-between gap-4">
                <div>
                  <h2 className="text-xl font-semibold text-slate-900">Program summary</h2>
                  <p className="mt-2 text-sm text-slate-600">
                    Keep stakeholders aligned with a living blueprint that tracks methodology, cadence, and ownership in one place.
                  </p>
                  <p className="mt-2 text-xs text-slate-500">
                    Last reviewed {lastReviewedAt ? formatRelativeTime(lastReviewedAt) : 'not yet recorded'}
                  </p>
                </div>
                <StatusBadge status={healthStatus} map={HEALTH_STYLES} />
              </div>
              <div className="mt-6 grid gap-6 lg:grid-cols-3">
                <label className="lg:col-span-2 flex flex-col gap-2 text-xs font-semibold text-slate-500">
                  Overview
                  <textarea
                    value={formState.summary}
                    onChange={handleFormFieldChange('summary')}
                    rows={4}
                    className="w-full rounded-3xl border border-slate-200 bg-white px-4 py-3 text-sm text-slate-700 shadow-inner focus:border-accent focus:outline-none focus:ring-2 focus:ring-accent/30"
                    placeholder="Describe the blueprint focus, goals, and success measures."
                  />
                </label>
                <div className="grid gap-4 sm:grid-cols-2">
                  <label className="flex flex-col gap-2 text-xs font-semibold text-slate-500">
                    Methodology
                    <input
                      type="text"
                      value={formState.methodology}
                      onChange={handleFormFieldChange('methodology')}
                      className="w-full rounded-full border border-slate-200 bg-white px-4 py-2 text-sm text-slate-700 shadow-sm focus:border-accent focus:outline-none focus:ring-2 focus:ring-accent/30"
                      placeholder="dual-track agile"
                    />
                  </label>
                  <label className="flex flex-col gap-2 text-xs font-semibold text-slate-500">
                    Governance model
                    <input
                      type="text"
                      value={formState.governanceModel}
                      onChange={handleFormFieldChange('governanceModel')}
                      className="w-full rounded-full border border-slate-200 bg-white px-4 py-2 text-sm text-slate-700 shadow-sm focus:border-accent focus:outline-none focus:ring-2 focus:ring-accent/30"
                      placeholder="weekly_governance_forum"
                    />
                  </label>
                  <label className="flex flex-col gap-2 text-xs font-semibold text-slate-500">
                    Sprint cadence
                    <input
                      type="text"
                      value={formState.sprintCadence}
                      onChange={handleFormFieldChange('sprintCadence')}
                      className="w-full rounded-full border border-slate-200 bg-white px-4 py-2 text-sm text-slate-700 shadow-sm focus:border-accent focus:outline-none focus:ring-2 focus:ring-accent/30"
                      placeholder="bi-weekly"
                    />
                  </label>
                  <label className="flex flex-col gap-2 text-xs font-semibold text-slate-500">
                    Program manager
                    <input
                      type="text"
                      value={formState.programManager}
                      onChange={handleFormFieldChange('programManager')}
                      className="w-full rounded-full border border-slate-200 bg-white px-4 py-2 text-sm text-slate-700 shadow-sm focus:border-accent focus:outline-none focus:ring-2 focus:ring-accent/30"
                      placeholder="Mia Operations"
                    />
                  </label>
                  <label className="sm:col-span-2 flex flex-col gap-2 text-xs font-semibold text-slate-500">
                    Health status
                    <select
                      value={formState.healthStatus}
                      onChange={handleHealthChange}
                      className="w-full rounded-full border border-slate-200 bg-white px-4 py-2 text-sm text-slate-700 shadow-sm focus:border-accent focus:outline-none focus:ring-2 focus:ring-accent/30"
                    >
                      {HEALTH_OPTIONS.map((option) => (
                        <option key={option.value} value={option.value}>
                          {option.label}
                        </option>
                      ))}
                    </select>
                  </label>
                </div>
              </div>
            </section>

            <section className="mb-10 space-y-8">
              <div>
                <h2 className="text-xl font-semibold text-slate-900">Sprint timeline</h2>
                <p className="mt-2 text-sm text-slate-600">
                  Track how each sprint is pacing against objectives, deliverables, and stakeholder expectations.
                </p>
                <div className="mt-4">{renderSprints()}</div>
              </div>

              <div>
                <h2 className="text-xl font-semibold text-slate-900">Dependency watchlist</h2>
                <p className="mt-2 text-sm text-slate-600">
                  Resolve blockers before they impact downstream milestones. Owners receive automated nudges when status changes.
                </p>
                <div className="mt-4">{renderDependencies()}</div>
              </div>

              <div>
                <h2 className="text-xl font-semibold text-slate-900">Risk & issue log</h2>
                <p className="mt-2 text-sm text-slate-600">
                  Maintain a real-time governance record with probability, impact, and mitigation plans for every risk.
                </p>
                <div className="mt-4">{renderRisks()}</div>
              </div>

              <div>
                <h2 className="text-xl font-semibold text-slate-900">Billing checkpoints</h2>
                <p className="mt-2 text-sm text-slate-600">
                  Sync delivery milestones with invoicing so finance, compliance, and stakeholders stay perfectly aligned.
                </p>
                <div className="mt-4">{renderBilling()}</div>
              </div>
            </section>
          </>
        ) : (
          <div className="rounded-4xl border border-dashed border-slate-300 bg-white/80 p-12 text-center text-sm text-slate-500">
            No blueprint is configured for this project yet. Create sprints, dependencies, risks, and billing checkpoints to unlock delivery automation.
          </div>
        )}
      </section>
  const menuSections = useMemo(() => {
    const progressTag = metrics.progressPercent != null ? `${Math.round(metrics.progressPercent)}% progress` : null;
    return [
      {
        label: 'Workspace',
        items: [
          {
            name: 'Dashboard overview',
            description: 'Monitor health, approvals, automation, and milestone velocity in one place.',
            tags: [workspace?.status, progressTag].filter(Boolean),
          },
          {
            name: 'Brief & stakeholders',
            description: 'Objectives, deliverables, and client roster that guide delivery.',
            tags: [brief?.clientStakeholders?.length ? `${brief.clientStakeholders.length} stakeholders` : null].filter(Boolean),
          },
          {
            name: 'Assets & whiteboards',
            description: 'Centralised artefacts with version history and collaborator activity.',
            tags: [`${files.length} files`, `${whiteboards.length} boards`],
          },
        ],
      },
      {
        name: 'Contract & compliance locker',
        description:
          'Store MSAs, NDAs, intellectual property agreements, and compliance attestations with e-sign audit logs.',
        bulletPoints: [
          'Automated reminders for renewals and insurance certificates.',
          'Localisation for GDPR, SOC2, and freelancer classifications.',
        label: 'Collaboration',
        items: [
          {
            name: 'Conversations',
            description: 'Active delivery threads, client loops, and operational escalations.',
            tags: metrics.unreadMessages ? [`${metrics.unreadMessages} unread`] : [],
          },
          {
            name: 'Approvals',
            description: 'Track sign-offs and unblock delivery gates across stages.',
            tags: [metrics.pendingApprovals ? `${metrics.pendingApprovals} pending` : 'Up to date'].filter(Boolean),
          },
        ],
      },
    ];
  }, [metrics.pendingApprovals, metrics.progressPercent, metrics.unreadMessages, workspace?.status, brief?.clientStakeholders, files.length, whiteboards.length]);

  const profile = useMemo(
    () => ({
      name: 'Project steward',
      role: project?.title || 'Workspace member',
      status: workspace?.billingStatus ? `Billing: ${deriveStatusLabel(workspace.billingStatus)}` : 'Operational',
      badges: workspace?.status ? [deriveStatusLabel(workspace.status)] : [],
      metrics: [
        { label: 'Progress', value: formatPercent(metrics.progressPercent) },
        { label: 'Approvals', value: `${metrics.pendingApprovals ?? 0} open` },
        { label: 'Automation', value: formatPercent(metrics.automationCoverage, { maximumFractionDigits: 0 }) },
      ],
    }),
    [project?.title, workspace?.billingStatus, workspace?.status, metrics.progressPercent, metrics.pendingApprovals, metrics.automationCoverage],
  );

  const metricCards = useMemo(
    () => [
      {
        name: 'Reputation engine',
        description:
          'Capture testimonials, publish success stories, and display verified metrics such as on-time delivery and CSAT.',
        bulletPoints: [
          'Automate review requests after milestone delivery.',
          'Curate spotlight case studies directly to your profile.',
        ],
      },
    ],
  },
];

function pluralize(word, count, pluralForm = `${word}s`) {
  return count === 1 ? word : pluralForm;
}

function formatInteger(value) {
  const numeric = Number(value ?? 0);
  if (!Number.isFinite(numeric)) {
    return '0';
  }
  return numberFormatter.format(Math.round(numeric));
}

function formatCurrency(valueCents, currency = 'USD') {
  const numeric = Number(valueCents ?? 0) / 100;
  const formatter = new Intl.NumberFormat('en-US', {
    style: 'currency',
    currency,
    maximumFractionDigits: Math.abs(numeric) >= 1000 ? 0 : 2,
  });
  return formatter.format(Number.isFinite(numeric) ? numeric : 0);
}

function formatPercent(value, fractionDigits = 0) {
  if (value == null) {
    return '—';
  }
  const numeric = Number(value);
  if (!Number.isFinite(numeric)) {
    return '—';
  }
  return `${numeric.toFixed(fractionDigits)}%`;
}

function formatPercentDelta(value, period = 'last week') {
  if (value == null) {
    return `vs ${period}`;
  }
  const numeric = Number(value);
  if (!Number.isFinite(numeric) || Math.abs(numeric) < 0.05) {
    return `Flat vs ${period}`;
  }
  const prefix = numeric > 0 ? '+' : '';
  return `${prefix}${numeric.toFixed(1)}% vs ${period}`;
}

function formatScoreDelta(value, period = 'last 30 days') {
  if (value == null) {
    return `vs ${period}`;
  }
  const numeric = Number(value);
  if (!Number.isFinite(numeric) || Math.abs(numeric) < 0.05) {
    return `Flat vs ${period}`;
  }
  const prefix = numeric > 0 ? '+' : '';
  return `${prefix}${numeric.toFixed(1)} vs ${period}`;
}

function formatPointsDelta(value, period = 'last 30 days') {
  if (value == null) {
    return `vs ${period}`;
  }
  const numeric = Number(value);
  if (!Number.isFinite(numeric) || Math.abs(numeric) < 0.05) {
    return `Flat vs ${period}`;
  }
  const prefix = numeric > 0 ? '+' : '';
  return `${prefix}${numeric.toFixed(1)} pts`;
}

function formatDueLabel(date) {
  if (!date) {
    return 'No due date';
  }
  const due = new Date(date);
  if (Number.isNaN(due.getTime())) {
    return 'No due date';
  }
  const diffMs = due.getTime() - Date.now();
  const diffDays = Math.round(diffMs / (1000 * 60 * 60 * 24));
  if (diffDays < -1) {
    return `Overdue by ${Math.abs(diffDays)} days`;
  }
  if (diffDays === -1) {
    return 'Overdue by 1 day';
  }
  if (diffDays === 0) {
    return 'Due today';
  }
  if (diffDays === 1) {
    return 'Due tomorrow';
  }
  if (diffDays < 7) {
    return `Due in ${diffDays} days`;
  }
  return due.toLocaleDateString(undefined, { month: 'short', day: 'numeric' });
}

function formatDuration(days) {
  if (days == null) {
    return '—';
  }
  const numeric = Number(days);
  if (!Number.isFinite(numeric) || numeric <= 0) {
    return '—';
  }
  if (numeric % 7 === 0) {
    const weeks = numeric / 7;
    return `${weeks} ${pluralize('week', weeks)}`;
  }
  if (numeric > 7) {
    return `${(numeric / 7).toFixed(1)} wks`;
  }
  return `${numeric} days`;
}

function getBadgeClasses(category) {
  return BADGE_CLASS_MAP[category] ?? BADGE_CLASS_MAP.idle;
}

function getUpsellBadge(status) {
  if (!status) {
    return BADGE_CLASS_MAP.idle;
  }
  const normalized = status.toLowerCase();
  if (normalized === 'running' || normalized === 'live') {
    return BADGE_CLASS_MAP.healthy;
  }
  if (normalized === 'pilot' || normalized === 'testing') {
    return BADGE_CLASS_MAP.waiting;
  }
  if (normalized === 'paused' || normalized === 'draft' || normalized === 'retired') {
    return BADGE_CLASS_MAP.idle;
  }
  return BADGE_CLASS_MAP.attention;
}

function buildMenuSections(summary) {
  const activeGigsCount = Number(summary?.activeGigs ?? 0);
  const dueThisWeekCount = Number(summary?.dueThisWeek ?? 0);
  const pipelineValue = formatCurrency(summary?.pipelineValueCents ?? 0, summary?.currency ?? 'USD');
  const activeGigsLabel = formatInteger(activeGigsCount);
  const dueLabel = formatInteger(dueThisWeekCount);

  return [
    {
      label: 'Service delivery',
      items: [
        {
          name: 'Project workspace dashboard',
          description: 'Unified workspace for briefs, assets, conversations, and approvals.',
          tags: ['whiteboards', 'files'],
        },
        {
          name: 'Project management',
          description: 'Detailed plan with sprints, dependencies, risk logs, and billing checkpoints.',
        },
        {
          name: 'Client portals',
          description: 'Shared timelines, scope controls, and decision logs with your clients.',
        },
      ],
    },
    {
      label: 'Gig commerce',
      items: [
        {
          name: 'Gig manager',
          description: `Monitor ${activeGigsLabel} active ${pluralize('gig', activeGigsCount)} with ${dueLabel} ${pluralize('delivery', dueThisWeekCount, 'deliveries')} due within 7 days and ${pipelineValue} in pipeline value.`,
          tags: ['gig catalog', 'bundles', 'upsells'],
        },
        {
          name: 'Post a gig',
          description: 'Launch new services with pricing matrices, availability calendars, and banners.',
        },
        {
          name: 'Purchased gigs',
          description: 'Track incoming orders, requirements, revisions, and payouts.',
        },
      ],
    },
    {
      label: 'Growth & profile',
      items: [
        {
          name: 'Freelancer profile',
          description: 'Update expertise tags, success metrics, testimonials, and hero banners.',
        },
        {
          name: 'Agency collaborations',
          description: 'Manage invitations from agencies, share rate cards, and negotiate retainers.',
        },
        {
          name: 'Finance & insights',
          description: 'Revenue analytics, payout history, taxes, and profitability dashboards.',
        },
      ],
    },
  ];
}

function buildMetrics(snapshot) {
  if (!snapshot) {
    return [];
  }
  const { summary } = snapshot;
  return [
    {
      key: 'active-gigs',
      label: 'Active gigs',
      value: formatInteger(summary.activeGigs),
      change: summary.dueThisWeek
        ? `${formatInteger(summary.dueThisWeek)} due within 7 days`
        : 'No deadlines within 7 days',
      helper: `${formatInteger(summary.clientsActive)} active ${pluralize('client', summary.clientsActive)}`,
    },
    {
      key: 'pipeline-value',
      label: 'Pipeline value',
      value: formatCurrency(summary.pipelineValueCents, summary.currency),
      change: formatPercentDelta(summary.pipelineValueChangePercent),
      helper: `Upsell eligible ${formatCurrency(summary.upsellEligibleValueCents, summary.currency)}`,
    },
    {
      key: 'avg-csat',
      label: 'Avg. CSAT',
      value: summary.averageCsat != null ? `${summary.averageCsat.toFixed(1)} / 5` : '—',
      change: formatScoreDelta(summary.csatDelta),
      helper: `${formatInteger(summary.recentReviewCount)} recent ${pluralize('survey', summary.recentReviewCount)}`,
    },
    {
      key: 'upsell-conversion',
      label: 'Upsell conversion',
      value: summary.upsellConversionRate != null ? formatPercent(summary.upsellConversionRate) : '—',
      change: formatPercentDelta(summary.upsellConversionChange, 'last 30 days'),
      helper: `${formatInteger(summary.upsellPlaybooksActive)} ${pluralize('playbook', summary.upsellPlaybooksActive)} live · Avg bundle attach ${
        summary.averageBundleAttachRate != null ? formatPercent(summary.averageBundleAttachRate, 1) : '—'
      }`,
    },
  ];
}

function buildProfileCard(snapshot) {
  if (!snapshot) {
    return undefined;
  }
  const { freelancer, summary } = snapshot;
  const fullName = `${freelancer.firstName ?? ''} ${freelancer.lastName ?? ''}`.trim() || 'Freelancer';
  const badges = [];
  if (summary.bundlesLive > 0) {
    badges.push(`${formatInteger(summary.bundlesLive)} live ${pluralize('bundle', summary.bundlesLive)}`);
  }
  if (summary.upsellPlaybooksActive > 0) {
    badges.push(`${formatInteger(summary.upsellPlaybooksActive)} upsell ${pluralize('playbook', summary.upsellPlaybooksActive)}`);
  }
  return {
    name: fullName,
    role: freelancer.title ?? 'Freelancer',
    initials: freelancer.initials ?? 'FL',
    status: freelancer.availability ? `Availability: ${freelancer.availability}` : undefined,
    badges,
    metrics: [
      { label: 'Active clients', value: formatInteger(summary.clientsActive) },
      {
        label: 'Avg. CSAT',
        value: freelancer.averageCsat != null ? `${freelancer.averageCsat.toFixed(1)}/5` : '—',
      },
      {
        label: 'Upsell conversion',
        value: summary.upsellConversionRate != null ? formatPercent(summary.upsellConversionRate, 1) : '—',
      },
    ],
  };
}

function LoadingState() {
  return (
    <section className="rounded-3xl border border-slate-200 bg-white p-8 shadow-sm">
      <div className="space-y-4">
        <div className="h-6 w-48 animate-pulse rounded-full bg-slate-200" />
        <div className="h-5 w-72 animate-pulse rounded-full bg-slate-200" />
        <div className="grid gap-4 sm:grid-cols-2 xl:grid-cols-4">
          {Array.from({ length: 4 }).map((_, index) => (
            <div key={index} className="h-24 animate-pulse rounded-2xl bg-slate-100" />
          ))}
        </div>
      </div>
    </section>
  );
}

function ErrorState({ message, onRetry }) {
  return (
    <section className="rounded-3xl border border-rose-200 bg-rose-50 p-6 text-rose-700">
      <h2 className="text-lg font-semibold">We couldn&apos;t load your gig manager data</h2>
      <p className="mt-2 text-sm">{message ?? 'An unexpected error occurred. Please try again.'}</p>
      <button
        type="button"
        onClick={onRetry}
        className="mt-4 inline-flex items-center rounded-xl border border-rose-300 bg-white px-4 py-2 text-sm font-medium text-rose-700 transition hover:border-rose-400 hover:text-rose-800"
      >
        Retry
      </button>
    </section>
  );
}

function GigManagerPanel({ metrics, pipeline, milestones, bundles, upsells, catalog, summary, onRefresh, loading }) {
  return (
    <section className="rounded-3xl border border-slate-200 bg-white p-6 shadow-[0_18px_40px_-24px_rgba(30,64,175,0.35)] sm:p-8">
      <div className="flex flex-col gap-4 sm:flex-row sm:items-start sm:justify-between">
        <div>
          <p className="text-xs uppercase tracking-wide text-blue-600/80">Gig commerce</p>
          <h2 className="mt-1 text-2xl font-semibold text-slate-900 sm:text-3xl">Gig manager</h2>
          <p className="mt-2 max-w-2xl text-sm text-slate-600">
            Monitor gigs, delivery milestones, bundled services, and upsells. Stay ahead of risk with a single workspace that
            blends catalog analytics, fulfillment control, and automation telemetry.
          </p>
        </div>
        <div className="flex items-center gap-2">
          <div className="inline-flex h-fit items-center rounded-2xl border border-blue-200 bg-blue-50 px-4 py-2 text-xs font-medium uppercase tracking-wide text-blue-700">
            Gig catalog
          </div>
          <button
            type="button"
            onClick={onRefresh}
            disabled={loading}
            className="inline-flex items-center gap-2 rounded-2xl border border-slate-200 bg-white px-4 py-2 text-sm font-medium text-slate-600 shadow-sm transition hover:border-blue-300 hover:text-blue-600 disabled:cursor-not-allowed disabled:border-slate-200 disabled:text-slate-400"
          >
            <span className="h-2 w-2 rounded-full bg-emerald-500" aria-hidden />
            Refresh data
          </button>
        </div>
      </div>

      <div className="mt-6 grid gap-4 sm:grid-cols-2 xl:grid-cols-4">
        {metrics.map((metric) => (
          <div key={metric.key} className="rounded-2xl border border-slate-200 bg-slate-50 p-4 shadow-sm">
            <p className="text-xs uppercase tracking-wide text-slate-500">{metric.label}</p>
            <p className="mt-2 text-2xl font-semibold text-slate-900">{metric.value}</p>
            <p className="mt-1 text-xs font-medium text-blue-600">{metric.change}</p>
            <p className="mt-2 text-sm text-slate-600">{metric.helper}</p>
          </div>
        ))}
      </div>

      <div className="mt-8 grid gap-6 lg:grid-cols-5">
        <div className="lg:col-span-3">
          <div className="flex items-center justify-between">
            <h3 className="text-lg font-semibold text-slate-900">Pipeline health</h3>
            <span className="text-xs uppercase tracking-wide text-slate-400">Order flow</span>
          </div>
          <div className="mt-3 overflow-hidden rounded-2xl border border-slate-200">
            <table className="min-w-full divide-y divide-slate-200 text-sm">
              <thead className="bg-slate-50 text-xs uppercase tracking-wide text-slate-500">
                <tr>
                  <th scope="col" className="px-4 py-3 text-left font-semibold">
                    Stage
                  </th>
                  <th scope="col" className="px-4 py-3 text-left font-semibold">
                    Gigs
                  </th>
                  <th scope="col" className="px-4 py-3 text-left font-semibold">
                    Value
                  </th>
                  <th scope="col" className="px-4 py-3 text-left font-semibold">
                    SLA / Actions
                  </th>
                  <th scope="col" className="px-4 py-3 text-left font-semibold">
                    Status
                  </th>
                </tr>
              </thead>
              <tbody className="divide-y divide-slate-100 bg-white">
                {pipeline.map((stage) => (
                  <tr key={stage.stage} className="text-slate-600">
                    <td className="px-4 py-3 font-medium text-slate-900">{stage.label}</td>
                    <td className="px-4 py-3">{formatInteger(stage.gigCount)}</td>
                    <td className="px-4 py-3">{formatCurrency(stage.totalValueCents, stage.currency)}</td>
                    <td className="px-4 py-3">
                      <p>{stage.recommendedAction}</p>
                      {stage.overdueMilestones > 0 ? (
                        <p className="mt-1 text-xs text-amber-600">
                          {formatInteger(stage.overdueMilestones)} overdue {pluralize('milestone', stage.overdueMilestones)}
                        </p>
                      ) : null}
                    </td>
                    <td className="px-4 py-3">
                      <span className={`inline-flex items-center rounded-full border px-3 py-1 text-xs font-medium ${getBadgeClasses(stage.statusCategory)}`}>
                        {stage.statusLabel}
                      </span>
                    </td>
                  </tr>
                ))}
              </tbody>
            </table>
          </div>
        </div>

        <div className="lg:col-span-2">
          <div className="flex items-center justify-between">
            <h3 className="text-lg font-semibold text-slate-900">Delivery milestones</h3>
            <span className="text-xs uppercase tracking-wide text-slate-400">This week</span>
          </div>
          <div className="mt-3 space-y-3">
            {milestones.slice(0, 5).map((milestone) => (
              <div key={milestone.id} className="rounded-2xl border border-slate-200 bg-slate-50 p-4">
                <p className="text-sm font-semibold text-slate-900">{milestone.gigTitle}</p>
                <p className="mt-1 text-sm text-slate-600">{milestone.title}</p>
                <div className="mt-3 flex flex-wrap items-center gap-3 text-xs text-slate-500">
                  <span className="font-medium text-slate-700">{formatDueLabel(milestone.dueDate)}</span>
                  <span className={`font-semibold ${getBadgeClasses(milestone.statusCategory)}`}>{milestone.statusLabel}</span>
                  {milestone.clientName ? <span>Client: {milestone.clientName}</span> : null}
                  {milestone.ownerName ? <span>Owner: {milestone.ownerName}</span> : null}
                </div>
                {milestone.progressPercent != null ? (
                  <div className="mt-3">
                    <div className="flex items-center justify-between text-xs text-slate-500">
                      <span>Progress</span>
                      <span>{milestone.progressPercent}%</span>
                    </div>
                    <div className="mt-1 h-2 rounded-full bg-slate-200">
                      <div
                        className="h-2 rounded-full bg-blue-500"
                        style={{ width: `${Math.min(Math.max(milestone.progressPercent, 0), 100)}%` }}
                      />
                    </div>
                  </div>
                ) : null}
              </div>
            ))}
          </div>
        </div>
      </div>

      <div className="mt-8 grid gap-6 lg:grid-cols-2">
        <div>
          <div className="flex items-center justify-between">
            <h3 className="text-lg font-semibold text-slate-900">Bundled services</h3>
            <span className="text-xs uppercase tracking-wide text-slate-400">Attach performance</span>
          </div>
          <div className="mt-3 space-y-4">
            {bundles.map((bundle) => (
              <div key={bundle.id} className="rounded-2xl border border-slate-200 bg-white p-4 shadow-sm">
                <div className="flex flex-wrap items-center justify-between gap-3">
                  <div>
                    <p className="text-sm font-semibold text-slate-900">{bundle.name}</p>
                    <p className="text-xs uppercase tracking-wide text-slate-400">{bundle.status}</p>
                  </div>
                  <div className="flex flex-wrap items-center gap-2">
                    <span className="text-sm font-semibold text-blue-600">{formatPercent(bundle.attachRate, 0)}</span>
                    <span className="text-xs font-medium text-slate-500">{formatPointsDelta(bundle.attachRateChange)}</span>
                    {bundle.isFeatured ? (
                      <span className="inline-flex items-center rounded-full border border-orange-200 bg-orange-50 px-3 py-1 text-xs font-medium text-orange-600">
                        Featured
                      </span>
                    ) : null}
                  </div>
                </div>
                <p className="mt-2 text-sm text-slate-600">{bundle.description}</p>
                <div className="mt-3 flex flex-wrap items-center justify-between gap-2 text-sm text-slate-700">
                  <span className="font-semibold">{formatCurrency(bundle.priceCents, bundle.currency)}</span>
                  <div className="flex flex-wrap gap-2 text-xs text-slate-500">
                    {bundle.items.map((item) => (
                      <span key={item.id} className="inline-flex items-center rounded-full bg-slate-100 px-3 py-1">
                        {item.label}
                      </span>
                    ))}
                  </div>
                </div>
              </div>
            ))}
          </div>
        </div>

        <div>
          <div className="flex items-center justify-between">
            <h3 className="text-lg font-semibold text-slate-900">Upsell playbook</h3>
            <span className="text-xs uppercase tracking-wide text-slate-400">Automation rules</span>
          </div>
          <div className="mt-3 space-y-3">
            {upsells.map((upsell) => (
              <div key={upsell.id} className="rounded-2xl border border-slate-200 bg-white p-4 shadow-sm">
                <div className="flex items-center justify-between gap-3">
                  <p className="text-sm font-semibold text-slate-900">{upsell.name}</p>
                  <span
                    className={`inline-flex items-center rounded-full border px-3 py-1 text-xs font-medium ${getUpsellBadge(
                      upsell.status
                    )}`}
                  >
                    {upsell.status}
                  </span>
                </div>
                <div className="mt-2 space-y-1 text-sm text-slate-600">
                  {upsell.triggerEvent ? <p>{upsell.triggerEvent}</p> : null}
                  {upsell.deliveryAction ? <p>{upsell.deliveryAction}</p> : null}
                </div>
                <div className="mt-2 flex flex-wrap items-center justify-between text-xs uppercase tracking-wide text-blue-600">
                  <span>Avg value {formatCurrency(upsell.estimatedValueCents, upsell.currency)}</span>
                  <span>
                    Conversion {formatPercent(upsell.conversionRate, 0)} · {formatPercentDelta(upsell.conversionChange, 'last 30 days')}
                  </span>
                </div>
              </div>
            ))}
          </div>
        </div>
      </div>

      <div className="mt-8">
        <div className="flex items-center justify-between">
          <h3 className="text-lg font-semibold text-slate-900">Gig catalog</h3>
          <span className="text-xs uppercase tracking-wide text-slate-400">Top listings</span>
        </div>
        <div className="mt-3 overflow-hidden rounded-2xl border border-slate-200">
          <table className="min-w-full divide-y divide-slate-200 text-sm">
            <thead className="bg-slate-50 text-xs uppercase tracking-wide text-slate-500">
              <tr>
                <th scope="col" className="px-4 py-3 text-left font-semibold">
                  Gig
                </th>
                <th scope="col" className="px-4 py-3 text-left font-semibold">
                  Tier
                </th>
                <th scope="col" className="px-4 py-3 text-left font-semibold">
                  Duration
                </th>
                <th scope="col" className="px-4 py-3 text-left font-semibold">
                  Rating
                </th>
                <th scope="col" className="px-4 py-3 text-left font-semibold">
                  Price
                </th>
                <th scope="col" className="px-4 py-3 text-left font-semibold">
                  Status
                </th>
              </tr>
            </thead>
            <tbody className="divide-y divide-slate-100 bg-white">
              {catalog.map((gig) => (
                <tr key={gig.id} className="text-slate-600">
                  <td className="px-4 py-3">
                    <div>
                      <p className="font-medium text-slate-900">{gig.title}</p>
                      <p className="text-xs uppercase tracking-wide text-slate-400">{gig.code}</p>
                    </div>
                  </td>
                  <td className="px-4 py-3">{gig.tier ?? '—'}</td>
                  <td className="px-4 py-3">{formatDuration(gig.durationDays)}</td>
                  <td className="px-4 py-3">
                    {gig.rating != null ? `${gig.rating.toFixed(1)} (${formatInteger(gig.ratingCount)})` : '—'}
                  </td>
                  <td className="px-4 py-3 font-semibold text-slate-900">
                    {formatCurrency(gig.priceCents, gig.currency)}
                  </td>
                  <td className="px-4 py-3">
                    <span className={`inline-flex items-center rounded-full border px-3 py-1 text-xs font-medium ${getBadgeClasses(
                      gig.status === 'published' ? 'healthy' : gig.status === 'draft' ? 'idle' : 'waiting'
                    )}`}>
                      {gig.status}
                    </span>
                  </td>
                </tr>
              ))}
            </tbody>
          </table>
        </div>
      </div>
    </section>
  );
}

function CapabilitySection({ section }) {
  return (
    <section className="rounded-3xl border border-slate-200 bg-white p-6 shadow-[0_18px_40px_-24px_rgba(30,64,175,0.35)] sm:p-8">
      <div className="flex flex-col gap-4 sm:flex-row sm:items-start sm:justify-between">
        <div>
          <h2 className="text-xl font-semibold text-slate-900 sm:text-2xl">{section.title}</h2>
          {section.description ? (
            <p className="mt-2 max-w-3xl text-sm text-slate-600">{section.description}</p>
          ) : null}
        </div>
        {section.meta ? (
          <div className="rounded-2xl border border-blue-200 bg-blue-50 px-4 py-2 text-xs font-medium uppercase tracking-wide text-blue-700">
            {section.meta}
          </div>
        ) : null}
      </div>
      <div className="mt-6 grid gap-4 sm:grid-cols-2">
        {section.features.map((feature) => (
          <div
            key={feature.name}
            className="group flex h-full flex-col justify-between rounded-2xl border border-slate-200 bg-slate-50 p-5 transition hover:border-blue-300 hover:bg-blue-50"
          >
            <div>
              <h3 className="text-lg font-semibold text-slate-900">{feature.name}</h3>
              {feature.description ? <p className="mt-2 text-sm text-slate-600">{feature.description}</p> : null}
              {feature.bulletPoints?.length ? (
                <ul className="mt-3 space-y-2 text-sm text-slate-600">
                  {feature.bulletPoints.map((point) => (
                    <li key={point} className="flex gap-2">
                      <span className="mt-1 h-1.5 w-1.5 shrink-0 rounded-full bg-blue-400" />
                      <span>{point}</span>
                    </li>
                  ))}
                </ul>
              ) : null}
            </div>
            {feature.callout ? (
              <p className="mt-4 rounded-2xl border border-blue-200 bg-blue-50 px-3 py-2 text-xs font-medium uppercase tracking-wide text-blue-700">
                {feature.callout}
              </p>
            ) : null}
          </div>
        ))}
      </div>
    </section>
  );
}

export default function FreelancerDashboardPage() {
  const [snapshot, setSnapshot] = useState(null);
  const [loading, setLoading] = useState(true);
  const [error, setError] = useState(null);
  const [refreshCounter, setRefreshCounter] = useState(0);

  useEffect(() => {
    const controller = new AbortController();
    setLoading(true);
    setError(null);

    fetchGigManagerSnapshot(FREELANCER_USER_ID, {
      signal: controller.signal,
      fresh: refreshCounter > 0,
    })
      .then((data) => {
        setSnapshot(data);
        setLoading(false);
      })
      .catch((err) => {
        if (err.name === 'AbortError') {
          return;
        }
        setError(err);
        setLoading(false);
      });

    return () => controller.abort();
  }, [refreshCounter]);

  const metrics = useMemo(() => buildMetrics(snapshot), [snapshot]);
  const menuSections = useMemo(() => buildMenuSections(snapshot?.summary), [snapshot]);
  const profileCard = useMemo(() => buildProfileCard(snapshot), [snapshot]);

  const handleRefresh = () => {
    setRefreshCounter((value) => value + 1);
  };

  const pipeline = snapshot?.pipeline ?? [];
  const milestones = snapshot?.milestones ?? [];
  const bundles = snapshot?.bundles ?? [];
  const upsells = snapshot?.upsells ?? [];
  const catalog = snapshot?.catalog ?? [];
        label: 'Delivery progress',
        value: formatPercent(metrics.progressPercent),
        detail: workspace?.nextMilestone
          ? `Next milestone: ${workspace.nextMilestone}${workspace.nextMilestoneDueAt ? ` (${formatRelativeTime(workspace.nextMilestoneDueAt)})` : ''}`
          : 'Milestones will appear as they are planned.',
        render: (
          <div className="mt-3 h-2 overflow-hidden rounded-full bg-slate-100">
            <div
              className="h-full rounded-full bg-blue-500 transition-all"
              style={{ width: `${Math.max(0, Math.min(Number(metrics.progressPercent ?? 0), 100))}%` }}
            />
          </div>
        ),
      },
      {
        label: 'Health score',
        value: formatScore(metrics.healthScore),
        detail: `Velocity score ${formatScore(metrics.velocityScore)} | Risk ${deriveStatusLabel(workspace?.riskLevel)}`,
      },
      {
        label: 'Client satisfaction',
        value: formatPercent(metrics.clientSatisfaction, { maximumFractionDigits: 0 }),
        detail: metrics.teamUtilization != null
          ? `Team utilisation ${(metrics.teamUtilization * 100).toFixed(0)}%`
          : 'Feedback cadence on track',
      },
      {
<<<<<<< HEAD
        name: 'Learning and certification hub',
        description:
          'Deepen expertise with a personalized academy that aligns learning plans, credentials, and new revenue ideas to your active gigs.',
        slug: 'learning-hub',
        bulletPoints: [
          'Curated course paths per service line with completion tracking, session replays, and micro-credential downloads.',
          'Peer mentoring marketplace that pairs you with vetted specialists for co-working sessions, office hours, and portfolio reviews.',
          'Skill gap diagnostics that benchmark your profile data against top performers to surface targeted practice briefs and labs.',
          'Certification tracker with renewal reminders, document vault storage, and automated client-facing proof of compliance.',
          'AI recommendations for new service offerings generated from marketplace demand, emerging tools, and your learning history.',
          'Launchpad planner that converts earned badges into promotional campaigns, upsell scripts, and pricing experiments.',
        ],
        callout: 'Next renewal: HubSpot Solutions Partner — 18 days left',
=======
        label: 'Approvals pending',
        value: metrics.pendingApprovals ?? 0,
        detail: `${metrics.overdueApprovals ?? 0} overdue decisions`,
>>>>>>> 928b5969
      },
      {
        label: 'Unread messages',
        value: metrics.unreadMessages ?? 0,
        detail: `${conversations.length} active channels`,
      },
      {
        label: 'Asset library',
        value: `${files.length} files`,
        detail: `${formatBytes(metrics.totalAssetsSizeBytes)} stored`,
      },
    ],
    [metrics.progressPercent, workspace?.nextMilestone, workspace?.nextMilestoneDueAt, metrics.healthScore, metrics.velocityScore, workspace?.riskLevel, metrics.clientSatisfaction, metrics.teamUtilization, metrics.pendingApprovals, metrics.overdueApprovals, metrics.unreadMessages, conversations.length, files.length, metrics.totalAssetsSizeBytes],
  );

export default function FreelancerDashboardPage() {
  const [templatesState, setTemplatesState] = useState({ data: null, loading: true, error: null });
  const [activeCategory, setActiveCategory] = useState('all');
  const [selectedTemplateSlug, setSelectedTemplateSlug] = useState(null);

  const loadTemplates = useCallback(() => {
    setTemplatesState((previous) => ({ ...previous, loading: true, error: null }));

    fetchWorkspaceTemplates({ workspaceType: 'freelancer', includeStages: true, includeResources: true })
      .then((payload) => {
        setTemplatesState({ data: payload, loading: false, error: null });
      })
      .catch((error) => {
        setTemplatesState({
          data: null,
          loading: false,
          error: error.message ?? 'Unable to load workspace templates.',
        });
      });
  }, []);

  useEffect(() => {
    loadTemplates();
  }, [loadTemplates]);

  const templates = templatesState.data?.templates ?? [];
  const categories = templatesState.data?.categories ?? [];
  const meta = templatesState.data?.meta ?? null;
  const stats = templatesState.data?.stats ?? null;

  useEffect(() => {
    if (templatesState.loading || templatesState.error) {
      return;
    }
    if (!templates.length) {
      setSelectedTemplateSlug(null);
      return;
    }
    setSelectedTemplateSlug((current) => {
      if (current && templates.some((template) => template.slug === current)) {
        return current;
      }
      return templates[0].slug;
    });
  }, [templatesState.loading, templatesState.error, templates]);

  useEffect(() => {
    if (activeCategory === 'all') {
      return;
    }
    const availableSlugs = new Set(categories.map((category) => category.slug));
    if (!availableSlugs.has(activeCategory)) {
      setActiveCategory('all');
    }
  }, [activeCategory, categories]);

  const filteredTemplates = useMemo(() => {
    if (activeCategory === 'all') {
      return templates;
    }
    return templates.filter((template) => template.category?.slug === activeCategory);
  }, [templates, activeCategory]);

  useEffect(() => {
    if (templatesState.loading) {
      return;
    }
    if (!filteredTemplates.length) {
      if (!templates.length) {
        setSelectedTemplateSlug(null);
      }
      return;
    }

    setSelectedTemplateSlug((current) => {
      if (current && filteredTemplates.some((template) => template.slug === current)) {
        return current;
      }
      return filteredTemplates[0].slug;
    });
  }, [filteredTemplates, templates.length, templatesState.loading]);

  const selectedTemplate = useMemo(() => {
    if (!selectedTemplateSlug) {
      return filteredTemplates[0] ?? null;
    }
    return (
      filteredTemplates.find((template) => template.slug === selectedTemplateSlug) ??
      templates.find((template) => template.slug === selectedTemplateSlug) ??
      filteredTemplates[0] ??
      null
    );
  }, [filteredTemplates, selectedTemplateSlug, templates]);

  const templatesTotal = templatesState.data?.stats?.totalTemplates ?? templates.length;

  const menuSections = useMemo(() => {
    return BASE_MENU_SECTIONS.map((section) => {
      if (section.label !== 'Service delivery') {
        return section;
      }
      return {
        ...section,
        items: section.items.map((item) => {
          if (item.name !== 'Workspace templates') {
            return item;
          }
          const dynamicDescription = templatesTotal
            ? `Spin up ${templatesTotal} ready-to-use workspaces with questionnaires and automated onboarding flows.`
            : item.description;
          return {
            ...item,
            description: dynamicDescription,
          };
        }),
      };
    });
  }, [templatesTotal]);

  const workspaceTemplateSection = useMemo(
    () => ({
      id: 'workspace-templates',
      title: 'Workspace template library',
      description:
        'Kickstart delivery with production-ready playbooks, interactive questionnaires, and automated onboarding journeys tailored to your service lines.',
      meta: templatesTotal ? `${templatesTotal} production-ready templates` : undefined,
      render: () => (
        <WorkspaceTemplatesSection
          categories={categories}
          templates={filteredTemplates}
          stats={stats}
          meta={meta}
          loading={templatesState.loading}
          error={templatesState.error}
          onRetry={loadTemplates}
          activeCategory={activeCategory}
          onCategoryChange={(slug) => setActiveCategory(slug)}
          selectedTemplate={selectedTemplate}
          onSelectTemplate={(slug) => setSelectedTemplateSlug(slug)}
        />
      ),
    }),
    [
      activeCategory,
      categories,
      filteredTemplates,
      loadTemplates,
      meta,
      selectedTemplate,
      stats,
      templatesState.error,
      templatesState.loading,
      templatesTotal,
    ],
  );

  const sections = useMemo(() => [workspaceTemplateSection, ...BASE_CAPABILITY_SECTIONS], [workspaceTemplateSection]);

function getInitials(name) {
  if (!name) return 'FM';
  const parts = name.trim().split(/\s+/).slice(0, 2);
  if (parts.length === 0) return 'FM';
  return parts.map((part) => part.charAt(0).toUpperCase()).join('') || 'FM';
}

function formatCurrency(amount, currency = 'USD') {
  if (amount == null || Number.isNaN(Number(amount))) {
    return new Intl.NumberFormat('en-GB', {
      style: 'currency',
      currency,
      maximumFractionDigits: 0,
    }).format(0);
  }

  const numeric = Number(amount);
  const formatter = new Intl.NumberFormat('en-GB', {
    style: 'currency',
    currency,
    maximumFractionDigits: Math.abs(numeric) >= 1000 ? 0 : 2,
  });
  return formatter.format(numeric);
}

function cloneMenuSections(summary, currency) {
  return defaultMenuSections.map((section) => ({
    ...section,
    items: section.items.map((item) => {
      if (item.name !== 'Purchased gigs') {
        return { ...item };
      }

      const activeOrders = summary?.activeOrders ?? 0;
      const requirementsDue = summary?.requirementsDue ?? 0;
      const pendingPayout = formatCurrency(summary?.pendingPayoutValue ?? 0, currency);

      return {
        ...item,
        description: `${activeOrders} active orders • ${requirementsDue} requirements • ${pendingPayout} pending payouts`,
        tags: ['orders', 'requirements', 'payouts'],
        href: '#purchased-gigs',
      };
    }),
  }));
}

function buildProfile(freelancer, summary, currency) {
  const derivedName = `${freelancer?.firstName ?? 'Freelancer'} ${freelancer?.lastName ?? ''}`.trim();
  const name = freelancer?.name ?? (derivedName || 'Freelancer');
  const role = freelancer?.role ?? freelancer?.headline ?? 'Lead independent professional';
  const status = freelancer?.availabilityStatusLabel ?? 'Top-rated freelancer';
  const badges = Array.isArray(freelancer?.badges) ? freelancer.badges : [];
  const initials = getInitials(name);

  const metrics = [
    { label: 'Active orders', value: String(summary?.activeOrders ?? 0) },
    { label: 'Requirements due', value: String(summary?.requirementsDue ?? 0) },
    { label: 'Revision cycles', value: String(summary?.revisionCount ?? 0) },
    { label: 'Pending payouts', value: formatCurrency(summary?.pendingPayoutValue ?? 0, currency) },
  ];

  return {
    name,
    role,
    initials,
    status,
    badges,
    metrics,
  };
}

function formatPriority(priority) {
  if (!priority) return 'normal';
  return priority.charAt(0).toUpperCase() + priority.slice(1);
}

const PIPELINE_STAGE_CONFIG = [
  {
    key: 'awaiting_requirements',
    label: 'Awaiting requirements',
    description: 'Kickoff forms or assets are still pending from the client.',
    accent: 'bg-amber-50 text-amber-700 border-amber-100',
  },
  {
    key: 'in_progress',
    label: 'In progress',
    description: 'Delivery is underway with milestones scheduled this week.',
    accent: 'bg-blue-50 text-blue-700 border-blue-100',
  },
  {
    key: 'revision_requested',
    label: 'Revisions',
    description: 'Feedback loops are active and require fast turnaround.',
    accent: 'bg-purple-50 text-purple-700 border-purple-100',
  },
  {
    key: 'ready_for_payout',
    label: 'Ready for payout',
    description: 'Delivery accepted, awaiting payout release or recently closed.',
    accent: 'bg-emerald-50 text-emerald-700 border-emerald-100',
  },
];

<<<<<<< HEAD
const profile = {
  name: 'Riley Morgan',
  role: 'Lead Brand & Product Designer',
  initials: 'RM',
  status: 'Top-rated freelancer',
  id: 2,
  badges: ['Verified Pro', 'Gigvora Elite'],
  metrics: [
    { label: 'Active projects', value: '6' },
    { label: 'Gigs fulfilled', value: '148' },
    { label: 'Avg. CSAT', value: '4.9/5' },
    { label: 'Monthly revenue', value: '$18.4k' },
  ],
=======
function mergePipelineStages(pipeline = []) {
  return PIPELINE_STAGE_CONFIG.map((stage) => {
    const match = pipeline.find((item) => item.key === stage.key);
    return {
      ...stage,
      orders: Array.isArray(match?.orders) ? match.orders : [],
    };
  });
}

function resolveRevisionStatusLabel(status) {
  switch (status) {
    case 'requested':
      return 'Requested';
    case 'in_progress':
      return 'In progress';
    case 'submitted':
      return 'Submitted';
    case 'approved':
      return 'Approved';
    case 'rejected':
      return 'Rejected';
    default:
      return 'Pending';
  }
}

function resolveActivityTypeLabel(type) {
  switch (type) {
    case 'order':
      return 'Order';
    case 'requirement':
      return 'Requirement';
    case 'revision':
      return 'Revision';
    case 'payout':
      return 'Payout';
    case 'communication':
      return 'Communication';
    case 'note':
      return 'Note';
    default:
      return 'Update';
  }
}

const payoutStatusStyles = {
  pending: 'bg-blue-50 text-blue-700 border-blue-200',
  scheduled: 'bg-sky-50 text-sky-700 border-sky-200',
  released: 'bg-emerald-50 text-emerald-700 border-emerald-200',
  at_risk: 'bg-amber-50 text-amber-700 border-amber-200',
  on_hold: 'bg-rose-50 text-rose-700 border-rose-200',
>>>>>>> 928b5969
};

const defaultSummary = {
  activeOrders: 0,
  requirementsDue: 0,
  revisionCount: 0,
  pendingPayoutValue: 0,
  pipelineValue: 0,
  payoutsDueThisWeek: 0,
};

export default function FreelancerDashboardPage() {
<<<<<<< HEAD
  const [activeMenuKey, setActiveMenuKey] = useState('overview');
  const learningHubState = useLearningHub({ freelancerId: profile.id, includeEmpty: true });
  const showLearningHub = activeMenuKey === 'learning-hub';

  const handleMenuSelect = ({ key }) => {
    if (key === 'learning-hub') {
      setActiveMenuKey('learning-hub');
    } else {
      setActiveMenuKey('overview');
    }
  };
=======
  const freelancerId = 2; // Seeded demo freelancer
  const { data, error, loading, summaryCards: derivedSummaryCards, refresh, fromCache } =
    useFreelancerPurchasedGigsDashboard({ freelancerId });

  const currency = useMemo(() => data?.orders?.[0]?.currencyCode ?? 'USD', [data]);
  const summary = data?.summary ?? defaultSummary;

  const menuSections = useMemo(() => cloneMenuSections(summary, currency), [summary, currency]);
  const profile = useMemo(() => buildProfile(data?.freelancer, summary, currency), [data, summary, currency]);

  const summaryCards = useMemo(() => {
    const templates = [
      { icon: QueueListIcon, iconBackground: 'bg-blue-100', iconColor: 'text-blue-600' },
      { icon: ClipboardDocumentCheckIcon, iconBackground: 'bg-amber-100', iconColor: 'text-amber-600' },
      { icon: ArrowPathIcon, iconBackground: 'bg-purple-100', iconColor: 'text-purple-600' },
      { icon: CurrencyDollarIcon, iconBackground: 'bg-emerald-100', iconColor: 'text-emerald-600' },
    ];

    return templates.map((template, index) => {
      const card = derivedSummaryCards?.[index];
      return {
        ...template,
        label: card?.label ?? ['Active orders', 'Requirements outstanding', 'Revision cycles', 'Payouts queued'][index],
        value: card?.value ?? '—',
        hint: card?.hint ?? '',
      };
    });
  }, [derivedSummaryCards]);

  const pipelineStages = useMemo(() => mergePipelineStages(data?.pipeline ?? []), [data?.pipeline]);
  const requirementQueue = data?.requirementQueue ?? [];
  const revisionQueue = data?.revisionQueue ?? [];
  const payoutSchedule = data?.payoutSchedule ?? [];
  const activityFeed = data?.activityFeed ?? [];

  const heroTitle = 'Freelancer Operations HQ';
  const heroSubtitle = 'Service business cockpit';
  const heroDescription =
    'An operating system for independent talent to manage gigs, complex projects, finances, and growth partnerships in one streamlined workspace.';

  const isInitialLoading = loading && !data;
>>>>>>> 928b5969

  return (
    <DashboardLayout
      currentDashboard="freelancer"
      title={heroTitle}
      subtitle={heroSubtitle}
      description={heroDescription}
      menuSections={menuSections}
      sections={[]}
      profile={profile}
      availableDashboards={availableDashboards}
<<<<<<< HEAD
      onMenuItemSelect={handleMenuSelect}
      selectedMenuItemKey={showLearningHub ? 'learning-hub' : undefined}
    >
      {showLearningHub ? (
        <LearningHubSection
          data={learningHubState.data}
          isLoading={learningHubState.loading}
          error={learningHubState.error}
          fromCache={learningHubState.fromCache}
          onRefresh={() => learningHubState.refresh?.({ force: true })}
          summaryCards={learningHubState.summaryCards}
          upcomingRenewal={learningHubState.upcomingRenewalCopy}
        />
      ) : null}
=======
    >
      <div className="space-y-10">
        {error ? (
          <div className="rounded-2xl border border-rose-200 bg-rose-50 p-4 text-sm text-rose-700">
            <p className="font-semibold">Unable to load purchased gig data.</p>
            <p className="mt-1 text-rose-600/80">{error.message ?? 'Please try refreshing the workspace.'}</p>
          </div>
        ) : null}

        <section
          id="purchased-gigs"
          className="rounded-3xl border border-slate-200 bg-white p-6 shadow-[0_18px_40px_-24px_rgba(30,64,175,0.35)] sm:p-8"
        >
          <div className="flex flex-col gap-4 sm:flex-row sm:items-start sm:justify-between">
            <div>
              <h2 className="text-2xl font-semibold text-slate-900">Purchased gig control center</h2>
              <p className="mt-2 max-w-3xl text-sm text-slate-600">
                Track every purchased gig with a clear view of intake requirements, production progress, revision cycles, and
                upcoming payouts. Stay ahead of client expectations and cash flow.
              </p>
              {fromCache ? (
                <p className="mt-3 text-xs font-medium uppercase tracking-wide text-slate-400">
                  Served from cache — refresh to see the latest data.
                </p>
              ) : null}
            </div>
            <div className="flex items-center gap-2">
              <button
                type="button"
                onClick={() => refresh({ force: true })}
                className="inline-flex items-center gap-2 rounded-full border border-slate-200 bg-white px-4 py-2 text-xs font-semibold uppercase tracking-wide text-slate-600 transition hover:border-blue-300 hover:text-blue-600"
                disabled={loading}
              >
                <ArrowPathIcon className={`h-4 w-4 ${loading ? 'animate-spin text-blue-500' : 'text-slate-400'}`} />
                Refresh data
              </button>
            </div>
          </div>

          <div className="mt-6 grid gap-4 md:grid-cols-2 xl:grid-cols-4">
            {summaryCards.map((card) => (
              <article
                key={card.label}
                className="rounded-2xl border border-slate-200 bg-slate-50 p-5 shadow-sm transition hover:border-blue-200 hover:shadow-md"
              >
                <div className="flex items-center justify-between">
                  <p className="text-xs font-semibold uppercase tracking-wide text-slate-500">{card.label}</p>
                  <span className={`inline-flex h-10 w-10 items-center justify-center rounded-2xl ${card.iconBackground}`}>
                    <card.icon className={`h-5 w-5 ${card.iconColor}`} />
                  </span>
                </div>
                <p className="mt-3 text-2xl font-semibold text-slate-900">{card.value}</p>
                {card.hint ? <p className="mt-1 text-xs text-slate-500">{card.hint}</p> : null}
              </article>
            ))}
          </div>

          <div className="mt-10 space-y-6">
            <div className="flex flex-col gap-3 sm:flex-row sm:items-center sm:justify-between">
              <div>
                <h3 className="text-xl font-semibold text-slate-900">Order pipeline</h3>
                <p className="text-sm text-slate-600">
                  Monitor purchased gigs across the delivery journey. Each column highlights immediate actions to keep clients
                  informed and momentum strong.
                </p>
              </div>
            </div>

            <div className="grid gap-4 lg:grid-cols-2 xl:grid-cols-4">
              {pipelineStages.map((stage) => (
                <div key={stage.key} className={`flex min-h-[320px] flex-col rounded-3xl border ${stage.accent} bg-white p-4`}>
                  <div className="flex items-start justify-between gap-3">
                    <div>
                      <p className="text-xs font-semibold uppercase tracking-wide text-slate-400">Stage</p>
                      <h4 className="text-base font-semibold text-slate-900">{stage.label}</h4>
                      <p className="mt-1 text-xs text-slate-500">{stage.description}</p>
                    </div>
                    <span className="rounded-full bg-white/70 px-3 py-1 text-xs font-medium text-slate-600 shadow">{stage.orders.length}</span>
                  </div>

                  <div className="mt-4 flex-1 space-y-4 overflow-y-auto pr-1">
                    {stage.orders.length ? (
                      stage.orders.map((order) => {
                        const orderNumber = order.orderNumber ?? `#${order.id}`;
                        const gigTitle = order.gig?.title ?? 'Gig order';
                        const clientName = order.clientCompanyName ?? order.client?.name ?? 'Client';
                        const activeRevision = order.revisions?.find((revision) =>
                          ['requested', 'in_progress', 'submitted'].includes(revision.status),
                        );

                        return (
                          <article key={order.id} className="rounded-2xl border border-white/40 bg-white/90 p-4 shadow-sm">
                            <div className="flex items-start justify-between gap-3">
                              <div>
                                <p className="text-[11px] font-semibold uppercase tracking-wide text-slate-400">{orderNumber}</p>
                                <h5 className="text-sm font-semibold text-slate-900">{gigTitle}</h5>
                                <p className="text-xs text-slate-500">{clientName}</p>
                              </div>
                              <div className="text-right">
                                <p className="text-[11px] font-semibold uppercase tracking-wide text-slate-400">Due</p>
                                <p className="text-xs text-slate-500">
                                  {order.dueAt ? formatAbsolute(order.dueAt, { dateStyle: 'medium' }) : 'TBD'}
                                </p>
                                {order.dueAt ? (
                                  <p className="text-[11px] font-medium text-slate-500">{formatRelativeTime(order.dueAt)}</p>
                                ) : null}
                              </div>
                            </div>

                            <div className="mt-3 flex items-center gap-3">
                              <div className="h-2 flex-1 rounded-full bg-slate-100">
                                <div
                                  className="h-2 rounded-full bg-blue-500 transition-all"
                                  style={{ width: `${order.progressPercent ?? 0}%` }}
                                />
                              </div>
                              <span className="text-[11px] font-semibold text-slate-500">{order.progressPercent ?? 0}%</span>
                            </div>

                            <dl className="mt-3 grid grid-cols-2 gap-2 text-[11px] text-slate-500">
                              <div>
                                <dt className="font-semibold uppercase tracking-wide text-slate-400">Pipeline value</dt>
                                <dd className="font-medium text-slate-700">
                                  {formatCurrency(order.amount ?? 0, order.currencyCode ?? currency)}
                                </dd>
                              </div>
                              <div>
                                <dt className="font-semibold uppercase tracking-wide text-slate-400">Requirements</dt>
                                <dd className="font-medium text-slate-700">{order.requirementsOutstanding ?? 0} pending</dd>
                              </div>
                            </dl>

                            <div className="mt-3 flex flex-wrap gap-2 text-[11px] font-semibold uppercase tracking-wide text-slate-500">
                              {order.requirementsOutstanding ? (
                                <span className="rounded-full bg-amber-100 px-3 py-1 text-amber-700">
                                  {order.requirementsOutstanding} requirement
                                  {order.requirementsOutstanding > 1 ? 's' : ''} outstanding
                                </span>
                              ) : null}
                              {order.revisionCycles ? (
                                <span className="rounded-full bg-purple-100 px-3 py-1 text-purple-700">
                                  {order.revisionCycles} revision cycle{order.revisionCycles > 1 ? 's' : ''}
                                </span>
                              ) : null}
                              {activeRevision?.dueAt ? (
                                <span className="rounded-full bg-slate-100 px-3 py-1 text-slate-600">
                                  Revision due {formatRelativeTime(activeRevision.dueAt)}
                                </span>
                              ) : null}
                              {order.completedAt ? (
                                <span className="rounded-full bg-emerald-100 px-3 py-1 text-emerald-700">
                                  Completed {formatRelativeTime(order.completedAt)}
                                </span>
                              ) : null}
                            </div>
                          </article>
                        );
                      })
                    ) : (
                      <p className="text-sm text-slate-500">No orders in this stage.</p>
                    )}
                  </div>
                </div>
              ))}
            </div>
          </div>
        </section>

        <div className="grid gap-6 xl:grid-cols-2">
          <section className="rounded-3xl border border-slate-200 bg-white p-6 shadow-[0_18px_40px_-24px_rgba(30,64,175,0.35)] sm:p-8">
            <div className="flex flex-col gap-4 sm:flex-row sm:items-start sm:justify-between">
              <div>
                <h2 className="text-xl font-semibold text-slate-900 sm:text-2xl">Requirements desk</h2>
                <p className="mt-2 text-sm text-slate-600">
                  Follow up on outstanding questionnaires, files, and brand assets. Keep clients accountable so delivery can begin on
                  schedule.
                </p>
              </div>
            </div>
            <div className="mt-6 space-y-4">
              {requirementQueue.length ? (
                requirementQueue.map((entry) => {
                  const outstanding = entry.items.filter((item) => item.status !== 'received').length;
                  const dueLabel = entry.dueAt ? formatRelativeTime(entry.dueAt) : 'Date TBD';

                  return (
                    <article key={entry.id} className="rounded-2xl border border-slate-200 bg-slate-50 p-5">
                      <div className="flex flex-col gap-3 sm:flex-row sm:items-start sm:justify-between">
                        <div>
                          <p className="text-xs font-semibold uppercase tracking-wide text-slate-400">{entry.orderNumber}</p>
                          <p className="text-sm font-medium text-slate-900">{entry.clientCompanyName}</p>
                          <p className="text-xs text-slate-500">Point of contact: {entry.clientContactName ?? 'Client team'}</p>
                        </div>
                        <div className="flex flex-col items-start gap-2 sm:items-end">
                          <span className="text-xs font-semibold uppercase tracking-wide text-slate-500">Due {dueLabel}</span>
                          <span className="text-xs text-slate-500">
                            {entry.dueAt ? formatAbsolute(entry.dueAt, { dateStyle: 'medium' }) : 'Awaiting schedule'}
                          </span>
                          <span
                            className={`rounded-full px-3 py-1 text-[11px] font-medium uppercase tracking-wide ${
                              outstanding ? 'bg-amber-100 text-amber-700' : 'bg-emerald-100 text-emerald-700'
                            }`}
                          >
                            {outstanding ? `${outstanding} outstanding` : 'All items received'}
                          </span>
                        </div>
                      </div>
                      <div className="mt-4 flex flex-wrap gap-2 text-[11px] font-semibold uppercase tracking-wide text-slate-500">
                        <span className="rounded-full bg-slate-200 px-2 py-1 text-slate-600">Priority: {formatPriority(entry.priority)}</span>
                      </div>
                      <ul className="mt-4 space-y-3">
                        {entry.items.map((item, index) => (
                          <li key={`${item.label}-${index}`} className="flex gap-3 text-sm text-slate-600">
                            {item.status === 'received' ? (
                              <CheckCircleIcon className="mt-0.5 h-5 w-5 text-emerald-500" />
                            ) : (
                              <ExclamationTriangleIcon className="mt-0.5 h-5 w-5 text-amber-500" />
                            )}
                            <div>
                              <p className="font-medium text-slate-700">{item.label}</p>
                              {item.status === 'received' ? (
                                <p className="text-xs text-slate-500">
                                  Received {entry.receivedAt ? formatRelativeTime(entry.receivedAt) : 'and archived'}
                                </p>
                              ) : (
                                <p className="text-xs text-slate-500">Awaiting client submission</p>
                              )}
                            </div>
                          </li>
                        ))}
                      </ul>
                    </article>
                  );
                })
              ) : (
                <p className="text-sm text-slate-500">No outstanding requirements. Great job keeping clients on track.</p>
              )}
            </div>
          </section>

          <section className="rounded-3xl border border-slate-200 bg-white p-6 shadow-[0_18px_40px_-24px_rgba(30,64,175,0.35)] sm:p-8">
            <div className="flex flex-col gap-4 sm:flex-row sm:items-start sm:justify-between">
              <div>
                <h2 className="text-xl font-semibold text-slate-900 sm:text-2xl">Revision control</h2>
                <p className="mt-2 text-sm text-slate-600">
                  Manage client feedback loops with clear deadlines, scope, and impact on your delivery schedule.
                </p>
              </div>
            </div>
            <div className="mt-6 space-y-4">
              {revisionQueue.length ? (
                revisionQueue.map((revision) => (
                  <article key={revision.id} className="rounded-2xl border border-slate-200 bg-slate-50 p-5">
                    <div className="flex flex-col gap-3 sm:flex-row sm:items-start sm:justify-between">
                      <div>
                        <p className="text-xs font-semibold uppercase tracking-wide text-slate-400">{revision.orderNumber}</p>
                        <p className="text-sm font-medium text-slate-900">{revision.clientCompanyName}</p>
                        <p className="text-xs text-slate-500">Round {revision.roundNumber}</p>
                      </div>
                      <div className="flex flex-col items-start gap-2 sm:items-end">
                        <span className="text-xs font-semibold uppercase tracking-wide text-slate-500">
                          {revision.dueAt ? `Due ${formatRelativeTime(revision.dueAt)}` : 'Awaiting submission'}
                        </span>
                        <span className="text-xs text-slate-500">
                          {revision.dueAt ? formatAbsolute(revision.dueAt, { dateStyle: 'medium' }) : 'Date TBD'}
                        </span>
                        <span
                          className={`rounded-full px-3 py-1 text-[11px] font-medium uppercase tracking-wide ${
                            revision.severity === 'high'
                              ? 'bg-rose-100 text-rose-700'
                              : revision.severity === 'medium'
                              ? 'bg-amber-100 text-amber-700'
                              : 'bg-slate-200 text-slate-600'
                          }`}
                        >
                          Severity: {revision.severity ?? 'medium'}
                        </span>
                      </div>
                    </div>
                    <div className="mt-3 flex flex-wrap gap-2 text-[11px] font-semibold uppercase tracking-wide text-slate-500">
                      <span className="rounded-full bg-slate-200 px-3 py-1 text-slate-600">
                        Status: {resolveRevisionStatusLabel(revision.status)}
                      </span>
                      {revision.submittedAt ? (
                        <span className="rounded-full bg-emerald-100 px-3 py-1 text-emerald-700">
                          Submitted {formatRelativeTime(revision.submittedAt)}
                        </span>
                      ) : null}
                    </div>
                    <ul className="mt-4 list-disc space-y-2 pl-5 text-sm text-slate-600">
                      {revision.focusAreas?.length
                        ? revision.focusAreas.map((focus, index) => <li key={`${revision.id}-focus-${index}`}>{focus}</li>)
                        : <li>No focus areas recorded.</li>}
                    </ul>
                  </article>
                ))
              ) : (
                <p className="text-sm text-slate-500">No active revision cycles right now.</p>
              )}
            </div>
          </section>
        </div>

        <section className="rounded-3xl border border-slate-200 bg-white p-6 shadow-[0_18px_40px_-24px_rgba(30,64,175,0.35)] sm:p-8">
          <div className="flex flex-col gap-4 sm:flex-row sm:items-start sm:justify-between">
            <div>
              <h2 className="text-xl font-semibold text-slate-900 sm:text-2xl">Payout runway</h2>
              <p className="mt-2 text-sm text-slate-600">
                Keep cash flow predictable by tracking upcoming releases, at-risk milestones, and completed payouts.
              </p>
            </div>
          </div>
          <div className="mt-6 space-y-4">
            {payoutSchedule.length ? (
              payoutSchedule.map((payout) => {
                const statusStyle = payoutStatusStyles[payout.status] ?? 'bg-slate-100 text-slate-600 border-slate-200';
                const expectedLabel = payout.expectedAt ? formatRelativeTime(payout.expectedAt) : 'Date TBD';

                return (
                  <article key={payout.id} className="rounded-2xl border border-slate-200 bg-slate-50 p-5">
                    <div className="flex flex-col gap-3 sm:flex-row sm:items-start sm:justify-between">
                      <div>
                        <p className="text-xs font-semibold uppercase tracking-wide text-slate-400">{payout.orderNumber}</p>
                        <p className="text-sm font-semibold text-slate-900">{payout.clientCompanyName}</p>
                        <p className="text-xs text-slate-500">{payout.milestoneLabel}</p>
                      </div>
                      <div className="text-right">
                        <p className="text-xs font-semibold uppercase tracking-wide text-slate-500">
                          {payout.status === 'released' ? 'Released' : 'Expected'} {expectedLabel}
                        </p>
                        <p className="text-xs text-slate-500">
                          {payout.status === 'released'
                            ? formatAbsolute(payout.releasedAt ?? payout.expectedAt, { dateStyle: 'medium' })
                            : payout.expectedAt
                            ? formatAbsolute(payout.expectedAt, { dateStyle: 'medium' })
                            : 'Awaiting schedule'}
                        </p>
                        <p className="mt-1 text-lg font-semibold text-slate-900">
                          {formatCurrency(payout.amount ?? 0, payout.currencyCode ?? currency)}
                        </p>
                      </div>
                    </div>
                    <div className="mt-4 flex flex-wrap gap-2 text-[11px] font-semibold uppercase tracking-wide text-slate-500">
                      <span className={`rounded-full border px-3 py-1 ${statusStyle}`}>{payout.status.replace('_', ' ')}</span>
                      {payout.riskNote ? (
                        <span className="rounded-full bg-amber-100 px-3 py-1 text-amber-700">{payout.riskNote}</span>
                      ) : null}
                    </div>
                  </article>
                );
              })
            ) : (
              <p className="text-sm text-slate-500">No payouts scheduled. Close out milestones to queue earnings for release.</p>
            )}
          </div>
        </section>

        <section className="rounded-3xl border border-slate-200 bg-white p-6 shadow-[0_18px_40px_-24px_rgba(30,64,175,0.35)] sm:p-8">
          <div className="flex flex-col gap-4 sm:flex-row sm:items-start sm:justify-between">
            <div>
              <h2 className="text-xl font-semibold text-slate-900 sm:text-2xl">Activity timeline</h2>
              <p className="mt-2 text-sm text-slate-600">
                Review the latest order events, client communications, requirement submissions, and payout updates.
              </p>
            </div>
          </div>
          <div className="mt-6 space-y-4">
            {activityFeed.length ? (
              activityFeed.map((activity) => (
                <article key={activity.id} className="rounded-2xl border border-slate-200 bg-slate-50 p-5">
                  <div className="flex flex-col gap-3 sm:flex-row sm:items-start sm:justify-between">
                    <div>
                      <p className="text-xs font-semibold uppercase tracking-wide text-slate-400">
                        {activity.order?.orderNumber ?? 'Timeline event'}
                      </p>
                      <p className="text-sm font-medium text-slate-900">{activity.title}</p>
                      <p className="text-xs text-slate-500">
                        {activity.order?.clientCompanyName ? `${activity.order.clientCompanyName} • ` : ''}
                        {resolveActivityTypeLabel(activity.activityType)}
                      </p>
                    </div>
                    <div className="text-right text-xs text-slate-500">
                      <p>{activity.occurredAt ? formatAbsolute(activity.occurredAt, { dateStyle: 'medium', timeStyle: 'short' }) : '—'}</p>
                      {activity.occurredAt ? <p>{formatRelativeTime(activity.occurredAt)}</p> : null}
                    </div>
                  </div>
                  {activity.description ? <p className="mt-3 text-sm text-slate-600">{activity.description}</p> : null}
                  <div className="mt-3 flex flex-wrap gap-2 text-[11px] font-semibold uppercase tracking-wide text-slate-500">
                    {activity.actor ? (
                      <span className="rounded-full bg-slate-200 px-3 py-1 text-slate-600">
                        {activity.actor.firstName} {activity.actor.lastName}
                      </span>
                    ) : null}
                    {activity.order?.gig?.title ? (
                      <span className="rounded-full bg-blue-50 px-3 py-1 text-blue-700">{activity.order.gig.title}</span>
                    ) : null}
                  </div>
                </article>
              ))
            ) : (
              <p className="text-sm text-slate-500">No recent activity yet. New order events will appear here in real-time.</p>
            )}
          </div>
        </section>

        {isInitialLoading ? (
          <p className="text-center text-sm text-slate-500">Loading purchased gig data…</p>
        ) : null}
  return (
    <DashboardLayout
      currentDashboard="freelancer"
      title="Freelancer workspace"
      subtitle="Gig manager"
      description="Command your gig pipeline, fulfillment milestones, bundled services, and upsell playbooks from a single workspace."
      menuSections={menuSections}
      sections={CAPABILITY_SECTIONS}
      profile={profileCard}
    >
      <div className="space-y-8">
        {error ? <ErrorState message={error.message} onRetry={handleRefresh} /> : null}
        {loading && !snapshot ? <LoadingState /> : null}
        {snapshot ? (
          <GigManagerPanel
            metrics={metrics}
            pipeline={pipeline}
            milestones={milestones}
            bundles={bundles}
            upsells={upsells}
            catalog={catalog}
            summary={snapshot.summary}
            onRefresh={handleRefresh}
            loading={loading}
          />
        ) : null}
        {CAPABILITY_SECTIONS.map((section) => (
          <CapabilitySection key={section.title} section={section} />
        ))}
      title="Project workspace command centre"
      subtitle="Service delivery"
      description="Coordinate briefs, assets, conversations, and approvals from a unified freelancer workspace."
      menuSections={menuSections}
      sections={sections}
      sections={[]}
      profile={profile}
    >
      <div className="space-y-10">
        <section className="rounded-4xl border border-slate-200 bg-white p-6 shadow-[0_18px_40px_-28px_rgba(30,64,175,0.4)] sm:p-8">
          <div className="flex flex-col gap-6">
            <div className="flex flex-wrap items-start justify-between gap-6">
              <div>
                <p className="text-xs font-semibold uppercase tracking-wide text-blue-600/90">Workspace dashboard</p>
                <h2 className="mt-2 text-2xl font-semibold text-slate-900 sm:text-3xl">
                  {project?.title || 'Select a project workspace'}
                </h2>
                <p className="mt-2 max-w-3xl text-sm text-slate-600">
                  {project?.description ||
                    'Load a project workspace to review delivery velocity, collaboration pulse, and approval readiness.'}
                </p>
              </div>
              <div className="flex flex-col gap-3 rounded-3xl border border-slate-200 bg-slate-50 p-4">
                <label htmlFor="project-id-input" className="text-xs font-semibold uppercase tracking-wide text-slate-500">
                  Project ID
                </label>
                <input
                  id="project-id-input"
                  type="text"
                  value={projectId}
                  onChange={(event) => setProjectId(event.target.value)}
                  className="w-40 rounded-xl border border-slate-300 bg-white px-3 py-2 text-sm shadow-sm focus:border-blue-400 focus:outline-none focus:ring-2 focus:ring-blue-100"
                  placeholder="e.g. 42"
                />
                <div className="flex items-center gap-2">
                  <button
                    type="button"
                    onClick={() => loadWorkspace(projectId || DEFAULT_PROJECT_ID)}
                    disabled={loading}
                    className="inline-flex items-center gap-2 rounded-xl bg-blue-600 px-4 py-2 text-sm font-semibold text-white shadow-soft transition hover:bg-blue-700 disabled:cursor-not-allowed disabled:bg-blue-300"
                  >
                    {loading ? 'Loading…' : 'Load workspace'}
                  </button>
                  <DataStatus
                    loading={loading}
                    fromCache={false}
                    lastUpdated={lastLoadedAt}
                    onRefresh={() => loadWorkspace(projectId)}
                  />
                </div>
              </div>
            </div>
            {error ? (
              <div className="rounded-2xl border border-rose-200 bg-rose-50 px-4 py-3 text-sm text-rose-700">
                Unable to sync the workspace. {error.message || 'Please verify the project ID and try again.'}
              </div>
            ) : null}
            <div className="grid gap-4 md:grid-cols-2 xl:grid-cols-3">
              {metricCards.map((card) => (
                <div
                  key={card.label}
                  className="flex h-full flex-col justify-between rounded-3xl border border-slate-200 bg-white p-5 shadow-sm"
                >
                  <div>
                    <p className="text-xs font-semibold uppercase tracking-wide text-slate-400">{card.label}</p>
                    <p className="mt-3 text-2xl font-semibold text-slate-900">{card.value}</p>
                    <p className="mt-2 text-sm text-slate-600">{card.detail}</p>
                  </div>
                  {card.render ? <div>{card.render}</div> : null}
                </div>
              ))}
            </div>
          </div>
        </section>

        <section className="grid gap-6 lg:grid-cols-[1.15fr,0.85fr]">
          <form
            onSubmit={handleBriefSubmit}
            className="flex h-full flex-col rounded-4xl border border-slate-200 bg-white p-6 shadow-soft sm:p-8"
          >
            <div className="flex items-start justify-between gap-4">
              <div>
                <h3 className="text-xl font-semibold text-slate-900">Workspace brief</h3>
                <p className="mt-1 text-sm text-slate-600">
                  Align objectives, deliverables, and stakeholders to keep delivery teams and clients in lock-step.
                </p>
              </div>
              {brief?.updatedAt ? (
                <p className="text-xs text-slate-400">Updated {formatRelativeTime(brief.updatedAt)}</p>
              ) : null}
            </div>
            <div className="mt-6 space-y-5">
              <div>
                <label className="text-xs font-semibold uppercase tracking-wide text-slate-500" htmlFor="brief-title">
                  Brief title
                </label>
                <input
                  id="brief-title"
                  type="text"
                  value={briefDraft.title}
                  onChange={handleBriefFieldChange('title')}
                  className="mt-2 w-full rounded-2xl border border-slate-300 bg-white px-4 py-2.5 text-sm shadow-sm focus:border-blue-400 focus:outline-none focus:ring-2 focus:ring-blue-100"
                  placeholder="Workspace brief title"
                />
              </div>
              <div>
                <label className="text-xs font-semibold uppercase tracking-wide text-slate-500" htmlFor="brief-summary">
                  Summary
                </label>
                <textarea
                  id="brief-summary"
                  value={briefDraft.summary}
                  onChange={handleBriefFieldChange('summary')}
                  rows={3}
                  className="mt-2 w-full rounded-2xl border border-slate-300 bg-white px-4 py-3 text-sm shadow-sm focus:border-blue-400 focus:outline-none focus:ring-2 focus:ring-blue-100"
                  placeholder="Describe the engagement scope, success definition, and any constraints."
                />
              </div>
              <div className="grid gap-5 md:grid-cols-2">
                <div>
                  <label className="text-xs font-semibold uppercase tracking-wide text-slate-500" htmlFor="brief-objectives">
                    Objectives
                  </label>
                  <textarea
                    id="brief-objectives"
                    value={briefDraft.objectives}
                    onChange={handleBriefFieldChange('objectives')}
                    rows={4}
                    className="mt-2 w-full rounded-2xl border border-slate-300 bg-white px-4 py-3 text-sm shadow-sm focus:border-blue-400 focus:outline-none focus:ring-2 focus:ring-blue-100"
                    placeholder="One objective per line"
                  />
                </div>
                <div>
                  <label className="text-xs font-semibold uppercase tracking-wide text-slate-500" htmlFor="brief-deliverables">
                    Deliverables
                  </label>
                  <textarea
                    id="brief-deliverables"
                    value={briefDraft.deliverables}
                    onChange={handleBriefFieldChange('deliverables')}
                    rows={4}
                    className="mt-2 w-full rounded-2xl border border-slate-300 bg-white px-4 py-3 text-sm shadow-sm focus:border-blue-400 focus:outline-none focus:ring-2 focus:ring-blue-100"
                    placeholder="List key deliverables per line"
                  />
                </div>
              </div>
              <div className="grid gap-5 md:grid-cols-2">
                <div>
                  <label className="text-xs font-semibold uppercase tracking-wide text-slate-500" htmlFor="brief-metrics">
                    Success metrics
                  </label>
                  <textarea
                    id="brief-metrics"
                    value={briefDraft.successMetrics}
                    onChange={handleBriefFieldChange('successMetrics')}
                    rows={3}
                    className="mt-2 w-full rounded-2xl border border-slate-300 bg-white px-4 py-3 text-sm shadow-sm focus:border-blue-400 focus:outline-none focus:ring-2 focus:ring-blue-100"
                    placeholder="List measurable KPIs"
                  />
                </div>
                <div>
                  <label className="text-xs font-semibold uppercase tracking-wide text-slate-500" htmlFor="brief-stakeholders">
                    Client stakeholders
                  </label>
                  <textarea
                    id="brief-stakeholders"
                    value={briefDraft.clientStakeholders}
                    onChange={handleBriefFieldChange('clientStakeholders')}
                    rows={3}
                    className="mt-2 w-full rounded-2xl border border-slate-300 bg-white px-4 py-3 text-sm shadow-sm focus:border-blue-400 focus:outline-none focus:ring-2 focus:ring-blue-100"
                    placeholder="One stakeholder per line"
                  />
                </div>
              </div>
            </div>
            <div className="mt-6 flex items-center justify-end gap-3">
              <button
                type="submit"
                disabled={saving}
                className="inline-flex items-center gap-2 rounded-xl bg-blue-600 px-4 py-2 text-sm font-semibold text-white shadow-soft transition hover:bg-blue-700 disabled:cursor-not-allowed disabled:bg-blue-300"
              >
                {saving ? 'Saving…' : 'Save brief'}
              </button>
            </div>
          </form>

          <div className="rounded-4xl border border-slate-200 bg-white p-6 shadow-soft sm:p-8">
            <h3 className="text-xl font-semibold text-slate-900">Delivery governance</h3>
            <p className="mt-2 text-sm text-slate-600">
              Track billing status, automation coverage, and milestone readiness to keep stakeholders informed.
            </p>
            <dl className="mt-6 grid gap-4 text-sm text-slate-600">
              <div className="flex items-center justify-between rounded-2xl border border-slate-200 bg-slate-50 px-4 py-3">
                <dt className="font-medium text-slate-500">Billing status</dt>
                <dd className="font-semibold text-slate-800">{deriveStatusLabel(workspace?.billingStatus)}</dd>
              </div>
              <div className="flex items-center justify-between rounded-2xl border border-slate-200 bg-slate-50 px-4 py-3">
                <dt className="font-medium text-slate-500">Automation coverage</dt>
                <dd className="font-semibold text-slate-800">{formatPercent(metrics.automationCoverage)}</dd>
              </div>
              <div className="flex items-center justify-between rounded-2xl border border-slate-200 bg-slate-50 px-4 py-3">
                <dt className="font-medium text-slate-500">Active automation runs</dt>
                <dd className="font-semibold text-slate-800">{metrics.automationRuns ?? 0}</dd>
              </div>
              <div className="rounded-2xl border border-blue-100 bg-blue-50 px-4 py-3 text-sm text-blue-700">
                Last activity {workspace?.lastActivityAt ? formatRelativeTime(workspace.lastActivityAt) : 'not yet recorded'}.{' '}
                {workspace?.lastActivityAt ? `(${formatAbsolute(workspace.lastActivityAt)})` : ''}
              </div>
            </dl>
          </div>
        </section>

        <section className="grid gap-6 xl:grid-cols-[1.05fr,0.95fr]">
          <div className="rounded-4xl border border-slate-200 bg-white p-6 shadow-soft sm:p-8">
            <div className="flex items-start justify-between gap-4">
              <div>
                <h3 className="text-xl font-semibold text-slate-900">Active whiteboards</h3>
                <p className="mt-1 text-sm text-slate-600">
                  Visual alignment across squads with participation insights and latest updates.
                </p>
              </div>
              <span className="rounded-full border border-blue-200 bg-blue-50 px-3 py-1 text-xs font-semibold uppercase tracking-wide text-blue-700">
                {whiteboards.length} boards
              </span>
            </div>
            <div className="mt-6 space-y-4">
              {whiteboards.length ? (
                whiteboards.map((board) => (
                  <div key={board.id} className="rounded-3xl border border-slate-200 bg-slate-50 p-5">
                    <div className="flex flex-wrap items-start justify-between gap-3">
                      <div>
                        <p className="text-xs font-semibold uppercase tracking-wide text-slate-400">{deriveStatusLabel(board.status)}</p>
                        <h4 className="mt-1 text-lg font-semibold text-slate-900">{board.title}</h4>
                      </div>
                      <span className={`rounded-full border px-3 py-1 text-xs font-semibold uppercase tracking-wide ${statusBadgeClass(board.status)}`}>
                        {deriveStatusLabel(board.status)}
                      </span>
                    </div>
                    <div className="mt-4 flex flex-wrap items-center justify-between gap-3 text-xs text-slate-500">
                      <span>Owner: {board.ownerName || 'Unassigned'}</span>
                      <span>Updated {formatRelativeTime(board.updatedAt || board.lastEditedAt)}</span>
                    </div>
                    <div className="mt-3 flex flex-wrap items-center gap-2 text-xs text-slate-500">
                      {board.activeCollaborators?.map((collaborator) => (
                        <span
                          key={`${board.id}-${collaborator}`}
                          className="inline-flex items-center gap-2 rounded-full border border-slate-200 bg-white px-2.5 py-1"
                        >
                          <UserAvatar name={collaborator} seed={collaborator} size="xs" showGlow={false} />
                          {collaborator}
                        </span>
                      ))}
                    </div>
                  </div>
                ))
              ) : (
                <div className="rounded-3xl border border-dashed border-slate-300 bg-white p-6 text-sm text-slate-500">
                  Whiteboards will appear here once collaborators publish canvases to this workspace.
                </div>
              )}
            </div>
          </div>

          <div className="rounded-4xl border border-slate-200 bg-white p-6 shadow-soft sm:p-8">
            <div className="flex items-start justify-between gap-4">
              <div>
                <h3 className="text-xl font-semibold text-slate-900">File library</h3>
                <p className="mt-1 text-sm text-slate-600">Versioned assets, ops documents, and creative files with provenance.</p>
              </div>
              <span className="rounded-full border border-emerald-200 bg-emerald-50 px-3 py-1 text-xs font-semibold uppercase tracking-wide text-emerald-700">
                {formatBytes(metrics.totalAssetsSizeBytes)}
              </span>
            </div>
            <div className="mt-6 space-y-3">
              {files.length ? (
                files.map((file) => (
                  <div key={file.id} className="rounded-3xl border border-slate-200 bg-slate-50 p-4">
                    <div className="flex flex-wrap items-center justify-between gap-3">
                      <div>
                        <p className="text-sm font-semibold text-slate-900">{file.name}</p>
                        <p className="text-xs text-slate-500">
                          {file.category ? deriveStatusLabel(file.category) : 'General'} · {file.version ? `v${file.version}` : 'latest'}
                        </p>
                      </div>
                      <span className="rounded-full border border-slate-200 bg-white px-3 py-1 text-xs text-slate-600">
                        {formatBytes(file.sizeBytes)}
                      </span>
                    </div>
                    <div className="mt-3 flex flex-wrap items-center gap-3 text-xs text-slate-500">
                      <span>Uploaded {formatRelativeTime(file.uploadedAt || file.updatedAt)}</span>
                      {file.tags?.length ? (
                        <div className="flex flex-wrap gap-2">
                          {file.tags.map((tag) => (
                            <span
                              key={`${file.id}-${tag}`}
                              className="rounded-full border border-slate-200 bg-white px-2 py-0.5 text-[10px] font-semibold uppercase tracking-wide text-slate-500"
                            >
                              {tag}
                            </span>
                          ))}
                        </div>
                      ) : null}
                    </div>
                  </div>
                ))
              ) : (
                <div className="rounded-3xl border border-dashed border-slate-300 bg-white p-6 text-sm text-slate-500">
                  Upload briefs, assets, and proofing files to populate the workspace library.
                </div>
              )}
            </div>
          </div>
        </section>

        <section className="grid gap-6 xl:grid-cols-[1.05fr,0.95fr]">
          <div className="rounded-4xl border border-slate-200 bg-white p-6 shadow-soft sm:p-8">
            <div className="flex items-start justify-between gap-4">
              <div>
                <h3 className="text-xl font-semibold text-slate-900">Conversation pulse</h3>
                <p className="mt-1 text-sm text-slate-600">Keep project, client, and operations channels in sync.</p>
              </div>
              <span className="rounded-full border border-purple-200 bg-purple-50 px-3 py-1 text-xs font-semibold uppercase tracking-wide text-purple-700">
                {conversations.length} channels
              </span>
            </div>
            <div className="mt-6 space-y-3">
              {conversations.length ? (
                conversations.map((conversation) => (
                  <div key={conversation.id} className="rounded-3xl border border-slate-200 bg-slate-50 p-5">
                    <div className="flex flex-wrap items-start justify-between gap-3">
                      <div>
                        <p className="text-xs font-semibold uppercase tracking-wide text-slate-400">
                          {conversation.channelType}
                        </p>
                        <h4 className="mt-1 text-lg font-semibold text-slate-900">{conversation.topic}</h4>
                      </div>
                      <span
                        className={`rounded-full border px-3 py-1 text-xs font-semibold uppercase tracking-wide ${priorityBadgeClass(conversation.priority)}`}
                      >
                        {deriveStatusLabel(conversation.priority)}
                      </span>
                    </div>
                    <p className="mt-3 text-sm text-slate-600">{conversation.lastMessagePreview || 'No recent updates posted.'}</p>
                    <div className="mt-4 flex flex-wrap items-center justify-between gap-3 text-xs text-slate-500">
                      <span>
                        Last message {conversation.lastMessageAt ? formatRelativeTime(conversation.lastMessageAt) : '—'}
                      </span>
                      <div className="flex items-center gap-3">
                        <span className="rounded-full border border-slate-200 bg-white px-3 py-1 text-xs font-semibold text-slate-600">
                          {conversation.unreadCount} unread
                        </span>
                        <button
                          type="button"
                          onClick={() => handleConversationAcknowledge(conversation.id, conversation.priority)}
                          disabled={saving || conversation.unreadCount === 0}
                          className="inline-flex items-center gap-2 rounded-xl border border-slate-200 bg-white px-3 py-1.5 text-xs font-semibold text-slate-600 transition hover:border-blue-300 hover:text-blue-600 disabled:cursor-not-allowed disabled:opacity-60"
                        >
                          Mark as read
                        </button>
                      </div>
                    </div>
                  </div>
                ))
              ) : (
                <div className="rounded-3xl border border-dashed border-slate-300 bg-white p-6 text-sm text-slate-500">
                  Conversations will populate once your team and clients start collaborating in this workspace.
                </div>
              )}
            </div>
          </div>

          <div className="rounded-4xl border border-slate-200 bg-white p-6 shadow-soft sm:p-8">
            <div className="flex items-start justify-between gap-4">
              <div>
                <h3 className="text-xl font-semibold text-slate-900">Approvals & gates</h3>
                <p className="mt-1 text-sm text-slate-600">
                  Track decision owners, due dates, and unblock checkpoints for delivery.
                </p>
              </div>
              <span className="rounded-full border border-amber-200 bg-amber-50 px-3 py-1 text-xs font-semibold uppercase tracking-wide text-amber-700">
                {metrics.pendingApprovals ?? 0} pending
              </span>
            </div>
            <div className="mt-6 space-y-3">
              {approvals.length ? (
                approvals.map((approval) => (
                  <div key={approval.id} className="rounded-3xl border border-slate-200 bg-slate-50 p-5">
                    <div className="flex flex-wrap items-start justify-between gap-3">
                      <div>
                        <p className="text-xs font-semibold uppercase tracking-wide text-slate-400">{approval.stage}</p>
                        <h4 className="mt-1 text-lg font-semibold text-slate-900">{approval.title}</h4>
                        <p className="mt-2 text-xs text-slate-500">
                          Owner {approval.ownerName || 'Unassigned'} · Approver {approval.approverEmail || 'TBC'}
                        </p>
                      </div>
                      <span
                        className={`rounded-full border px-3 py-1 text-xs font-semibold uppercase tracking-wide ${statusBadgeClass(approval.status)}`}
                      >
                        {deriveStatusLabel(approval.status)}
                      </span>
                    </div>
                    <div className="mt-3 flex flex-wrap items-center justify-between gap-3 text-xs text-slate-500">
                      <span>
                        Due {approval.dueAt ? `${formatRelativeTime(approval.dueAt)} (${formatAbsolute(approval.dueAt)})` : 'No due date'}
                      </span>
                      <div className="flex items-center gap-2">
                        <button
                          type="button"
                          onClick={() => handleApprovalDecision(approval.id, 'in_review')}
                          disabled={saving}
                          className="rounded-xl border border-slate-200 bg-white px-3 py-1.5 text-xs font-semibold text-slate-600 transition hover:border-blue-300 hover:text-blue-600 disabled:cursor-not-allowed disabled:opacity-60"
                        >
                          Move to review
                        </button>
                        <button
                          type="button"
                          onClick={() => handleApprovalDecision(approval.id, 'approved')}
                          disabled={saving}
                          className="rounded-xl border border-emerald-200 bg-emerald-50 px-3 py-1.5 text-xs font-semibold text-emerald-700 transition hover:border-emerald-300 hover:bg-emerald-100 disabled:cursor-not-allowed disabled:opacity-60"
                        >
                          Approve
                        </button>
                        <button
                          type="button"
                          onClick={() => handleApprovalDecision(approval.id, 'changes_requested')}
                          disabled={saving}
                          className="rounded-xl border border-amber-200 bg-amber-50 px-3 py-1.5 text-xs font-semibold text-amber-700 transition hover:border-amber-300 hover:bg-amber-100 disabled:cursor-not-allowed disabled:opacity-60"
                        >
                          Request changes
                        </button>
                      </div>
                    </div>
                    {approval.decisionNotes ? (
                      <p className="mt-3 rounded-2xl border border-amber-200 bg-amber-50 px-4 py-2 text-xs text-amber-700">
                        Notes: {approval.decisionNotes}
                      </p>
                    ) : null}
                  </div>
                ))
              ) : (
                <div className="rounded-3xl border border-dashed border-slate-300 bg-white p-6 text-sm text-slate-500">
                  Approvals will populate once deliverables move into review stages.
                </div>
              )}
            </div>
          </div>
        </section>
      </div>
>>>>>>> 928b5969
    </DashboardLayout>
  );
}
<|MERGE_RESOLUTION|>--- conflicted
+++ resolved
@@ -1,16 +1,13 @@
-<<<<<<< HEAD
 import { useState } from 'react';
 import DashboardLayout from '../../layouts/DashboardLayout.jsx';
 import LearningHubSection from '../../components/dashboard/LearningHubSection.jsx';
 import useLearningHub from '../../hooks/useLearningHub.js';
-=======
 import { useCallback, useEffect, useMemo, useState } from 'react';
 import DashboardLayout from '../../layouts/DashboardLayout.jsx';
 import PageHeader from '../../components/PageHeader.jsx';
 import DataStatus from '../../components/DataStatus.jsx';
 import projectsService from '../../services/projects.js';
 import { formatAbsolute, formatRelativeTime } from '../../utils/date.js';
->>>>>>> 928b5969
 
 const HEALTH_STYLES = {
   on_track: {
@@ -2097,7 +2094,6 @@
           : 'Feedback cadence on track',
       },
       {
-<<<<<<< HEAD
         name: 'Learning and certification hub',
         description:
           'Deepen expertise with a personalized academy that aligns learning plans, credentials, and new revenue ideas to your active gigs.',
@@ -2111,11 +2107,9 @@
           'Launchpad planner that converts earned badges into promotional campaigns, upsell scripts, and pricing experiments.',
         ],
         callout: 'Next renewal: HubSpot Solutions Partner — 18 days left',
-=======
         label: 'Approvals pending',
         value: metrics.pendingApprovals ?? 0,
         detail: `${metrics.overdueApprovals ?? 0} overdue decisions`,
->>>>>>> 928b5969
       },
       {
         label: 'Unread messages',
@@ -2393,7 +2387,6 @@
   },
 ];
 
-<<<<<<< HEAD
 const profile = {
   name: 'Riley Morgan',
   role: 'Lead Brand & Product Designer',
@@ -2407,7 +2400,6 @@
     { label: 'Avg. CSAT', value: '4.9/5' },
     { label: 'Monthly revenue', value: '$18.4k' },
   ],
-=======
 function mergePipelineStages(pipeline = []) {
   return PIPELINE_STAGE_CONFIG.map((stage) => {
     const match = pipeline.find((item) => item.key === stage.key);
@@ -2460,7 +2452,6 @@
   released: 'bg-emerald-50 text-emerald-700 border-emerald-200',
   at_risk: 'bg-amber-50 text-amber-700 border-amber-200',
   on_hold: 'bg-rose-50 text-rose-700 border-rose-200',
->>>>>>> 928b5969
 };
 
 const defaultSummary = {
@@ -2473,7 +2464,6 @@
 };
 
 export default function FreelancerDashboardPage() {
-<<<<<<< HEAD
   const [activeMenuKey, setActiveMenuKey] = useState('overview');
   const learningHubState = useLearningHub({ freelancerId: profile.id, includeEmpty: true });
   const showLearningHub = activeMenuKey === 'learning-hub';
@@ -2485,7 +2475,6 @@
       setActiveMenuKey('overview');
     }
   };
-=======
   const freelancerId = 2; // Seeded demo freelancer
   const { data, error, loading, summaryCards: derivedSummaryCards, refresh, fromCache } =
     useFreelancerPurchasedGigsDashboard({ freelancerId });
@@ -2527,7 +2516,6 @@
     'An operating system for independent talent to manage gigs, complex projects, finances, and growth partnerships in one streamlined workspace.';
 
   const isInitialLoading = loading && !data;
->>>>>>> 928b5969
 
   return (
     <DashboardLayout
@@ -2539,7 +2527,6 @@
       sections={[]}
       profile={profile}
       availableDashboards={availableDashboards}
-<<<<<<< HEAD
       onMenuItemSelect={handleMenuSelect}
       selectedMenuItemKey={showLearningHub ? 'learning-hub' : undefined}
     >
@@ -2554,7 +2541,6 @@
           upcomingRenewal={learningHubState.upcomingRenewalCopy}
         />
       ) : null}
-=======
     >
       <div className="space-y-10">
         {error ? (
@@ -3440,7 +3426,6 @@
           </div>
         </section>
       </div>
->>>>>>> 928b5969
     </DashboardLayout>
   );
 }
