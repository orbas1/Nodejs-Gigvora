<<<<<<< HEAD
import { useMemo, useState } from 'react';
import DashboardLayout from '../../layouts/DashboardLayout.jsx';
import useCachedResource from '../../hooks/useCachedResource.js';
import DataStatus from '../../components/DataStatus.jsx';
import TagInput from '../../components/TagInput.jsx';
import {
  fetchFreelancerProfileHub,
  saveFreelancerExpertiseAreas,
  saveFreelancerHeroBanners,
  saveFreelancerSuccessMetrics,
  saveFreelancerTestimonials,
} from '../../services/freelancerProfileHub.js';

const DEFAULT_FREELANCER_ID = 1;
const DEFAULT_AVAILABLE_DASHBOARDS = ['freelancer', 'user', 'agency'];

const EXPERTISE_STATUS_OPTIONS = [
  { value: 'live', label: 'Live' },
  { value: 'in_progress', label: 'In progress' },
  { value: 'needs_decision', label: 'Needs decision' },
  { value: 'archived', label: 'Archived' },
];

const METRIC_TREND_OPTIONS = [
  { value: 'up', label: 'Trending up' },
  { value: 'steady', label: 'Steady' },
  { value: 'down', label: 'Trending down' },
];

const TESTIMONIAL_STATUS_OPTIONS = [
  { value: 'draft', label: 'Draft' },
  { value: 'scheduled', label: 'Scheduled' },
  { value: 'published', label: 'Published' },
  { value: 'archived', label: 'Archived' },
];

const HERO_STATUS_OPTIONS = [
  { value: 'planned', label: 'Planned' },
  { value: 'testing', label: 'Testing' },
  { value: 'live', label: 'Live' },
  { value: 'paused', label: 'Paused' },
  { value: 'archived', label: 'Archived' },
];

const initialExpertiseDraft = {
  title: '',
  description: '',
  status: 'live',
  tags: [],
  recommendations: [],
};

const initialSuccessDraft = {
  label: '',
  value: '',
  delta: '',
  target: '',
  trend: 'steady',
};

const initialTestimonialDraft = {
  client: '',
  role: '',
  company: '',
  project: '',
  quote: '',
  status: 'draft',
};

const initialHeroDraft = {
  title: '',
  headline: '',
  audience: '',
  status: 'planned',
  ctaLabel: '',
  ctaUrl: '',
  gradient: '',
};

function formatStatus(value) {
  if (!value) return '';
  return value
    .split('_')
    .map((segment) => segment.charAt(0).toUpperCase() + segment.slice(1))
    .join(' ');
}

function expertiseStatusStyles(status) {
  switch (status) {
    case 'live':
      return 'bg-emerald-100 text-emerald-700';
    case 'in_progress':
      return 'bg-amber-100 text-amber-700';
    case 'needs_decision':
      return 'bg-rose-100 text-rose-700';
    case 'archived':
    default:
      return 'bg-slate-200 text-slate-600';
  }
}

function testimonialStatusStyles(status) {
  switch (status) {
    case 'published':
      return 'bg-emerald-100 text-emerald-700';
    case 'scheduled':
      return 'bg-amber-100 text-amber-700';
    case 'draft':
      return 'bg-slate-200 text-slate-600';
    case 'archived':
    default:
      return 'bg-slate-200 text-slate-600';
  }
}

function heroStatusStyles(status) {
  switch (status) {
    case 'live':
      return 'bg-emerald-100 text-emerald-700';
    case 'testing':
      return 'bg-blue-100 text-blue-700';
    case 'paused':
      return 'bg-amber-100 text-amber-700';
    case 'archived':
      return 'bg-slate-200 text-slate-600';
    case 'planned':
    default:
      return 'bg-slate-100 text-slate-500';
  }
}

function tractionToneStyles(tone) {
  switch (tone) {
    case 'positive':
      return 'text-emerald-600';
    case 'negative':
      return 'text-rose-600';
    default:
      return 'text-slate-600';
  }
}

function metricTrendTextClasses(trend) {
  switch (trend) {
    case 'up':
      return 'text-emerald-600';
    case 'down':
      return 'text-rose-600';
    default:
      return 'text-slate-500';
  }
}

function buildMenuSections(summary = {}) {
  const retainerCount = summary.retainerCount ?? 0;
  const launchpadGigCount = summary.launchpadGigCount ?? 0;
  const heroBannersLive = summary.heroBannersLive ?? 0;
  const testimonialsPublished = summary.testimonialsPublished ?? 0;
  const expertiseLiveCount = summary.expertiseLiveCount ?? 0;
  const successMetricCount = summary.successMetricCount ?? 0;

  return [
    {
      label: 'Service delivery',
      items: [
        {
          name: 'Project workspace dashboard',
          description: 'Unified workspace for briefs, assets, conversations, and approvals.',
          tags: ['whiteboards', 'files'],
        },
        {
          name: 'Project management',
          description: 'Detailed plan with sprints, dependencies, risk logs, and billing checkpoints.',
        },
        {
          name: 'Client portals',
          description: 'Shared timelines, scope controls, and decision logs with your clients.',
        },
      ],
    },
    {
      label: 'Gig commerce',
      items: [
        {
          name: 'Gig manager',
          description: `Monitor ${launchpadGigCount} launchpad gigs, delivery milestones, bundled services, and upsells.`,
          tags: ['gig catalog'],
        },
        {
          name: 'Post a gig',
          description: 'Launch new services with pricing matrices, availability calendars, and banners.',
        },
        {
          name: 'Purchased gigs',
          description: 'Track incoming orders, requirements, revisions, and payouts.',
        },
      ],
    },
    {
      label: 'Growth & profile',
      items: [
        {
          name: 'Freelancer profile',
          description: `Update ${expertiseLiveCount} live expertise themes, ${successMetricCount} success metrics, and ${heroBannersLive} hero banners with ${testimonialsPublished} published testimonials.`,
        },
        {
          name: 'Agency collaborations',
          description: 'Manage invitations from agencies, share rate cards, and negotiate retainers.',
        },
        {
          name: 'Finance & insights',
          description: 'Revenue analytics, payout history, taxes, and profitability dashboards.',
        },
      ],
    },
  ];
}

function mapExpertiseForUpdate(area, index) {
  return {
    id: area.id,
    slug: area.slug,
    title: area.title,
    description: area.description,
    status: area.status,
    tags: area.tags,
    recommendations: area.recommendations,
    traction: area.traction,
    healthScore: area.healthScore,
    displayOrder: area.displayOrder ?? index,
  };
}

function mapMetricForUpdate(metric, index) {
  return {
    id: metric.id,
    metricKey: metric.metricKey,
    label: metric.label,
    value: metric.value,
    numericValue: metric.numericValue,
    delta: metric.delta,
    target: metric.target,
    trend: metric.trend,
    breakdown: metric.breakdown,
    periodStart: metric.period?.start ?? null,
    periodEnd: metric.period?.end ?? null,
    displayOrder: metric.displayOrder ?? index,
  };
}

function mapTestimonialForUpdate(testimonial, index) {
  return {
    id: testimonial.id,
    testimonialKey: testimonial.testimonialKey,
    client: testimonial.client,
    role: testimonial.role,
    company: testimonial.company,
    project: testimonial.project,
    quote: testimonial.quote,
    status: testimonial.status,
    metrics: testimonial.metrics ?? [],
    isFeatured: testimonial.isFeatured,
    nextAction: testimonial.nextAction,
    curationNotes: testimonial.curationNotes,
    requestedAt: testimonial.requestedAt ?? null,
    recordedAt: testimonial.recordedAt ?? null,
    publishedAt: testimonial.publishedAt ?? null,
    displayOrder: testimonial.displayOrder ?? index,
  };
}

function mapHeroForUpdate(banner, index) {
  return {
    id: banner.id,
    bannerKey: banner.bannerKey,
    title: banner.title,
    headline: banner.headline,
    audience: banner.audience,
    status: banner.status,
    cta: banner.cta ?? { label: null, url: null },
    gradient: banner.gradient,
    metrics: banner.metrics ?? [],
    experimentId: banner.experimentId,
    backgroundImageUrl: banner.backgroundImageUrl,
    conversionTarget: banner.conversionTarget,
    lastLaunchedAt: banner.lastLaunchedAt ?? null,
    displayOrder: banner.displayOrder ?? index,
  };
}
const capabilitySections = [
=======
import { useCallback, useEffect, useMemo, useState } from 'react';
import {
  ArrowPathIcon,
  CalendarDaysIcon,
  CheckCircleIcon,
  PlusIcon,
  SparklesIcon,
  TrashIcon,
} from '@heroicons/react/24/outline';
import DashboardLayout from '../../layouts/DashboardLayout.jsx';
import DataStatus from '../../components/DataStatus.jsx';
import useCachedResource from '../../hooks/useCachedResource.js';
import {
  fetchFreelancerDashboard,
  createFreelancerGig,
  updateFreelancerGig,
  publishFreelancerGig,
} from '../../services/freelancer.js';

const FREELANCER_ID = 1;
const availableDashboards = ['freelancer', 'user', 'agency'];

const FALLBACK_MENU = [
  {
    label: 'Gig publishing',
    items: [
      {
        name: 'Post a gig',
        description: 'Launch new services with pricing matrices, calendars, and banners.',
        href: '#gig-publisher',
      },
      {
        name: 'Pricing matrix',
        description: 'Design compelling tiered packages with highlights and delivery windows.',
        href: '#pricing-matrix',
      },
      {
        name: 'Availability calendar',
        description: 'Control your booking windows and readiness buffer in one place.',
        href: '#availability-calendar',
      },
      {
        name: 'Marketing banner',
        description: 'Craft a premium hero banner and headline for conversions.',
        href: '#marketing-banner',
      },
    ],
  },
];

const FALLBACK_BLUEPRINT = {
  title: 'Brand Identity Accelerator',
  tagline: 'Launch-ready visual systems in ten days',
  category: 'Branding & Identity',
  niche: 'Venture-backed startups',
  deliveryModel: 'Hybrid sprint with async reviews',
  outcomePromise: 'Investor-ready identity kit, launch assets, and usage playbook.',
  heroAccent: '#4f46e5',
  targetMetric: 12,
  status: 'draft',
  visibility: 'private',
  packages: [
    {
      key: 'starter',
      name: 'Launch Lite',
      priceAmount: 450,
      priceCurrency: 'USD',
      deliveryDays: 5,
      revisionLimit: 1,
      highlights: ['Discovery workshop', 'Two identity concepts', 'Primary logo lockup'],
      recommendedFor: 'First-time founders preparing for launch',
      isPopular: false,
    },
    {
      key: 'growth',
      name: 'Growth Lab',
      priceAmount: 780,
      priceCurrency: 'USD',
      deliveryDays: 8,
      revisionLimit: 2,
      highlights: ['Logo suite & icon set', 'Color & typography system', 'Brand voice guardrails'],
      recommendedFor: 'Seed to Series A teams needing polish',
      isPopular: true,
    },
    {
      key: 'elite',
      name: 'Elite Experience',
      priceAmount: 1280,
      priceCurrency: 'USD',
      deliveryDays: 12,
      revisionLimit: 3,
      highlights: ['Brand guidelines', 'Social & deck templates', 'Motion starter kit'],
      recommendedFor: 'Scale-ups and venture studios',
      isPopular: false,
    },
  ],
  addOns: [
    {
      key: 'social-kit',
      name: 'Social story kit',
      priceAmount: 220,
      priceCurrency: 'USD',
      description: 'Ten editable launch templates for Instagram, LinkedIn, and TikTok.',
      isActive: true,
    },
    {
      key: 'landing-page',
      name: 'Landing page handoff',
      priceAmount: 320,
      priceCurrency: 'USD',
      description: 'Hero, pricing, and product sections prepped for Webflow or Framer.',
      isActive: true,
    },
  ],
  availability: {
    timezone: 'America/New_York',
    leadTimeDays: 2,
    slots: [],
  },
  banner: {
    headline: 'Standout branding in 10 days',
    subheadline: 'Signature identities for venture-backed founders',
    callToAction: 'Book discovery call',
    badge: 'Gigvora Elite',
    accentColor: '#4f46e5',
    backgroundStyle: 'aurora',
    testimonial: '“Riley helped us close our seed round with a pitch-perfect identity.”',
    testimonialAuthor: 'Nova Chen, Lumen Labs',
    waitlistEnabled: true,
import { useEffect, useMemo, useState } from 'react';
import { useSearchParams } from 'react-router-dom';
import DashboardLayout from '../../layouts/DashboardLayout.jsx';
import {
  ClientPortalSummary,
  ClientPortalTimeline,
  ClientPortalScopeSummary,
  ClientPortalDecisionLog,
  ClientPortalInsightWidgets,
} from '../../components/clientPortal/index.js';
import { fetchClientPortalDashboard } from '../../services/clientPortals.js';

const DEFAULT_MENU_STRUCTURE = [
import { useState } from 'react';
import DashboardLayout from '../../layouts/DashboardLayout.jsx';
import LearningHubSection from '../../components/dashboard/LearningHubSection.jsx';
import useLearningHub from '../../hooks/useLearningHub.js';
import { useCallback, useEffect, useMemo, useState } from 'react';
import DashboardLayout from '../../layouts/DashboardLayout.jsx';
import PageHeader from '../../components/PageHeader.jsx';
import DataStatus from '../../components/DataStatus.jsx';
import projectsService from '../../services/projects.js';
import { formatAbsolute, formatRelativeTime } from '../../utils/date.js';

const HEALTH_STYLES = {
  on_track: {
    label: 'On track',
    className: 'border-emerald-200 bg-emerald-50 text-emerald-700',
  },
  at_risk: {
    label: 'At risk',
    className: 'border-amber-200 bg-amber-50 text-amber-700',
  },
  critical: {
    label: 'Critical',
    className: 'border-rose-200 bg-rose-50 text-rose-700',
  },
};

const SPRINT_STATUS_MAP = {
  planned: { label: 'Planned', className: 'border-slate-200 bg-slate-50 text-slate-700' },
  in_progress: { label: 'In progress', className: 'border-sky-200 bg-sky-50 text-sky-700' },
  blocked: { label: 'Blocked', className: 'border-rose-200 bg-rose-50 text-rose-700' },
  completed: { label: 'Completed', className: 'border-emerald-200 bg-emerald-50 text-emerald-700' },
};

const DEPENDENCY_STATUS_MAP = {
  pending: { label: 'Pending', className: 'border-slate-200 bg-slate-50 text-slate-700' },
  in_progress: { label: 'In progress', className: 'border-sky-200 bg-sky-50 text-sky-700' },
  blocked: { label: 'Blocked', className: 'border-rose-200 bg-rose-50 text-rose-700' },
  done: { label: 'Resolved', className: 'border-emerald-200 bg-emerald-50 text-emerald-700' },
};

const RISK_STATUS_MAP = {
  open: { label: 'Open', className: 'border-rose-200 bg-rose-50 text-rose-700' },
  monitoring: { label: 'Monitoring', className: 'border-amber-200 bg-amber-50 text-amber-700' },
  mitigated: { label: 'Mitigated', className: 'border-emerald-200 bg-emerald-50 text-emerald-700' },
  closed: { label: 'Closed', className: 'border-slate-200 bg-slate-50 text-slate-600' },
};

const BILLING_STATUS_MAP = {
  upcoming: { label: 'Upcoming', className: 'border-sky-200 bg-sky-50 text-sky-700' },
  invoiced: { label: 'Invoiced', className: 'border-indigo-200 bg-indigo-50 text-indigo-700' },
  paid: { label: 'Paid', className: 'border-emerald-200 bg-emerald-50 text-emerald-700' },
  overdue: { label: 'Overdue', className: 'border-rose-200 bg-rose-50 text-rose-700' },
};

const HEALTH_OPTIONS = Object.entries(HEALTH_STYLES).map(([value, config]) => ({ value, label: config.label }));
const SPRINT_STATUS_OPTIONS = Object.entries(SPRINT_STATUS_MAP).map(([value, config]) => ({ value, label: config.label }));
const DEPENDENCY_STATUS_OPTIONS = Object.entries(DEPENDENCY_STATUS_MAP).map(([value, config]) => ({ value, label: config.label }));
const RISK_STATUS_OPTIONS = Object.entries(RISK_STATUS_MAP).map(([value, config]) => ({ value, label: config.label }));
const BILLING_STATUS_OPTIONS = Object.entries(BILLING_STATUS_MAP).map(([value, config]) => ({ value, label: config.label }));

function StatusBadge({ status, map }) {
  const normalized = typeof status === 'string' ? status.toLowerCase() : '';
  const config = map[normalized] ?? {
    label: normalized || 'Unknown',
    className: 'border-slate-200 bg-slate-50 text-slate-600',
  };
  return (
    <span
      className={`inline-flex items-center gap-2 rounded-full border px-3 py-1 text-xs font-semibold uppercase tracking-wide ${config.className}`}
    >
      {config.label}
    </span>
  );
}

function MetricTile({ title, value, subtitle, tone = 'slate' }) {
  const toneStyles = {
    slate: 'border-slate-200 bg-white/80 text-slate-700',
    emerald: 'border-emerald-200 bg-emerald-50 text-emerald-700',
    amber: 'border-amber-200 bg-amber-50 text-amber-700',
    rose: 'border-rose-200 bg-rose-50 text-rose-700',
    indigo: 'border-indigo-200 bg-indigo-50 text-indigo-700',
  };
  const toneClass = toneStyles[tone] ?? toneStyles.slate;
  return (
    <div className={`rounded-3xl border p-5 shadow-sm ${toneClass}`}>
      <p className="text-xs font-semibold uppercase tracking-[0.2em] text-slate-400">{title}</p>
      <p className="mt-3 text-3xl font-semibold text-slate-900">{value}</p>
      {subtitle ? <p className="mt-1 text-xs text-slate-500">{subtitle}</p> : null}
    </div>
  );
}

function formatCurrency(amount, currency) {
  if (amount == null) {
    return 'TBC';
  }
  try {
    return new Intl.NumberFormat('en-US', {
      style: 'currency',
      currency: currency || 'USD',
      maximumFractionDigits: 0,
    }).format(amount);
  } catch (error) {
    return `${amount} ${currency ?? ''}`.trim();
  }
}

function formatPercent(value) {
  const numeric = Number(value);
  if (!Number.isFinite(numeric)) {
    return '0%';
  }
  const clamped = Math.max(0, Math.min(100, Math.round(numeric)));
  return `${clamped}%`;
}

function toFormState(blueprint) {
  if (!blueprint) {
    return null;
  }
  return {
    summary: blueprint.summary ?? '',
    methodology: blueprint.methodology ?? '',
    governanceModel: blueprint.governanceModel ?? '',
    sprintCadence: blueprint.sprintCadence ?? '',
    programManager: blueprint.programManager ?? '',
    healthStatus: blueprint.healthStatus ?? 'on_track',
    startDate: blueprint.startDate ?? null,
    endDate: blueprint.endDate ?? null,
    lastReviewedAt: blueprint.lastReviewedAt ?? null,
    metadata: blueprint.metadata ?? {},
    sprints: Array.isArray(blueprint.sprints) ? blueprint.sprints.map((item) => ({ ...item })) : [],
    dependencies: Array.isArray(blueprint.dependencies) ? blueprint.dependencies.map((item) => ({ ...item })) : [],
    risks: Array.isArray(blueprint.risks) ? blueprint.risks.map((item) => ({ ...item })) : [],
    billingCheckpoints: Array.isArray(blueprint.billingCheckpoints)
      ? blueprint.billingCheckpoints.map((item) => ({ ...item }))
      : [],
  };
}

export default function FreelancerDashboardPage() {
  const [blueprints, setBlueprints] = useState([]);
  const [listError, setListError] = useState(null);
  const [loadingList, setLoadingList] = useState(true);
  const [selectedProjectId, setSelectedProjectId] = useState(null);

  const [blueprintData, setBlueprintData] = useState(null);
  const [formState, setFormState] = useState(null);
  const [blueprintError, setBlueprintError] = useState(null);
  const [loadingBlueprint, setLoadingBlueprint] = useState(false);
  const [saving, setSaving] = useState(false);

  const loadBlueprintList = useCallback(async () => {
    setLoadingList(true);
    setListError(null);
    try {
      const response = await projectsService.listProjectBlueprints();
      const items = Array.isArray(response?.blueprints) ? response.blueprints : [];
      setBlueprints(items);
      if (items.length) {
        const defaultProjectId = items[0]?.project?.id ?? items[0]?.blueprint?.projectId ?? null;
        setSelectedProjectId((current) => current ?? defaultProjectId);
      }
    } catch (error) {
      setListError(error);
    } finally {
      setLoadingList(false);
    }
  }, []);

  const loadBlueprintDetail = useCallback(async (projectId) => {
    if (!projectId) {
      setBlueprintData(null);
      setFormState(null);
      return;
    }
    setLoadingBlueprint(true);
    setBlueprintError(null);
    try {
      const response = await projectsService.fetchProjectBlueprint(projectId);
      setBlueprintData(response);
      setFormState(toFormState(response?.blueprint ?? null));
    } catch (error) {
      setBlueprintError(error);
      setFormState(null);
    } finally {
      setLoadingBlueprint(false);
import { useMemo } from 'react';
import {
  ArrowPathIcon,
  CheckCircleIcon,
  ClipboardDocumentCheckIcon,
  CurrencyDollarIcon,
  ExclamationTriangleIcon,
  QueueListIcon,
} from '@heroicons/react/24/outline';
import DashboardLayout from '../../layouts/DashboardLayout.jsx';
import { formatAbsolute, formatRelativeTime } from '../../utils/date.js';
import useFreelancerPurchasedGigsDashboard from '../../hooks/useFreelancerPurchasedGigsDashboard.js';

const defaultMenuSections = [
import { useEffect, useMemo, useState } from 'react';
import DashboardLayout from '../../layouts/DashboardLayout.jsx';
import { fetchGigManagerSnapshot } from '../../services/gigManager.js';

const FREELANCER_USER_ID = 2;

const BADGE_CLASS_MAP = {
  healthy: 'border-emerald-200 bg-emerald-50 text-emerald-700',
  attention: 'border-amber-200 bg-amber-50 text-amber-700',
  waiting: 'border-sky-200 bg-sky-50 text-sky-700',
  idle: 'border-slate-200 bg-slate-100 text-slate-600',
};

const numberFormatter = new Intl.NumberFormat('en-US');

const CAPABILITY_SECTIONS = [
import { useCallback, useEffect, useMemo, useState } from 'react';
import DashboardLayout from '../../layouts/DashboardLayout.jsx';
import WorkspaceTemplatesSection from '../../components/WorkspaceTemplatesSection.jsx';
import { fetchWorkspaceTemplates } from '../../services/workspaceTemplates.js';

const BASE_MENU_SECTIONS = [
  {
    label: 'Service delivery',
    items: [
      {
        name: 'Workspace templates',
        description: 'Industry-specific playbooks, requirement questionnaires, and automated onboarding flows.',
        tags: ['templates', 'automation'],
        href: '#workspace-templates',
      },
      {
        name: 'Project workspace dashboard',
        description: 'Unified workspace for briefs, assets, conversations, and approvals.',
        tags: ['whiteboards', 'files'],
      },
      {
        name: 'Project management',
        description: 'Detailed plan with sprints, dependencies, risk logs, and billing checkpoints.',
      },
      {
        name: 'Client portals',
        description: 'Shared timelines, scope controls, and decision logs with your clients.',
      },
    ],
  },
  {
    title: 'Gig commerce operations',
    description:
      'Manage the full gig lifecycle from publishing listings to fulfillment, upsells, and catalog analytics across your workspace.',
    meta: 'Automation ready',
    features: [
      {
        name: 'Purchased gigs',
        description: 'Track incoming orders, requirements, revisions, and payouts.',
        href: '#purchased-gigs',
        name: 'Pipeline command center',
        description:
          'Monitor order stages, SLA breaches, revision loops, and risk alerts in a single control plane across gigs and clients.',
        bulletPoints: [
          'Surface overdue milestones, blocked owners, and waiting-on-client approvals automatically.',
          'Escalate to client portals or support with one-click triggers and templated playbooks.',
        ],
        callout: 'SLA intelligence',
      },
      {
        name: 'Bundled services engine',
        description:
          'Design, price, and iterate bundled services with attach-rate telemetry, experimentation sandboxes, and featured placements.',
        bulletPoints: [
          'Version bundles safely with staged rollouts and A/B testing.',
          'Audit profitability with hard costs, subcontractors, and blended rates baked in.',
        ],
      },
      {
        name: 'Upsell automation',
        description:
          'Trigger contextual upsells on milestones, status changes, or client behavior with automation lanes connected to CRM and comms.',
        bulletPoints: [
          'Multi-channel delivery via email, in-app nudges, and calendar scheduling.',
          'Measure conversion, revenue lift, and experiment health across playbooks.',
        ],
        callout: 'Playbook studio',
      },
      {
        name: 'Catalog insights',
        description:
          'Track impressions, conversion, CSAT, and revision cycles across tiers to optimise gig listings and marketing spend.',
        bulletPoints: [
          'Segment analytics by tier, client cohort, and acquisition source.',
          'Benchmark against marketplace averages with automated insights.',
        ],
      },
    ],
  },
];

const DEFAULT_PORTAL_ID = import.meta.env.VITE_FREELANCER_PORTAL_ID ?? '1';

export default function FreelancerDashboardPage() {
  const [searchParams] = useSearchParams();
  const [portalData, setPortalData] = useState(null);
  const [loading, setLoading] = useState(true);
  const [error, setError] = useState(null);
  const [refreshKey, setRefreshKey] = useState(0);

  const requestedPortalId = searchParams.get('portalId');
  const portalIdentifier = (requestedPortalId ?? DEFAULT_PORTAL_ID ?? '1') || '1';

  useEffect(() => {
    let cancelled = false;
    const controller = new AbortController();

    async function load() {
      setLoading(true);
      setError(null);
      try {
        const data = await fetchClientPortalDashboard(portalIdentifier, { signal: controller.signal });
        if (!cancelled) {
          setPortalData(data);
        }
      } catch (err) {
        if (!cancelled && err.name !== 'AbortError') {
          setError(err);
        }
      } finally {
        if (!cancelled) {
          setLoading(false);
        }
      }
    }

    load();

    return () => {
      cancelled = true;
      controller.abort();
    };
  }, [portalIdentifier, refreshKey]);

  const portal = portalData?.portal;
  const timelineSummary = portalData?.timeline?.summary ?? {};
  const scopeSummary = portalData?.scope?.summary ?? {};
  const decisionSummary = portalData?.decisions?.summary ?? {};

  const profile = useMemo(() => {
    const badges = [];
    if (portal?.status) badges.push(`Status: ${portal.status}`);
    if (portal?.riskLevel) badges.push(`Risk: ${portal.riskLevel}`);
    if (!badges.length) badges.push('Verified Pro', 'Gigvora Elite');

    return {
      name: 'Riley Morgan',
      role: 'Lead Brand & Product Designer',
      initials: 'RM',
      status: portal?.healthScore != null ? `Portal health ${portal.healthScore}` : 'Top-rated freelancer',
      badges,
      metrics: [
        {
          label: 'Milestones',
          value: `${timelineSummary.completedCount ?? 0}/${timelineSummary.totalCount ?? 0}`,
        },
        {
          label: 'Scope delivered',
          value: `${scopeSummary.deliveredCount ?? 0}`,
        },
        {
          label: 'Decisions logged',
          value: `${decisionSummary.totalCount ?? 0}`,
        },
        {
          label: 'Health score',
          value: portal?.healthScore != null ? `${portal.healthScore}` : '—',
        },
      ],
    };
  }, [portal, timelineSummary, scopeSummary, decisionSummary]);

  const menuSections = useMemo(() => {
    const clientPortalTags = [];
    if (portal?.status) clientPortalTags.push(portal.status);
    if (portal?.healthScore != null) clientPortalTags.push(`health ${portal.healthScore}`);
    if (timelineSummary.totalCount != null) {
      clientPortalTags.push(`${timelineSummary.completedCount ?? 0}/${timelineSummary.totalCount} milestones`);
    }
    if (decisionSummary.totalCount != null) {
      clientPortalTags.push(`${decisionSummary.totalCount} decisions`);
    }

    return [
      {
        label: 'Service delivery',
        items: [
          {
            name: 'Client portals',
            description: portal?.summary ?? 'Shared timelines, scope controls, and decision logs with your clients.',
            tags: clientPortalTags,
          },
          {
            name: 'Project workspace dashboard',
            description: 'Unified workspace for briefs, assets, conversations, and approvals.',
            tags: ['whiteboards', 'files'],
          },
          {
            name: 'Project management',
            description: 'Detailed plan with sprints, dependencies, risk logs, and billing checkpoints.',
          },
        ],
      },
      ...DEFAULT_MENU_STRUCTURE,
    ];
  }, [portal, timelineSummary, decisionSummary]);

  const availableDashboards = ['freelancer', 'user', 'agency'];

  const handleRetry = () => {
    setPortalData(null);
    setError(null);
    setLoading(true);
    setRefreshKey((key) => key + 1);
  };

const BASE_CAPABILITY_SECTIONS = [
>>>>>>> dd13d6ee
  {
    title: 'Project workspace excellence',
    description:
      'Deliver projects with structure. Each workspace combines real-time messaging, documents, tasks, billing, and client approvals.',
    features: [
      {
        name: 'Workspace templates',
        description:
          'Kickstart delivery with industry-specific playbooks, requirement questionnaires, and automated onboarding flows.',
        bulletPoints: [
          'Pre-built workspace layouts for marketing, product design, development, video, and consulting practices.',
          'Standard operating procedures with reusable task lists, dependencies, and milestone sign-offs.',
          'Interactive requirement questionnaires that branch based on client inputs and service tiers.',
          'Client welcome sequences with automated kickoff surveys, contract packets, and onboarding videos.',
          'Role-based permissions and assignment presets for collaborators, reviewers, and finance approvers.',
          'Template governance that tracks revisions, owners, and adoption analytics across your team.',
        ],
        callout: 'Launch new client workspaces in minutes while keeping delivery standards consistent.',
      },
      {
        name: 'Task & sprint manager',
        description:
          'Run sprints, Kanban boards, and timeline views with burn charts, dependencies, and backlog grooming.',
        bulletPoints: [
          'Time tracking per task with billable vs. non-billable flags.',
          'Risk registers and change request approvals with e-signatures.',
        ],
      },
      {
        name: 'Collaboration cockpit',
        description:
          'Host video rooms, creative proofing, code repositories, and AI assistants for documentation and QA.',
        bulletPoints: [
          'Inline annotations on files, prototypes, and project demos.',
          'Client-specific permissions with comment-only or edit access.',
        ],
      },
      {
        name: 'Deliverable vault',
        description:
          'Secure storage with version history, watermarking, NDA controls, and automated delivery packages.',
        bulletPoints: [
          'Auto-generate delivery summaries with success metrics.',
          'Long-term archiving and compliance exports.',
        ],
      },
    ],
  },
  {
    title: 'Finance, compliance, & reputation',
    description:
      'Get paid fast while staying compliant. Monitor cash flow, taxes, contracts, and reputation programmes across clients.',
    features: [
import DataStatus from '../../components/DataStatus.jsx';
import UserAvatar from '../../components/UserAvatar.jsx';
import projectsService from '../../services/projects.js';
import analytics from '../../services/analytics.js';
import { formatRelativeTime, formatAbsolute } from '../../utils/date.js';

const DEFAULT_PROJECT_ID = '1';

function formatPercent(value, { fallback = '—', maximumFractionDigits = 0 } = {}) {
  if (value == null || Number.isNaN(Number(value))) {
    return fallback;
  }
  const numeric = Math.max(0, Math.min(Number(value), 100));
  return `${numeric.toFixed(maximumFractionDigits)}%`;
}

function formatScore(value, { fallback = '—' } = {}) {
  if (value == null || Number.isNaN(Number(value))) {
    return fallback;
  }
  return `${Number(value).toFixed(1)}`;
}

function formatBytes(value) {
  if (value == null || Number.isNaN(Number(value))) {
    return '—';
  }
  const units = ['B', 'KB', 'MB', 'GB', 'TB'];
  let size = Number(value);
  let index = 0;
  while (size >= 1024 && index < units.length - 1) {
    size /= 1024;
    index += 1;
  }
  const precision = index === 0 ? 0 : 1;
  return `${size.toFixed(precision)} ${units[index]}`;
}

function parseListInput(value) {
  if (!value) {
    return [];
  }
  return String(value)
    .split(/\r?\n/)
    .map((line) => line.trim())
    .filter((line) => line.length > 0);
}

function toListField(value) {
  return Array.isArray(value) ? value.join('\n') : '';
}

function deriveStatusLabel(status) {
  if (!status) return 'Unspecified';
  return status
    .toString()
    .split('_')
    .map((part) => part.charAt(0).toUpperCase() + part.slice(1))
    .join(' ');
}

function statusBadgeClass(status) {
  switch (status) {
    case 'approved':
    case 'active':
      return 'bg-emerald-50 text-emerald-700 border-emerald-200';
    case 'blocked':
    case 'rejected':
      return 'bg-rose-50 text-rose-700 border-rose-200';
    case 'changes_requested':
      return 'bg-amber-50 text-amber-700 border-amber-200';
    case 'in_review':
      return 'bg-blue-50 text-blue-700 border-blue-200';
    case 'pending':
    case 'briefing':
    default:
      return 'bg-slate-100 text-slate-700 border-slate-200';
  }
}

function priorityBadgeClass(priority) {
  switch (priority) {
    case 'urgent':
    case 'high':
      return 'bg-rose-50 text-rose-700 border-rose-200';
    case 'low':
      return 'bg-emerald-50 text-emerald-700 border-emerald-200';
    default:
      return 'bg-blue-50 text-blue-700 border-blue-200';
  }
}

export default function FreelancerDashboardPage() {
  const [projectId, setProjectId] = useState(DEFAULT_PROJECT_ID);
  const [workspaceData, setWorkspaceData] = useState(null);
  const [loading, setLoading] = useState(false);
  const [saving, setSaving] = useState(false);
  const [error, setError] = useState(null);
  const [lastLoadedAt, setLastLoadedAt] = useState(null);
  const [briefDraft, setBriefDraft] = useState({
    title: '',
    summary: '',
    objectives: '',
    deliverables: '',
    successMetrics: '',
    clientStakeholders: '',
  });

  const metrics = workspaceData?.metrics ?? {};
  const workspace = workspaceData?.workspace ?? null;
  const project = workspaceData?.project ?? null;
  const approvals = workspaceData?.approvals ?? [];
  const conversations = workspaceData?.conversations ?? [];
  const whiteboards = workspaceData?.whiteboards ?? [];
  const files = workspaceData?.files ?? [];
  const brief = workspaceData?.brief ?? null;

  const loadWorkspace = useCallback(async (targetId) => {
    const rawId = targetId ?? DEFAULT_PROJECT_ID;
    const resolvedId = String(rawId).trim();
    if (!resolvedId) {
      return;
    }
    setLoading(true);
    setError(null);
    try {
      const response = await projectsService.fetchProjectWorkspace(resolvedId);
      setWorkspaceData(response);
      setLastLoadedAt(new Date());
      const briefPayload = response.brief ?? {};
      setBriefDraft({
        title: briefPayload.title ?? `${response.project?.title ?? 'Project'} workspace brief`,
        summary: briefPayload.summary ?? '',
        objectives: toListField(briefPayload.objectives),
        deliverables: toListField(briefPayload.deliverables),
        successMetrics: toListField(briefPayload.successMetrics),
        clientStakeholders: toListField(briefPayload.clientStakeholders),
      });
      analytics.track(
        'web_workspace_dashboard_loaded',
        {
          projectId: resolvedId,
          workspaceStatus: response.workspace?.status ?? null,
          pendingApprovals: response.metrics?.pendingApprovals ?? null,
        },
        { source: 'web_app' },
      );
    } catch (err) {
      setError(err);
    } finally {
      setLoading(false);
    }
  }, []);

  useEffect(() => {
    loadBlueprintList();
  }, [loadBlueprintList]);

  useEffect(() => {
    if (selectedProjectId != null) {
      loadBlueprintDetail(selectedProjectId);
    }
  }, [selectedProjectId, loadBlueprintDetail]);

  const activeProject = blueprintData?.project ??
    blueprints.find((entry) => entry?.project?.id === selectedProjectId)?.project ?? null;
  const metrics = blueprintData?.metrics ?? {
    totalSprints: 0,
    completedSprints: 0,
    openRisks: 0,
    highSeverityRisks: 0,
    blockedDependencies: 0,
    upcomingBilling: null,
  };

  const hasBlueprint = Boolean(formState);
  const healthStatus = formState?.healthStatus ?? blueprintData?.blueprint?.healthStatus ?? 'on_track';
  const upcomingBilling = metrics.upcomingBilling ?? null;
  const lastUpdatedAt = blueprintData?.blueprint?.updatedAt ?? null;
  const lastReviewedAt = blueprintData?.blueprint?.lastReviewedAt ?? null;

  const handleProjectChange = (event) => {
    const value = event.target.value;
    setSelectedProjectId(value ? Number(value) : null);
  };

  const handleFormFieldChange = (field) => (event) => {
    const value = event.target.value;
    setFormState((prev) => ({
    loadWorkspace(DEFAULT_PROJECT_ID);
  }, [loadWorkspace]);

  const handleBriefFieldChange = (field) => (event) => {
    const value = event.target.value;
    setBriefDraft((prev) => ({
      ...prev,
      [field]: value,
    }));
  };

  const handleHealthChange = (event) => {
    const value = event.target.value;
    setFormState((prev) => ({
      ...prev,
      healthStatus: value,
    }));
  };

  const handleSprintChange = (index, field, value) => {
    setFormState((prev) => {
      if (!prev) return prev;
      const sprints = prev.sprints.map((sprint, idx) =>
        idx === index
          ? {
              ...sprint,
              [field]: field === 'progress' || field === 'velocityCommitment' ? Number(value) : value,
            }
          : sprint,
      );
      return { ...prev, sprints };
    });
  };

  const handleDependencyChange = (index, field, value) => {
    setFormState((prev) => {
      if (!prev) return prev;
      const dependencies = prev.dependencies.map((dependency, idx) =>
        idx === index
          ? {
              ...dependency,
              [field]: value,
            }
          : dependency,
      );
      return { ...prev, dependencies };
    });
  };

  const handleRiskChange = (index, field, value) => {
    setFormState((prev) => {
      if (!prev) return prev;
      const risks = prev.risks.map((risk, idx) =>
        idx === index
          ? {
              ...risk,
              [field]: field === 'probability' || field === 'impact' ? Number(value) : value,
            }
          : risk,
      );
      return { ...prev, risks };
    });
  };

  const handleRiskReviewChange = (index, value) => {
    setFormState((prev) => {
      if (!prev) return prev;
      const risks = prev.risks.map((risk, idx) =>
        idx === index
          ? {
              ...risk,
              nextReviewAt: value ? new Date(value).toISOString() : null,
            }
          : risk,
      );
      return { ...prev, risks };
    });
  };

  const handleBillingChange = (index, field, value) => {
    setFormState((prev) => {
      if (!prev) return prev;
      const billingCheckpoints = prev.billingCheckpoints.map((checkpoint, idx) =>
        idx === index
          ? {
              ...checkpoint,
              [field]: value,
            }
          : checkpoint,
      );
      return { ...prev, billingCheckpoints };
    });
  };

  const handleReset = () => {
    if (!blueprintData?.blueprint) {
      return;
    }
    setFormState(toFormState(blueprintData.blueprint));
  };

  const handleSave = async () => {
    if (!formState || !selectedProjectId) {
      return;
    }
    setSaving(true);
    setBlueprintError(null);
    try {
      const payload = {
        summary: formState.summary,
        methodology: formState.methodology,
        governanceModel: formState.governanceModel,
        sprintCadence: formState.sprintCadence,
        programManager: formState.programManager,
        healthStatus: formState.healthStatus,
        startDate: formState.startDate,
        endDate: formState.endDate,
        lastReviewedAt: new Date().toISOString(),
        metadata: formState.metadata,
        sprints: formState.sprints.map((sprint) => ({
          id: sprint.id,
          sequence: sprint.sequence,
          name: sprint.name,
          objective: sprint.objective,
          startDate: sprint.startDate,
          endDate: sprint.endDate,
          status: sprint.status,
          owner: sprint.owner,
          velocityCommitment: sprint.velocityCommitment,
          progress: sprint.progress,
          deliverables: sprint.deliverables,
          acceptanceCriteria: sprint.acceptanceCriteria,
        })),
        dependencies: formState.dependencies.map((dependency) => ({
          id: dependency.id,
          name: dependency.name,
          description: dependency.description,
          dependencyType: dependency.dependencyType,
          status: dependency.status,
          riskLevel: dependency.riskLevel,
          owner: dependency.owner,
          dueDate: dependency.dueDate,
          impact: dependency.impact,
          notes: dependency.notes,
          impactedSprintId: dependency.impactedSprintId,
        })),
        risks: formState.risks.map((risk) => ({
          id: risk.id,
          title: risk.title,
          description: risk.description,
          probability: risk.probability,
          impact: risk.impact,
          status: risk.status,
          owner: risk.owner,
          mitigationPlan: risk.mitigationPlan,
          contingencyPlan: risk.contingencyPlan,
          nextReviewAt: risk.nextReviewAt,
          tags: risk.tags,
        })),
        billingCheckpoints: formState.billingCheckpoints.map((checkpoint) => ({
          id: checkpoint.id,
          name: checkpoint.name,
          description: checkpoint.description,
          billingType: checkpoint.billingType,
          amount: checkpoint.amount,
          currency: checkpoint.currency,
          dueDate: checkpoint.dueDate,
          status: checkpoint.status,
          approvalRequired: checkpoint.approvalRequired,
          invoiceUrl: checkpoint.invoiceUrl,
          notes: checkpoint.notes,
          relatedSprintId: checkpoint.relatedSprintId,
        })),
        actorId: 1,
      };

      await projectsService.upsertProjectBlueprint(selectedProjectId, payload);
      await loadBlueprintDetail(selectedProjectId);
    } catch (error) {
      setBlueprintError(error);
  const handleBriefSubmit = async (event) => {
    event.preventDefault();
    const normalizedProjectId = String(projectId).trim();
    if (!normalizedProjectId) return;
    setSaving(true);
    setError(null);
    try {
      const payload = {
        title: briefDraft.title,
        summary: briefDraft.summary,
        objectives: parseListInput(briefDraft.objectives),
        deliverables: parseListInput(briefDraft.deliverables),
        successMetrics: parseListInput(briefDraft.successMetrics),
        clientStakeholders: parseListInput(briefDraft.clientStakeholders),
        actorId: 1,
      };
      const response = await projectsService.updateProjectWorkspaceBrief(normalizedProjectId, payload);
      setWorkspaceData(response);
      setLastLoadedAt(new Date());
      const updatedBrief = response.brief ?? {};
      setBriefDraft({
        title: updatedBrief.title ?? payload.title ?? '',
        summary: updatedBrief.summary ?? '',
        objectives: toListField(updatedBrief.objectives),
        deliverables: toListField(updatedBrief.deliverables),
        successMetrics: toListField(updatedBrief.successMetrics),
        clientStakeholders: toListField(updatedBrief.clientStakeholders),
      });
      analytics.track(
        'web_workspace_brief_saved',
        {
          projectId: normalizedProjectId,
          objectives: payload.objectives.length,
          deliverables: payload.deliverables.length,
        },
        { source: 'web_app' },
      );
    } catch (err) {
      setError(err);
    } finally {
      setSaving(false);
    }
  };

  const handleApprovalDecision = async (approvalId, status) => {
    const normalizedProjectId = String(projectId).trim();
    if (!normalizedProjectId || !approvalId) return;
    setSaving(true);
    setError(null);
    try {
      const response = await projectsService.updateProjectWorkspaceApproval(normalizedProjectId, approvalId, {
        status,
        actorId: 1,
      });
      setWorkspaceData(response);
      setLastLoadedAt(new Date());
      analytics.track(
        'web_workspace_approval_updated',
        { projectId: normalizedProjectId, approvalId, status },
        { source: 'web_app' },
      );
    } catch (err) {
      setError(err);
    } finally {
      setSaving(false);
    }
  };

  const handleConversationAcknowledge = async (conversationId, priority) => {
    const normalizedProjectId = String(projectId).trim();
    if (!normalizedProjectId || !conversationId) return;
    setSaving(true);
    setError(null);
    try {
      const response = await projectsService.acknowledgeProjectWorkspaceConversation(normalizedProjectId, conversationId, {
        priority,
        actorId: 1,
      });
      setWorkspaceData(response);
      setLastLoadedAt(new Date());
      analytics.track(
        'web_workspace_conversation_acknowledged',
        { projectId: normalizedProjectId, conversationId },
        { source: 'web_app' },
      );
    } catch (err) {
      setError(err);
    } finally {
      setSaving(false);
    }
  };

  const metricsTiles = useMemo(() => {
    const blockedTone = metrics.blockedDependencies > 0 ? 'rose' : 'slate';
    const riskTone = metrics.highSeverityRisks > 0 ? 'amber' : 'slate';
    const billingTone = upcomingBilling && upcomingBilling.status === 'overdue' ? 'rose' : 'indigo';

    return [
      {
        title: 'Delivery progress',
        value: `${metrics.completedSprints}/${metrics.totalSprints}`,
        subtitle: 'Sprints completed',
        tone: 'emerald',
      },
      {
        title: 'Open risks',
        value: `${metrics.openRisks}`,
        subtitle: `${metrics.highSeverityRisks} high severity`,
        tone: riskTone,
      },
      {
        title: 'Blocked dependencies',
        value: `${metrics.blockedDependencies}`,
        subtitle: 'Needs unblocking',
        tone: blockedTone,
      },
      {
        title: 'Next billing',
        value: upcomingBilling ? formatCurrency(upcomingBilling.amount, upcomingBilling.currency) : 'No invoices',
        subtitle: upcomingBilling?.dueDate
          ? `Due ${formatRelativeTime(upcomingBilling.dueDate)}`
          : 'Awaiting scheduling',
        tone: billingTone,
      },
    ];
  }, [metrics, upcomingBilling]);

  const renderSprints = () => {
    if (!formState?.sprints?.length) {
      return (
        <div className="rounded-3xl border border-dashed border-slate-300 bg-white/80 p-10 text-center text-sm text-slate-500">
          Add sprints to map velocity and delivery focus areas.
        </div>
      );
    }

    return (
      <div className="grid gap-4 lg:grid-cols-2">
        {formState.sprints.map((sprint, index) => (
          <div
            key={sprint.id ?? index}
            className="rounded-3xl border border-slate-200 bg-white/90 p-6 shadow-sm transition hover:-translate-y-0.5 hover:shadow-md"
          >
            <div className="flex flex-wrap items-start justify-between gap-3">
              <div>
                <p className="text-xs font-semibold uppercase tracking-[0.3em] text-slate-400">Sprint {sprint.sequence}</p>
                <h3 className="mt-2 text-lg font-semibold text-slate-900">{sprint.name}</h3>
                <p className="mt-1 text-xs text-slate-500">
                  {sprint.startDate ? formatAbsolute(sprint.startDate, { dateStyle: 'medium' }) : 'TBC'} →{' '}
                  {sprint.endDate ? formatAbsolute(sprint.endDate, { dateStyle: 'medium' }) : 'TBC'}
                </p>
              </div>
              <StatusBadge status={sprint.status} map={SPRINT_STATUS_MAP} />
            </div>
            {sprint.objective ? <p className="mt-3 text-sm text-slate-600">{sprint.objective}</p> : null}
            {Array.isArray(sprint.deliverables) && sprint.deliverables.length ? (
              <ul className="mt-4 space-y-2 text-xs text-slate-500">
                {sprint.deliverables.map((item, deliverableIndex) => (
                  <li key={deliverableIndex} className="flex items-start gap-2">
                    <span className="mt-1 inline-block h-1.5 w-1.5 rounded-full bg-accent" />
                    <span>{item}</span>
                  </li>
                ))}
              </ul>
            ) : null}
            <div className="mt-5 grid gap-4 md:grid-cols-2">
              <label className="flex flex-col gap-2 text-xs font-semibold text-slate-500">
                Status
                <select
                  value={sprint.status}
                  onChange={(event) => handleSprintChange(index, 'status', event.target.value)}
                  className="w-full rounded-full border border-slate-200 bg-white px-4 py-2 text-sm text-slate-700 shadow-sm focus:border-accent focus:outline-none focus:ring-2 focus:ring-accent/30"
                >
                  {SPRINT_STATUS_OPTIONS.map((option) => (
                    <option key={option.value} value={option.value}>
                      {option.label}
                    </option>
                  ))}
                </select>
              </label>
              <label className="flex flex-col gap-2 text-xs font-semibold text-slate-500">
                Progress
                <input
                  type="range"
                  min="0"
                  max="100"
                  step="5"
                  value={Number(sprint.progress ?? 0)}
                  onChange={(event) => handleSprintChange(index, 'progress', event.target.value)}
                  className="w-full accent-accent"
                />
                <span className="text-xs text-slate-500">{formatPercent(sprint.progress)}</span>
              </label>
            </div>
          </div>
        ))}
      </div>
    );
  };

  const renderDependencies = () => {
    if (!formState?.dependencies?.length) {
      return (
        <div className="rounded-3xl border border-dashed border-slate-300 bg-white/80 p-10 text-center text-sm text-slate-500">
          No dependencies logged. Map integration points to stay ahead of blockers.
        </div>
      );
    }

    return (
      <div className="space-y-4">
        {formState.dependencies.map((dependency, index) => (
          <div
            key={dependency.id ?? index}
            className="rounded-3xl border border-slate-200 bg-white/90 p-5 shadow-sm transition hover:-translate-y-0.5 hover:shadow-md"
          >
            <div className="flex flex-wrap items-center justify-between gap-3">
              <div>
                <h3 className="text-base font-semibold text-slate-900">{dependency.name}</h3>
                <p className="mt-1 text-xs text-slate-500">
                  Owner: {dependency.owner || 'TBC'} • Due {dependency.dueDate ? formatRelativeTime(dependency.dueDate) : 'soon'}
                </p>
                {dependency.description ? (
                  <p className="mt-2 text-sm text-slate-600">{dependency.description}</p>
                ) : null}
                {dependency.impact ? (
                  <p className="mt-2 text-xs text-slate-500">Impact: {dependency.impact}</p>
                ) : null}
              </div>
              <StatusBadge status={dependency.status} map={DEPENDENCY_STATUS_MAP} />
            </div>
            <div className="mt-4 flex flex-col gap-3 md:flex-row md:items-center md:justify-between">
              <label className="flex flex-col gap-2 text-xs font-semibold text-slate-500">
                Status
                <select
                  value={dependency.status}
                  onChange={(event) => handleDependencyChange(index, 'status', event.target.value)}
                  className="w-full rounded-full border border-slate-200 bg-white px-4 py-2 text-sm text-slate-700 shadow-sm focus:border-accent focus:outline-none focus:ring-2 focus:ring-accent/30"
                >
                  {DEPENDENCY_STATUS_OPTIONS.map((option) => (
                    <option key={option.value} value={option.value}>
                      {option.label}
                    </option>
                  ))}
                </select>
              </label>
              <p className="text-xs text-slate-500">
                Linked sprint: {dependency.impactedSprintId ? `#${dependency.impactedSprintId}` : 'Unassigned'} • Risk level: {dependency.riskLevel}
              </p>
            </div>
          </div>
        ))}
      </div>
    );
  };

  const renderRisks = () => {
    if (!formState?.risks?.length) {
      return (
        <div className="rounded-3xl border border-dashed border-slate-300 bg-white/80 p-10 text-center text-sm text-slate-500">
          Risk log is clear. Keep recording mitigations to maintain governance trail.
        </div>
      );
    }

    return (
      <div className="space-y-4">
        {formState.risks.map((risk, index) => (
          <div
            key={risk.id ?? index}
            className="rounded-3xl border border-slate-200 bg-white/90 p-5 shadow-sm transition hover:-translate-y-0.5 hover:shadow-md"
          >
            <div className="flex flex-wrap items-start justify-between gap-3">
              <div>
                <h3 className="text-base font-semibold text-slate-900">{risk.title}</h3>
                <p className="mt-1 text-xs text-slate-500">
                  Owner: {risk.owner || 'Unassigned'} • Next review {risk.nextReviewAt ? formatRelativeTime(risk.nextReviewAt) : 'TBC'}
                </p>
                {risk.description ? <p className="mt-2 text-sm text-slate-600">{risk.description}</p> : null}
                <div className="mt-3 flex flex-wrap items-center gap-3 text-xs text-slate-500">
                  <span>Probability: {risk.probability}%</span>
                  <span>Impact: {risk.impact}%</span>
                  <span>Severity: {formatPercent(risk.severityScore)}</span>
                </div>
                {Array.isArray(risk.tags) && risk.tags.length ? (
                  <div className="mt-3 flex flex-wrap gap-2">
                    {risk.tags.map((tag, tagIndex) => (
                      <span
                        key={tagIndex}
                        className="inline-flex items-center rounded-full border border-slate-200 bg-white px-3 py-1 text-xs text-slate-500"
                      >
                        #{tag}
                      </span>
                    ))}
                  </div>
                ) : null}
                {risk.mitigationPlan ? (
                  <p className="mt-3 text-xs text-slate-500">Mitigation: {risk.mitigationPlan}</p>
                ) : null}
                {risk.contingencyPlan ? (
                  <p className="mt-2 text-xs text-slate-500">Contingency: {risk.contingencyPlan}</p>
                ) : null}
              </div>
              <StatusBadge status={risk.status} map={RISK_STATUS_MAP} />
            </div>
            <div className="mt-4 grid gap-4 md:grid-cols-2">
              <label className="flex flex-col gap-2 text-xs font-semibold text-slate-500">
                Status
                <select
                  value={risk.status}
                  onChange={(event) => handleRiskChange(index, 'status', event.target.value)}
                  className="w-full rounded-full border border-slate-200 bg-white px-4 py-2 text-sm text-slate-700 shadow-sm focus:border-accent focus:outline-none focus:ring-2 focus:ring-accent/30"
                >
                  {RISK_STATUS_OPTIONS.map((option) => (
                    <option key={option.value} value={option.value}>
                      {option.label}
                    </option>
                  ))}
                </select>
              </label>
              <label className="flex flex-col gap-2 text-xs font-semibold text-slate-500">
                Next review (local time)
                <input
                  type="datetime-local"
                  value={risk.nextReviewAt ? risk.nextReviewAt.slice(0, 16) : ''}
                  onChange={(event) => handleRiskReviewChange(index, event.target.value)}
                  className="w-full rounded-full border border-slate-200 bg-white px-4 py-2 text-sm text-slate-700 shadow-sm focus:border-accent focus:outline-none focus:ring-2 focus:ring-accent/30"
                />
              </label>
            </div>
          </div>
        ))}
      </div>
    );
  };

  const renderBilling = () => {
    if (!formState?.billingCheckpoints?.length) {
      return (
        <div className="rounded-3xl border border-dashed border-slate-300 bg-white/80 p-10 text-center text-sm text-slate-500">
          No billing checkpoints recorded yet. Tie milestones to invoicing to protect cash flow.
        </div>
      );
    }

    return (
      <div className="space-y-4">
        {formState.billingCheckpoints.map((checkpoint, index) => (
          <div
            key={checkpoint.id ?? index}
            className="rounded-3xl border border-slate-200 bg-white/90 p-5 shadow-sm transition hover:-translate-y-0.5 hover:shadow-md"
          >
            <div className="flex flex-wrap items-start justify-between gap-3">
              <div>
                <h3 className="text-base font-semibold text-slate-900">{checkpoint.name}</h3>
                <p className="mt-1 text-xs text-slate-500">
                  {checkpoint.billingType.toUpperCase()} • Related sprint {checkpoint.relatedSprintId || 'TBC'}
                </p>
                <p className="mt-2 text-sm text-slate-600">{checkpoint.description}</p>
                <div className="mt-3 flex flex-wrap items-center gap-3 text-xs text-slate-500">
                  <span>{formatCurrency(checkpoint.amount, checkpoint.currency)}</span>
                  <span>Due {checkpoint.dueDate ? formatAbsolute(checkpoint.dueDate, { dateStyle: 'medium' }) : 'TBC'}</span>
                  <span>{checkpoint.approvalRequired ? 'Approval required' : 'Auto billable'}</span>
                </div>
                {checkpoint.notes ? <p className="mt-2 text-xs text-slate-500">Notes: {checkpoint.notes}</p> : null}
                {checkpoint.invoiceUrl ? (
                  <a
                    href={checkpoint.invoiceUrl}
                    target="_blank"
                    rel="noreferrer"
                    className="mt-2 inline-flex items-center gap-2 text-xs font-semibold text-accent hover:text-accentDark"
                  >
                    View invoice ↗
                  </a>
                ) : null}
              </div>
              <StatusBadge status={checkpoint.status} map={BILLING_STATUS_MAP} />
            </div>
            <div className="mt-4 grid gap-4 md:grid-cols-2">
              <label className="flex flex-col gap-2 text-xs font-semibold text-slate-500">
                Status
                <select
                  value={checkpoint.status}
                  onChange={(event) => handleBillingChange(index, 'status', event.target.value)}
                  className="w-full rounded-full border border-slate-200 bg-white px-4 py-2 text-sm text-slate-700 shadow-sm focus:border-accent focus:outline-none focus:ring-2 focus:ring-accent/30"
                >
                  {BILLING_STATUS_OPTIONS.map((option) => (
                    <option key={option.value} value={option.value}>
                      {option.label}
                    </option>
                  ))}
                </select>
              </label>
            </div>
          </div>
        ))}
      </div>
    );
  };

  return (
    <DashboardLayout>
      <section className="mx-auto max-w-6xl px-6 py-10">
        <PageHeader
          eyebrow="Freelancer dashboard"
          title={activeProject?.title ? `${activeProject.title} delivery hub` : 'Project management control centre'}
          description="Translate commitments into accountable sprints, unblock dependencies, and keep billing aligned with delivery cadence."
          meta={
            <DataStatus
              loading={loadingBlueprint || saving}
              fromCache={false}
              lastUpdated={lastUpdatedAt}
              onRefresh={() => selectedProjectId && loadBlueprintDetail(selectedProjectId)}
            />
          }
        />

        <div className="mb-8 flex flex-col gap-4 md:flex-row md:items-center md:justify-between">
          <div className="flex flex-col gap-2 md:flex-row md:items-center md:gap-4">
            <label className="text-xs font-semibold uppercase tracking-[0.3em] text-slate-400" htmlFor="project-selector">
              Active program
            </label>
            <select
              id="project-selector"
              value={selectedProjectId ?? ''}
              onChange={handleProjectChange}
              className="w-full min-w-[220px] rounded-full border border-slate-200 bg-white px-4 py-2 text-sm text-slate-700 shadow-sm focus:border-accent focus:outline-none focus:ring-2 focus:ring-accent/30 md:w-auto"
            >
              {blueprints.map((entry) => {
                const id = entry.project?.id ?? entry.blueprint?.projectId ?? '';
                return (
                  <option key={id} value={id}>
                    {entry.project?.title ?? `Project ${entry.blueprint?.projectId}`}
                  </option>
                );
              })}
              {!blueprints.length ? <option value="">No blueprints yet</option> : null}
            </select>
            {loadingList ? <span className="text-xs text-slate-400">Loading blueprint index…</span> : null}
          </div>
          <div className="flex flex-wrap gap-3">
            <button
              type="button"
              onClick={handleReset}
              disabled={!hasBlueprint || saving || loadingBlueprint}
              className="inline-flex items-center gap-2 rounded-full border border-slate-200 px-5 py-2 text-xs font-semibold text-slate-600 transition hover:border-accent hover:text-accent disabled:cursor-not-allowed disabled:opacity-60"
            >
              Reset changes
            </button>
            <button
              type="button"
              onClick={handleSave}
              disabled={!hasBlueprint || saving}
              className="inline-flex items-center gap-2 rounded-full bg-accent px-5 py-2 text-xs font-semibold text-white shadow-soft transition hover:bg-accentDark disabled:cursor-not-allowed disabled:opacity-60"
            >
              {saving ? 'Saving…' : 'Save blueprint'}
            </button>
          </div>
        </div>

        {listError ? (
          <div className="mb-6 rounded-3xl border border-amber-200 bg-amber-50 px-4 py-3 text-sm text-amber-700">
            Unable to load blueprint directory. {listError.message || 'Please retry or refresh the page.'}
          </div>
        ) : null}
        {blueprintError ? (
          <div className="mb-6 rounded-3xl border border-rose-200 bg-rose-50 px-4 py-3 text-sm text-rose-700">
            Unable to load the blueprint detail. {blueprintError.message || 'Please try again or refresh the page.'}
          </div>
        ) : null}

        {loadingBlueprint ? (
          <div className="space-y-4">
            {Array.from({ length: 4 }).map((_, index) => (
              <div key={index} className="h-32 animate-pulse rounded-3xl border border-slate-200 bg-white/70" />
            ))}
          </div>
        ) : hasBlueprint ? (
          <>
            <div className="mb-8 grid gap-4 md:grid-cols-2 xl:grid-cols-4">
              {metricsTiles.map((tile) => (
                <MetricTile key={tile.title} {...tile} />
              ))}
            </div>

            <section className="mb-8 rounded-4xl border border-slate-200 bg-white/90 p-6 shadow-soft">
              <div className="flex flex-wrap items-center justify-between gap-4">
                <div>
                  <h2 className="text-xl font-semibold text-slate-900">Program summary</h2>
                  <p className="mt-2 text-sm text-slate-600">
                    Keep stakeholders aligned with a living blueprint that tracks methodology, cadence, and ownership in one place.
                  </p>
                  <p className="mt-2 text-xs text-slate-500">
                    Last reviewed {lastReviewedAt ? formatRelativeTime(lastReviewedAt) : 'not yet recorded'}
                  </p>
                </div>
                <StatusBadge status={healthStatus} map={HEALTH_STYLES} />
              </div>
              <div className="mt-6 grid gap-6 lg:grid-cols-3">
                <label className="lg:col-span-2 flex flex-col gap-2 text-xs font-semibold text-slate-500">
                  Overview
                  <textarea
                    value={formState.summary}
                    onChange={handleFormFieldChange('summary')}
                    rows={4}
                    className="w-full rounded-3xl border border-slate-200 bg-white px-4 py-3 text-sm text-slate-700 shadow-inner focus:border-accent focus:outline-none focus:ring-2 focus:ring-accent/30"
                    placeholder="Describe the blueprint focus, goals, and success measures."
                  />
                </label>
                <div className="grid gap-4 sm:grid-cols-2">
                  <label className="flex flex-col gap-2 text-xs font-semibold text-slate-500">
                    Methodology
                    <input
                      type="text"
                      value={formState.methodology}
                      onChange={handleFormFieldChange('methodology')}
                      className="w-full rounded-full border border-slate-200 bg-white px-4 py-2 text-sm text-slate-700 shadow-sm focus:border-accent focus:outline-none focus:ring-2 focus:ring-accent/30"
                      placeholder="dual-track agile"
                    />
                  </label>
                  <label className="flex flex-col gap-2 text-xs font-semibold text-slate-500">
                    Governance model
                    <input
                      type="text"
                      value={formState.governanceModel}
                      onChange={handleFormFieldChange('governanceModel')}
                      className="w-full rounded-full border border-slate-200 bg-white px-4 py-2 text-sm text-slate-700 shadow-sm focus:border-accent focus:outline-none focus:ring-2 focus:ring-accent/30"
                      placeholder="weekly_governance_forum"
                    />
                  </label>
                  <label className="flex flex-col gap-2 text-xs font-semibold text-slate-500">
                    Sprint cadence
                    <input
                      type="text"
                      value={formState.sprintCadence}
                      onChange={handleFormFieldChange('sprintCadence')}
                      className="w-full rounded-full border border-slate-200 bg-white px-4 py-2 text-sm text-slate-700 shadow-sm focus:border-accent focus:outline-none focus:ring-2 focus:ring-accent/30"
                      placeholder="bi-weekly"
                    />
                  </label>
                  <label className="flex flex-col gap-2 text-xs font-semibold text-slate-500">
                    Program manager
                    <input
                      type="text"
                      value={formState.programManager}
                      onChange={handleFormFieldChange('programManager')}
                      className="w-full rounded-full border border-slate-200 bg-white px-4 py-2 text-sm text-slate-700 shadow-sm focus:border-accent focus:outline-none focus:ring-2 focus:ring-accent/30"
                      placeholder="Mia Operations"
                    />
                  </label>
                  <label className="sm:col-span-2 flex flex-col gap-2 text-xs font-semibold text-slate-500">
                    Health status
                    <select
                      value={formState.healthStatus}
                      onChange={handleHealthChange}
                      className="w-full rounded-full border border-slate-200 bg-white px-4 py-2 text-sm text-slate-700 shadow-sm focus:border-accent focus:outline-none focus:ring-2 focus:ring-accent/30"
                    >
                      {HEALTH_OPTIONS.map((option) => (
                        <option key={option.value} value={option.value}>
                          {option.label}
                        </option>
                      ))}
                    </select>
                  </label>
                </div>
              </div>
            </section>

            <section className="mb-10 space-y-8">
              <div>
                <h2 className="text-xl font-semibold text-slate-900">Sprint timeline</h2>
                <p className="mt-2 text-sm text-slate-600">
                  Track how each sprint is pacing against objectives, deliverables, and stakeholder expectations.
                </p>
                <div className="mt-4">{renderSprints()}</div>
              </div>

              <div>
                <h2 className="text-xl font-semibold text-slate-900">Dependency watchlist</h2>
                <p className="mt-2 text-sm text-slate-600">
                  Resolve blockers before they impact downstream milestones. Owners receive automated nudges when status changes.
                </p>
                <div className="mt-4">{renderDependencies()}</div>
              </div>

              <div>
                <h2 className="text-xl font-semibold text-slate-900">Risk & issue log</h2>
                <p className="mt-2 text-sm text-slate-600">
                  Maintain a real-time governance record with probability, impact, and mitigation plans for every risk.
                </p>
                <div className="mt-4">{renderRisks()}</div>
              </div>

              <div>
                <h2 className="text-xl font-semibold text-slate-900">Billing checkpoints</h2>
                <p className="mt-2 text-sm text-slate-600">
                  Sync delivery milestones with invoicing so finance, compliance, and stakeholders stay perfectly aligned.
                </p>
                <div className="mt-4">{renderBilling()}</div>
              </div>
            </section>
          </>
        ) : (
          <div className="rounded-4xl border border-dashed border-slate-300 bg-white/80 p-12 text-center text-sm text-slate-500">
            No blueprint is configured for this project yet. Create sprints, dependencies, risks, and billing checkpoints to unlock delivery automation.
          </div>
        )}
      </section>
  const menuSections = useMemo(() => {
    const progressTag = metrics.progressPercent != null ? `${Math.round(metrics.progressPercent)}% progress` : null;
    return [
      {
        label: 'Workspace',
        items: [
          {
            name: 'Dashboard overview',
            description: 'Monitor health, approvals, automation, and milestone velocity in one place.',
            tags: [workspace?.status, progressTag].filter(Boolean),
          },
          {
            name: 'Brief & stakeholders',
            description: 'Objectives, deliverables, and client roster that guide delivery.',
            tags: [brief?.clientStakeholders?.length ? `${brief.clientStakeholders.length} stakeholders` : null].filter(Boolean),
          },
          {
            name: 'Assets & whiteboards',
            description: 'Centralised artefacts with version history and collaborator activity.',
            tags: [`${files.length} files`, `${whiteboards.length} boards`],
          },
        ],
      },
      {
        name: 'Contract & compliance locker',
        description:
          'Store MSAs, NDAs, intellectual property agreements, and compliance attestations with e-sign audit logs.',
        bulletPoints: [
          'Automated reminders for renewals and insurance certificates.',
          'Localisation for GDPR, SOC2, and freelancer classifications.',
        label: 'Collaboration',
        items: [
          {
            name: 'Conversations',
            description: 'Active delivery threads, client loops, and operational escalations.',
            tags: metrics.unreadMessages ? [`${metrics.unreadMessages} unread`] : [],
          },
          {
            name: 'Approvals',
            description: 'Track sign-offs and unblock delivery gates across stages.',
            tags: [metrics.pendingApprovals ? `${metrics.pendingApprovals} pending` : 'Up to date'].filter(Boolean),
          },
        ],
      },
    ];
  }, [metrics.pendingApprovals, metrics.progressPercent, metrics.unreadMessages, workspace?.status, brief?.clientStakeholders, files.length, whiteboards.length]);

  const profile = useMemo(
    () => ({
      name: 'Project steward',
      role: project?.title || 'Workspace member',
      status: workspace?.billingStatus ? `Billing: ${deriveStatusLabel(workspace.billingStatus)}` : 'Operational',
      badges: workspace?.status ? [deriveStatusLabel(workspace.status)] : [],
      metrics: [
        { label: 'Progress', value: formatPercent(metrics.progressPercent) },
        { label: 'Approvals', value: `${metrics.pendingApprovals ?? 0} open` },
        { label: 'Automation', value: formatPercent(metrics.automationCoverage, { maximumFractionDigits: 0 }) },
      ],
    }),
    [project?.title, workspace?.billingStatus, workspace?.status, metrics.progressPercent, metrics.pendingApprovals, metrics.automationCoverage],
  );

  const metricCards = useMemo(
    () => [
      {
        name: 'Reputation engine',
        description:
          'Capture testimonials, publish success stories, and display verified metrics such as on-time delivery and CSAT.',
        bulletPoints: [
          'Automate review requests after milestone delivery.',
          'Curate spotlight case studies directly to your profile.',
        ],
      },
    ],
  },
];

function pluralize(word, count, pluralForm = `${word}s`) {
  return count === 1 ? word : pluralForm;
}

function formatInteger(value) {
  const numeric = Number(value ?? 0);
  if (!Number.isFinite(numeric)) {
    return '0';
  }
  return numberFormatter.format(Math.round(numeric));
}

function formatCurrency(valueCents, currency = 'USD') {
  const numeric = Number(valueCents ?? 0) / 100;
  const formatter = new Intl.NumberFormat('en-US', {
    style: 'currency',
    currency,
    maximumFractionDigits: Math.abs(numeric) >= 1000 ? 0 : 2,
  });
  return formatter.format(Number.isFinite(numeric) ? numeric : 0);
}

function formatPercent(value, fractionDigits = 0) {
  if (value == null) {
    return '—';
  }
  const numeric = Number(value);
  if (!Number.isFinite(numeric)) {
    return '—';
  }
  return `${numeric.toFixed(fractionDigits)}%`;
}

function formatPercentDelta(value, period = 'last week') {
  if (value == null) {
    return `vs ${period}`;
  }
  const numeric = Number(value);
  if (!Number.isFinite(numeric) || Math.abs(numeric) < 0.05) {
    return `Flat vs ${period}`;
  }
  const prefix = numeric > 0 ? '+' : '';
  return `${prefix}${numeric.toFixed(1)}% vs ${period}`;
}

function formatScoreDelta(value, period = 'last 30 days') {
  if (value == null) {
    return `vs ${period}`;
  }
  const numeric = Number(value);
  if (!Number.isFinite(numeric) || Math.abs(numeric) < 0.05) {
    return `Flat vs ${period}`;
  }
  const prefix = numeric > 0 ? '+' : '';
  return `${prefix}${numeric.toFixed(1)} vs ${period}`;
}

function formatPointsDelta(value, period = 'last 30 days') {
  if (value == null) {
    return `vs ${period}`;
  }
  const numeric = Number(value);
  if (!Number.isFinite(numeric) || Math.abs(numeric) < 0.05) {
    return `Flat vs ${period}`;
  }
  const prefix = numeric > 0 ? '+' : '';
  return `${prefix}${numeric.toFixed(1)} pts`;
}

function formatDueLabel(date) {
  if (!date) {
    return 'No due date';
  }
  const due = new Date(date);
  if (Number.isNaN(due.getTime())) {
    return 'No due date';
  }
  const diffMs = due.getTime() - Date.now();
  const diffDays = Math.round(diffMs / (1000 * 60 * 60 * 24));
  if (diffDays < -1) {
    return `Overdue by ${Math.abs(diffDays)} days`;
  }
  if (diffDays === -1) {
    return 'Overdue by 1 day';
  }
  if (diffDays === 0) {
    return 'Due today';
  }
  if (diffDays === 1) {
    return 'Due tomorrow';
  }
  if (diffDays < 7) {
    return `Due in ${diffDays} days`;
  }
  return due.toLocaleDateString(undefined, { month: 'short', day: 'numeric' });
}

function formatDuration(days) {
  if (days == null) {
    return '—';
  }
  const numeric = Number(days);
  if (!Number.isFinite(numeric) || numeric <= 0) {
    return '—';
  }
  if (numeric % 7 === 0) {
    const weeks = numeric / 7;
    return `${weeks} ${pluralize('week', weeks)}`;
  }
  if (numeric > 7) {
    return `${(numeric / 7).toFixed(1)} wks`;
  }
  return `${numeric} days`;
}

function getBadgeClasses(category) {
  return BADGE_CLASS_MAP[category] ?? BADGE_CLASS_MAP.idle;
}

function getUpsellBadge(status) {
  if (!status) {
    return BADGE_CLASS_MAP.idle;
  }
  const normalized = status.toLowerCase();
  if (normalized === 'running' || normalized === 'live') {
    return BADGE_CLASS_MAP.healthy;
  }
  if (normalized === 'pilot' || normalized === 'testing') {
    return BADGE_CLASS_MAP.waiting;
  }
  if (normalized === 'paused' || normalized === 'draft' || normalized === 'retired') {
    return BADGE_CLASS_MAP.idle;
  }
  return BADGE_CLASS_MAP.attention;
}

function buildMenuSections(summary) {
  const activeGigsCount = Number(summary?.activeGigs ?? 0);
  const dueThisWeekCount = Number(summary?.dueThisWeek ?? 0);
  const pipelineValue = formatCurrency(summary?.pipelineValueCents ?? 0, summary?.currency ?? 'USD');
  const activeGigsLabel = formatInteger(activeGigsCount);
  const dueLabel = formatInteger(dueThisWeekCount);

  return [
    {
      label: 'Service delivery',
      items: [
        {
          name: 'Project workspace dashboard',
          description: 'Unified workspace for briefs, assets, conversations, and approvals.',
          tags: ['whiteboards', 'files'],
        },
        {
          name: 'Project management',
          description: 'Detailed plan with sprints, dependencies, risk logs, and billing checkpoints.',
        },
        {
          name: 'Client portals',
          description: 'Shared timelines, scope controls, and decision logs with your clients.',
        },
      ],
    },
    {
      label: 'Gig commerce',
      items: [
        {
          name: 'Gig manager',
          description: `Monitor ${activeGigsLabel} active ${pluralize('gig', activeGigsCount)} with ${dueLabel} ${pluralize('delivery', dueThisWeekCount, 'deliveries')} due within 7 days and ${pipelineValue} in pipeline value.`,
          tags: ['gig catalog', 'bundles', 'upsells'],
        },
        {
          name: 'Post a gig',
          description: 'Launch new services with pricing matrices, availability calendars, and banners.',
        },
        {
          name: 'Purchased gigs',
          description: 'Track incoming orders, requirements, revisions, and payouts.',
        },
      ],
    },
    {
      label: 'Growth & profile',
      items: [
        {
          name: 'Freelancer profile',
          description: 'Update expertise tags, success metrics, testimonials, and hero banners.',
        },
        {
          name: 'Agency collaborations',
          description: 'Manage invitations from agencies, share rate cards, and negotiate retainers.',
        },
        {
          name: 'Finance & insights',
          description: 'Revenue analytics, payout history, taxes, and profitability dashboards.',
        },
      ],
    },
  ];
}

function buildMetrics(snapshot) {
  if (!snapshot) {
    return [];
  }
  const { summary } = snapshot;
  return [
    {
      key: 'active-gigs',
      label: 'Active gigs',
      value: formatInteger(summary.activeGigs),
      change: summary.dueThisWeek
        ? `${formatInteger(summary.dueThisWeek)} due within 7 days`
        : 'No deadlines within 7 days',
      helper: `${formatInteger(summary.clientsActive)} active ${pluralize('client', summary.clientsActive)}`,
    },
    {
      key: 'pipeline-value',
      label: 'Pipeline value',
      value: formatCurrency(summary.pipelineValueCents, summary.currency),
      change: formatPercentDelta(summary.pipelineValueChangePercent),
      helper: `Upsell eligible ${formatCurrency(summary.upsellEligibleValueCents, summary.currency)}`,
    },
    {
      key: 'avg-csat',
      label: 'Avg. CSAT',
      value: summary.averageCsat != null ? `${summary.averageCsat.toFixed(1)} / 5` : '—',
      change: formatScoreDelta(summary.csatDelta),
      helper: `${formatInteger(summary.recentReviewCount)} recent ${pluralize('survey', summary.recentReviewCount)}`,
    },
    {
      key: 'upsell-conversion',
      label: 'Upsell conversion',
      value: summary.upsellConversionRate != null ? formatPercent(summary.upsellConversionRate) : '—',
      change: formatPercentDelta(summary.upsellConversionChange, 'last 30 days'),
      helper: `${formatInteger(summary.upsellPlaybooksActive)} ${pluralize('playbook', summary.upsellPlaybooksActive)} live · Avg bundle attach ${
        summary.averageBundleAttachRate != null ? formatPercent(summary.averageBundleAttachRate, 1) : '—'
      }`,
    },
  ];
}

function buildProfileCard(snapshot) {
  if (!snapshot) {
    return undefined;
  }
  const { freelancer, summary } = snapshot;
  const fullName = `${freelancer.firstName ?? ''} ${freelancer.lastName ?? ''}`.trim() || 'Freelancer';
  const badges = [];
  if (summary.bundlesLive > 0) {
    badges.push(`${formatInteger(summary.bundlesLive)} live ${pluralize('bundle', summary.bundlesLive)}`);
  }
  if (summary.upsellPlaybooksActive > 0) {
    badges.push(`${formatInteger(summary.upsellPlaybooksActive)} upsell ${pluralize('playbook', summary.upsellPlaybooksActive)}`);
  }
  return {
    name: fullName,
    role: freelancer.title ?? 'Freelancer',
    initials: freelancer.initials ?? 'FL',
    status: freelancer.availability ? `Availability: ${freelancer.availability}` : undefined,
    badges,
    metrics: [
      { label: 'Active clients', value: formatInteger(summary.clientsActive) },
      {
        label: 'Avg. CSAT',
        value: freelancer.averageCsat != null ? `${freelancer.averageCsat.toFixed(1)}/5` : '—',
      },
      {
        label: 'Upsell conversion',
        value: summary.upsellConversionRate != null ? formatPercent(summary.upsellConversionRate, 1) : '—',
      },
    ],
  };
}

function LoadingState() {
  return (
    <section className="rounded-3xl border border-slate-200 bg-white p-8 shadow-sm">
      <div className="space-y-4">
        <div className="h-6 w-48 animate-pulse rounded-full bg-slate-200" />
        <div className="h-5 w-72 animate-pulse rounded-full bg-slate-200" />
        <div className="grid gap-4 sm:grid-cols-2 xl:grid-cols-4">
          {Array.from({ length: 4 }).map((_, index) => (
            <div key={index} className="h-24 animate-pulse rounded-2xl bg-slate-100" />
          ))}
        </div>
      </div>
    </section>
  );
}

function ErrorState({ message, onRetry }) {
  return (
    <section className="rounded-3xl border border-rose-200 bg-rose-50 p-6 text-rose-700">
      <h2 className="text-lg font-semibold">We couldn&apos;t load your gig manager data</h2>
      <p className="mt-2 text-sm">{message ?? 'An unexpected error occurred. Please try again.'}</p>
      <button
        type="button"
        onClick={onRetry}
        className="mt-4 inline-flex items-center rounded-xl border border-rose-300 bg-white px-4 py-2 text-sm font-medium text-rose-700 transition hover:border-rose-400 hover:text-rose-800"
      >
        Retry
      </button>
    </section>
  );
}

function GigManagerPanel({ metrics, pipeline, milestones, bundles, upsells, catalog, summary, onRefresh, loading }) {
  return (
    <section className="rounded-3xl border border-slate-200 bg-white p-6 shadow-[0_18px_40px_-24px_rgba(30,64,175,0.35)] sm:p-8">
      <div className="flex flex-col gap-4 sm:flex-row sm:items-start sm:justify-between">
        <div>
          <p className="text-xs uppercase tracking-wide text-blue-600/80">Gig commerce</p>
          <h2 className="mt-1 text-2xl font-semibold text-slate-900 sm:text-3xl">Gig manager</h2>
          <p className="mt-2 max-w-2xl text-sm text-slate-600">
            Monitor gigs, delivery milestones, bundled services, and upsells. Stay ahead of risk with a single workspace that
            blends catalog analytics, fulfillment control, and automation telemetry.
          </p>
        </div>
        <div className="flex items-center gap-2">
          <div className="inline-flex h-fit items-center rounded-2xl border border-blue-200 bg-blue-50 px-4 py-2 text-xs font-medium uppercase tracking-wide text-blue-700">
            Gig catalog
          </div>
          <button
            type="button"
            onClick={onRefresh}
            disabled={loading}
            className="inline-flex items-center gap-2 rounded-2xl border border-slate-200 bg-white px-4 py-2 text-sm font-medium text-slate-600 shadow-sm transition hover:border-blue-300 hover:text-blue-600 disabled:cursor-not-allowed disabled:border-slate-200 disabled:text-slate-400"
          >
            <span className="h-2 w-2 rounded-full bg-emerald-500" aria-hidden />
            Refresh data
          </button>
        </div>
      </div>

      <div className="mt-6 grid gap-4 sm:grid-cols-2 xl:grid-cols-4">
        {metrics.map((metric) => (
          <div key={metric.key} className="rounded-2xl border border-slate-200 bg-slate-50 p-4 shadow-sm">
            <p className="text-xs uppercase tracking-wide text-slate-500">{metric.label}</p>
            <p className="mt-2 text-2xl font-semibold text-slate-900">{metric.value}</p>
            <p className="mt-1 text-xs font-medium text-blue-600">{metric.change}</p>
            <p className="mt-2 text-sm text-slate-600">{metric.helper}</p>
          </div>
        ))}
      </div>

      <div className="mt-8 grid gap-6 lg:grid-cols-5">
        <div className="lg:col-span-3">
          <div className="flex items-center justify-between">
            <h3 className="text-lg font-semibold text-slate-900">Pipeline health</h3>
            <span className="text-xs uppercase tracking-wide text-slate-400">Order flow</span>
          </div>
          <div className="mt-3 overflow-hidden rounded-2xl border border-slate-200">
            <table className="min-w-full divide-y divide-slate-200 text-sm">
              <thead className="bg-slate-50 text-xs uppercase tracking-wide text-slate-500">
                <tr>
                  <th scope="col" className="px-4 py-3 text-left font-semibold">
                    Stage
                  </th>
                  <th scope="col" className="px-4 py-3 text-left font-semibold">
                    Gigs
                  </th>
                  <th scope="col" className="px-4 py-3 text-left font-semibold">
                    Value
                  </th>
                  <th scope="col" className="px-4 py-3 text-left font-semibold">
                    SLA / Actions
                  </th>
                  <th scope="col" className="px-4 py-3 text-left font-semibold">
                    Status
                  </th>
                </tr>
              </thead>
              <tbody className="divide-y divide-slate-100 bg-white">
                {pipeline.map((stage) => (
                  <tr key={stage.stage} className="text-slate-600">
                    <td className="px-4 py-3 font-medium text-slate-900">{stage.label}</td>
                    <td className="px-4 py-3">{formatInteger(stage.gigCount)}</td>
                    <td className="px-4 py-3">{formatCurrency(stage.totalValueCents, stage.currency)}</td>
                    <td className="px-4 py-3">
                      <p>{stage.recommendedAction}</p>
                      {stage.overdueMilestones > 0 ? (
                        <p className="mt-1 text-xs text-amber-600">
                          {formatInteger(stage.overdueMilestones)} overdue {pluralize('milestone', stage.overdueMilestones)}
                        </p>
                      ) : null}
                    </td>
                    <td className="px-4 py-3">
                      <span className={`inline-flex items-center rounded-full border px-3 py-1 text-xs font-medium ${getBadgeClasses(stage.statusCategory)}`}>
                        {stage.statusLabel}
                      </span>
                    </td>
                  </tr>
                ))}
              </tbody>
            </table>
          </div>
        </div>

        <div className="lg:col-span-2">
          <div className="flex items-center justify-between">
            <h3 className="text-lg font-semibold text-slate-900">Delivery milestones</h3>
            <span className="text-xs uppercase tracking-wide text-slate-400">This week</span>
          </div>
          <div className="mt-3 space-y-3">
            {milestones.slice(0, 5).map((milestone) => (
              <div key={milestone.id} className="rounded-2xl border border-slate-200 bg-slate-50 p-4">
                <p className="text-sm font-semibold text-slate-900">{milestone.gigTitle}</p>
                <p className="mt-1 text-sm text-slate-600">{milestone.title}</p>
                <div className="mt-3 flex flex-wrap items-center gap-3 text-xs text-slate-500">
                  <span className="font-medium text-slate-700">{formatDueLabel(milestone.dueDate)}</span>
                  <span className={`font-semibold ${getBadgeClasses(milestone.statusCategory)}`}>{milestone.statusLabel}</span>
                  {milestone.clientName ? <span>Client: {milestone.clientName}</span> : null}
                  {milestone.ownerName ? <span>Owner: {milestone.ownerName}</span> : null}
                </div>
                {milestone.progressPercent != null ? (
                  <div className="mt-3">
                    <div className="flex items-center justify-between text-xs text-slate-500">
                      <span>Progress</span>
                      <span>{milestone.progressPercent}%</span>
                    </div>
                    <div className="mt-1 h-2 rounded-full bg-slate-200">
                      <div
                        className="h-2 rounded-full bg-blue-500"
                        style={{ width: `${Math.min(Math.max(milestone.progressPercent, 0), 100)}%` }}
                      />
                    </div>
                  </div>
                ) : null}
              </div>
            ))}
          </div>
        </div>
      </div>

      <div className="mt-8 grid gap-6 lg:grid-cols-2">
        <div>
          <div className="flex items-center justify-between">
            <h3 className="text-lg font-semibold text-slate-900">Bundled services</h3>
            <span className="text-xs uppercase tracking-wide text-slate-400">Attach performance</span>
          </div>
          <div className="mt-3 space-y-4">
            {bundles.map((bundle) => (
              <div key={bundle.id} className="rounded-2xl border border-slate-200 bg-white p-4 shadow-sm">
                <div className="flex flex-wrap items-center justify-between gap-3">
                  <div>
                    <p className="text-sm font-semibold text-slate-900">{bundle.name}</p>
                    <p className="text-xs uppercase tracking-wide text-slate-400">{bundle.status}</p>
                  </div>
                  <div className="flex flex-wrap items-center gap-2">
                    <span className="text-sm font-semibold text-blue-600">{formatPercent(bundle.attachRate, 0)}</span>
                    <span className="text-xs font-medium text-slate-500">{formatPointsDelta(bundle.attachRateChange)}</span>
                    {bundle.isFeatured ? (
                      <span className="inline-flex items-center rounded-full border border-orange-200 bg-orange-50 px-3 py-1 text-xs font-medium text-orange-600">
                        Featured
                      </span>
                    ) : null}
                  </div>
                </div>
                <p className="mt-2 text-sm text-slate-600">{bundle.description}</p>
                <div className="mt-3 flex flex-wrap items-center justify-between gap-2 text-sm text-slate-700">
                  <span className="font-semibold">{formatCurrency(bundle.priceCents, bundle.currency)}</span>
                  <div className="flex flex-wrap gap-2 text-xs text-slate-500">
                    {bundle.items.map((item) => (
                      <span key={item.id} className="inline-flex items-center rounded-full bg-slate-100 px-3 py-1">
                        {item.label}
                      </span>
                    ))}
                  </div>
                </div>
              </div>
            ))}
          </div>
        </div>

        <div>
          <div className="flex items-center justify-between">
            <h3 className="text-lg font-semibold text-slate-900">Upsell playbook</h3>
            <span className="text-xs uppercase tracking-wide text-slate-400">Automation rules</span>
          </div>
          <div className="mt-3 space-y-3">
            {upsells.map((upsell) => (
              <div key={upsell.id} className="rounded-2xl border border-slate-200 bg-white p-4 shadow-sm">
                <div className="flex items-center justify-between gap-3">
                  <p className="text-sm font-semibold text-slate-900">{upsell.name}</p>
                  <span
                    className={`inline-flex items-center rounded-full border px-3 py-1 text-xs font-medium ${getUpsellBadge(
                      upsell.status
                    )}`}
                  >
                    {upsell.status}
                  </span>
                </div>
                <div className="mt-2 space-y-1 text-sm text-slate-600">
                  {upsell.triggerEvent ? <p>{upsell.triggerEvent}</p> : null}
                  {upsell.deliveryAction ? <p>{upsell.deliveryAction}</p> : null}
                </div>
                <div className="mt-2 flex flex-wrap items-center justify-between text-xs uppercase tracking-wide text-blue-600">
                  <span>Avg value {formatCurrency(upsell.estimatedValueCents, upsell.currency)}</span>
                  <span>
                    Conversion {formatPercent(upsell.conversionRate, 0)} · {formatPercentDelta(upsell.conversionChange, 'last 30 days')}
                  </span>
                </div>
              </div>
            ))}
          </div>
        </div>
      </div>

      <div className="mt-8">
        <div className="flex items-center justify-between">
          <h3 className="text-lg font-semibold text-slate-900">Gig catalog</h3>
          <span className="text-xs uppercase tracking-wide text-slate-400">Top listings</span>
        </div>
        <div className="mt-3 overflow-hidden rounded-2xl border border-slate-200">
          <table className="min-w-full divide-y divide-slate-200 text-sm">
            <thead className="bg-slate-50 text-xs uppercase tracking-wide text-slate-500">
              <tr>
                <th scope="col" className="px-4 py-3 text-left font-semibold">
                  Gig
                </th>
                <th scope="col" className="px-4 py-3 text-left font-semibold">
                  Tier
                </th>
                <th scope="col" className="px-4 py-3 text-left font-semibold">
                  Duration
                </th>
                <th scope="col" className="px-4 py-3 text-left font-semibold">
                  Rating
                </th>
                <th scope="col" className="px-4 py-3 text-left font-semibold">
                  Price
                </th>
                <th scope="col" className="px-4 py-3 text-left font-semibold">
                  Status
                </th>
              </tr>
            </thead>
            <tbody className="divide-y divide-slate-100 bg-white">
              {catalog.map((gig) => (
                <tr key={gig.id} className="text-slate-600">
                  <td className="px-4 py-3">
                    <div>
                      <p className="font-medium text-slate-900">{gig.title}</p>
                      <p className="text-xs uppercase tracking-wide text-slate-400">{gig.code}</p>
                    </div>
                  </td>
                  <td className="px-4 py-3">{gig.tier ?? '—'}</td>
                  <td className="px-4 py-3">{formatDuration(gig.durationDays)}</td>
                  <td className="px-4 py-3">
                    {gig.rating != null ? `${gig.rating.toFixed(1)} (${formatInteger(gig.ratingCount)})` : '—'}
                  </td>
                  <td className="px-4 py-3 font-semibold text-slate-900">
                    {formatCurrency(gig.priceCents, gig.currency)}
                  </td>
                  <td className="px-4 py-3">
                    <span className={`inline-flex items-center rounded-full border px-3 py-1 text-xs font-medium ${getBadgeClasses(
                      gig.status === 'published' ? 'healthy' : gig.status === 'draft' ? 'idle' : 'waiting'
                    )}`}>
                      {gig.status}
                    </span>
                  </td>
                </tr>
              ))}
            </tbody>
          </table>
        </div>
      </div>
    </section>
  );
}

function CapabilitySection({ section }) {
  return (
    <section className="rounded-3xl border border-slate-200 bg-white p-6 shadow-[0_18px_40px_-24px_rgba(30,64,175,0.35)] sm:p-8">
      <div className="flex flex-col gap-4 sm:flex-row sm:items-start sm:justify-between">
        <div>
          <h2 className="text-xl font-semibold text-slate-900 sm:text-2xl">{section.title}</h2>
          {section.description ? (
            <p className="mt-2 max-w-3xl text-sm text-slate-600">{section.description}</p>
          ) : null}
        </div>
        {section.meta ? (
          <div className="rounded-2xl border border-blue-200 bg-blue-50 px-4 py-2 text-xs font-medium uppercase tracking-wide text-blue-700">
            {section.meta}
          </div>
        ) : null}
      </div>
      <div className="mt-6 grid gap-4 sm:grid-cols-2">
        {section.features.map((feature) => (
          <div
            key={feature.name}
            className="group flex h-full flex-col justify-between rounded-2xl border border-slate-200 bg-slate-50 p-5 transition hover:border-blue-300 hover:bg-blue-50"
          >
            <div>
              <h3 className="text-lg font-semibold text-slate-900">{feature.name}</h3>
              {feature.description ? <p className="mt-2 text-sm text-slate-600">{feature.description}</p> : null}
              {feature.bulletPoints?.length ? (
                <ul className="mt-3 space-y-2 text-sm text-slate-600">
                  {feature.bulletPoints.map((point) => (
                    <li key={point} className="flex gap-2">
                      <span className="mt-1 h-1.5 w-1.5 shrink-0 rounded-full bg-blue-400" />
                      <span>{point}</span>
                    </li>
                  ))}
                </ul>
              ) : null}
            </div>
            {feature.callout ? (
              <p className="mt-4 rounded-2xl border border-blue-200 bg-blue-50 px-3 py-2 text-xs font-medium uppercase tracking-wide text-blue-700">
                {feature.callout}
              </p>
            ) : null}
          </div>
        ))}
      </div>
    </section>
  );
}

export default function FreelancerDashboardPage() {
  const [snapshot, setSnapshot] = useState(null);
  const [loading, setLoading] = useState(true);
  const [error, setError] = useState(null);
  const [refreshCounter, setRefreshCounter] = useState(0);

  useEffect(() => {
    const controller = new AbortController();
    setLoading(true);
    setError(null);

    fetchGigManagerSnapshot(FREELANCER_USER_ID, {
      signal: controller.signal,
      fresh: refreshCounter > 0,
    })
      .then((data) => {
        setSnapshot(data);
        setLoading(false);
      })
      .catch((err) => {
        if (err.name === 'AbortError') {
          return;
        }
        setError(err);
        setLoading(false);
      });

    return () => controller.abort();
  }, [refreshCounter]);

  const metrics = useMemo(() => buildMetrics(snapshot), [snapshot]);
  const menuSections = useMemo(() => buildMenuSections(snapshot?.summary), [snapshot]);
  const profileCard = useMemo(() => buildProfileCard(snapshot), [snapshot]);

  const handleRefresh = () => {
    setRefreshCounter((value) => value + 1);
  };

  const pipeline = snapshot?.pipeline ?? [];
  const milestones = snapshot?.milestones ?? [];
  const bundles = snapshot?.bundles ?? [];
  const upsells = snapshot?.upsells ?? [];
  const catalog = snapshot?.catalog ?? [];
        label: 'Delivery progress',
        value: formatPercent(metrics.progressPercent),
        detail: workspace?.nextMilestone
          ? `Next milestone: ${workspace.nextMilestone}${workspace.nextMilestoneDueAt ? ` (${formatRelativeTime(workspace.nextMilestoneDueAt)})` : ''}`
          : 'Milestones will appear as they are planned.',
        render: (
          <div className="mt-3 h-2 overflow-hidden rounded-full bg-slate-100">
            <div
              className="h-full rounded-full bg-blue-500 transition-all"
              style={{ width: `${Math.max(0, Math.min(Number(metrics.progressPercent ?? 0), 100))}%` }}
            />
          </div>
        ),
      },
      {
        label: 'Health score',
        value: formatScore(metrics.healthScore),
        detail: `Velocity score ${formatScore(metrics.velocityScore)} | Risk ${deriveStatusLabel(workspace?.riskLevel)}`,
      },
      {
        label: 'Client satisfaction',
        value: formatPercent(metrics.clientSatisfaction, { maximumFractionDigits: 0 }),
        detail: metrics.teamUtilization != null
          ? `Team utilisation ${(metrics.teamUtilization * 100).toFixed(0)}%`
          : 'Feedback cadence on track',
      },
      {
        name: 'Learning and certification hub',
        description:
          'Deepen expertise with a personalized academy that aligns learning plans, credentials, and new revenue ideas to your active gigs.',
        slug: 'learning-hub',
        bulletPoints: [
          'Curated course paths per service line with completion tracking, session replays, and micro-credential downloads.',
          'Peer mentoring marketplace that pairs you with vetted specialists for co-working sessions, office hours, and portfolio reviews.',
          'Skill gap diagnostics that benchmark your profile data against top performers to surface targeted practice briefs and labs.',
          'Certification tracker with renewal reminders, document vault storage, and automated client-facing proof of compliance.',
          'AI recommendations for new service offerings generated from marketplace demand, emerging tools, and your learning history.',
          'Launchpad planner that converts earned badges into promotional campaigns, upsell scripts, and pricing experiments.',
        ],
        callout: 'Next renewal: HubSpot Solutions Partner — 18 days left',
        label: 'Approvals pending',
        value: metrics.pendingApprovals ?? 0,
        detail: `${metrics.overdueApprovals ?? 0} overdue decisions`,
      },
      {
        label: 'Unread messages',
        value: metrics.unreadMessages ?? 0,
        detail: `${conversations.length} active channels`,
      },
      {
        label: 'Asset library',
        value: `${files.length} files`,
        detail: `${formatBytes(metrics.totalAssetsSizeBytes)} stored`,
      },
    ],
    [metrics.progressPercent, workspace?.nextMilestone, workspace?.nextMilestoneDueAt, metrics.healthScore, metrics.velocityScore, workspace?.riskLevel, metrics.clientSatisfaction, metrics.teamUtilization, metrics.pendingApprovals, metrics.overdueApprovals, metrics.unreadMessages, conversations.length, files.length, metrics.totalAssetsSizeBytes],
  );

export default function FreelancerDashboardPage() {
  const [templatesState, setTemplatesState] = useState({ data: null, loading: true, error: null });
  const [activeCategory, setActiveCategory] = useState('all');
  const [selectedTemplateSlug, setSelectedTemplateSlug] = useState(null);

  const loadTemplates = useCallback(() => {
    setTemplatesState((previous) => ({ ...previous, loading: true, error: null }));

    fetchWorkspaceTemplates({ workspaceType: 'freelancer', includeStages: true, includeResources: true })
      .then((payload) => {
        setTemplatesState({ data: payload, loading: false, error: null });
      })
      .catch((error) => {
        setTemplatesState({
          data: null,
          loading: false,
          error: error.message ?? 'Unable to load workspace templates.',
        });
      });
  }, []);

  useEffect(() => {
    loadTemplates();
  }, [loadTemplates]);

  const templates = templatesState.data?.templates ?? [];
  const categories = templatesState.data?.categories ?? [];
  const meta = templatesState.data?.meta ?? null;
  const stats = templatesState.data?.stats ?? null;

  useEffect(() => {
    if (templatesState.loading || templatesState.error) {
      return;
    }
    if (!templates.length) {
      setSelectedTemplateSlug(null);
      return;
    }
    setSelectedTemplateSlug((current) => {
      if (current && templates.some((template) => template.slug === current)) {
        return current;
      }
      return templates[0].slug;
    });
  }, [templatesState.loading, templatesState.error, templates]);

  useEffect(() => {
    if (activeCategory === 'all') {
      return;
    }
    const availableSlugs = new Set(categories.map((category) => category.slug));
    if (!availableSlugs.has(activeCategory)) {
      setActiveCategory('all');
    }
  }, [activeCategory, categories]);

  const filteredTemplates = useMemo(() => {
    if (activeCategory === 'all') {
      return templates;
    }
    return templates.filter((template) => template.category?.slug === activeCategory);
  }, [templates, activeCategory]);

  useEffect(() => {
    if (templatesState.loading) {
      return;
    }
    if (!filteredTemplates.length) {
      if (!templates.length) {
        setSelectedTemplateSlug(null);
      }
      return;
    }

    setSelectedTemplateSlug((current) => {
      if (current && filteredTemplates.some((template) => template.slug === current)) {
        return current;
      }
      return filteredTemplates[0].slug;
    });
  }, [filteredTemplates, templates.length, templatesState.loading]);

  const selectedTemplate = useMemo(() => {
    if (!selectedTemplateSlug) {
      return filteredTemplates[0] ?? null;
    }
    return (
      filteredTemplates.find((template) => template.slug === selectedTemplateSlug) ??
      templates.find((template) => template.slug === selectedTemplateSlug) ??
      filteredTemplates[0] ??
      null
    );
  }, [filteredTemplates, selectedTemplateSlug, templates]);

  const templatesTotal = templatesState.data?.stats?.totalTemplates ?? templates.length;

  const menuSections = useMemo(() => {
    return BASE_MENU_SECTIONS.map((section) => {
      if (section.label !== 'Service delivery') {
        return section;
      }
      return {
        ...section,
        items: section.items.map((item) => {
          if (item.name !== 'Workspace templates') {
            return item;
          }
          const dynamicDescription = templatesTotal
            ? `Spin up ${templatesTotal} ready-to-use workspaces with questionnaires and automated onboarding flows.`
            : item.description;
          return {
            ...item,
            description: dynamicDescription,
          };
        }),
      };
    });
  }, [templatesTotal]);

  const workspaceTemplateSection = useMemo(
    () => ({
      id: 'workspace-templates',
      title: 'Workspace template library',
      description:
        'Kickstart delivery with production-ready playbooks, interactive questionnaires, and automated onboarding journeys tailored to your service lines.',
      meta: templatesTotal ? `${templatesTotal} production-ready templates` : undefined,
      render: () => (
        <WorkspaceTemplatesSection
          categories={categories}
          templates={filteredTemplates}
          stats={stats}
          meta={meta}
          loading={templatesState.loading}
          error={templatesState.error}
          onRetry={loadTemplates}
          activeCategory={activeCategory}
          onCategoryChange={(slug) => setActiveCategory(slug)}
          selectedTemplate={selectedTemplate}
          onSelectTemplate={(slug) => setSelectedTemplateSlug(slug)}
        />
      ),
    }),
    [
      activeCategory,
      categories,
      filteredTemplates,
      loadTemplates,
      meta,
      selectedTemplate,
      stats,
      templatesState.error,
      templatesState.loading,
      templatesTotal,
    ],
  );

  const sections = useMemo(() => [workspaceTemplateSection, ...BASE_CAPABILITY_SECTIONS], [workspaceTemplateSection]);

function getInitials(name) {
  if (!name) return 'FM';
  const parts = name.trim().split(/\s+/).slice(0, 2);
  if (parts.length === 0) return 'FM';
  return parts.map((part) => part.charAt(0).toUpperCase()).join('') || 'FM';
}

function formatCurrency(amount, currency = 'USD') {
  if (amount == null || Number.isNaN(Number(amount))) {
    return new Intl.NumberFormat('en-GB', {
      style: 'currency',
      currency,
      maximumFractionDigits: 0,
    }).format(0);
  }

  const numeric = Number(amount);
  const formatter = new Intl.NumberFormat('en-GB', {
    style: 'currency',
    currency,
    maximumFractionDigits: Math.abs(numeric) >= 1000 ? 0 : 2,
  });
  return formatter.format(numeric);
}

function cloneMenuSections(summary, currency) {
  return defaultMenuSections.map((section) => ({
    ...section,
    items: section.items.map((item) => {
      if (item.name !== 'Purchased gigs') {
        return { ...item };
      }

      const activeOrders = summary?.activeOrders ?? 0;
      const requirementsDue = summary?.requirementsDue ?? 0;
      const pendingPayout = formatCurrency(summary?.pendingPayoutValue ?? 0, currency);

      return {
        ...item,
        description: `${activeOrders} active orders • ${requirementsDue} requirements • ${pendingPayout} pending payouts`,
        tags: ['orders', 'requirements', 'payouts'],
        href: '#purchased-gigs',
      };
    }),
  }));
}

function buildProfile(freelancer, summary, currency) {
  const derivedName = `${freelancer?.firstName ?? 'Freelancer'} ${freelancer?.lastName ?? ''}`.trim();
  const name = freelancer?.name ?? (derivedName || 'Freelancer');
  const role = freelancer?.role ?? freelancer?.headline ?? 'Lead independent professional';
  const status = freelancer?.availabilityStatusLabel ?? 'Top-rated freelancer';
  const badges = Array.isArray(freelancer?.badges) ? freelancer.badges : [];
  const initials = getInitials(name);

  const metrics = [
    { label: 'Active orders', value: String(summary?.activeOrders ?? 0) },
    { label: 'Requirements due', value: String(summary?.requirementsDue ?? 0) },
    { label: 'Revision cycles', value: String(summary?.revisionCount ?? 0) },
    { label: 'Pending payouts', value: formatCurrency(summary?.pendingPayoutValue ?? 0, currency) },
  ];

  return {
    name,
    role,
    initials,
    status,
    badges,
    metrics,
  };
}

function formatPriority(priority) {
  if (!priority) return 'normal';
  return priority.charAt(0).toUpperCase() + priority.slice(1);
}

const PIPELINE_STAGE_CONFIG = [
  {
    key: 'awaiting_requirements',
    label: 'Awaiting requirements',
    description: 'Kickoff forms or assets are still pending from the client.',
    accent: 'bg-amber-50 text-amber-700 border-amber-100',
  },
  {
    key: 'in_progress',
    label: 'In progress',
    description: 'Delivery is underway with milestones scheduled this week.',
    accent: 'bg-blue-50 text-blue-700 border-blue-100',
  },
  {
    key: 'revision_requested',
    label: 'Revisions',
    description: 'Feedback loops are active and require fast turnaround.',
    accent: 'bg-purple-50 text-purple-700 border-purple-100',
  },
  {
    key: 'ready_for_payout',
    label: 'Ready for payout',
    description: 'Delivery accepted, awaiting payout release or recently closed.',
    accent: 'bg-emerald-50 text-emerald-700 border-emerald-100',
  },
};

const TIMEZONE_OPTIONS = ['UTC', 'America/New_York', 'America/Los_Angeles', 'Europe/London', 'Asia/Singapore'];
const BACKGROUND_STYLES = [
  { value: 'aurora', label: 'Aurora gradient' },
  { value: 'pulse', label: 'Pulse spotlight' },
  { value: 'grid', label: 'Blueprint grid' },
];

<<<<<<< HEAD
export default function FreelancerDashboardPage() {
  const freelancerId = DEFAULT_FREELANCER_ID;
  const [expertiseFormOpen, setExpertiseFormOpen] = useState(false);
  const [expertiseDraft, setExpertiseDraft] = useState(initialExpertiseDraft);
  const [expertiseSaving, setExpertiseSaving] = useState(false);
  const [expertiseError, setExpertiseError] = useState(null);

  const [metricFormOpen, setMetricFormOpen] = useState(false);
  const [metricDraft, setMetricDraft] = useState(initialSuccessDraft);
  const [metricSaving, setMetricSaving] = useState(false);
  const [metricError, setMetricError] = useState(null);

  const [testimonialFormOpen, setTestimonialFormOpen] = useState(false);
  const [testimonialDraft, setTestimonialDraft] = useState(initialTestimonialDraft);
  const [testimonialSaving, setTestimonialSaving] = useState(false);
  const [testimonialError, setTestimonialError] = useState(null);

  const [heroFormOpen, setHeroFormOpen] = useState(false);
  const [heroDraft, setHeroDraft] = useState(initialHeroDraft);
  const [heroSaving, setHeroSaving] = useState(false);
  const [heroError, setHeroError] = useState(null);

  const { data, error, loading, fromCache, lastUpdated, refresh } = useCachedResource(
    `dashboard:freelancer:profile-hub:${freelancerId}`,
    ({ signal, force }) => fetchFreelancerProfileHub(freelancerId, { signal, force }),
    { ttl: 1000 * 60 },
  );

  const summary = data?.summary ?? {
    retainerCount: 0,
    launchpadGigCount: 0,
    heroBannersLive: 0,
    testimonialsPublished: 0,
    expertiseLiveCount: 0,
    successMetricCount: 0,
  };

  const expertiseAreas = Array.isArray(data?.expertiseAreas) ? data.expertiseAreas : [];
  const successMetrics = Array.isArray(data?.successMetrics) ? data.successMetrics : [];
  const testimonials = Array.isArray(data?.testimonials) ? data.testimonials : [];
  const heroBanners = Array.isArray(data?.heroBanners) ? data.heroBanners : [];

  const menuSections = useMemo(() => buildMenuSections(summary), [summary]);
  const profileCard = data?.sidebarProfile ?? {
    name: 'Freelancer',
    role: 'Independent professional',
    initials: 'FR',
    status: 'Availability: Limited',
    badges: ['Gigvora member'],
    metrics: [
      { label: 'Active retainers', value: '0' },
      { label: 'Launchpad gigs', value: '0' },
      { label: 'Avg. CSAT', value: 'N/A' },
      { label: 'Net-new revenue (90d)', value: '$0' },
    ],
  };
  const availableDashboards = data?.availableDashboards ?? DEFAULT_AVAILABLE_DASHBOARDS;

  const handleAddExpertise = async (event) => {
    event.preventDefault();
    if (!expertiseDraft.title.trim()) {
      setExpertiseError('A title is required to create an expertise focus.');
      return;
    }

    setExpertiseSaving(true);
    setExpertiseError(null);
    try {
      const payload = [
        ...expertiseAreas.map(mapExpertiseForUpdate),
        {
          title: expertiseDraft.title.trim(),
          description: expertiseDraft.description.trim(),
          status: expertiseDraft.status,
          tags: expertiseDraft.tags,
          recommendations: expertiseDraft.recommendations,
          traction: [],
        },
      ];
      await saveFreelancerExpertiseAreas(freelancerId, payload);
      await refresh({ force: true });
      setExpertiseDraft(initialExpertiseDraft);
      setExpertiseFormOpen(false);
    } catch (submissionError) {
      setExpertiseError(submissionError?.message ?? 'Unable to save expertise focus.');
    } finally {
      setExpertiseSaving(false);
    }
  };

  const handleAddMetric = async (event) => {
    event.preventDefault();
    if (!metricDraft.label.trim() || !metricDraft.value.trim()) {
      setMetricError('A label and value are required for a success metric.');
      return;
    }

    setMetricSaving(true);
    setMetricError(null);
    try {
      const payload = [
        ...successMetrics.map(mapMetricForUpdate),
        {
          label: metricDraft.label.trim(),
          value: metricDraft.value.trim(),
          delta: metricDraft.delta.trim() || null,
          target: metricDraft.target.trim() || null,
          trend: metricDraft.trend,
          breakdown: [],
        },
      ];
      await saveFreelancerSuccessMetrics(freelancerId, payload);
      await refresh({ force: true });
      setMetricDraft(initialSuccessDraft);
      setMetricFormOpen(false);
    } catch (submissionError) {
      setMetricError(submissionError?.message ?? 'Unable to save success metric.');
    } finally {
      setMetricSaving(false);
    }
  };

  const handleAddTestimonial = async (event) => {
    event.preventDefault();
    if (!testimonialDraft.client.trim() || !testimonialDraft.quote.trim()) {
      setTestimonialError('Client name and quote are required.');
      return;
    }

    setTestimonialSaving(true);
    setTestimonialError(null);
    try {
      const payload = [
        ...testimonials.map(mapTestimonialForUpdate),
        {
          client: testimonialDraft.client.trim(),
          role: testimonialDraft.role.trim() || null,
          company: testimonialDraft.company.trim() || null,
          project: testimonialDraft.project.trim() || null,
          quote: testimonialDraft.quote.trim(),
          status: testimonialDraft.status,
          metrics: [],
        },
      ];
      await saveFreelancerTestimonials(freelancerId, payload);
      await refresh({ force: true });
      setTestimonialDraft(initialTestimonialDraft);
      setTestimonialFormOpen(false);
    } catch (submissionError) {
      setTestimonialError(submissionError?.message ?? 'Unable to save testimonial.');
    } finally {
      setTestimonialSaving(false);
    }
  };

  const handleAddHeroBanner = async (event) => {
    event.preventDefault();
    if (!heroDraft.title.trim() || !heroDraft.headline.trim()) {
      setHeroError('Title and headline are required for a hero banner.');
      return;
    }

    setHeroSaving(true);
    setHeroError(null);
    try {
      const ctaLabel = heroDraft.ctaLabel.trim() || null;
      const ctaUrl = heroDraft.ctaUrl.trim() || null;
      const payload = [
        ...heroBanners.map(mapHeroForUpdate),
        {
          title: heroDraft.title.trim(),
          headline: heroDraft.headline.trim(),
          audience: heroDraft.audience.trim() || null,
          status: heroDraft.status,
          cta: {
            label: ctaLabel,
            url: ctaUrl,
          },
          gradient: heroDraft.gradient.trim() || null,
          metrics: [],
        },
      ];
      await saveFreelancerHeroBanners(freelancerId, payload);
      await refresh({ force: true });
      setHeroDraft(initialHeroDraft);
      setHeroFormOpen(false);
    } catch (submissionError) {
      setHeroError(submissionError?.message ?? 'Unable to save hero banner.');
    } finally {
      setHeroSaving(false);
    }
  };
=======
function formatCurrency(amount, currency = 'USD') {
  if (!Number.isFinite(Number(amount))) {
    return `${currency} 0`;
  }
  return new Intl.NumberFormat('en-US', {
    style: 'currency',
    currency,
    maximumFractionDigits: 0,
  }).format(Number(amount));
}

function buildBannerBackground(style, color) {
  if (style === 'pulse') {
    return `radial-gradient(circle at top left, ${color}, rgba(79,70,229,0.15)), radial-gradient(circle at bottom right, rgba(59,130,246,0.35), rgba(59,130,246,0))`;
  }
  if (style === 'grid') {
    return `linear-gradient(135deg, ${color}, rgba(79,70,229,0.4)), repeating-linear-gradient(90deg, rgba(255,255,255,0.08), rgba(255,255,255,0.08) 1px, transparent 1px, transparent 28px)`;
  }
  return `linear-gradient(135deg, ${color}, rgba(30,64,175,0.6))`;
}
function convertGigToForm(gig, defaults = FALLBACK_BLUEPRINT) {
  const base = gig ?? {};
  const blueprint = gig ? gig : defaults;
  const availabilitySlots = Array.isArray(base.availabilitySlots) ? base.availabilitySlots : [];

  return {
    id: base.id ?? null,
    title: base.title ?? blueprint.title ?? '',
    tagline: base.tagline ?? blueprint.tagline ?? '',
    category: base.category ?? blueprint.category ?? '',
    niche: base.niche ?? blueprint.niche ?? '',
    deliveryModel: base.deliveryModel ?? blueprint.deliveryModel ?? '',
    outcomePromise: base.outcomePromise ?? blueprint.outcomePromise ?? '',
    heroAccent: base.heroAccent ?? blueprint.heroAccent ?? '#4f46e5',
    targetMetric: base.targetMetric ?? blueprint.targetMetric ?? null,
    status: base.status ?? blueprint.status ?? 'draft',
    visibility: base.visibility ?? blueprint.visibility ?? 'private',
    packages: (Array.isArray(base.packages) && base.packages.length ? base.packages : blueprint.packages).map(
      (pkg, index) => ({
        key: pkg.key ?? pkg.packageKey ?? `package-${index + 1}`,
        name: pkg.name ?? '',
        priceAmount: pkg.priceAmount ?? 0,
        priceCurrency: pkg.priceCurrency ?? 'USD',
        deliveryDays: pkg.deliveryDays ?? 0,
        revisionLimit: pkg.revisionLimit ?? 0,
        highlights: Array.isArray(pkg.highlights) ? pkg.highlights : [],
        recommendedFor: pkg.recommendedFor ?? '',
        description: pkg.description ?? '',
        isPopular: pkg.isPopular ?? false,
      }),
    ),
    addOns: (Array.isArray(base.addOns) && base.addOns.length ? base.addOns : blueprint.addOns).map((addon, index) => ({
      key: addon.key ?? addon.addOnKey ?? `addon-${index + 1}`,
      name: addon.name ?? '',
      priceAmount: addon.priceAmount ?? 0,
      priceCurrency: addon.priceCurrency ?? 'USD',
      description: addon.description ?? '',
      isActive: addon.isActive !== false,
    })),
    availability: {
      timezone: base.availabilityTimezone ?? blueprint.availability.timezone,
      leadTimeDays: base.availabilityLeadTimeDays ?? blueprint.availability.leadTimeDays,
      slots: availabilitySlots.map((slot, index) => ({
        id: slot.id ?? `${slot.date}-${slot.startTime}-${index}`,
        date: slot.date,
        startTime: slot.startTime,
        endTime: slot.endTime,
        capacity: slot.capacity ?? 1,
        isBookable: slot.isBookable !== false,
        notes: slot.notes ?? '',
      })),
    },
    banner: {
      headline: base.bannerSettings?.headline ?? blueprint.banner.headline ?? '',
      subheadline: base.bannerSettings?.subheadline ?? blueprint.banner.subheadline ?? '',
      callToAction: base.bannerSettings?.callToAction ?? blueprint.banner.callToAction ?? '',
      badge: base.bannerSettings?.badge ?? blueprint.banner.badge ?? '',
      accentColor: base.bannerSettings?.accentColor ?? blueprint.banner.accentColor ?? '#4f46e5',
      backgroundStyle: base.bannerSettings?.backgroundStyle ?? blueprint.banner.backgroundStyle ?? 'aurora',
      testimonial: base.bannerSettings?.testimonial ?? blueprint.banner.testimonial ?? '',
      testimonialAuthor: base.bannerSettings?.testimonialAuthor ?? blueprint.banner.testimonialAuthor ?? '',
      waitlistEnabled: base.bannerSettings?.waitlistEnabled ?? blueprint.banner.waitlistEnabled ?? true,
    },
  };
}

function buildPayloadFromForm(form) {
  return {
    actorId: FREELANCER_ID,
    ownerId: FREELANCER_ID,
    title: form.title,
    tagline: form.tagline,
    category: form.category,
    niche: form.niche,
    deliveryModel: form.deliveryModel,
    outcomePromise: form.outcomePromise,
    heroAccent: form.heroAccent,
    targetMetric: form.targetMetric,
    status: form.status,
    visibility: form.visibility,
    packages: form.packages.map((pkg, index) => ({
      key: pkg.key || `package-${index + 1}`,
      name: pkg.name,
      priceAmount: Number(pkg.priceAmount ?? 0),
      priceCurrency: pkg.priceCurrency || 'USD',
      deliveryDays: pkg.deliveryDays == null ? null : Number(pkg.deliveryDays),
      revisionLimit: pkg.revisionLimit == null ? null : Number(pkg.revisionLimit),
      highlights: Array.isArray(pkg.highlights) ? pkg.highlights : [],
      recommendedFor: pkg.recommendedFor,
      description: pkg.description,
      isPopular: Boolean(pkg.isPopular),
    })),
    addOns: form.addOns.map((addon, index) => ({
      key: addon.key || `addon-${index + 1}`,
      name: addon.name,
      priceAmount: Number(addon.priceAmount ?? 0),
      priceCurrency: addon.priceCurrency || 'USD',
      description: addon.description,
      isActive: Boolean(addon.isActive),
    })),
    availability: {
      timezone: form.availability.timezone,
      leadTimeDays: Number(form.availability.leadTimeDays ?? 2),
      slots: form.availability.slots.map((slot) => ({
        date: slot.date,
        startTime: slot.startTime,
        endTime: slot.endTime,
        capacity: Number(slot.capacity ?? 1),
        isBookable: Boolean(slot.isBookable),
        notes: slot.notes ?? undefined,
      })),
    },
    banner: {
      ...form.banner,
    },
  };
}

function createNewPackage(index) {
  return {
    key: `new-package-${index + 1}`,
    name: '',
    priceAmount: 0,
    priceCurrency: 'USD',
    deliveryDays: 7,
    revisionLimit: 1,
    highlights: [],
    recommendedFor: '',
    description: '',
    isPopular: false,
  };
}

function createNewAddOn(index) {
  return {
    key: `new-addon-${index + 1}`,
    name: '',
    priceAmount: 0,
    priceCurrency: 'USD',
    description: '',
    isActive: true,
  };
}

function createNewSlot(index) {
  const date = new Date();
  date.setDate(date.getDate() + index + 1);
  const iso = date.toISOString().split('T')[0];
  return {
    id: `slot-${iso}-${index}`,
    date: iso,
    startTime: '09:00',
    endTime: '10:30',
    capacity: 1,
    isBookable: true,
    notes: '',
  };
}

function GigReadinessCard({ health, metrics }) {
  const readiness = health?.readinessScore ?? 0;
  const missing = Array.isArray(health?.missing) ? health.missing : [];
  const publishedCount = metrics?.publishedCount ?? 0;
  const totalGigs = metrics?.totalGigs ?? 0;
  const nextAvailability = metrics?.nextAvailability ?? null;

  return (
    <div className="rounded-3xl border border-blue-100 bg-blue-50/60 p-6 shadow-inner">
      <div className="flex items-center justify-between gap-4">
        <div>
          <p className="text-xs font-semibold uppercase tracking-wide text-blue-600">Launch readiness</p>
          <p className="mt-2 text-3xl font-semibold text-blue-900">{readiness}% ready</p>
        </div>
        <SparklesIcon className="h-10 w-10 text-blue-400" />
      </div>
      <div className="mt-6 grid gap-4 sm:grid-cols-3">
        <div className="rounded-2xl border border-white/60 bg-white/70 p-4">
          <p className="text-xs uppercase tracking-wide text-blue-500">Published gigs</p>
          <p className="mt-2 text-lg font-semibold text-blue-900">{publishedCount}</p>
        </div>
        <div className="rounded-2xl border border-white/60 bg-white/70 p-4">
          <p className="text-xs uppercase tracking-wide text-blue-500">Total gigs</p>
          <p className="mt-2 text-lg font-semibold text-blue-900">{totalGigs}</p>
        </div>
        <div className="rounded-2xl border border-white/60 bg-white/70 p-4">
          <p className="text-xs uppercase tracking-wide text-blue-500">Next availability</p>
          <p className="mt-2 text-lg font-semibold text-blue-900">
            {nextAvailability ? `${nextAvailability.date} · ${nextAvailability.startTime}` : 'Schedule slots'}
          </p>
        </div>
      </div>
      {missing.length ? (
        <div className="mt-6 space-y-2">
          <p className="text-xs font-semibold uppercase tracking-wide text-blue-500">Next actions</p>
          <ul className="space-y-2">
            {missing.map((item) => (
              <li key={item} className="flex items-start gap-2 text-sm text-blue-900">
                <CheckCircleIcon className="mt-0.5 h-4 w-4 text-blue-400" />
                <span>{item}</span>
              </li>
            ))}
          </ul>
        </div>
      ) : null}
    </div>
  );
}

function GigPreview({ form }) {
  const banner = form.banner;
  const background = buildBannerBackground(banner.backgroundStyle, banner.accentColor || '#4f46e5');
  const primaryPackage = form.packages?.[1] ?? form.packages?.[0];

  return (
    <div className="relative overflow-hidden rounded-3xl border border-slate-200 bg-white shadow-lg">
      <div className="absolute inset-0" style={{ background }} aria-hidden="true" />
      <div className="relative z-10 p-8 text-white">
        {banner.badge ? (
          <span className="inline-flex items-center rounded-full bg-white/20 px-3 py-1 text-xs font-medium uppercase tracking-wide">
            {banner.badge}
          </span>
        ) : null}
        <h3 className="mt-4 text-3xl font-semibold leading-tight">{banner.headline || form.title}</h3>
        <p className="mt-3 max-w-xl text-sm text-white/90">{banner.subheadline || form.tagline}</p>
        <div className="mt-6 inline-flex items-center gap-3 rounded-full bg-white/20 px-5 py-2 text-sm font-medium">
          <CalendarDaysIcon className="h-5 w-5" />
          <span>Lead time: {form.availability.leadTimeDays} days</span>
        </div>
        {primaryPackage ? (
          <div className="mt-8 rounded-3xl bg-white/15 p-6">
            <p className="text-xs uppercase tracking-wide text-white/70">Popular package</p>
            <p className="mt-2 text-2xl font-semibold">{primaryPackage.name}</p>
            <p className="mt-1 text-sm text-white/80">{primaryPackage.recommendedFor}</p>
            <p className="mt-4 text-3xl font-semibold">
              {formatCurrency(primaryPackage.priceAmount, primaryPackage.priceCurrency)}
            </p>
          </div>
        ) : null}
        {banner.callToAction ? (
          <button
            type="button"
            className="mt-8 inline-flex items-center justify-center rounded-full bg-white px-5 py-2 text-sm font-semibold text-blue-700 shadow-sm transition hover:bg-blue-50"
          >
            {banner.callToAction}
          </button>
        ) : null}
        {banner.testimonial ? (
          <blockquote className="mt-10 rounded-3xl border border-white/20 bg-white/10 p-5 text-sm italic text-white/80">
            <p>{banner.testimonial}</p>
            {banner.testimonialAuthor ? (
              <cite className="mt-3 block text-xs font-semibold not-italic text-white/70">
                {banner.testimonialAuthor}
              </cite>
            ) : null}
          </blockquote>
        ) : null}
      </div>
    </div>
  );
}
function GigOverviewSection({ form, onFieldChange, health, metrics }) {
  return (
    <section id="gig-publisher" className="rounded-3xl border border-slate-200 bg-white p-6 shadow-sm sm:p-8">
      <div className="flex flex-col gap-3 sm:flex-row sm:items-start sm:justify-between">
        <div>
          <h2 className="text-xl font-semibold text-slate-900">Gig overview</h2>
          <p className="mt-1 text-sm text-slate-500">
            Position your signature service with a compelling promise and delivery model.
          </p>
        </div>
        <div className="flex gap-3">
          <label className="flex flex-col text-xs font-medium text-slate-500">
            Status
            <select
              value={form.status}
              onChange={(event) => onFieldChange('status', event.target.value)}
              className="mt-1 rounded-xl border border-slate-200 px-3 py-2 text-sm font-medium text-slate-700 shadow-sm focus:border-blue-400 focus:outline-none focus:ring-2 focus:ring-blue-200"
            >
              <option value="draft">Draft</option>
              <option value="published">Published</option>
              <option value="archived">Archived</option>
            </select>
          </label>
          <label className="flex flex-col text-xs font-medium text-slate-500">
            Visibility
            <select
              value={form.visibility}
              onChange={(event) => onFieldChange('visibility', event.target.value)}
              className="mt-1 rounded-xl border border-slate-200 px-3 py-2 text-sm font-medium text-slate-700 shadow-sm focus:border-blue-400 focus:outline-none focus:ring-2 focus:ring-blue-200"
            >
              <option value="private">Private</option>
              <option value="public">Public</option>
              <option value="unlisted">Unlisted</option>
            </select>
          </label>
        </div>
      </div>

      <div className="mt-6 grid gap-6 lg:grid-cols-2">
        <div className="space-y-5">
          <label className="block">
            <span className="text-sm font-medium text-slate-700">Gig title</span>
            <input
              type="text"
              value={form.title}
              onChange={(event) => onFieldChange('title', event.target.value)}
              className="mt-2 w-full rounded-2xl border border-slate-200 px-4 py-3 text-sm text-slate-800 shadow-sm focus:border-blue-400 focus:outline-none focus:ring-2 focus:ring-blue-200"
              placeholder="Name your signature offer"
            />
          </label>
          <label className="block">
            <span className="text-sm font-medium text-slate-700">Tagline</span>
            <input
              type="text"
              value={form.tagline}
              onChange={(event) => onFieldChange('tagline', event.target.value)}
              className="mt-2 w-full rounded-2xl border border-slate-200 px-4 py-3 text-sm text-slate-800 shadow-sm focus:border-blue-400 focus:outline-none focus:ring-2 focus:ring-blue-200"
              placeholder="Promise outcomes and positioning"
            />
          </label>
          <div className="grid gap-4 sm:grid-cols-2">
            <label className="block">
              <span className="text-sm font-medium text-slate-700">Service category</span>
              <input
                type="text"
                value={form.category}
                onChange={(event) => onFieldChange('category', event.target.value)}
                className="mt-2 w-full rounded-2xl border border-slate-200 px-4 py-3 text-sm text-slate-800 shadow-sm focus:border-blue-400 focus:outline-none focus:ring-2 focus:ring-blue-200"
                placeholder="Branding & Identity"
              />
            </label>
            <label className="block">
              <span className="text-sm font-medium text-slate-700">Niche focus</span>
              <input
                type="text"
                value={form.niche}
                onChange={(event) => onFieldChange('niche', event.target.value)}
                className="mt-2 w-full rounded-2xl border border-slate-200 px-4 py-3 text-sm text-slate-800 shadow-sm focus:border-blue-400 focus:outline-none focus:ring-2 focus:ring-blue-200"
                placeholder="Venture-backed startups"
              />
            </label>
          </div>
          <label className="block">
            <span className="text-sm font-medium text-slate-700">Delivery model</span>
            <input
              type="text"
              value={form.deliveryModel}
              onChange={(event) => onFieldChange('deliveryModel', event.target.value)}
              className="mt-2 w-full rounded-2xl border border-slate-200 px-4 py-3 text-sm text-slate-800 shadow-sm focus:border-blue-400 focus:outline-none focus:ring-2 focus:ring-blue-200"
              placeholder="Hybrid sprint with async reviews"
            />
          </label>
          <label className="block">
            <span className="text-sm font-medium text-slate-700">Outcome promise</span>
            <textarea
              value={form.outcomePromise}
              onChange={(event) => onFieldChange('outcomePromise', event.target.value)}
              rows={4}
              className="mt-2 w-full rounded-2xl border border-slate-200 px-4 py-3 text-sm text-slate-800 shadow-sm focus:border-blue-400 focus:outline-none focus:ring-2 focus:ring-blue-200"
              placeholder="Summarise deliverables and transformation"
            />
          </label>
          <div className="grid gap-4 sm:grid-cols-2">
            <label className="block">
              <span className="text-sm font-medium text-slate-700">North star metric (days to deliver)</span>
              <input
                type="number"
                min="0"
                value={form.targetMetric ?? ''}
                onChange={(event) => onFieldChange('targetMetric', event.target.value)}
                className="mt-2 w-full rounded-2xl border border-slate-200 px-4 py-3 text-sm text-slate-800 shadow-sm focus:border-blue-400 focus:outline-none focus:ring-2 focus:ring-blue-200"
              />
            </label>
            <label className="block">
              <span className="text-sm font-medium text-slate-700">Accent colour</span>
              <input
                type="color"
                value={form.heroAccent}
                onChange={(event) => onFieldChange('heroAccent', event.target.value)}
                className="mt-2 h-12 w-full cursor-pointer rounded-2xl border border-slate-200 bg-white"
              />
            </label>
          </div>
        </div>
        <GigReadinessCard health={health} metrics={metrics} />
      </div>
    </section>
  );
}
function PricingMatrixSection({ packages, onChange, onAdd, onRemove }) {
  return (
    <section id="pricing-matrix" className="rounded-3xl border border-slate-200 bg-white p-6 shadow-sm sm:p-8">
      <div className="flex flex-col gap-3 sm:flex-row sm:items-center sm:justify-between">
        <div>
          <h2 className="text-xl font-semibold text-slate-900">Pricing matrix</h2>
          <p className="mt-1 text-sm text-slate-500">
            Define tiered packages with pricing, delivery timelines, and value signals.
          </p>
        </div>
        <button
          type="button"
          onClick={onAdd}
          className="inline-flex items-center gap-2 rounded-full border border-slate-200 bg-white px-4 py-2 text-sm font-semibold text-slate-700 shadow-sm transition hover:border-blue-300 hover:text-blue-600"
        >
          <PlusIcon className="h-4 w-4" />
          Add package
        </button>
      </div>

      <div className="mt-6 grid gap-6">
        {packages.map((pkg, index) => (
          <div key={pkg.key || index} className="rounded-3xl border border-slate-200 bg-slate-50/60 p-6 shadow-inner">
            <div className="flex flex-col gap-3 sm:flex-row sm:items-start sm:justify-between">
              <div className="flex-1">
                <label className="block">
                  <span className="text-sm font-medium text-slate-700">Package name</span>
                  <input
                    type="text"
                    value={pkg.name}
                    onChange={(event) => onChange(index, 'name', event.target.value)}
                    className="mt-2 w-full rounded-2xl border border-slate-200 px-4 py-3 text-sm text-slate-800 shadow-sm focus:border-blue-400 focus:outline-none focus:ring-2 focus:ring-blue-200"
                    placeholder="Growth Lab"
                  />
                </label>
              </div>
              <div className="flex items-center gap-2">
                <label className="flex items-center gap-2 text-xs font-semibold uppercase tracking-wide text-blue-600">
                  <input
                    type="checkbox"
                    checked={pkg.isPopular}
                    onChange={(event) => onChange(index, 'isPopular', event.target.checked)}
                    className="h-4 w-4 rounded border border-blue-300 text-blue-600 focus:ring-blue-400"
                  />
                  Featured package
                </label>
                {packages.length > 1 ? (
                  <button
                    type="button"
                    onClick={() => onRemove(index)}
                    className="rounded-full border border-transparent p-2 text-slate-400 transition hover:border-rose-200 hover:bg-rose-50 hover:text-rose-600"
                    aria-label="Remove package"
                  >
                    <TrashIcon className="h-4 w-4" />
                  </button>
                ) : null}
              </div>
            </div>

            <div className="mt-5 grid gap-4 md:grid-cols-4">
              <label className="block">
                <span className="text-xs font-semibold uppercase tracking-wide text-slate-500">Price</span>
                <input
                  type="number"
                  min="0"
                  value={pkg.priceAmount}
                  onChange={(event) => onChange(index, 'priceAmount', event.target.value)}
                  className="mt-2 w-full rounded-2xl border border-slate-200 px-4 py-2 text-sm text-slate-800 shadow-sm focus:border-blue-400 focus:outline-none focus:ring-2 focus:ring-blue-200"
                />
              </label>
              <label className="block">
                <span className="text-xs font-semibold uppercase tracking-wide text-slate-500">Currency</span>
                <input
                  type="text"
                  value={pkg.priceCurrency}
                  onChange={(event) => onChange(index, 'priceCurrency', event.target.value)}
                  className="mt-2 w-full rounded-2xl border border-slate-200 px-4 py-2 text-sm text-slate-800 shadow-sm focus:border-blue-400 focus:outline-none focus:ring-2 focus:ring-blue-200"
                  maxLength={3}
                />
              </label>
              <label className="block">
                <span className="text-xs font-semibold uppercase tracking-wide text-slate-500">Delivery days</span>
                <input
                  type="number"
                  min="0"
                  value={pkg.deliveryDays ?? ''}
                  onChange={(event) => onChange(index, 'deliveryDays', event.target.value)}
                  className="mt-2 w-full rounded-2xl border border-slate-200 px-4 py-2 text-sm text-slate-800 shadow-sm focus:border-blue-400 focus:outline-none focus:ring-2 focus:ring-blue-200"
                />
              </label>
              <label className="block">
                <span className="text-xs font-semibold uppercase tracking-wide text-slate-500">Revision limit</span>
                <input
                  type="number"
                  min="0"
                  value={pkg.revisionLimit ?? ''}
                  onChange={(event) => onChange(index, 'revisionLimit', event.target.value)}
                  className="mt-2 w-full rounded-2xl border border-slate-200 px-4 py-2 text-sm text-slate-800 shadow-sm focus:border-blue-400 focus:outline-none focus:ring-2 focus:ring-blue-200"
                />
              </label>
            </div>

            <div className="mt-4 grid gap-4 md:grid-cols-2">
              <label className="block">
                <span className="text-xs font-semibold uppercase tracking-wide text-slate-500">Highlights</span>
                <textarea
                  value={pkg.highlights.join('\n')}
                  onChange={(event) => onChange(index, 'highlights', event.target.value.split('\n').map((line) => line.trim()).filter(Boolean))}
                  rows={4}
                  className="mt-2 w-full rounded-2xl border border-slate-200 px-4 py-3 text-sm text-slate-800 shadow-sm focus:border-blue-400 focus:outline-none focus:ring-2 focus:ring-blue-200"
                  placeholder="List the deliverables as bullet points"
                />
              </label>
              <label className="block">
                <span className="text-xs font-semibold uppercase tracking-wide text-slate-500">Ideal for</span>
                <textarea
                  value={pkg.recommendedFor}
                  onChange={(event) => onChange(index, 'recommendedFor', event.target.value)}
                  rows={4}
                  className="mt-2 w-full rounded-2xl border border-slate-200 px-4 py-3 text-sm text-slate-800 shadow-sm focus:border-blue-400 focus:outline-none focus:ring-2 focus:ring-blue-200"
                  placeholder="Describe who benefits the most"
                />
              </label>
            </div>
          </div>
        ))}
      </div>
    </section>
  );
}
function AvailabilitySection({ availability, onAvailabilityChange, onSlotChange, onAddSlot, onRemoveSlot }) {
  return (
    <section id="availability-calendar" className="rounded-3xl border border-slate-200 bg-white p-6 shadow-sm sm:p-8">
      <div className="flex flex-col gap-3 sm:flex-row sm:items-center sm:justify-between">
        <div>
          <h2 className="text-xl font-semibold text-slate-900">Availability calendar</h2>
          <p className="mt-1 text-sm text-slate-500">
            Manage bookable discovery calls and maintain your lead time buffer.
          </p>
        </div>
        <button
          type="button"
          onClick={onAddSlot}
          className="inline-flex items-center gap-2 rounded-full border border-slate-200 bg-white px-4 py-2 text-sm font-semibold text-slate-700 shadow-sm transition hover:border-blue-300 hover:text-blue-600"
        >
          <PlusIcon className="h-4 w-4" />
          Add time slot
        </button>
      </div>

      <div className="mt-6 grid gap-4 sm:grid-cols-3">
        <label className="block">
          <span className="text-xs font-semibold uppercase tracking-wide text-slate-500">Timezone</span>
          <select
            value={availability.timezone}
            onChange={(event) => onAvailabilityChange({ timezone: event.target.value })}
            className="mt-2 w-full rounded-2xl border border-slate-200 px-4 py-2 text-sm text-slate-800 shadow-sm focus:border-blue-400 focus:outline-none focus:ring-2 focus:ring-blue-200"
          >
            {TIMEZONE_OPTIONS.map((option) => (
              <option key={option} value={option}>
                {option}
              </option>
            ))}
          </select>
        </label>
        <label className="block">
          <span className="text-xs font-semibold uppercase tracking-wide text-slate-500">Lead time (days)</span>
          <input
            type="number"
            min="0"
            value={availability.leadTimeDays}
            onChange={(event) => onAvailabilityChange({ leadTimeDays: event.target.value })}
            className="mt-2 w-full rounded-2xl border border-slate-200 px-4 py-2 text-sm text-slate-800 shadow-sm focus:border-blue-400 focus:outline-none focus:ring-2 focus:ring-blue-200"
          />
        </label>
        <div className="rounded-2xl border border-blue-100 bg-blue-50/60 p-4 text-sm text-blue-700">
          <p className="font-medium">Smart booking tips</p>
          <p className="mt-2 text-xs">Maintain at least four open slots per week to appear in fast-response filters.</p>
        </div>
      </div>
const profile = {
  name: 'Riley Morgan',
  role: 'Lead Brand & Product Designer',
  initials: 'RM',
  status: 'Top-rated freelancer',
  id: 2,
  badges: ['Verified Pro', 'Gigvora Elite'],
  metrics: [
    { label: 'Active projects', value: '6' },
    { label: 'Gigs fulfilled', value: '148' },
    { label: 'Avg. CSAT', value: '4.9/5' },
    { label: 'Monthly revenue', value: '$18.4k' },
  ],
function mergePipelineStages(pipeline = []) {
  return PIPELINE_STAGE_CONFIG.map((stage) => {
    const match = pipeline.find((item) => item.key === stage.key);
    return {
      ...stage,
      orders: Array.isArray(match?.orders) ? match.orders : [],
    };
  });
}

function resolveRevisionStatusLabel(status) {
  switch (status) {
    case 'requested':
      return 'Requested';
    case 'in_progress':
      return 'In progress';
    case 'submitted':
      return 'Submitted';
    case 'approved':
      return 'Approved';
    case 'rejected':
      return 'Rejected';
    default:
      return 'Pending';
  }
}

function resolveActivityTypeLabel(type) {
  switch (type) {
    case 'order':
      return 'Order';
    case 'requirement':
      return 'Requirement';
    case 'revision':
      return 'Revision';
    case 'payout':
      return 'Payout';
    case 'communication':
      return 'Communication';
    case 'note':
      return 'Note';
    default:
      return 'Update';
  }
}

const payoutStatusStyles = {
  pending: 'bg-blue-50 text-blue-700 border-blue-200',
  scheduled: 'bg-sky-50 text-sky-700 border-sky-200',
  released: 'bg-emerald-50 text-emerald-700 border-emerald-200',
  at_risk: 'bg-amber-50 text-amber-700 border-amber-200',
  on_hold: 'bg-rose-50 text-rose-700 border-rose-200',
};

const defaultSummary = {
  activeOrders: 0,
  requirementsDue: 0,
  revisionCount: 0,
  pendingPayoutValue: 0,
  pipelineValue: 0,
  payoutsDueThisWeek: 0,
};

      <div className="mt-6 space-y-4">
        {availability.slots.length ? (
          availability.slots.map((slot, index) => (
            <div
              key={slot.id || `${slot.date}-${slot.startTime}`}
              className="flex flex-col gap-4 rounded-3xl border border-slate-200 bg-slate-50/60 p-5 shadow-inner sm:flex-row sm:items-end"
            >
              <label className="flex-1 text-xs font-semibold uppercase tracking-wide text-slate-500">
                Date
                <input
                  type="date"
                  value={slot.date}
                  onChange={(event) => onSlotChange(index, 'date', event.target.value)}
                  className="mt-2 w-full rounded-2xl border border-slate-200 px-4 py-2 text-sm text-slate-800 shadow-sm focus:border-blue-400 focus:outline-none focus:ring-2 focus:ring-blue-200"
                />
              </label>
              <label className="flex-1 text-xs font-semibold uppercase tracking-wide text-slate-500">
                Start time
                <input
                  type="time"
                  value={slot.startTime}
                  onChange={(event) => onSlotChange(index, 'startTime', event.target.value)}
                  className="mt-2 w-full rounded-2xl border border-slate-200 px-4 py-2 text-sm text-slate-800 shadow-sm focus:border-blue-400 focus:outline-none focus:ring-2 focus:ring-blue-200"
                />
              </label>
              <label className="flex-1 text-xs font-semibold uppercase tracking-wide text-slate-500">
                End time
                <input
                  type="time"
                  value={slot.endTime}
                  onChange={(event) => onSlotChange(index, 'endTime', event.target.value)}
                  className="mt-2 w-full rounded-2xl border border-slate-200 px-4 py-2 text-sm text-slate-800 shadow-sm focus:border-blue-400 focus:outline-none focus:ring-2 focus:ring-blue-200"
                />
              </label>
              <label className="flex-1 text-xs font-semibold uppercase tracking-wide text-slate-500">
                Capacity
                <input
                  type="number"
                  min="1"
                  value={slot.capacity}
                  onChange={(event) => onSlotChange(index, 'capacity', event.target.value)}
                  className="mt-2 w-full rounded-2xl border border-slate-200 px-4 py-2 text-sm text-slate-800 shadow-sm focus:border-blue-400 focus:outline-none focus:ring-2 focus:ring-blue-200"
                />
              </label>
              <label className="flex items-center gap-2 text-xs font-semibold uppercase tracking-wide text-slate-500">
                <input
                  type="checkbox"
                  checked={slot.isBookable}
                  onChange={(event) => onSlotChange(index, 'isBookable', event.target.checked)}
                  className="h-4 w-4 rounded border border-blue-300 text-blue-600 focus:ring-blue-400"
                />
                Bookable
              </label>
              <button
                type="button"
                onClick={() => onRemoveSlot(index)}
                className="rounded-full border border-transparent p-2 text-slate-400 transition hover:border-rose-200 hover:bg-rose-50 hover:text-rose-600"
                aria-label="Remove slot"
              >
                <TrashIcon className="h-4 w-4" />
              </button>
            </div>
          ))
        ) : (
          <div className="rounded-3xl border border-dashed border-slate-200 p-6 text-center text-sm text-slate-500">
            No availability windows yet. Add time slots to open bookings.
          </div>
        )}
      </div>
    </section>
  );
}
function AddOnsSection({ addOns, onChange, onAdd, onRemove }) {
  return (
    <section className="rounded-3xl border border-slate-200 bg-white p-6 shadow-sm sm:p-8">
      <div className="flex flex-col gap-4 sm:flex-row sm:items-center sm:justify-between">
        <div>
          <h2 className="text-xl font-semibold text-slate-900">Add-ons</h2>
          <p className="mt-1 text-sm text-slate-500">Upsell complementary services to boost engagement.</p>
        </div>
        <button
          type="button"
          onClick={onAdd}
          className="inline-flex items-center gap-2 rounded-full border border-slate-200 bg-white px-4 py-2 text-sm font-semibold text-slate-700 shadow-sm transition hover:border-blue-300 hover:text-blue-600"
        >
          <PlusIcon className="h-4 w-4" />
          Add add-on
        </button>
      </div>

      <div className="mt-6 space-y-4">
        {addOns.length ? (
          addOns.map((addon, index) => (
            <div key={addon.key || index} className="rounded-3xl border border-slate-200 bg-slate-50/60 p-6 shadow-inner">
              <div className="flex flex-col gap-4 sm:flex-row sm:items-center sm:justify-between">
                <div className="flex-1">
                  <label className="block">
                    <span className="text-sm font-medium text-slate-700">Add-on name</span>
                    <input
                      type="text"
                      value={addon.name}
                      onChange={(event) => onChange(index, 'name', event.target.value)}
                      className="mt-2 w-full rounded-2xl border border-slate-200 px-4 py-3 text-sm text-slate-800 shadow-sm focus:border-blue-400 focus:outline-none focus:ring-2 focus:ring-blue-200"
                    />
                  </label>
                </div>
                <label className="flex items-center gap-2 text-xs font-semibold uppercase tracking-wide text-slate-500">
                  <input
                    type="checkbox"
                    checked={addon.isActive}
                    onChange={(event) => onChange(index, 'isActive', event.target.checked)}
                    className="h-4 w-4 rounded border border-blue-300 text-blue-600 focus:ring-blue-400"
                  />
                  Active
                </label>
                <button
                  type="button"
                  onClick={() => onRemove(index)}
                  className="rounded-full border border-transparent p-2 text-slate-400 transition hover:border-rose-200 hover:bg-rose-50 hover:text-rose-600"
                  aria-label="Remove add-on"
                >
                  <TrashIcon className="h-4 w-4" />
                </button>
              </div>
              <div className="mt-4 grid gap-4 sm:grid-cols-4">
                <label className="block">
                  <span className="text-xs font-semibold uppercase tracking-wide text-slate-500">Price</span>
                  <input
                    type="number"
                    min="0"
                    value={addon.priceAmount}
                    onChange={(event) => onChange(index, 'priceAmount', event.target.value)}
                    className="mt-2 w-full rounded-2xl border border-slate-200 px-4 py-2 text-sm text-slate-800 shadow-sm focus:border-blue-400 focus:outline-none focus:ring-2 focus:ring-blue-200"
                  />
                </label>
                <label className="block">
                  <span className="text-xs font-semibold uppercase tracking-wide text-slate-500">Currency</span>
                  <input
                    type="text"
                    value={addon.priceCurrency}
                    onChange={(event) => onChange(index, 'priceCurrency', event.target.value)}
                    className="mt-2 w-full rounded-2xl border border-slate-200 px-4 py-2 text-sm text-slate-800 shadow-sm focus:border-blue-400 focus:outline-none focus:ring-2 focus:ring-blue-200"
                    maxLength={3}
                  />
                </label>
                <label className="block sm:col-span-2">
                  <span className="text-xs font-semibold uppercase tracking-wide text-slate-500">Description</span>
                  <textarea
                    value={addon.description}
                    onChange={(event) => onChange(index, 'description', event.target.value)}
                    rows={3}
                    className="mt-2 w-full rounded-2xl border border-slate-200 px-4 py-3 text-sm text-slate-800 shadow-sm focus:border-blue-400 focus:outline-none focus:ring-2 focus:ring-blue-200"
                  />
                </label>
              </div>
            </div>
          ))
        ) : (
          <div className="rounded-3xl border border-dashed border-slate-200 p-6 text-center text-sm text-slate-500">
            No add-ons configured yet. Create one to increase booking value.
          </div>
        )}
      </div>
    </section>
  );
}
function BannerSection({ form, onBannerChange }) {
  return (
    <section id="marketing-banner" className="rounded-3xl border border-slate-200 bg-white p-6 shadow-sm sm:p-8">
      <div className="grid gap-8 lg:grid-cols-2">
        <div className="space-y-5">
          <div>
            <h2 className="text-xl font-semibold text-slate-900">Marketing banner</h2>
            <p className="mt-1 text-sm text-slate-500">Craft a hero banner with a compelling headline, CTA, and social proof.</p>
          </div>
          <label className="block">
            <span className="text-sm font-medium text-slate-700">Headline</span>
            <input
              type="text"
              value={form.banner.headline}
              onChange={(event) => onBannerChange('headline', event.target.value)}
              className="mt-2 w-full rounded-2xl border border-slate-200 px-4 py-3 text-sm text-slate-800 shadow-sm focus:border-blue-400 focus:outline-none focus:ring-2 focus:ring-blue-200"
            />
          </label>
          <label className="block">
            <span className="text-sm font-medium text-slate-700">Subheadline</span>
            <input
              type="text"
              value={form.banner.subheadline}
              onChange={(event) => onBannerChange('subheadline', event.target.value)}
              className="mt-2 w-full rounded-2xl border border-slate-200 px-4 py-3 text-sm text-slate-800 shadow-sm focus:border-blue-400 focus:outline-none focus:ring-2 focus:ring-blue-200"
            />
          </label>
          <div className="grid gap-4 sm:grid-cols-2">
            <label className="block">
              <span className="text-sm font-medium text-slate-700">Call to action</span>
              <input
                type="text"
                value={form.banner.callToAction}
                onChange={(event) => onBannerChange('callToAction', event.target.value)}
                className="mt-2 w-full rounded-2xl border border-slate-200 px-4 py-3 text-sm text-slate-800 shadow-sm focus:border-blue-400 focus:outline-none focus:ring-2 focus:ring-blue-200"
              />
            </label>
            <label className="block">
              <span className="text-sm font-medium text-slate-700">Badge</span>
              <input
                type="text"
                value={form.banner.badge}
                onChange={(event) => onBannerChange('badge', event.target.value)}
                className="mt-2 w-full rounded-2xl border border-slate-200 px-4 py-3 text-sm text-slate-800 shadow-sm focus:border-blue-400 focus:outline-none focus:ring-2 focus:ring-blue-200"
              />
            </label>
          </div>
          <div className="grid gap-4 sm:grid-cols-2">
            <label className="block">
              <span className="text-sm font-medium text-slate-700">Accent colour</span>
              <input
                type="color"
                value={form.banner.accentColor}
                onChange={(event) => onBannerChange('accentColor', event.target.value)}
                className="mt-2 h-12 w-full cursor-pointer rounded-2xl border border-slate-200 bg-white"
              />
            </label>
            <label className="block">
              <span className="text-sm font-medium text-slate-700">Background style</span>
              <select
                value={form.banner.backgroundStyle}
                onChange={(event) => onBannerChange('backgroundStyle', event.target.value)}
                className="mt-2 w-full rounded-2xl border border-slate-200 px-4 py-3 text-sm text-slate-800 shadow-sm focus:border-blue-400 focus:outline-none focus:ring-2 focus:ring-blue-200"
              >
                {BACKGROUND_STYLES.map((style) => (
                  <option key={style.value} value={style.value}>
                    {style.label}
                  </option>
                ))}
              </select>
            </label>
          </div>
          <label className="block">
            <span className="text-sm font-medium text-slate-700">Testimonial</span>
            <textarea
              value={form.banner.testimonial}
              onChange={(event) => onBannerChange('testimonial', event.target.value)}
              rows={3}
              className="mt-2 w-full rounded-2xl border border-slate-200 px-4 py-3 text-sm text-slate-800 shadow-sm focus:border-blue-400 focus:outline-none focus:ring-2 focus:ring-blue-200"
            />
          </label>
          <label className="block">
            <span className="text-sm font-medium text-slate-700">Testimonial author</span>
            <input
              type="text"
              value={form.banner.testimonialAuthor}
              onChange={(event) => onBannerChange('testimonialAuthor', event.target.value)}
              className="mt-2 w-full rounded-2xl border border-slate-200 px-4 py-3 text-sm text-slate-800 shadow-sm focus:border-blue-400 focus:outline-none focus:ring-2 focus:ring-blue-200"
            />
          </label>
          <label className="flex items-center gap-2 text-sm font-medium text-slate-700">
            <input
              type="checkbox"
              checked={form.banner.waitlistEnabled}
              onChange={(event) => onBannerChange('waitlistEnabled', event.target.checked)}
              className="h-4 w-4 rounded border border-blue-300 text-blue-600 focus:ring-blue-400"
            />
            Enable waitlist capture
          </label>
        </div>
        <GigPreview form={form} />
      </div>
    </section>
  );
}
export default function FreelancerDashboardPage() {
  const [form, setForm] = useState(() => convertGigToForm(null, FALLBACK_BLUEPRINT));
  const [formDirty, setFormDirty] = useState(false);
  const [saveState, setSaveState] = useState('idle');
  const [statusMessage, setStatusMessage] = useState(null);

  const {
    data,
    error,
    loading,
    fromCache,
    lastUpdated,
    refresh,
  } = useCachedResource(
    `dashboard:freelancer:${FREELANCER_ID}`,
    ({ signal }) => fetchFreelancerDashboard({ freelancerId: FREELANCER_ID }, { signal }),
    { ttl: 1000 * 60 },
  );

  const gigComposer = data?.gigComposer ?? null;
  const defaults = useMemo(() => gigComposer?.defaults ?? FALLBACK_BLUEPRINT, [gigComposer?.defaults]);
  const activeGig = gigComposer?.activeGig ?? null;
  const menuSections = data?.menuSections ?? FALLBACK_MENU;
  const profile = data?.profile ?? {
    name: 'Freelancer',
    role: 'Independent specialist',
    initials: 'FR',
    status: 'Availability: limited',
    badges: ['Marketplace ready'],
    metrics: [],
  };

  useEffect(() => {
    setForm(convertGigToForm(activeGig, defaults));
    setFormDirty(false);
  }, [activeGig?.id, defaults]);

  const handleFieldChange = useCallback((field, value) => {
    setForm((current) => ({ ...current, [field]: value }));
    setFormDirty(true);
  }, []);

  const handlePackageChange = useCallback((index, field, value) => {
    setForm((current) => {
      const nextPackages = current.packages.map((pkg, pkgIndex) =>
        pkgIndex === index
          ? {
              ...pkg,
              [field]: field === 'highlights'
                ? value
                : field === 'isPopular'
                ? Boolean(value)
                : value,
            }
          : pkg,
      );
      return { ...current, packages: nextPackages };
    });
    setFormDirty(true);
  }, []);

  const handleAddPackage = useCallback(() => {
    setForm((current) => ({ ...current, packages: [...current.packages, createNewPackage(current.packages.length)] }));
    setFormDirty(true);
  }, []);

  const handleRemovePackage = useCallback((index) => {
    setForm((current) => ({ ...current, packages: current.packages.filter((_, pkgIndex) => pkgIndex !== index) }));
    setFormDirty(true);
  }, []);

  const handleAddOnChange = useCallback((index, field, value) => {
    setForm((current) => {
      const nextAddOns = current.addOns.map((addon, addonIndex) =>
        addonIndex === index
          ? {
              ...addon,
              [field]: field === 'isActive' ? Boolean(value) : value,
            }
          : addon,
      );
      return { ...current, addOns: nextAddOns };
    });
    setFormDirty(true);
  }, []);

  const handleAddAddOn = useCallback(() => {
    setForm((current) => ({ ...current, addOns: [...current.addOns, createNewAddOn(current.addOns.length)] }));
    setFormDirty(true);
  }, []);

  const handleRemoveAddOn = useCallback((index) => {
    setForm((current) => ({ ...current, addOns: current.addOns.filter((_, addonIndex) => addonIndex !== index) }));
    setFormDirty(true);
  }, []);

  const handleAvailabilityChange = useCallback((changes) => {
    setForm((current) => ({ ...current, availability: { ...current.availability, ...changes } }));
    setFormDirty(true);
  }, []);

  const handleSlotChange = useCallback((index, field, value) => {
    setForm((current) => {
      const slots = current.availability.slots.map((slot, slotIndex) =>
        slotIndex === index ? { ...slot, [field]: field === 'isBookable' ? Boolean(value) : value } : slot,
      );
      return { ...current, availability: { ...current.availability, slots } };
    });
    setFormDirty(true);
  }, []);

  const handleAddSlot = useCallback(() => {
    setForm((current) => ({
      ...current,
      availability: {
        ...current.availability,
        slots: [...current.availability.slots, createNewSlot(current.availability.slots.length)],
      },
    }));
    setFormDirty(true);
  }, []);

  const handleRemoveSlot = useCallback((index) => {
    setForm((current) => ({
      ...current,
      availability: {
        ...current.availability,
        slots: current.availability.slots.filter((_, slotIndex) => slotIndex !== index),
      },
    }));
    setFormDirty(true);
  }, []);

  const handleBannerChange = useCallback((field, value) => {
    setForm((current) => ({ ...current, banner: { ...current.banner, [field]: value } }));
    setFormDirty(true);
  }, []);

  const handleSaveDraft = useCallback(async () => {
    let savedGig = null;
    try {
      setSaveState('saving');
      setStatusMessage(null);
      const payload = buildPayloadFromForm(form);
      savedGig = form.id
        ? await updateFreelancerGig(form.id, payload)
        : await createFreelancerGig(payload);
      setForm(convertGigToForm(savedGig, defaults));
      setFormDirty(false);
      setStatusMessage({ type: 'success', text: 'Draft saved successfully.' });
      await refresh();
    } catch (saveError) {
      setStatusMessage({ type: 'error', text: saveError.message || 'Failed to save draft.' });
      savedGig = null;
    } finally {
      setSaveState('idle');
    }

    return savedGig;
  }, [defaults, form, refresh]);

  const handlePublish = useCallback(async () => {
    let draftGig = form;
    if (!form.id || formDirty) {
      draftGig = await handleSaveDraft();
    }
    try {
      setSaveState('publishing');
      setStatusMessage(null);
      const gigId = draftGig?.id ?? null;
      if (!gigId) {
        throw new Error('Unable to determine gig identifier. Save the draft before publishing.');
      }
      const result = await publishFreelancerGig(gigId, {
        actorId: FREELANCER_ID,
        visibility: form.visibility === 'private' ? 'public' : form.visibility,
      });
      setForm(convertGigToForm(result, defaults));
      setFormDirty(false);
      setStatusMessage({ type: 'success', text: 'Gig published to the marketplace.' });
      await refresh();
    } catch (publishError) {
      setStatusMessage({ type: 'error', text: publishError.message || 'Failed to publish gig.' });
    } finally {
      setSaveState('idle');
    }
    }, [defaults, form, formDirty, handleSaveDraft, refresh]);

  const heroTitle = 'Freelancer Launch Workspace';
  const heroSubtitle = 'Post a marketplace-ready gig';
  const heroDescription =
    'Compose tiered pricing, add-on services, availability calendars, and marketing banners to launch a premium Gigvora gig.';
  const [activeMenuKey, setActiveMenuKey] = useState('overview');
  const learningHubState = useLearningHub({ freelancerId: profile.id, includeEmpty: true });
  const showLearningHub = activeMenuKey === 'learning-hub';

  const handleMenuSelect = ({ key }) => {
    if (key === 'learning-hub') {
      setActiveMenuKey('learning-hub');
    } else {
      setActiveMenuKey('overview');
    }
  };
  const freelancerId = 2; // Seeded demo freelancer
  const { data, error, loading, summaryCards: derivedSummaryCards, refresh, fromCache } =
    useFreelancerPurchasedGigsDashboard({ freelancerId });

  const currency = useMemo(() => data?.orders?.[0]?.currencyCode ?? 'USD', [data]);
  const summary = data?.summary ?? defaultSummary;

  const menuSections = useMemo(() => cloneMenuSections(summary, currency), [summary, currency]);
  const profile = useMemo(() => buildProfile(data?.freelancer, summary, currency), [data, summary, currency]);

  const summaryCards = useMemo(() => {
    const templates = [
      { icon: QueueListIcon, iconBackground: 'bg-blue-100', iconColor: 'text-blue-600' },
      { icon: ClipboardDocumentCheckIcon, iconBackground: 'bg-amber-100', iconColor: 'text-amber-600' },
      { icon: ArrowPathIcon, iconBackground: 'bg-purple-100', iconColor: 'text-purple-600' },
      { icon: CurrencyDollarIcon, iconBackground: 'bg-emerald-100', iconColor: 'text-emerald-600' },
    ];

    return templates.map((template, index) => {
      const card = derivedSummaryCards?.[index];
      return {
        ...template,
        label: card?.label ?? ['Active orders', 'Requirements outstanding', 'Revision cycles', 'Payouts queued'][index],
        value: card?.value ?? '—',
        hint: card?.hint ?? '',
      };
    });
  }, [derivedSummaryCards]);

  const pipelineStages = useMemo(() => mergePipelineStages(data?.pipeline ?? []), [data?.pipeline]);
  const requirementQueue = data?.requirementQueue ?? [];
  const revisionQueue = data?.revisionQueue ?? [];
  const payoutSchedule = data?.payoutSchedule ?? [];
  const activityFeed = data?.activityFeed ?? [];

  const heroTitle = 'Freelancer Operations HQ';
  const heroSubtitle = 'Service business cockpit';
  const heroDescription =
    'An operating system for independent talent to manage gigs, complex projects, finances, and growth partnerships in one streamlined workspace.';

  const isInitialLoading = loading && !data;

>>>>>>> dd13d6ee
  return (
    <DashboardLayout
      currentDashboard="freelancer"
      title={heroTitle}
      subtitle={heroSubtitle}
      description={heroDescription}
      menuSections={menuSections}
<<<<<<< HEAD
      sections={capabilitySections}
      profile={profileCard}
      availableDashboards={availableDashboards}
    >
      <div className="space-y-10">
        <div className="flex flex-col gap-4 rounded-3xl border border-slate-200 bg-white p-6 shadow-sm sm:flex-row sm:items-center sm:justify-between sm:p-8">
          <div>
            <h2 className="text-lg font-semibold text-slate-900">Profile hub data status</h2>
            <p className="mt-1 text-sm text-slate-600">
              Manage expertise focuses, success metrics, testimonials, and hero banners from a unified dashboard view.
            </p>
          </div>
          <DataStatus
            loading={loading}
            fromCache={fromCache}
            lastUpdated={lastUpdated}
            onRefresh={() => refresh({ force: true })}
          />
        </div>

        {error ? (
          <div className="rounded-3xl border border-rose-200 bg-rose-50 p-4 text-sm text-rose-700">
            {error?.message ?? 'Something went wrong while loading the freelancer profile hub.'}
          </div>
        ) : null}

        <section className="rounded-3xl border border-slate-200 bg-white p-6 shadow-[0_18px_40px_-24px_rgba(30,64,175,0.35)] sm:p-8">
          <div className="flex flex-col gap-4 sm:flex-row sm:items-start sm:justify-between">
            <div>
              <p className="text-xs font-semibold uppercase tracking-wide text-blue-600/80">Freelancer profile</p>
              <h2 className="text-2xl font-semibold text-slate-900">Expertise tags &amp; positioning</h2>
              <p className="mt-2 max-w-3xl text-sm text-slate-600">
                Curate the skills marketplace algorithms surface first, highlight differentiators, and archive offers that no longer drive demand.
              </p>
            </div>
            <button
              type="button"
              onClick={() => {
                setExpertiseFormOpen((open) => !open);
                setExpertiseError(null);
              }}
              className="inline-flex items-center justify-center rounded-2xl border border-blue-300 bg-blue-50 px-4 py-2 text-xs font-semibold uppercase tracking-wide text-blue-700 shadow-sm transition hover:border-blue-400 hover:bg-blue-100"
            >
              {expertiseFormOpen ? 'Close expertise form' : 'Add expertise focus'}
            </button>
          </div>

          {expertiseAreas.length ? (
            <div className="mt-6 grid gap-5 lg:grid-cols-3">
              {expertiseAreas.map((group) => (
                <div key={group.id ?? group.slug ?? group.title} className="flex h-full flex-col rounded-2xl border border-slate-200 bg-slate-50/70 p-5">
                  <div className="flex items-start justify-between gap-3">
                    <div>
                      <h3 className="text-lg font-semibold text-slate-900">{group.title}</h3>
                      {group.description ? (
                        <p className="mt-1 text-xs text-slate-500">{group.description}</p>
                      ) : null}
                    </div>
                    <span className={`rounded-full px-3 py-1 text-[10px] font-semibold uppercase tracking-wide ${expertiseStatusStyles(group.status)}`}>
                      {formatStatus(group.status)}
                    </span>
                  </div>

                  <div className="mt-4 flex flex-wrap gap-2">
                    {group.tags?.length ? (
                      group.tags.map((tag) => (
                        <span
                          key={tag}
                          className="inline-flex items-center rounded-full border border-slate-200 bg-white px-3 py-1 text-xs font-medium text-slate-600"
                        >
                          {tag}
                        </span>
                      ))
                    ) : (
                      <span className="rounded-full border border-dashed border-slate-200 px-3 py-1 text-xs text-slate-400">No tags yet</span>
                    )}
                  </div>

                  <dl className="mt-5 grid grid-cols-2 gap-3 text-xs">
                    {group.traction?.length ? (
                      group.traction.map((item) => (
                        <div key={`${group.id ?? group.slug}-${item.label}`} className="rounded-xl border border-slate-200 bg-white p-3">
                          <dt className="uppercase tracking-wide text-slate-400">{item.label}</dt>
                          <dd className={`mt-1 text-sm font-semibold ${tractionToneStyles(item.tone)}`}>
                            {item.value}
                          </dd>
                        </div>
                      ))
                    ) : (
                      <div className="rounded-xl border border-dashed border-slate-200 bg-white/60 p-3 text-slate-400">
                        No traction snapshot yet
                      </div>
                    )}
                  </dl>

                  {group.recommendations?.length ? (
                    <div className="mt-5 space-y-2 text-sm text-slate-600">
                      {group.recommendations.map((recommendation) => (
                        <div key={`${group.id ?? group.slug}-rec-${recommendation}`} className="flex gap-2">
                          <span className="mt-1 h-1.5 w-1.5 shrink-0 rounded-full bg-blue-400" />
                          <span>{recommendation}</span>
                        </div>
                      ))}
                    </div>
                  ) : null}
                </div>
              ))}
            </div>
          ) : (
            <div className="mt-6 rounded-2xl border border-dashed border-blue-200 bg-blue-50/40 p-6 text-sm text-blue-700">
              No expertise focuses have been recorded yet. Use the form below to define your positioning pillars.
            </div>
          )}

          {expertiseFormOpen ? (
            <form onSubmit={handleAddExpertise} className="mt-6 space-y-4 rounded-2xl border border-blue-200 bg-blue-50/40 p-5">
              <div className="grid gap-4 sm:grid-cols-2">
                <label className="flex flex-col gap-2 text-sm font-medium text-slate-700">
                  Title
                  <input
                    type="text"
                    value={expertiseDraft.title}
                    onChange={(event) => setExpertiseDraft((prev) => ({ ...prev, title: event.target.value }))}
                    className="rounded-2xl border border-slate-200 bg-white px-3 py-2 text-sm shadow-inner focus:border-blue-500 focus:outline-none focus:ring-2 focus:ring-blue-500/30"
                    placeholder="Signature service pillars"
                  />
                </label>
                <label className="flex flex-col gap-2 text-sm font-medium text-slate-700">
                  Status
                  <select
                    value={expertiseDraft.status}
                    onChange={(event) => setExpertiseDraft((prev) => ({ ...prev, status: event.target.value }))}
                    className="rounded-2xl border border-slate-200 bg-white px-3 py-2 text-sm shadow-inner focus:border-blue-500 focus:outline-none focus:ring-2 focus:ring-blue-500/30"
                  >
                    {EXPERTISE_STATUS_OPTIONS.map((option) => (
                      <option key={option.value} value={option.value}>
                        {option.label}
                      </option>
                    ))}
                  </select>
                </label>
              </div>
              <label className="flex flex-col gap-2 text-sm font-medium text-slate-700">
                Description
                <textarea
                  value={expertiseDraft.description}
                  onChange={(event) => setExpertiseDraft((prev) => ({ ...prev, description: event.target.value }))}
                  rows={3}
                  className="rounded-2xl border border-slate-200 bg-white px-3 py-2 text-sm shadow-inner focus:border-blue-500 focus:outline-none focus:ring-2 focus:ring-blue-500/30"
                  placeholder="Summarise how this expertise focus helps clients."
                />
              </label>
              <TagInput
                label="Tags"
                items={expertiseDraft.tags}
                onChange={(items) => setExpertiseDraft((prev) => ({ ...prev, tags: items }))}
                placeholder="Add tag"
              />
              <TagInput
                label="Recommendations"
                description="Internal actions or next steps to strengthen this expertise pillar."
                items={expertiseDraft.recommendations}
                onChange={(items) => setExpertiseDraft((prev) => ({ ...prev, recommendations: items }))}
                placeholder="Add recommendation"
              />
              {expertiseError ? (
                <p className="text-sm text-rose-600">{expertiseError}</p>
              ) : null}
              <div className="flex gap-3">
                <button
                  type="submit"
                  disabled={expertiseSaving}
                  className="inline-flex items-center justify-center rounded-2xl bg-blue-600 px-5 py-2 text-sm font-semibold text-white shadow-sm transition focus-visible:outline-none focus-visible:ring-2 focus-visible:ring-blue-500/50 disabled:cursor-not-allowed disabled:bg-slate-400"
                >
                  {expertiseSaving ? 'Saving…' : 'Save expertise focus'}
                </button>
                <button
                  type="button"
                  onClick={() => {
                    setExpertiseFormOpen(false);
                    setExpertiseDraft(initialExpertiseDraft);
                    setExpertiseError(null);
                  }}
                  className="inline-flex items-center justify-center rounded-2xl border border-slate-200 px-4 py-2 text-sm font-semibold text-slate-600 transition hover:border-slate-300 hover:text-slate-800"
                >
                  Cancel
                </button>
              </div>
            </form>
          ) : null}
        </section>

        <section className="rounded-3xl border border-slate-200 bg-white p-6 shadow-[0_18px_40px_-24px_rgba(14,116,144,0.25)] sm:p-8">
          <div className="flex flex-col gap-4 sm:flex-row sm:items-start sm:justify-between">
            <div>
              <p className="text-xs font-semibold uppercase tracking-wide text-cyan-600/80">Success metrics</p>
              <h2 className="text-2xl font-semibold text-slate-900">Delivery &amp; reputation scorecard</h2>
              <p className="mt-2 max-w-3xl text-sm text-slate-600">
                Track operational excellence against targets before promoting new offers or pitching strategic retainers.
              </p>
            </div>
            <button
              type="button"
              onClick={() => {
                setMetricFormOpen((open) => !open);
                setMetricError(null);
              }}
              className="inline-flex items-center justify-center rounded-2xl border border-cyan-300 bg-cyan-50 px-4 py-2 text-xs font-semibold uppercase tracking-wide text-cyan-700 shadow-sm transition hover:border-cyan-400 hover:bg-cyan-100"
            >
              {metricFormOpen ? 'Close metric form' : 'Add success metric'}
            </button>
          </div>

          {successMetrics.length ? (
            <div className="mt-6 grid gap-5 md:grid-cols-3">
              {successMetrics.map((metric) => (
                <div key={metric.id ?? metric.metricKey ?? metric.label} className="flex h-full flex-col rounded-2xl border border-slate-200 bg-slate-50/70 p-5">
                  <div className="flex items-start justify-between gap-3">
                    <div>
                      <h3 className="text-lg font-semibold text-slate-900">{metric.label}</h3>
                      {metric.delta ? (
                        <p className={`mt-1 text-xs font-semibold ${metricTrendTextClasses(metric.trend)}`}>
                          {metric.delta}
                        </p>
                      ) : null}
                    </div>
                    {metric.target ? (
                      <span className="rounded-full bg-white px-3 py-1 text-[10px] font-semibold uppercase tracking-wide text-slate-500">
                        {metric.target}
                      </span>
                    ) : null}
                  </div>
                  <p className="mt-6 text-3xl font-semibold text-slate-900">{metric.value}</p>
                  {metric.breakdown?.length ? (
                    <div className="mt-6 grid gap-3 text-xs text-slate-500">
                      {metric.breakdown.map((item) => (
                        <div key={`${metric.id ?? metric.metricKey}-${item.label}`} className="rounded-xl border border-slate-200 bg-white p-3">
                          <p className="font-medium text-slate-600">{item.label}</p>
                          <p className="mt-1 text-base font-semibold text-slate-900">{item.value}</p>
                        </div>
                      ))}
                    </div>
                  ) : null}
                </div>
              ))}
            </div>
          ) : (
            <div className="mt-6 rounded-2xl border border-dashed border-cyan-200 bg-cyan-50/40 p-6 text-sm text-cyan-700">
              No success metrics have been logged yet. Add key delivery and reputation metrics to track progress.
            </div>
          )}

          {metricFormOpen ? (
            <form onSubmit={handleAddMetric} className="mt-6 space-y-4 rounded-2xl border border-cyan-200 bg-cyan-50/40 p-5">
              <div className="grid gap-4 sm:grid-cols-2">
                <label className="flex flex-col gap-2 text-sm font-medium text-slate-700">
                  Label
                  <input
                    type="text"
                    value={metricDraft.label}
                    onChange={(event) => setMetricDraft((prev) => ({ ...prev, label: event.target.value }))}
                    className="rounded-2xl border border-slate-200 bg-white px-3 py-2 text-sm shadow-inner focus:border-cyan-500 focus:outline-none focus:ring-2 focus:ring-cyan-500/30"
                    placeholder="On-time milestone delivery"
                  />
                </label>
                <label className="flex flex-col gap-2 text-sm font-medium text-slate-700">
                  Value
                  <input
                    type="text"
                    value={metricDraft.value}
                    onChange={(event) => setMetricDraft((prev) => ({ ...prev, value: event.target.value }))}
                    className="rounded-2xl border border-slate-200 bg-white px-3 py-2 text-sm shadow-inner focus:border-cyan-500 focus:outline-none focus:ring-2 focus:ring-cyan-500/30"
                    placeholder="98%"
                  />
                </label>
              </div>
              <div className="grid gap-4 sm:grid-cols-2">
                <label className="flex flex-col gap-2 text-sm font-medium text-slate-700">
                  Delta / change
                  <input
                    type="text"
                    value={metricDraft.delta}
                    onChange={(event) => setMetricDraft((prev) => ({ ...prev, delta: event.target.value }))}
                    className="rounded-2xl border border-slate-200 bg-white px-3 py-2 text-sm shadow-inner focus:border-cyan-500 focus:outline-none focus:ring-2 focus:ring-cyan-500/30"
                    placeholder="+3.4% vs. last quarter"
                  />
                </label>
                <label className="flex flex-col gap-2 text-sm font-medium text-slate-700">
                  Target
                  <input
                    type="text"
                    value={metricDraft.target}
                    onChange={(event) => setMetricDraft((prev) => ({ ...prev, target: event.target.value }))}
                    className="rounded-2xl border border-slate-200 bg-white px-3 py-2 text-sm shadow-inner focus:border-cyan-500 focus:outline-none focus:ring-2 focus:ring-cyan-500/30"
                    placeholder="Target ≥ 95%"
                  />
                </label>
              </div>
              <label className="flex flex-col gap-2 text-sm font-medium text-slate-700">
                Trend
                <select
                  value={metricDraft.trend}
                  onChange={(event) => setMetricDraft((prev) => ({ ...prev, trend: event.target.value }))}
                  className="rounded-2xl border border-slate-200 bg-white px-3 py-2 text-sm shadow-inner focus:border-cyan-500 focus:outline-none focus:ring-2 focus:ring-cyan-500/30"
                >
                  {METRIC_TREND_OPTIONS.map((option) => (
                    <option key={option.value} value={option.value}>
                      {option.label}
                    </option>
                  ))}
                </select>
              </label>
              {metricError ? <p className="text-sm text-rose-600">{metricError}</p> : null}
              <div className="flex gap-3">
                <button
                  type="submit"
                  disabled={metricSaving}
                  className="inline-flex items-center justify-center rounded-2xl bg-cyan-600 px-5 py-2 text-sm font-semibold text-white shadow-sm transition focus-visible:outline-none focus-visible:ring-2 focus-visible:ring-cyan-500/50 disabled:cursor-not-allowed disabled:bg-slate-400"
                >
                  {metricSaving ? 'Saving…' : 'Save success metric'}
                </button>
                <button
                  type="button"
                  onClick={() => {
                    setMetricFormOpen(false);
                    setMetricDraft(initialSuccessDraft);
                    setMetricError(null);
                  }}
                  className="inline-flex items-center justify-center rounded-2xl border border-slate-200 px-4 py-2 text-sm font-semibold text-slate-600 transition hover:border-slate-300 hover:text-slate-800"
                >
                  Cancel
                </button>
              </div>
            </form>
          ) : null}
        </section>
        <section className="rounded-3xl border border-slate-200 bg-white p-6 shadow-[0_18px_40px_-24px_rgba(147,51,234,0.25)] sm:p-8">
          <div className="flex flex-col gap-4 sm:flex-row sm:items-start sm:justify-between">
            <div>
              <p className="text-xs font-semibold uppercase tracking-wide text-purple-600/80">Testimonials</p>
              <h2 className="text-2xl font-semibold text-slate-900">Client proof &amp; narrative assets</h2>
              <p className="mt-2 max-w-3xl text-sm text-slate-600">
                Pair written quotes with launchpad-ready assets and ensure every testimonial is attached to a flagship service.
              </p>
            </div>
            <button
              type="button"
              onClick={() => {
                setTestimonialFormOpen((open) => !open);
                setTestimonialError(null);
              }}
              className="inline-flex items-center justify-center rounded-2xl border border-purple-300 bg-purple-50 px-4 py-2 text-xs font-semibold uppercase tracking-wide text-purple-700 shadow-sm transition hover:border-purple-400 hover:bg-purple-100"
            >
              {testimonialFormOpen ? 'Close testimonial form' : 'Add testimonial'}
            </button>
          </div>

          {testimonials.length ? (
            <div className="mt-6 space-y-4">
              {testimonials.map((testimonial) => (
                <article key={testimonial.id ?? testimonial.testimonialKey ?? testimonial.client} className="rounded-2xl border border-slate-200 bg-slate-50/70 p-5">
                  <div className="flex flex-col gap-3 sm:flex-row sm:items-start sm:justify-between">
                    <div>
                      <p className="text-sm font-semibold text-slate-900">{testimonial.client}</p>
                      <p className="text-xs text-slate-500">
                        {[testimonial.role, testimonial.project].filter(Boolean).join(' · ')}
                      </p>
                    </div>
                    <span className={`inline-flex items-center justify-center rounded-full px-3 py-1 text-[10px] font-semibold uppercase tracking-wide ${testimonialStatusStyles(testimonial.status)}`}>
                      {formatStatus(testimonial.status)}
                    </span>
                  </div>

                  <blockquote className="mt-3 text-sm italic text-slate-700">“{testimonial.quote}”</blockquote>

                  {testimonial.metrics?.length ? (
                    <div className="mt-4 flex flex-wrap gap-3 text-xs text-slate-500">
                      {testimonial.metrics.map((metric) => (
                        <span key={`${testimonial.id ?? testimonial.testimonialKey}-${metric.label}`} className="inline-flex items-center gap-2 rounded-full bg-white px-3 py-1">
                          <span className="font-semibold text-slate-600">{metric.label}:</span>
                          <span className="text-slate-700">{metric.value}</span>
                        </span>
                      ))}
                    </div>
                  ) : null}
                </article>
              ))}
            </div>
          ) : (
            <div className="mt-6 rounded-2xl border border-dashed border-purple-200 bg-purple-50/40 p-6 text-sm text-purple-700">
              No testimonials captured yet. Invite clients to share outcomes and attach assets for launchpad promotion.
            </div>
          )}

          {testimonialFormOpen ? (
            <form onSubmit={handleAddTestimonial} className="mt-6 space-y-4 rounded-2xl border border-purple-200 bg-purple-50/40 p-5">
              <div className="grid gap-4 sm:grid-cols-2">
                <label className="flex flex-col gap-2 text-sm font-medium text-slate-700">
                  Client name
                  <input
                    type="text"
                    value={testimonialDraft.client}
                    onChange={(event) => setTestimonialDraft((prev) => ({ ...prev, client: event.target.value }))}
                    className="rounded-2xl border border-slate-200 bg-white px-3 py-2 text-sm shadow-inner focus:border-purple-500 focus:outline-none focus:ring-2 focus:ring-purple-500/30"
                    placeholder="Noah Patel"
                  />
                </label>
                <label className="flex flex-col gap-2 text-sm font-medium text-slate-700">
                  Client role
                  <input
                    type="text"
                    value={testimonialDraft.role}
                    onChange={(event) => setTestimonialDraft((prev) => ({ ...prev, role: event.target.value }))}
                    className="rounded-2xl border border-slate-200 bg-white px-3 py-2 text-sm shadow-inner focus:border-purple-500 focus:outline-none focus:ring-2 focus:ring-purple-500/30"
                    placeholder="Founder, SummitOps"
                  />
                </label>
              </div>
              <div className="grid gap-4 sm:grid-cols-2">
                <label className="flex flex-col gap-2 text-sm font-medium text-slate-700">
                  Company
                  <input
                    type="text"
                    value={testimonialDraft.company}
                    onChange={(event) => setTestimonialDraft((prev) => ({ ...prev, company: event.target.value }))}
                    className="rounded-2xl border border-slate-200 bg-white px-3 py-2 text-sm shadow-inner focus:border-purple-500 focus:outline-none focus:ring-2 focus:ring-purple-500/30"
                    placeholder="SummitOps"
                  />
                </label>
                <label className="flex flex-col gap-2 text-sm font-medium text-slate-700">
                  Project
                  <input
                    type="text"
                    value={testimonialDraft.project}
                    onChange={(event) => setTestimonialDraft((prev) => ({ ...prev, project: event.target.value }))}
                    className="rounded-2xl border border-slate-200 bg-white px-3 py-2 text-sm shadow-inner focus:border-purple-500 focus:outline-none focus:ring-2 focus:ring-purple-500/30"
                    placeholder="B2B SaaS brand overhaul"
                  />
                </label>
              </div>
              <label className="flex flex-col gap-2 text-sm font-medium text-slate-700">
                Quote
                <textarea
                  value={testimonialDraft.quote}
                  onChange={(event) => setTestimonialDraft((prev) => ({ ...prev, quote: event.target.value }))}
                  rows={3}
                  className="rounded-2xl border border-slate-200 bg-white px-3 py-2 text-sm shadow-inner focus:border-purple-500 focus:outline-none focus:ring-2 focus:ring-purple-500/30"
                  placeholder="Share the headline impact in the client's own words."
                />
              </label>
              <label className="flex flex-col gap-2 text-sm font-medium text-slate-700">
                Status
                <select
                  value={testimonialDraft.status}
                  onChange={(event) => setTestimonialDraft((prev) => ({ ...prev, status: event.target.value }))}
                  className="rounded-2xl border border-slate-200 bg-white px-3 py-2 text-sm shadow-inner focus:border-purple-500 focus:outline-none focus:ring-2 focus:ring-purple-500/30"
                >
                  {TESTIMONIAL_STATUS_OPTIONS.map((option) => (
                    <option key={option.value} value={option.value}>
                      {option.label}
                    </option>
                  ))}
                </select>
              </label>
              {testimonialError ? <p className="text-sm text-rose-600">{testimonialError}</p> : null}
              <div className="flex gap-3">
                <button
                  type="submit"
                  disabled={testimonialSaving}
                  className="inline-flex items-center justify-center rounded-2xl bg-purple-600 px-5 py-2 text-sm font-semibold text-white shadow-sm transition focus-visible:outline-none focus-visible:ring-2 focus-visible:ring-purple-500/50 disabled:cursor-not-allowed disabled:bg-slate-400"
                >
                  {testimonialSaving ? 'Saving…' : 'Save testimonial'}
                </button>
                <button
                  type="button"
                  onClick={() => {
                    setTestimonialFormOpen(false);
                    setTestimonialDraft(initialTestimonialDraft);
                    setTestimonialError(null);
                  }}
                  className="inline-flex items-center justify-center rounded-2xl border border-slate-200 px-4 py-2 text-sm font-semibold text-slate-600 transition hover:border-slate-300 hover:text-slate-800"
                >
                  Cancel
                </button>
              </div>
            </form>
          ) : null}
        </section>

        <section className="rounded-3xl border border-slate-200 bg-white p-6 shadow-[0_18px_40px_-24px_rgba(245,158,11,0.25)] sm:p-8">
          <div className="flex flex-col gap-4 sm:flex-row sm:items-start sm:justify-between">
            <div>
              <p className="text-xs font-semibold uppercase tracking-wide text-amber-600/80">Hero banners</p>
              <h2 className="text-2xl font-semibold text-slate-900">Launchpad spotlight creatives</h2>
              <p className="mt-2 max-w-3xl text-sm text-slate-600">
                Refresh primary hero banners by audience, keep conversion metrics visible, and prep the next launch ahead of demand spikes.
              </p>
            </div>
            <button
              type="button"
              onClick={() => {
                setHeroFormOpen((open) => !open);
                setHeroError(null);
              }}
              className="inline-flex items-center justify-center rounded-2xl border border-amber-300 bg-amber-50 px-4 py-2 text-xs font-semibold uppercase tracking-wide text-amber-700 shadow-sm transition hover:border-amber-400 hover:bg-amber-100"
            >
              {heroFormOpen ? 'Close banner form' : 'Add hero banner'}
            </button>
          </div>

          {heroBanners.length ? (
            <div className="mt-6 grid gap-5 md:grid-cols-2 xl:grid-cols-3">
              {heroBanners.map((banner) => (
                <div key={banner.id ?? banner.bannerKey ?? banner.title} className="relative overflow-hidden rounded-3xl border border-slate-200 bg-white p-5 shadow-sm">
                  <div className={`pointer-events-none absolute inset-0 bg-gradient-to-br ${banner.gradient ?? 'from-slate-200 via-slate-100 to-white'} opacity-20`} />
                  <div className="relative flex h-full flex-col gap-4">
                    <div className="flex items-start justify-between gap-3">
                      <div>
                        <p className="text-sm font-semibold uppercase tracking-wide text-slate-500">{banner.title}</p>
                        <h3 className="mt-1 text-lg font-semibold text-slate-900">{banner.headline}</h3>
                      </div>
                      <span className={`rounded-full px-3 py-1 text-[10px] font-semibold uppercase tracking-wide ${heroStatusStyles(banner.status)}`}>
                        {formatStatus(banner.status)}
                      </span>
                    </div>

                    {banner.audience ? (
                      <p className="text-sm text-slate-600">Audience: {banner.audience}</p>
                    ) : null}
                    <div className="rounded-2xl border border-white/60 bg-white/80 px-4 py-2 text-sm font-medium text-slate-700 shadow-sm">
                      Primary CTA: {banner.cta?.label ?? 'Configure call-to-action'}
                    </div>

                    <dl className="mt-auto grid grid-cols-2 gap-3 text-xs">
                      {banner.metrics?.length ? (
                        banner.metrics.map((metric) => (
                          <div key={`${banner.id ?? banner.bannerKey}-${metric.label}`} className="rounded-xl border border-white/70 bg-white/80 p-3">
                            <dt className="uppercase tracking-wide text-slate-400">{metric.label}</dt>
                            <dd className="mt-1 text-base font-semibold text-slate-900">{metric.value}</dd>
                          </div>
                        ))
                      ) : (
                        <div className="col-span-2 rounded-xl border border-dashed border-slate-200 bg-white/70 p-3 text-slate-400">
                          No metrics logged yet
                        </div>
                      )}
                    </dl>
                  </div>
                </div>
              ))}
            </div>
          ) : (
            <div className="mt-6 rounded-2xl border border-dashed border-amber-200 bg-amber-50/40 p-6 text-sm text-amber-700">
              No hero banners published yet. Add a spotlight banner to promote your flagship services and campaigns.
            </div>
          )}

          {heroFormOpen ? (
            <form onSubmit={handleAddHeroBanner} className="mt-6 space-y-4 rounded-2xl border border-amber-200 bg-amber-50/40 p-5">
              <div className="grid gap-4 sm:grid-cols-2">
                <label className="flex flex-col gap-2 text-sm font-medium text-slate-700">
                  Title
                  <input
                    type="text"
                    value={heroDraft.title}
                    onChange={(event) => setHeroDraft((prev) => ({ ...prev, title: event.target.value }))}
                    className="rounded-2xl border border-slate-200 bg-white px-3 py-2 text-sm shadow-inner focus:border-amber-500 focus:outline-none focus:ring-2 focus:ring-amber-500/30"
                    placeholder="SaaS launch accelerator"
                  />
                </label>
                <label className="flex flex-col gap-2 text-sm font-medium text-slate-700">
                  Audience
                  <input
                    type="text"
                    value={heroDraft.audience}
                    onChange={(event) => setHeroDraft((prev) => ({ ...prev, audience: event.target.value }))}
                    className="rounded-2xl border border-slate-200 bg-white px-3 py-2 text-sm shadow-inner focus:border-amber-500 focus:outline-none focus:ring-2 focus:ring-amber-500/30"
                    placeholder="High-growth tech founders"
                  />
                </label>
              </div>
              <label className="flex flex-col gap-2 text-sm font-medium text-slate-700">
                Headline
                <input
                  type="text"
                  value={heroDraft.headline}
                  onChange={(event) => setHeroDraft((prev) => ({ ...prev, headline: event.target.value }))}
                  className="rounded-2xl border border-slate-200 bg-white px-3 py-2 text-sm shadow-inner focus:border-amber-500 focus:outline-none focus:ring-2 focus:ring-amber-500/30"
                  placeholder="Design systems that speed up product-market fit"
                />
              </label>
              <div className="grid gap-4 sm:grid-cols-2">
                <label className="flex flex-col gap-2 text-sm font-medium text-slate-700">
                  CTA label
                  <input
                    type="text"
                    value={heroDraft.ctaLabel}
                    onChange={(event) => setHeroDraft((prev) => ({ ...prev, ctaLabel: event.target.value }))}
                    className="rounded-2xl border border-slate-200 bg-white px-3 py-2 text-sm shadow-inner focus:border-amber-500 focus:outline-none focus:ring-2 focus:ring-amber-500/30"
                    placeholder="Book strategy intensive"
                  />
                </label>
                <label className="flex flex-col gap-2 text-sm font-medium text-slate-700">
                  CTA URL
                  <input
                    type="url"
                    value={heroDraft.ctaUrl}
                    onChange={(event) => setHeroDraft((prev) => ({ ...prev, ctaUrl: event.target.value }))}
                    className="rounded-2xl border border-slate-200 bg-white px-3 py-2 text-sm shadow-inner focus:border-amber-500 focus:outline-none focus:ring-2 focus:ring-amber-500/30"
                    placeholder="https://"
                  />
                </label>
              </div>
              <div className="grid gap-4 sm:grid-cols-2">
                <label className="flex flex-col gap-2 text-sm font-medium text-slate-700">
                  Status
                  <select
                    value={heroDraft.status}
                    onChange={(event) => setHeroDraft((prev) => ({ ...prev, status: event.target.value }))}
                    className="rounded-2xl border border-slate-200 bg-white px-3 py-2 text-sm shadow-inner focus:border-amber-500 focus:outline-none focus:ring-2 focus:ring-amber-500/30"
                  >
                    {HERO_STATUS_OPTIONS.map((option) => (
                      <option key={option.value} value={option.value}>
                        {option.label}
                      </option>
                    ))}
                  </select>
                </label>
                <label className="flex flex-col gap-2 text-sm font-medium text-slate-700">
                  Gradient utility classes
                  <input
                    type="text"
                    value={heroDraft.gradient}
                    onChange={(event) => setHeroDraft((prev) => ({ ...prev, gradient: event.target.value }))}
                    className="rounded-2xl border border-slate-200 bg-white px-3 py-2 text-sm shadow-inner focus:border-amber-500 focus:outline-none focus:ring-2 focus:ring-amber-500/30"
                    placeholder="from-blue-500 via-indigo-500 to-violet-500"
                  />
                </label>
              </div>
              {heroError ? <p className="text-sm text-rose-600">{heroError}</p> : null}
              <div className="flex gap-3">
                <button
                  type="submit"
                  disabled={heroSaving}
                  className="inline-flex items-center justify-center rounded-2xl bg-amber-500 px-5 py-2 text-sm font-semibold text-white shadow-sm transition focus-visible:outline-none focus-visible:ring-2 focus-visible:ring-amber-500/40 disabled:cursor-not-allowed disabled:bg-slate-400"
                >
                  {heroSaving ? 'Saving…' : 'Save hero banner'}
                </button>
                <button
                  type="button"
                  onClick={() => {
                    setHeroFormOpen(false);
                    setHeroDraft(initialHeroDraft);
                    setHeroError(null);
                  }}
                  className="inline-flex items-center justify-center rounded-2xl border border-slate-200 px-4 py-2 text-sm font-semibold text-slate-600 transition hover:border-slate-300 hover:text-slate-800"
                >
                  Cancel
                </button>
              </div>
            </form>
          ) : null}
=======
      sections={[]}
      profile={profile}
      availableDashboards={availableDashboards}
    >
      <div className="space-y-10">
        <div className="flex flex-col gap-4 sm:flex-row sm:items-center sm:justify-between">
          <DataStatus
            loading={loading}
            error={error?.message}
            fromCache={fromCache}
            lastUpdated={lastUpdated}
            onRetry={refresh}
          />
          <div className="flex flex-wrap gap-3">
            <button
              type="button"
              onClick={handleSaveDraft}
              disabled={saveState !== 'idle'}
              className="inline-flex items-center gap-2 rounded-full border border-slate-200 bg-white px-4 py-2 text-sm font-semibold text-slate-700 shadow-sm transition hover:border-blue-300 hover:text-blue-600 disabled:cursor-not-allowed disabled:opacity-60"
            >
              <ArrowPathIcon className={`h-4 w-4 ${saveState === 'saving' ? 'animate-spin' : ''}`} />
              {saveState === 'saving' ? 'Saving…' : formDirty ? 'Save draft' : 'Saved'}
            </button>
            <button
              type="button"
              onClick={handlePublish}
              disabled={saveState !== 'idle'}
              className="inline-flex items-center gap-2 rounded-full bg-blue-600 px-5 py-2 text-sm font-semibold text-white shadow-sm transition hover:bg-blue-700 disabled:cursor-not-allowed disabled:bg-blue-400"
            >
              <SparklesIcon className={`h-4 w-4 ${saveState === 'publishing' ? 'animate-pulse' : ''}`} />
              {saveState === 'publishing' ? 'Publishing…' : 'Publish gig'}
            </button>
          </div>
        </div>

        {statusMessage ? (
          <div
            className={`rounded-3xl border p-4 text-sm ${
              statusMessage.type === 'success'
                ? 'border-green-200 bg-green-50 text-green-700'
                : 'border-rose-200 bg-rose-50 text-rose-700'
            }`}
          >
            {statusMessage.text}
          </div>
        ) : null}

        <GigOverviewSection form={form} onFieldChange={handleFieldChange} health={gigComposer?.health} metrics={gigComposer?.metrics} />
        <PricingMatrixSection packages={form.packages} onChange={handlePackageChange} onAdd={handleAddPackage} onRemove={handleRemovePackage} />
        <AvailabilitySection
          availability={form.availability}
          onAvailabilityChange={handleAvailabilityChange}
          onSlotChange={handleSlotChange}
          onAddSlot={handleAddSlot}
          onRemoveSlot={handleRemoveSlot}
        />
        <BannerSection form={form} onBannerChange={handleBannerChange} />
        <AddOnsSection addOns={form.addOns} onChange={handleAddOnChange} onAdd={handleAddAddOn} onRemove={handleRemoveAddOn} />
      <div className="space-y-6">
        <ClientPortalSummary
          portal={portal}
          timelineSummary={timelineSummary}
          scopeSummary={scopeSummary}
          decisionSummary={decisionSummary}
          loading={loading}
          error={error}
          onRetry={handleRetry}
        />
        <div className="grid gap-6 xl:grid-cols-3">
          <ClientPortalTimeline
            className="xl:col-span-2"
            events={portalData?.timeline?.events ?? []}
            summary={timelineSummary}
            loading={loading}
          />
          <ClientPortalInsightWidgets className="xl:col-span-1" insights={portalData?.insights ?? {}} />
        </div>
        <ClientPortalScopeSummary scope={portalData?.scope ?? {}} />
        <ClientPortalDecisionLog decisions={portalData?.decisions ?? {}} />
      onMenuItemSelect={handleMenuSelect}
      selectedMenuItemKey={showLearningHub ? 'learning-hub' : undefined}
    >
      {showLearningHub ? (
        <LearningHubSection
          data={learningHubState.data}
          isLoading={learningHubState.loading}
          error={learningHubState.error}
          fromCache={learningHubState.fromCache}
          onRefresh={() => learningHubState.refresh?.({ force: true })}
          summaryCards={learningHubState.summaryCards}
          upcomingRenewal={learningHubState.upcomingRenewalCopy}
        />
      ) : null}
    >
      <div className="space-y-10">
        {error ? (
          <div className="rounded-2xl border border-rose-200 bg-rose-50 p-4 text-sm text-rose-700">
            <p className="font-semibold">Unable to load purchased gig data.</p>
            <p className="mt-1 text-rose-600/80">{error.message ?? 'Please try refreshing the workspace.'}</p>
          </div>
        ) : null}

        <section
          id="purchased-gigs"
          className="rounded-3xl border border-slate-200 bg-white p-6 shadow-[0_18px_40px_-24px_rgba(30,64,175,0.35)] sm:p-8"
        >
          <div className="flex flex-col gap-4 sm:flex-row sm:items-start sm:justify-between">
            <div>
              <h2 className="text-2xl font-semibold text-slate-900">Purchased gig control center</h2>
              <p className="mt-2 max-w-3xl text-sm text-slate-600">
                Track every purchased gig with a clear view of intake requirements, production progress, revision cycles, and
                upcoming payouts. Stay ahead of client expectations and cash flow.
              </p>
              {fromCache ? (
                <p className="mt-3 text-xs font-medium uppercase tracking-wide text-slate-400">
                  Served from cache — refresh to see the latest data.
                </p>
              ) : null}
            </div>
            <div className="flex items-center gap-2">
              <button
                type="button"
                onClick={() => refresh({ force: true })}
                className="inline-flex items-center gap-2 rounded-full border border-slate-200 bg-white px-4 py-2 text-xs font-semibold uppercase tracking-wide text-slate-600 transition hover:border-blue-300 hover:text-blue-600"
                disabled={loading}
              >
                <ArrowPathIcon className={`h-4 w-4 ${loading ? 'animate-spin text-blue-500' : 'text-slate-400'}`} />
                Refresh data
              </button>
            </div>
          </div>

          <div className="mt-6 grid gap-4 md:grid-cols-2 xl:grid-cols-4">
            {summaryCards.map((card) => (
              <article
                key={card.label}
                className="rounded-2xl border border-slate-200 bg-slate-50 p-5 shadow-sm transition hover:border-blue-200 hover:shadow-md"
              >
                <div className="flex items-center justify-between">
                  <p className="text-xs font-semibold uppercase tracking-wide text-slate-500">{card.label}</p>
                  <span className={`inline-flex h-10 w-10 items-center justify-center rounded-2xl ${card.iconBackground}`}>
                    <card.icon className={`h-5 w-5 ${card.iconColor}`} />
                  </span>
                </div>
                <p className="mt-3 text-2xl font-semibold text-slate-900">{card.value}</p>
                {card.hint ? <p className="mt-1 text-xs text-slate-500">{card.hint}</p> : null}
              </article>
            ))}
          </div>

          <div className="mt-10 space-y-6">
            <div className="flex flex-col gap-3 sm:flex-row sm:items-center sm:justify-between">
              <div>
                <h3 className="text-xl font-semibold text-slate-900">Order pipeline</h3>
                <p className="text-sm text-slate-600">
                  Monitor purchased gigs across the delivery journey. Each column highlights immediate actions to keep clients
                  informed and momentum strong.
                </p>
              </div>
            </div>

            <div className="grid gap-4 lg:grid-cols-2 xl:grid-cols-4">
              {pipelineStages.map((stage) => (
                <div key={stage.key} className={`flex min-h-[320px] flex-col rounded-3xl border ${stage.accent} bg-white p-4`}>
                  <div className="flex items-start justify-between gap-3">
                    <div>
                      <p className="text-xs font-semibold uppercase tracking-wide text-slate-400">Stage</p>
                      <h4 className="text-base font-semibold text-slate-900">{stage.label}</h4>
                      <p className="mt-1 text-xs text-slate-500">{stage.description}</p>
                    </div>
                    <span className="rounded-full bg-white/70 px-3 py-1 text-xs font-medium text-slate-600 shadow">{stage.orders.length}</span>
                  </div>

                  <div className="mt-4 flex-1 space-y-4 overflow-y-auto pr-1">
                    {stage.orders.length ? (
                      stage.orders.map((order) => {
                        const orderNumber = order.orderNumber ?? `#${order.id}`;
                        const gigTitle = order.gig?.title ?? 'Gig order';
                        const clientName = order.clientCompanyName ?? order.client?.name ?? 'Client';
                        const activeRevision = order.revisions?.find((revision) =>
                          ['requested', 'in_progress', 'submitted'].includes(revision.status),
                        );

                        return (
                          <article key={order.id} className="rounded-2xl border border-white/40 bg-white/90 p-4 shadow-sm">
                            <div className="flex items-start justify-between gap-3">
                              <div>
                                <p className="text-[11px] font-semibold uppercase tracking-wide text-slate-400">{orderNumber}</p>
                                <h5 className="text-sm font-semibold text-slate-900">{gigTitle}</h5>
                                <p className="text-xs text-slate-500">{clientName}</p>
                              </div>
                              <div className="text-right">
                                <p className="text-[11px] font-semibold uppercase tracking-wide text-slate-400">Due</p>
                                <p className="text-xs text-slate-500">
                                  {order.dueAt ? formatAbsolute(order.dueAt, { dateStyle: 'medium' }) : 'TBD'}
                                </p>
                                {order.dueAt ? (
                                  <p className="text-[11px] font-medium text-slate-500">{formatRelativeTime(order.dueAt)}</p>
                                ) : null}
                              </div>
                            </div>

                            <div className="mt-3 flex items-center gap-3">
                              <div className="h-2 flex-1 rounded-full bg-slate-100">
                                <div
                                  className="h-2 rounded-full bg-blue-500 transition-all"
                                  style={{ width: `${order.progressPercent ?? 0}%` }}
                                />
                              </div>
                              <span className="text-[11px] font-semibold text-slate-500">{order.progressPercent ?? 0}%</span>
                            </div>

                            <dl className="mt-3 grid grid-cols-2 gap-2 text-[11px] text-slate-500">
                              <div>
                                <dt className="font-semibold uppercase tracking-wide text-slate-400">Pipeline value</dt>
                                <dd className="font-medium text-slate-700">
                                  {formatCurrency(order.amount ?? 0, order.currencyCode ?? currency)}
                                </dd>
                              </div>
                              <div>
                                <dt className="font-semibold uppercase tracking-wide text-slate-400">Requirements</dt>
                                <dd className="font-medium text-slate-700">{order.requirementsOutstanding ?? 0} pending</dd>
                              </div>
                            </dl>

                            <div className="mt-3 flex flex-wrap gap-2 text-[11px] font-semibold uppercase tracking-wide text-slate-500">
                              {order.requirementsOutstanding ? (
                                <span className="rounded-full bg-amber-100 px-3 py-1 text-amber-700">
                                  {order.requirementsOutstanding} requirement
                                  {order.requirementsOutstanding > 1 ? 's' : ''} outstanding
                                </span>
                              ) : null}
                              {order.revisionCycles ? (
                                <span className="rounded-full bg-purple-100 px-3 py-1 text-purple-700">
                                  {order.revisionCycles} revision cycle{order.revisionCycles > 1 ? 's' : ''}
                                </span>
                              ) : null}
                              {activeRevision?.dueAt ? (
                                <span className="rounded-full bg-slate-100 px-3 py-1 text-slate-600">
                                  Revision due {formatRelativeTime(activeRevision.dueAt)}
                                </span>
                              ) : null}
                              {order.completedAt ? (
                                <span className="rounded-full bg-emerald-100 px-3 py-1 text-emerald-700">
                                  Completed {formatRelativeTime(order.completedAt)}
                                </span>
                              ) : null}
                            </div>
                          </article>
                        );
                      })
                    ) : (
                      <p className="text-sm text-slate-500">No orders in this stage.</p>
                    )}
                  </div>
                </div>
              ))}
            </div>
          </div>
        </section>

        <div className="grid gap-6 xl:grid-cols-2">
          <section className="rounded-3xl border border-slate-200 bg-white p-6 shadow-[0_18px_40px_-24px_rgba(30,64,175,0.35)] sm:p-8">
            <div className="flex flex-col gap-4 sm:flex-row sm:items-start sm:justify-between">
              <div>
                <h2 className="text-xl font-semibold text-slate-900 sm:text-2xl">Requirements desk</h2>
                <p className="mt-2 text-sm text-slate-600">
                  Follow up on outstanding questionnaires, files, and brand assets. Keep clients accountable so delivery can begin on
                  schedule.
                </p>
              </div>
            </div>
            <div className="mt-6 space-y-4">
              {requirementQueue.length ? (
                requirementQueue.map((entry) => {
                  const outstanding = entry.items.filter((item) => item.status !== 'received').length;
                  const dueLabel = entry.dueAt ? formatRelativeTime(entry.dueAt) : 'Date TBD';

                  return (
                    <article key={entry.id} className="rounded-2xl border border-slate-200 bg-slate-50 p-5">
                      <div className="flex flex-col gap-3 sm:flex-row sm:items-start sm:justify-between">
                        <div>
                          <p className="text-xs font-semibold uppercase tracking-wide text-slate-400">{entry.orderNumber}</p>
                          <p className="text-sm font-medium text-slate-900">{entry.clientCompanyName}</p>
                          <p className="text-xs text-slate-500">Point of contact: {entry.clientContactName ?? 'Client team'}</p>
                        </div>
                        <div className="flex flex-col items-start gap-2 sm:items-end">
                          <span className="text-xs font-semibold uppercase tracking-wide text-slate-500">Due {dueLabel}</span>
                          <span className="text-xs text-slate-500">
                            {entry.dueAt ? formatAbsolute(entry.dueAt, { dateStyle: 'medium' }) : 'Awaiting schedule'}
                          </span>
                          <span
                            className={`rounded-full px-3 py-1 text-[11px] font-medium uppercase tracking-wide ${
                              outstanding ? 'bg-amber-100 text-amber-700' : 'bg-emerald-100 text-emerald-700'
                            }`}
                          >
                            {outstanding ? `${outstanding} outstanding` : 'All items received'}
                          </span>
                        </div>
                      </div>
                      <div className="mt-4 flex flex-wrap gap-2 text-[11px] font-semibold uppercase tracking-wide text-slate-500">
                        <span className="rounded-full bg-slate-200 px-2 py-1 text-slate-600">Priority: {formatPriority(entry.priority)}</span>
                      </div>
                      <ul className="mt-4 space-y-3">
                        {entry.items.map((item, index) => (
                          <li key={`${item.label}-${index}`} className="flex gap-3 text-sm text-slate-600">
                            {item.status === 'received' ? (
                              <CheckCircleIcon className="mt-0.5 h-5 w-5 text-emerald-500" />
                            ) : (
                              <ExclamationTriangleIcon className="mt-0.5 h-5 w-5 text-amber-500" />
                            )}
                            <div>
                              <p className="font-medium text-slate-700">{item.label}</p>
                              {item.status === 'received' ? (
                                <p className="text-xs text-slate-500">
                                  Received {entry.receivedAt ? formatRelativeTime(entry.receivedAt) : 'and archived'}
                                </p>
                              ) : (
                                <p className="text-xs text-slate-500">Awaiting client submission</p>
                              )}
                            </div>
                          </li>
                        ))}
                      </ul>
                    </article>
                  );
                })
              ) : (
                <p className="text-sm text-slate-500">No outstanding requirements. Great job keeping clients on track.</p>
              )}
            </div>
          </section>

          <section className="rounded-3xl border border-slate-200 bg-white p-6 shadow-[0_18px_40px_-24px_rgba(30,64,175,0.35)] sm:p-8">
            <div className="flex flex-col gap-4 sm:flex-row sm:items-start sm:justify-between">
              <div>
                <h2 className="text-xl font-semibold text-slate-900 sm:text-2xl">Revision control</h2>
                <p className="mt-2 text-sm text-slate-600">
                  Manage client feedback loops with clear deadlines, scope, and impact on your delivery schedule.
                </p>
              </div>
            </div>
            <div className="mt-6 space-y-4">
              {revisionQueue.length ? (
                revisionQueue.map((revision) => (
                  <article key={revision.id} className="rounded-2xl border border-slate-200 bg-slate-50 p-5">
                    <div className="flex flex-col gap-3 sm:flex-row sm:items-start sm:justify-between">
                      <div>
                        <p className="text-xs font-semibold uppercase tracking-wide text-slate-400">{revision.orderNumber}</p>
                        <p className="text-sm font-medium text-slate-900">{revision.clientCompanyName}</p>
                        <p className="text-xs text-slate-500">Round {revision.roundNumber}</p>
                      </div>
                      <div className="flex flex-col items-start gap-2 sm:items-end">
                        <span className="text-xs font-semibold uppercase tracking-wide text-slate-500">
                          {revision.dueAt ? `Due ${formatRelativeTime(revision.dueAt)}` : 'Awaiting submission'}
                        </span>
                        <span className="text-xs text-slate-500">
                          {revision.dueAt ? formatAbsolute(revision.dueAt, { dateStyle: 'medium' }) : 'Date TBD'}
                        </span>
                        <span
                          className={`rounded-full px-3 py-1 text-[11px] font-medium uppercase tracking-wide ${
                            revision.severity === 'high'
                              ? 'bg-rose-100 text-rose-700'
                              : revision.severity === 'medium'
                              ? 'bg-amber-100 text-amber-700'
                              : 'bg-slate-200 text-slate-600'
                          }`}
                        >
                          Severity: {revision.severity ?? 'medium'}
                        </span>
                      </div>
                    </div>
                    <div className="mt-3 flex flex-wrap gap-2 text-[11px] font-semibold uppercase tracking-wide text-slate-500">
                      <span className="rounded-full bg-slate-200 px-3 py-1 text-slate-600">
                        Status: {resolveRevisionStatusLabel(revision.status)}
                      </span>
                      {revision.submittedAt ? (
                        <span className="rounded-full bg-emerald-100 px-3 py-1 text-emerald-700">
                          Submitted {formatRelativeTime(revision.submittedAt)}
                        </span>
                      ) : null}
                    </div>
                    <ul className="mt-4 list-disc space-y-2 pl-5 text-sm text-slate-600">
                      {revision.focusAreas?.length
                        ? revision.focusAreas.map((focus, index) => <li key={`${revision.id}-focus-${index}`}>{focus}</li>)
                        : <li>No focus areas recorded.</li>}
                    </ul>
                  </article>
                ))
              ) : (
                <p className="text-sm text-slate-500">No active revision cycles right now.</p>
              )}
            </div>
          </section>
        </div>

        <section className="rounded-3xl border border-slate-200 bg-white p-6 shadow-[0_18px_40px_-24px_rgba(30,64,175,0.35)] sm:p-8">
          <div className="flex flex-col gap-4 sm:flex-row sm:items-start sm:justify-between">
            <div>
              <h2 className="text-xl font-semibold text-slate-900 sm:text-2xl">Payout runway</h2>
              <p className="mt-2 text-sm text-slate-600">
                Keep cash flow predictable by tracking upcoming releases, at-risk milestones, and completed payouts.
              </p>
            </div>
          </div>
          <div className="mt-6 space-y-4">
            {payoutSchedule.length ? (
              payoutSchedule.map((payout) => {
                const statusStyle = payoutStatusStyles[payout.status] ?? 'bg-slate-100 text-slate-600 border-slate-200';
                const expectedLabel = payout.expectedAt ? formatRelativeTime(payout.expectedAt) : 'Date TBD';

                return (
                  <article key={payout.id} className="rounded-2xl border border-slate-200 bg-slate-50 p-5">
                    <div className="flex flex-col gap-3 sm:flex-row sm:items-start sm:justify-between">
                      <div>
                        <p className="text-xs font-semibold uppercase tracking-wide text-slate-400">{payout.orderNumber}</p>
                        <p className="text-sm font-semibold text-slate-900">{payout.clientCompanyName}</p>
                        <p className="text-xs text-slate-500">{payout.milestoneLabel}</p>
                      </div>
                      <div className="text-right">
                        <p className="text-xs font-semibold uppercase tracking-wide text-slate-500">
                          {payout.status === 'released' ? 'Released' : 'Expected'} {expectedLabel}
                        </p>
                        <p className="text-xs text-slate-500">
                          {payout.status === 'released'
                            ? formatAbsolute(payout.releasedAt ?? payout.expectedAt, { dateStyle: 'medium' })
                            : payout.expectedAt
                            ? formatAbsolute(payout.expectedAt, { dateStyle: 'medium' })
                            : 'Awaiting schedule'}
                        </p>
                        <p className="mt-1 text-lg font-semibold text-slate-900">
                          {formatCurrency(payout.amount ?? 0, payout.currencyCode ?? currency)}
                        </p>
                      </div>
                    </div>
                    <div className="mt-4 flex flex-wrap gap-2 text-[11px] font-semibold uppercase tracking-wide text-slate-500">
                      <span className={`rounded-full border px-3 py-1 ${statusStyle}`}>{payout.status.replace('_', ' ')}</span>
                      {payout.riskNote ? (
                        <span className="rounded-full bg-amber-100 px-3 py-1 text-amber-700">{payout.riskNote}</span>
                      ) : null}
                    </div>
                  </article>
                );
              })
            ) : (
              <p className="text-sm text-slate-500">No payouts scheduled. Close out milestones to queue earnings for release.</p>
            )}
          </div>
        </section>

        <section className="rounded-3xl border border-slate-200 bg-white p-6 shadow-[0_18px_40px_-24px_rgba(30,64,175,0.35)] sm:p-8">
          <div className="flex flex-col gap-4 sm:flex-row sm:items-start sm:justify-between">
            <div>
              <h2 className="text-xl font-semibold text-slate-900 sm:text-2xl">Activity timeline</h2>
              <p className="mt-2 text-sm text-slate-600">
                Review the latest order events, client communications, requirement submissions, and payout updates.
              </p>
            </div>
          </div>
          <div className="mt-6 space-y-4">
            {activityFeed.length ? (
              activityFeed.map((activity) => (
                <article key={activity.id} className="rounded-2xl border border-slate-200 bg-slate-50 p-5">
                  <div className="flex flex-col gap-3 sm:flex-row sm:items-start sm:justify-between">
                    <div>
                      <p className="text-xs font-semibold uppercase tracking-wide text-slate-400">
                        {activity.order?.orderNumber ?? 'Timeline event'}
                      </p>
                      <p className="text-sm font-medium text-slate-900">{activity.title}</p>
                      <p className="text-xs text-slate-500">
                        {activity.order?.clientCompanyName ? `${activity.order.clientCompanyName} • ` : ''}
                        {resolveActivityTypeLabel(activity.activityType)}
                      </p>
                    </div>
                    <div className="text-right text-xs text-slate-500">
                      <p>{activity.occurredAt ? formatAbsolute(activity.occurredAt, { dateStyle: 'medium', timeStyle: 'short' }) : '—'}</p>
                      {activity.occurredAt ? <p>{formatRelativeTime(activity.occurredAt)}</p> : null}
                    </div>
                  </div>
                  {activity.description ? <p className="mt-3 text-sm text-slate-600">{activity.description}</p> : null}
                  <div className="mt-3 flex flex-wrap gap-2 text-[11px] font-semibold uppercase tracking-wide text-slate-500">
                    {activity.actor ? (
                      <span className="rounded-full bg-slate-200 px-3 py-1 text-slate-600">
                        {activity.actor.firstName} {activity.actor.lastName}
                      </span>
                    ) : null}
                    {activity.order?.gig?.title ? (
                      <span className="rounded-full bg-blue-50 px-3 py-1 text-blue-700">{activity.order.gig.title}</span>
                    ) : null}
                  </div>
                </article>
              ))
            ) : (
              <p className="text-sm text-slate-500">No recent activity yet. New order events will appear here in real-time.</p>
            )}
          </div>
        </section>

        {isInitialLoading ? (
          <p className="text-center text-sm text-slate-500">Loading purchased gig data…</p>
        ) : null}
  return (
    <DashboardLayout
      currentDashboard="freelancer"
      title="Freelancer workspace"
      subtitle="Gig manager"
      description="Command your gig pipeline, fulfillment milestones, bundled services, and upsell playbooks from a single workspace."
      menuSections={menuSections}
      sections={CAPABILITY_SECTIONS}
      profile={profileCard}
    >
      <div className="space-y-8">
        {error ? <ErrorState message={error.message} onRetry={handleRefresh} /> : null}
        {loading && !snapshot ? <LoadingState /> : null}
        {snapshot ? (
          <GigManagerPanel
            metrics={metrics}
            pipeline={pipeline}
            milestones={milestones}
            bundles={bundles}
            upsells={upsells}
            catalog={catalog}
            summary={snapshot.summary}
            onRefresh={handleRefresh}
            loading={loading}
          />
        ) : null}
        {CAPABILITY_SECTIONS.map((section) => (
          <CapabilitySection key={section.title} section={section} />
        ))}
      title="Project workspace command centre"
      subtitle="Service delivery"
      description="Coordinate briefs, assets, conversations, and approvals from a unified freelancer workspace."
      menuSections={menuSections}
      sections={sections}
      sections={[]}
      profile={profile}
    >
      <div className="space-y-10">
        <section className="rounded-4xl border border-slate-200 bg-white p-6 shadow-[0_18px_40px_-28px_rgba(30,64,175,0.4)] sm:p-8">
          <div className="flex flex-col gap-6">
            <div className="flex flex-wrap items-start justify-between gap-6">
              <div>
                <p className="text-xs font-semibold uppercase tracking-wide text-blue-600/90">Workspace dashboard</p>
                <h2 className="mt-2 text-2xl font-semibold text-slate-900 sm:text-3xl">
                  {project?.title || 'Select a project workspace'}
                </h2>
                <p className="mt-2 max-w-3xl text-sm text-slate-600">
                  {project?.description ||
                    'Load a project workspace to review delivery velocity, collaboration pulse, and approval readiness.'}
                </p>
              </div>
              <div className="flex flex-col gap-3 rounded-3xl border border-slate-200 bg-slate-50 p-4">
                <label htmlFor="project-id-input" className="text-xs font-semibold uppercase tracking-wide text-slate-500">
                  Project ID
                </label>
                <input
                  id="project-id-input"
                  type="text"
                  value={projectId}
                  onChange={(event) => setProjectId(event.target.value)}
                  className="w-40 rounded-xl border border-slate-300 bg-white px-3 py-2 text-sm shadow-sm focus:border-blue-400 focus:outline-none focus:ring-2 focus:ring-blue-100"
                  placeholder="e.g. 42"
                />
                <div className="flex items-center gap-2">
                  <button
                    type="button"
                    onClick={() => loadWorkspace(projectId || DEFAULT_PROJECT_ID)}
                    disabled={loading}
                    className="inline-flex items-center gap-2 rounded-xl bg-blue-600 px-4 py-2 text-sm font-semibold text-white shadow-soft transition hover:bg-blue-700 disabled:cursor-not-allowed disabled:bg-blue-300"
                  >
                    {loading ? 'Loading…' : 'Load workspace'}
                  </button>
                  <DataStatus
                    loading={loading}
                    fromCache={false}
                    lastUpdated={lastLoadedAt}
                    onRefresh={() => loadWorkspace(projectId)}
                  />
                </div>
              </div>
            </div>
            {error ? (
              <div className="rounded-2xl border border-rose-200 bg-rose-50 px-4 py-3 text-sm text-rose-700">
                Unable to sync the workspace. {error.message || 'Please verify the project ID and try again.'}
              </div>
            ) : null}
            <div className="grid gap-4 md:grid-cols-2 xl:grid-cols-3">
              {metricCards.map((card) => (
                <div
                  key={card.label}
                  className="flex h-full flex-col justify-between rounded-3xl border border-slate-200 bg-white p-5 shadow-sm"
                >
                  <div>
                    <p className="text-xs font-semibold uppercase tracking-wide text-slate-400">{card.label}</p>
                    <p className="mt-3 text-2xl font-semibold text-slate-900">{card.value}</p>
                    <p className="mt-2 text-sm text-slate-600">{card.detail}</p>
                  </div>
                  {card.render ? <div>{card.render}</div> : null}
                </div>
              ))}
            </div>
          </div>
        </section>

        <section className="grid gap-6 lg:grid-cols-[1.15fr,0.85fr]">
          <form
            onSubmit={handleBriefSubmit}
            className="flex h-full flex-col rounded-4xl border border-slate-200 bg-white p-6 shadow-soft sm:p-8"
          >
            <div className="flex items-start justify-between gap-4">
              <div>
                <h3 className="text-xl font-semibold text-slate-900">Workspace brief</h3>
                <p className="mt-1 text-sm text-slate-600">
                  Align objectives, deliverables, and stakeholders to keep delivery teams and clients in lock-step.
                </p>
              </div>
              {brief?.updatedAt ? (
                <p className="text-xs text-slate-400">Updated {formatRelativeTime(brief.updatedAt)}</p>
              ) : null}
            </div>
            <div className="mt-6 space-y-5">
              <div>
                <label className="text-xs font-semibold uppercase tracking-wide text-slate-500" htmlFor="brief-title">
                  Brief title
                </label>
                <input
                  id="brief-title"
                  type="text"
                  value={briefDraft.title}
                  onChange={handleBriefFieldChange('title')}
                  className="mt-2 w-full rounded-2xl border border-slate-300 bg-white px-4 py-2.5 text-sm shadow-sm focus:border-blue-400 focus:outline-none focus:ring-2 focus:ring-blue-100"
                  placeholder="Workspace brief title"
                />
              </div>
              <div>
                <label className="text-xs font-semibold uppercase tracking-wide text-slate-500" htmlFor="brief-summary">
                  Summary
                </label>
                <textarea
                  id="brief-summary"
                  value={briefDraft.summary}
                  onChange={handleBriefFieldChange('summary')}
                  rows={3}
                  className="mt-2 w-full rounded-2xl border border-slate-300 bg-white px-4 py-3 text-sm shadow-sm focus:border-blue-400 focus:outline-none focus:ring-2 focus:ring-blue-100"
                  placeholder="Describe the engagement scope, success definition, and any constraints."
                />
              </div>
              <div className="grid gap-5 md:grid-cols-2">
                <div>
                  <label className="text-xs font-semibold uppercase tracking-wide text-slate-500" htmlFor="brief-objectives">
                    Objectives
                  </label>
                  <textarea
                    id="brief-objectives"
                    value={briefDraft.objectives}
                    onChange={handleBriefFieldChange('objectives')}
                    rows={4}
                    className="mt-2 w-full rounded-2xl border border-slate-300 bg-white px-4 py-3 text-sm shadow-sm focus:border-blue-400 focus:outline-none focus:ring-2 focus:ring-blue-100"
                    placeholder="One objective per line"
                  />
                </div>
                <div>
                  <label className="text-xs font-semibold uppercase tracking-wide text-slate-500" htmlFor="brief-deliverables">
                    Deliverables
                  </label>
                  <textarea
                    id="brief-deliverables"
                    value={briefDraft.deliverables}
                    onChange={handleBriefFieldChange('deliverables')}
                    rows={4}
                    className="mt-2 w-full rounded-2xl border border-slate-300 bg-white px-4 py-3 text-sm shadow-sm focus:border-blue-400 focus:outline-none focus:ring-2 focus:ring-blue-100"
                    placeholder="List key deliverables per line"
                  />
                </div>
              </div>
              <div className="grid gap-5 md:grid-cols-2">
                <div>
                  <label className="text-xs font-semibold uppercase tracking-wide text-slate-500" htmlFor="brief-metrics">
                    Success metrics
                  </label>
                  <textarea
                    id="brief-metrics"
                    value={briefDraft.successMetrics}
                    onChange={handleBriefFieldChange('successMetrics')}
                    rows={3}
                    className="mt-2 w-full rounded-2xl border border-slate-300 bg-white px-4 py-3 text-sm shadow-sm focus:border-blue-400 focus:outline-none focus:ring-2 focus:ring-blue-100"
                    placeholder="List measurable KPIs"
                  />
                </div>
                <div>
                  <label className="text-xs font-semibold uppercase tracking-wide text-slate-500" htmlFor="brief-stakeholders">
                    Client stakeholders
                  </label>
                  <textarea
                    id="brief-stakeholders"
                    value={briefDraft.clientStakeholders}
                    onChange={handleBriefFieldChange('clientStakeholders')}
                    rows={3}
                    className="mt-2 w-full rounded-2xl border border-slate-300 bg-white px-4 py-3 text-sm shadow-sm focus:border-blue-400 focus:outline-none focus:ring-2 focus:ring-blue-100"
                    placeholder="One stakeholder per line"
                  />
                </div>
              </div>
            </div>
            <div className="mt-6 flex items-center justify-end gap-3">
              <button
                type="submit"
                disabled={saving}
                className="inline-flex items-center gap-2 rounded-xl bg-blue-600 px-4 py-2 text-sm font-semibold text-white shadow-soft transition hover:bg-blue-700 disabled:cursor-not-allowed disabled:bg-blue-300"
              >
                {saving ? 'Saving…' : 'Save brief'}
              </button>
            </div>
          </form>

          <div className="rounded-4xl border border-slate-200 bg-white p-6 shadow-soft sm:p-8">
            <h3 className="text-xl font-semibold text-slate-900">Delivery governance</h3>
            <p className="mt-2 text-sm text-slate-600">
              Track billing status, automation coverage, and milestone readiness to keep stakeholders informed.
            </p>
            <dl className="mt-6 grid gap-4 text-sm text-slate-600">
              <div className="flex items-center justify-between rounded-2xl border border-slate-200 bg-slate-50 px-4 py-3">
                <dt className="font-medium text-slate-500">Billing status</dt>
                <dd className="font-semibold text-slate-800">{deriveStatusLabel(workspace?.billingStatus)}</dd>
              </div>
              <div className="flex items-center justify-between rounded-2xl border border-slate-200 bg-slate-50 px-4 py-3">
                <dt className="font-medium text-slate-500">Automation coverage</dt>
                <dd className="font-semibold text-slate-800">{formatPercent(metrics.automationCoverage)}</dd>
              </div>
              <div className="flex items-center justify-between rounded-2xl border border-slate-200 bg-slate-50 px-4 py-3">
                <dt className="font-medium text-slate-500">Active automation runs</dt>
                <dd className="font-semibold text-slate-800">{metrics.automationRuns ?? 0}</dd>
              </div>
              <div className="rounded-2xl border border-blue-100 bg-blue-50 px-4 py-3 text-sm text-blue-700">
                Last activity {workspace?.lastActivityAt ? formatRelativeTime(workspace.lastActivityAt) : 'not yet recorded'}.{' '}
                {workspace?.lastActivityAt ? `(${formatAbsolute(workspace.lastActivityAt)})` : ''}
              </div>
            </dl>
          </div>
        </section>

        <section className="grid gap-6 xl:grid-cols-[1.05fr,0.95fr]">
          <div className="rounded-4xl border border-slate-200 bg-white p-6 shadow-soft sm:p-8">
            <div className="flex items-start justify-between gap-4">
              <div>
                <h3 className="text-xl font-semibold text-slate-900">Active whiteboards</h3>
                <p className="mt-1 text-sm text-slate-600">
                  Visual alignment across squads with participation insights and latest updates.
                </p>
              </div>
              <span className="rounded-full border border-blue-200 bg-blue-50 px-3 py-1 text-xs font-semibold uppercase tracking-wide text-blue-700">
                {whiteboards.length} boards
              </span>
            </div>
            <div className="mt-6 space-y-4">
              {whiteboards.length ? (
                whiteboards.map((board) => (
                  <div key={board.id} className="rounded-3xl border border-slate-200 bg-slate-50 p-5">
                    <div className="flex flex-wrap items-start justify-between gap-3">
                      <div>
                        <p className="text-xs font-semibold uppercase tracking-wide text-slate-400">{deriveStatusLabel(board.status)}</p>
                        <h4 className="mt-1 text-lg font-semibold text-slate-900">{board.title}</h4>
                      </div>
                      <span className={`rounded-full border px-3 py-1 text-xs font-semibold uppercase tracking-wide ${statusBadgeClass(board.status)}`}>
                        {deriveStatusLabel(board.status)}
                      </span>
                    </div>
                    <div className="mt-4 flex flex-wrap items-center justify-between gap-3 text-xs text-slate-500">
                      <span>Owner: {board.ownerName || 'Unassigned'}</span>
                      <span>Updated {formatRelativeTime(board.updatedAt || board.lastEditedAt)}</span>
                    </div>
                    <div className="mt-3 flex flex-wrap items-center gap-2 text-xs text-slate-500">
                      {board.activeCollaborators?.map((collaborator) => (
                        <span
                          key={`${board.id}-${collaborator}`}
                          className="inline-flex items-center gap-2 rounded-full border border-slate-200 bg-white px-2.5 py-1"
                        >
                          <UserAvatar name={collaborator} seed={collaborator} size="xs" showGlow={false} />
                          {collaborator}
                        </span>
                      ))}
                    </div>
                  </div>
                ))
              ) : (
                <div className="rounded-3xl border border-dashed border-slate-300 bg-white p-6 text-sm text-slate-500">
                  Whiteboards will appear here once collaborators publish canvases to this workspace.
                </div>
              )}
            </div>
          </div>

          <div className="rounded-4xl border border-slate-200 bg-white p-6 shadow-soft sm:p-8">
            <div className="flex items-start justify-between gap-4">
              <div>
                <h3 className="text-xl font-semibold text-slate-900">File library</h3>
                <p className="mt-1 text-sm text-slate-600">Versioned assets, ops documents, and creative files with provenance.</p>
              </div>
              <span className="rounded-full border border-emerald-200 bg-emerald-50 px-3 py-1 text-xs font-semibold uppercase tracking-wide text-emerald-700">
                {formatBytes(metrics.totalAssetsSizeBytes)}
              </span>
            </div>
            <div className="mt-6 space-y-3">
              {files.length ? (
                files.map((file) => (
                  <div key={file.id} className="rounded-3xl border border-slate-200 bg-slate-50 p-4">
                    <div className="flex flex-wrap items-center justify-between gap-3">
                      <div>
                        <p className="text-sm font-semibold text-slate-900">{file.name}</p>
                        <p className="text-xs text-slate-500">
                          {file.category ? deriveStatusLabel(file.category) : 'General'} · {file.version ? `v${file.version}` : 'latest'}
                        </p>
                      </div>
                      <span className="rounded-full border border-slate-200 bg-white px-3 py-1 text-xs text-slate-600">
                        {formatBytes(file.sizeBytes)}
                      </span>
                    </div>
                    <div className="mt-3 flex flex-wrap items-center gap-3 text-xs text-slate-500">
                      <span>Uploaded {formatRelativeTime(file.uploadedAt || file.updatedAt)}</span>
                      {file.tags?.length ? (
                        <div className="flex flex-wrap gap-2">
                          {file.tags.map((tag) => (
                            <span
                              key={`${file.id}-${tag}`}
                              className="rounded-full border border-slate-200 bg-white px-2 py-0.5 text-[10px] font-semibold uppercase tracking-wide text-slate-500"
                            >
                              {tag}
                            </span>
                          ))}
                        </div>
                      ) : null}
                    </div>
                  </div>
                ))
              ) : (
                <div className="rounded-3xl border border-dashed border-slate-300 bg-white p-6 text-sm text-slate-500">
                  Upload briefs, assets, and proofing files to populate the workspace library.
                </div>
              )}
            </div>
          </div>
        </section>

        <section className="grid gap-6 xl:grid-cols-[1.05fr,0.95fr]">
          <div className="rounded-4xl border border-slate-200 bg-white p-6 shadow-soft sm:p-8">
            <div className="flex items-start justify-between gap-4">
              <div>
                <h3 className="text-xl font-semibold text-slate-900">Conversation pulse</h3>
                <p className="mt-1 text-sm text-slate-600">Keep project, client, and operations channels in sync.</p>
              </div>
              <span className="rounded-full border border-purple-200 bg-purple-50 px-3 py-1 text-xs font-semibold uppercase tracking-wide text-purple-700">
                {conversations.length} channels
              </span>
            </div>
            <div className="mt-6 space-y-3">
              {conversations.length ? (
                conversations.map((conversation) => (
                  <div key={conversation.id} className="rounded-3xl border border-slate-200 bg-slate-50 p-5">
                    <div className="flex flex-wrap items-start justify-between gap-3">
                      <div>
                        <p className="text-xs font-semibold uppercase tracking-wide text-slate-400">
                          {conversation.channelType}
                        </p>
                        <h4 className="mt-1 text-lg font-semibold text-slate-900">{conversation.topic}</h4>
                      </div>
                      <span
                        className={`rounded-full border px-3 py-1 text-xs font-semibold uppercase tracking-wide ${priorityBadgeClass(conversation.priority)}`}
                      >
                        {deriveStatusLabel(conversation.priority)}
                      </span>
                    </div>
                    <p className="mt-3 text-sm text-slate-600">{conversation.lastMessagePreview || 'No recent updates posted.'}</p>
                    <div className="mt-4 flex flex-wrap items-center justify-between gap-3 text-xs text-slate-500">
                      <span>
                        Last message {conversation.lastMessageAt ? formatRelativeTime(conversation.lastMessageAt) : '—'}
                      </span>
                      <div className="flex items-center gap-3">
                        <span className="rounded-full border border-slate-200 bg-white px-3 py-1 text-xs font-semibold text-slate-600">
                          {conversation.unreadCount} unread
                        </span>
                        <button
                          type="button"
                          onClick={() => handleConversationAcknowledge(conversation.id, conversation.priority)}
                          disabled={saving || conversation.unreadCount === 0}
                          className="inline-flex items-center gap-2 rounded-xl border border-slate-200 bg-white px-3 py-1.5 text-xs font-semibold text-slate-600 transition hover:border-blue-300 hover:text-blue-600 disabled:cursor-not-allowed disabled:opacity-60"
                        >
                          Mark as read
                        </button>
                      </div>
                    </div>
                  </div>
                ))
              ) : (
                <div className="rounded-3xl border border-dashed border-slate-300 bg-white p-6 text-sm text-slate-500">
                  Conversations will populate once your team and clients start collaborating in this workspace.
                </div>
              )}
            </div>
          </div>

          <div className="rounded-4xl border border-slate-200 bg-white p-6 shadow-soft sm:p-8">
            <div className="flex items-start justify-between gap-4">
              <div>
                <h3 className="text-xl font-semibold text-slate-900">Approvals & gates</h3>
                <p className="mt-1 text-sm text-slate-600">
                  Track decision owners, due dates, and unblock checkpoints for delivery.
                </p>
              </div>
              <span className="rounded-full border border-amber-200 bg-amber-50 px-3 py-1 text-xs font-semibold uppercase tracking-wide text-amber-700">
                {metrics.pendingApprovals ?? 0} pending
              </span>
            </div>
            <div className="mt-6 space-y-3">
              {approvals.length ? (
                approvals.map((approval) => (
                  <div key={approval.id} className="rounded-3xl border border-slate-200 bg-slate-50 p-5">
                    <div className="flex flex-wrap items-start justify-between gap-3">
                      <div>
                        <p className="text-xs font-semibold uppercase tracking-wide text-slate-400">{approval.stage}</p>
                        <h4 className="mt-1 text-lg font-semibold text-slate-900">{approval.title}</h4>
                        <p className="mt-2 text-xs text-slate-500">
                          Owner {approval.ownerName || 'Unassigned'} · Approver {approval.approverEmail || 'TBC'}
                        </p>
                      </div>
                      <span
                        className={`rounded-full border px-3 py-1 text-xs font-semibold uppercase tracking-wide ${statusBadgeClass(approval.status)}`}
                      >
                        {deriveStatusLabel(approval.status)}
                      </span>
                    </div>
                    <div className="mt-3 flex flex-wrap items-center justify-between gap-3 text-xs text-slate-500">
                      <span>
                        Due {approval.dueAt ? `${formatRelativeTime(approval.dueAt)} (${formatAbsolute(approval.dueAt)})` : 'No due date'}
                      </span>
                      <div className="flex items-center gap-2">
                        <button
                          type="button"
                          onClick={() => handleApprovalDecision(approval.id, 'in_review')}
                          disabled={saving}
                          className="rounded-xl border border-slate-200 bg-white px-3 py-1.5 text-xs font-semibold text-slate-600 transition hover:border-blue-300 hover:text-blue-600 disabled:cursor-not-allowed disabled:opacity-60"
                        >
                          Move to review
                        </button>
                        <button
                          type="button"
                          onClick={() => handleApprovalDecision(approval.id, 'approved')}
                          disabled={saving}
                          className="rounded-xl border border-emerald-200 bg-emerald-50 px-3 py-1.5 text-xs font-semibold text-emerald-700 transition hover:border-emerald-300 hover:bg-emerald-100 disabled:cursor-not-allowed disabled:opacity-60"
                        >
                          Approve
                        </button>
                        <button
                          type="button"
                          onClick={() => handleApprovalDecision(approval.id, 'changes_requested')}
                          disabled={saving}
                          className="rounded-xl border border-amber-200 bg-amber-50 px-3 py-1.5 text-xs font-semibold text-amber-700 transition hover:border-amber-300 hover:bg-amber-100 disabled:cursor-not-allowed disabled:opacity-60"
                        >
                          Request changes
                        </button>
                      </div>
                    </div>
                    {approval.decisionNotes ? (
                      <p className="mt-3 rounded-2xl border border-amber-200 bg-amber-50 px-4 py-2 text-xs text-amber-700">
                        Notes: {approval.decisionNotes}
                      </p>
                    ) : null}
                  </div>
                ))
              ) : (
                <div className="rounded-3xl border border-dashed border-slate-300 bg-white p-6 text-sm text-slate-500">
                  Approvals will populate once deliverables move into review stages.
                </div>
              )}
            </div>
          </div>
>>>>>>> dd13d6ee
        </section>
      </div>
    </DashboardLayout>
  );
}
<|MERGE_RESOLUTION|>--- conflicted
+++ resolved
@@ -1,4 +1,3 @@
-<<<<<<< HEAD
 import { useMemo, useState } from 'react';
 import DashboardLayout from '../../layouts/DashboardLayout.jsx';
 import useCachedResource from '../../hooks/useCachedResource.js';
@@ -289,7 +288,6 @@
   };
 }
 const capabilitySections = [
-=======
 import { useCallback, useEffect, useMemo, useState } from 'react';
 import {
   ArrowPathIcon,
@@ -857,7 +855,6 @@
   };
 
 const BASE_CAPABILITY_SECTIONS = [
->>>>>>> dd13d6ee
   {
     title: 'Project workspace excellence',
     description:
@@ -2954,7 +2951,6 @@
   { value: 'grid', label: 'Blueprint grid' },
 ];
 
-<<<<<<< HEAD
 export default function FreelancerDashboardPage() {
   const freelancerId = DEFAULT_FREELANCER_ID;
   const [expertiseFormOpen, setExpertiseFormOpen] = useState(false);
@@ -3147,7 +3143,6 @@
       setHeroSaving(false);
     }
   };
-=======
 function formatCurrency(amount, currency = 'USD') {
   if (!Number.isFinite(Number(amount))) {
     return `${currency} 0`;
@@ -4329,7 +4324,6 @@
 
   const isInitialLoading = loading && !data;
 
->>>>>>> dd13d6ee
   return (
     <DashboardLayout
       currentDashboard="freelancer"
@@ -4337,7 +4331,6 @@
       subtitle={heroSubtitle}
       description={heroDescription}
       menuSections={menuSections}
-<<<<<<< HEAD
       sections={capabilitySections}
       profile={profileCard}
       availableDashboards={availableDashboards}
@@ -5000,7 +4993,6 @@
               </div>
             </form>
           ) : null}
-=======
       sections={[]}
       profile={profile}
       availableDashboards={availableDashboards}
@@ -5977,7 +5969,6 @@
               )}
             </div>
           </div>
->>>>>>> dd13d6ee
         </section>
       </div>
     </DashboardLayout>
