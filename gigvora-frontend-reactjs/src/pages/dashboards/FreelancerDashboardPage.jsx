import { Fragment, useCallback, useMemo, useState } from 'react';
import { useMemo } from 'react';
<<<<<<< HEAD
import { useNavigate } from 'react-router-dom';
import DashboardLayout from '../../layouts/DashboardLayout.jsx';
import useSession from '../../hooks/useSession.js';
import useCachedResource from '../../hooks/useCachedResource.js';
import { fetchAutoMatchOverview } from '../../services/freelancerAutoMatch.js';
import { MENU_GROUPS, AVAILABLE_DASHBOARDS } from './freelancer/menuConfig.js';

function resolveFreelancerId(session) {
  if (!session) return null;
  return session.freelancerId ?? session.id ?? session.userId ?? null;
}

function formatPercent(value) {
  if (value == null || Number.isNaN(Number(value))) {
    return '—';
  }
  return `${Math.round(Number(value))}%`;
}
=======
import DashboardLayout from '../../layouts/DashboardLayout.jsx';
import useSession from '../../hooks/useSession.js';
import {
  MENU_GROUPS,
  AVAILABLE_DASHBOARDS,
} from './freelancer/menuConfig.js';
import { DEFAULT_PROFILE } from './freelancer/sampleData.js';
import {
  OverviewSection,
  OperationsHQSection,
  DeliveryOperationsSection,
  TaskManagementSection,
  PlanningSection,
  ProjectWorkspaceExcellenceSection,
  ProjectLabSection,
  GigStudioSection,
  GigMarketplaceOperationsSection,
  AutomationSection,
  FinanceComplianceSection,
  GrowthPartnershipSection,
  NetworkSection,
  ProfileShowcaseSection,
  ReferencesSection,
  OperationalQuickAccessSection,
  WorkspaceSettingsSection,
  SupportSection,
} from './freelancer/sections/index.js';

function buildProfile(session) {
  if (!session) {
    return DEFAULT_PROFILE;
  }
  const derivedName = session.name ?? [session.firstName, session.lastName].filter(Boolean).join(' ').trim();
  const displayName = derivedName || session.email || DEFAULT_PROFILE.name;
  const initials = displayName
    .split(' ')
    .map((part) => part[0])
    .filter(Boolean)
    .join('')
    .slice(0, 2)
    .toUpperCase();
  const avatarSeed = session.avatarSeed ?? displayName;
  const avatarUrl = session.avatarUrl ?? `https://avatar.vercel.sh/${encodeURIComponent(avatarSeed)}.svg?text=${initials}`;

  return {
    ...DEFAULT_PROFILE,
    name: displayName,
    role: session.title ?? DEFAULT_PROFILE.role,
    avatarUrl,
    badges: DEFAULT_PROFILE.badges,
  };
}
import { Link } from 'react-router-dom';
import DashboardLayout from '../../layouts/DashboardLayout.jsx';
import useSession from '../../hooks/useSession.js';
import IdentityVerificationSection from './freelancer/sections/identity/IdentityVerificationSection.jsx';
import { ReviewManagementSection } from './freelancer/sections/index.js';
import { MENU_GROUPS, AVAILABLE_DASHBOARDS } from './freelancer/menuConfig.js';
import { DEFAULT_PROFILE } from './freelancer/sampleData.js';
import {
  AutomationSection,
  DeliveryOperationsSection,
  FinanceComplianceSection,
  GigMarketplaceOperationsSection,
  GigStudioSection,
  GrowthPartnershipSection,
  NetworkSection,
  OperationalQuickAccessSection,
  OperationsHQSection,
  OverviewSection,
  PlanningSection,
  ProfileShowcaseSection,
  ProjectLabSection,
  ProjectManagementSection,
  ProjectWorkspaceExcellenceSection,
  ReferencesSection,
  SupportSection,
  TaskManagementSection,
  WorkspaceSettingsSection,
} from './freelancer/sections/index.js';

function deriveFreelancerId(session) {
  if (!session || typeof session !== 'object') {
    return null;
  }

  const candidates = [
    session.freelancerId,
    session.profile?.freelancerId,
    session.profileId,
    session.primaryProfileId,
    session.userId,
    session.id,
  ];

  for (const candidate of candidates) {
    if (candidate == null) {
      continue;
    }
    const numeric = Number(candidate);
    if (Number.isFinite(numeric) && numeric > 0) {
      return numeric;
    }
  }

  return null;
}

function buildProfileCard(session) {
  if (!session || typeof session !== 'object') {
    return DEFAULT_PROFILE;
  }

  const base = { ...DEFAULT_PROFILE };
  const fallbackName = [session.firstName, session.lastName].filter(Boolean).join(' ').trim();
  const name = session.name?.trim() || fallbackName || base.name;
  const headline = session.role || session.title || session.headline || base.role;
  const avatarUrl =
    session.avatarUrl || session.photoUrl || session.imageUrl || session.pictureUrl || base.avatarUrl;
  const initials =
    session.initials ||
    (name
      ? name
          .split(/\s+/)
          .filter(Boolean)
          .map((part) => part[0]?.toUpperCase())
          .join('')
          .slice(0, 2)
      : base.initials);

  return {
    ...base,
    name,
    role: headline,
    avatarUrl,
    initials: initials || base.initials,
  };
}
  TimelineManagementSection,
  WorkspaceSettingsSection,
} from './freelancer/sections/index.js';
import DisputeManagementSection from './freelancer/sections/DisputeManagementSection.jsx';

const HERO_METRICS = [
  { id: 'matches', label: 'New matches', value: 8, trend: '+2 this week' },
  { id: 'applications', label: 'Active applications', value: 5, trend: '2 awaiting review' },
  { id: 'saved', label: 'Saved gigs', value: 14, trend: 'Keep refining your preferences' },
];

const HERO_PIPELINE = [
  { id: 'discovery', title: 'Discovery call', description: 'Schedule time with the client success partner to confirm scope.' },
  { id: 'proposal', title: 'Proposal sent', description: 'Tailor your pricing pack and highlight relevant case studies.' },
  { id: 'interview', title: 'Interview', description: 'Prepare a short demo of your recent work to stand out.' },
];

const HERO_RESOURCES = [
  {
    id: 'profile',
    title: 'Refresh your profile',
    copy: 'Fine tune your expertise tags and headline so matching stays accurate.',
    to: '/profile/me',
  },
  {
    id: 'launchpad',
    title: 'Browse Launchpad gigs',
    copy: 'Explore curated, fast-moving projects looking for immediate contributors.',
    to: '/experience-launchpad',
  },
  {
    id: 'community',
    title: 'Join a guild session',
    copy: 'Share feedback and learn from other freelancers in the community.',
    to: '/groups',
  },
];
>>>>>>> 7714ca0d

const SECTION_COMPONENTS = {
  'profile-overview': OverviewSection,
  'operations-hq': OperationsHQSection,
  'delivery-ops': DeliveryOperationsSection,
  'task-management': TaskManagementSection,
  planning: PlanningSection,
  'project-excellence': ProjectWorkspaceExcellenceSection,
  'project-lab': ProjectLabSection,
  'gig-studio': GigStudioSection,
  'gig-marketplace': GigMarketplaceOperationsSection,
  automation: AutomationSection,
  'finance-compliance': FinanceComplianceSection,
  'workspace-settings': WorkspaceSettingsSection,
  'profile-showcase': ProfileShowcaseSection,
  references: ReferencesSection,
  'timeline-management': TimelineManagementSection,
  network: NetworkSection,
  'growth-partnerships': GrowthPartnershipSection,
  'quick-access': OperationalQuickAccessSection,
  support: SupportSection,
};

function buildProfileCard(session) {
  if (!session) {
    return DEFAULT_PROFILE;
  }

  const resolvedName =
    session.name ||
    [session.firstName, session.lastName].filter(Boolean).join(' ').trim() ||
    session.email ||
    DEFAULT_PROFILE.name;

  const initials = resolvedName
    .split(/\s+/)
    .map((part) => part[0])
    .filter(Boolean)
    .join('')
    .slice(0, 2)
    .toUpperCase();

  return {
    ...DEFAULT_PROFILE,
    name: resolvedName,
    role: session.title || session.userType || DEFAULT_PROFILE.role,
    initials: initials || DEFAULT_PROFILE.initials,
    avatarUrl: session.avatarUrl || DEFAULT_PROFILE.avatarUrl,
  };
}

export default function FreelancerDashboardPage() {
  const navigate = useNavigate();
  const { session } = useSession();
  const freelancerId = useMemo(() => {
    const resolved = resolveFreelancerId(session);
    return resolved != null ? String(resolved) : null;
  }, [session]);

  const profile = useMemo(() => buildProfile(session), [session]);

  const heroTitle = 'Freelancer Mission Control';
  const heroSubtitle = 'Delivery, growth, mentorship, and rituals';
  const heroDescription =
    'Design a production-grade operating system across projects, gigs, interviews, mentorship bookings, and volunteering commitments with Gigvora.';
  const menuSections = useMemo(() => MENU_GROUPS, []);
  const availableDashboards = useMemo(() => AVAILABLE_DASHBOARDS, []);
  const profileCard = useMemo(() => buildProfileCard(session), [session]);
  const freelancerId = useMemo(() => deriveFreelancerId(session), [session]);
  const [activeItem, setActiveItem] = useState('profile-overview');

  const handleMenuItemSelect = useCallback((itemId, item) => {
    setActiveItem(itemId);
    const targetId = item?.sectionId || item?.targetId || itemId;
    if (targetId && typeof document !== 'undefined') {
      const element = document.getElementById(targetId);
      if (element) {
        element.scrollIntoView({ behavior: 'smooth', block: 'start' });
      }
    }
  }, []);

  const orderedSections = useMemo(
    () => [
      { id: 'profile-overview', element: <OverviewSection profile={profileCard} /> },
      { id: 'operations-hq', element: <OperationsHQSection /> },
      { id: 'project-management', element: <ProjectManagementSection freelancerId={freelancerId} /> },
      { id: 'delivery-ops', element: <DeliveryOperationsSection freelancerId={freelancerId} /> },
      { id: 'task-management', element: <TaskManagementSection /> },
      { id: 'planning', element: <PlanningSection /> },
      { id: 'project-excellence', element: <ProjectWorkspaceExcellenceSection /> },
      { id: 'project-lab', element: <ProjectLabSection /> },
      { id: 'gig-studio', element: <GigStudioSection /> },
      { id: 'gig-marketplace', element: <GigMarketplaceOperationsSection /> },
      { id: 'automation', element: <AutomationSection /> },
      { id: 'finance-compliance', element: <FinanceComplianceSection /> },
      { id: 'workspace-settings', element: <WorkspaceSettingsSection /> },
      { id: 'profile-showcase', element: <ProfileShowcaseSection /> },
      { id: 'references', element: <ReferencesSection /> },
      { id: 'network', element: <NetworkSection /> },
      { id: 'growth-partnerships', element: <GrowthPartnershipSection /> },
      { id: 'quick-access', element: <OperationalQuickAccessSection /> },
      { id: 'support', element: <SupportSection /> },
    ],
    [freelancerId, profileCard],
  );

  const heroTitle = 'Freelancer mission control';
  const heroSubtitle = 'Delivery, client success, and growth in one cockpit';
  const heroDescription =
    'Orchestrate project workspaces, automate gig delivery, and activate revenue programs with enterprise-grade tooling built for independent experts.';

  return (
    <DashboardLayout
      currentDashboard="freelancer"
      title={heroTitle}
      subtitle={heroSubtitle}
      description={heroDescription}
      menuSections={MENU_GROUPS}
      availableDashboards={AVAILABLE_DASHBOARDS}
    >
      <div className="space-y-12">
        <OverviewSection profile={profile} />
        <OperationsHQSection />
        <DeliveryOperationsSection />
        <TaskManagementSection />
        <PlanningSection />
        <ProjectWorkspaceExcellenceSection />
        <ProjectLabSection />
        <GigStudioSection />
        <GigMarketplaceOperationsSection />
        <AutomationSection />
        <FinanceComplianceSection />
        <GrowthPartnershipSection />
        <NetworkSection />
        <ProfileShowcaseSection />
        <ReferencesSection />
        <OperationalQuickAccessSection />
        <WorkspaceSettingsSection />
        <SupportSection />
      menuSections={menuSections}
      availableDashboards={availableDashboards}
      activeMenuItem={activeItem}
      onMenuItemSelect={handleMenuItemSelect}
    >
      <div className="mx-auto w-full max-w-6xl space-y-12 px-6 py-10">
        {orderedSections.map((section) => (
          <Fragment key={section.id}>{section.element}</Fragment>
        ))}
  const heroName = useMemo(() => {
    if (!session) {
      return 'Freelancer';
    }
    const nameFromParts = [session.firstName, session.lastName].filter(Boolean).join(' ').trim();
    const fallback = nameFromParts || session.email || null;
    return session.name ?? fallback ?? 'Freelancer';
  }, [session]);

<<<<<<< HEAD
  const {
    data: overview,
    loading: overviewLoading,
    error: overviewError,
    refresh: refreshOverview,
    lastUpdated: overviewUpdatedAt,
  } = useCachedResource(
    freelancerId ? `freelancer:auto-match:overview:${freelancerId}` : null,
    ({ signal }) => fetchAutoMatchOverview(freelancerId, { signal }),
    { dependencies: [freelancerId], enabled: Boolean(freelancerId) },
  );

  const metrics = useMemo(() => {
    return [
      {
        id: 'live',
        label: 'Live matches',
        value: overview?.summary?.liveInvites ?? 0,
      },
      {
        id: 'pending',
        label: 'Pending',
        value: overview?.summary?.pendingDecisions ?? 0,
      },
      {
        id: 'acceptance',
        label: 'Accept rate',
        value: formatPercent(overview?.stats?.acceptanceRate),
      },
    ];
  }, [overview?.summary, overview?.stats]);

  const availabilityStatus = overview?.preference?.availabilityStatus ?? 'unknown';
  const availabilityLabel =
    availabilityStatus === 'available'
      ? 'Online'
      : availabilityStatus === 'snoozed'
      ? 'Paused'
      : availabilityStatus === 'offline'
      ? 'Offline'
      : 'Unset';

  const quickActions = [
    { id: 'auto', label: 'Auto match', href: '/dashboard/freelancer/automatch' },
    { id: 'pipeline', label: 'Pipeline', href: '/dashboard/freelancer/pipeline' },
    { id: 'finance', label: 'Finance', href: '/finance' },
    { id: 'profile', label: 'Profile', href: session?.id ? `/profile/${session.id}` : '/profile/me' },
  ];

  const handleMenuSelect = (itemId, item) => {
    if (item?.href) {
      navigate(item.href);
      return;
    }
    if (itemId === 'auto') {
      navigate('/dashboard/freelancer/automatch');
    }
  };
=======
  const menuSections = useMemo(() => MENU_GROUPS, []);
  const orderedSectionIds = useMemo(() => {
    const fromMenu = menuSections.flatMap((group) =>
      Array.isArray(group.items) ? group.items.map((item) => item.id).filter(Boolean) : [],
    );
    const unique = [];
    fromMenu.forEach((id) => {
      if (SECTION_COMPONENTS[id] && !unique.includes(id)) {
        unique.push(id);
      }
    });
    Object.keys(SECTION_COMPONENTS).forEach((id) => {
      if (!unique.includes(id)) {
        unique.push(id);
      }
    });
    return unique;
  }, [menuSections]);

  const profileCard = useMemo(() => buildProfileCard(session), [session]);
>>>>>>> 7714ca0d

  return (
    <DashboardLayout
      currentDashboard="freelancer"
<<<<<<< HEAD
      title="Freelancer"
      subtitle="Workspace overview"
      menuSections={MENU_GROUPS}
      availableDashboards={AVAILABLE_DASHBOARDS}
      activeMenuItem="home"
      onMenuItemSelect={handleMenuSelect}
    >
      <div className="mx-auto w-full max-w-6xl space-y-8 px-6 py-10">
        <section className="rounded-3xl border border-slate-200 bg-white/95 p-6 shadow-soft">
          <div className="flex flex-wrap items-center justify-between gap-3">
            <div>
              <p className="text-xs font-semibold uppercase tracking-[0.3em] text-slate-400">Welcome</p>
              <h1 className="text-2xl font-semibold text-slate-900">{displayName}</h1>
            </div>
            <button
              type="button"
              onClick={() => refreshOverview({ force: true })}
              className="rounded-full border border-slate-200 px-4 py-2 text-sm font-semibold text-slate-600 transition hover:border-blue-300 hover:text-blue-700"
              disabled={overviewLoading}
            >
              Refresh
            </button>
          </div>

          <div className="mt-6 grid gap-4 sm:grid-cols-3">
            {metrics.map((metric) => (
              <div
                key={metric.id}
                className="rounded-3xl border border-slate-200 bg-slate-50 px-4 py-6 text-center"
              >
                <p className="text-xs font-semibold uppercase tracking-wide text-slate-400">{metric.label}</p>
                <p className="mt-2 text-3xl font-semibold text-slate-900">{metric.value}</p>
              </div>
            ))}
          </div>
        </section>

        <section className="grid gap-6 lg:grid-cols-[1.1fr_0.9fr]">
          <div className="flex flex-col gap-4 rounded-3xl border border-slate-200 bg-white/95 p-6 shadow-soft">
            <div className="flex items-center justify-between">
              <h2 className="text-lg font-semibold text-slate-900">Availability</h2>
              <span className={`inline-flex items-center rounded-full px-3 py-1 text-xs font-semibold ${
                availabilityStatus === 'available'
                  ? 'bg-emerald-50 text-emerald-700'
                  : availabilityStatus === 'snoozed'
                  ? 'bg-amber-50 text-amber-700'
                  : 'bg-slate-100 text-slate-500'
              }`}
              >
                {availabilityLabel}
              </span>
            </div>
            <div className="grid gap-3 sm:grid-cols-2">
              <div className="rounded-2xl border border-slate-200 bg-slate-50 px-4 py-4 text-sm text-slate-600">
                <p className="text-xs font-semibold uppercase tracking-wide text-slate-400">Auto accept</p>
                <p className="mt-2 text-lg font-semibold text-slate-900">
                  {formatPercent(overview?.preference?.autoAcceptThreshold)}
                </p>
              </div>
              <div className="rounded-2xl border border-slate-200 bg-slate-50 px-4 py-4 text-sm text-slate-600">
                <p className="text-xs font-semibold uppercase tracking-wide text-slate-400">Quiet hours</p>
                <p className="mt-2 text-lg font-semibold text-slate-900">
                  {overview?.preference?.quietHoursStart && overview?.preference?.quietHoursEnd
                    ? `${overview.preference.quietHoursStart} – ${overview.preference.quietHoursEnd}`
                    : 'Not set'}
                </p>
              </div>
            </div>
            <button
              type="button"
              onClick={() => navigate('/dashboard/freelancer/automatch')}
              className="mt-auto inline-flex items-center justify-center rounded-full bg-blue-600 px-4 py-2 text-sm font-semibold text-white shadow-sm transition hover:bg-blue-700"
            >
              Manage auto match
            </button>
            {overviewError ? (
              <p className="text-sm text-rose-600">{overviewError.message ?? 'Unable to load automatch data.'}</p>
            ) : null}
            {overviewUpdatedAt ? (
              <p className="text-xs text-slate-400">Updated {new Date(overviewUpdatedAt).toLocaleTimeString()}</p>
            ) : null}
          </div>

          <div className="flex flex-col gap-4 rounded-3xl border border-slate-200 bg-white/95 p-6 shadow-soft">
            <h2 className="text-lg font-semibold text-slate-900">Shortcuts</h2>
            <div className="grid gap-3">
              {quickActions.map((action) => (
                <button
                  key={action.id}
                  type="button"
                  onClick={() => navigate(action.href)}
                  className="flex items-center justify-between rounded-2xl border border-slate-200 bg-slate-50 px-4 py-3 text-left text-sm font-semibold text-slate-700 transition hover:border-blue-300 hover:bg-blue-50 hover:text-blue-700"
                >
                  <span>{action.label}</span>
                  <span className="text-xs text-slate-400">Open</span>
                </button>
              ))}
            </div>
          </div>
=======
      title="Freelancer mission control"
      subtitle="Enterprise-ready independent talent workspace"
      description="Coordinate delivery, growth, reputation, and analytics rituals without leaving your Gigvora cockpit."
      menuSections={menuSections}
      availableDashboards={AVAILABLE_DASHBOARDS}
    >
      <div className="mx-auto w-full max-w-6xl space-y-12 px-6 py-10">
        <section className="rounded-3xl border border-slate-200 bg-white/95 p-8 shadow-soft">
          <header className="flex flex-col gap-4 border-b border-slate-200 pb-6">
            <div>
              <p className="text-xs font-semibold uppercase tracking-[0.35em] text-slate-500">Welcome back</p>
              <h1 className="mt-2 text-3xl font-semibold text-slate-900">{heroName}</h1>
              <p className="mt-3 max-w-2xl text-sm text-slate-600">
                Keep momentum going by following the next actions in your pipeline, capturing delivery signals, and sharing
                updates with the Gigvora team.
              </p>
            </div>
            <div className="grid gap-4 sm:grid-cols-3">
              {HERO_METRICS.map((metric) => (
                <div
                  key={metric.id}
                  className="rounded-3xl border border-slate-200 bg-white p-6 shadow-soft transition hover:-translate-y-0.5 hover:border-blue-200"
                >
                  <p className="text-xs font-semibold uppercase tracking-[0.3em] text-slate-500">{metric.label}</p>
                  <p className="mt-3 text-3xl font-semibold text-slate-900">{metric.value}</p>
                  <p className="mt-2 text-xs text-slate-500">{metric.trend}</p>
                </div>
              ))}
            </div>
          </header>

          <div className="mt-8 grid gap-8 lg:grid-cols-[1.3fr_1fr]">
            <div className="space-y-6">
              <div className="rounded-3xl border border-slate-200 bg-slate-50/70 p-8">
                <div className="flex items-center justify-between gap-3">
                  <h2 className="text-xl font-semibold text-slate-900">Pipeline focus</h2>
                  <Link
                    to="/dashboard/freelancer/pipeline"
                    className="text-sm font-semibold text-blue-600 transition hover:text-blue-700"
                  >
                    View detailed pipeline
                  </Link>
                </div>
                <ol className="mt-6 space-y-4">
                  {HERO_PIPELINE.map((step, index) => (
                    <li key={step.id} className="flex gap-4 rounded-2xl border border-slate-200 bg-white p-4 shadow-sm">
                      <div className="flex h-10 w-10 items-center justify-center rounded-full bg-blue-600 text-sm font-semibold text-white">
                        {index + 1}
                      </div>
                      <div>
                        <p className="text-sm font-semibold text-slate-900">{step.title}</p>
                        <p className="text-xs text-slate-500">{step.description}</p>
                      </div>
                    </li>
                  ))}
                </ol>
              </div>

              <div className="rounded-3xl border border-slate-200 bg-slate-50/70 p-8">
                <h2 className="text-xl font-semibold text-slate-900">Quick wins</h2>
                <ul className="mt-6 space-y-3">
                  <li className="flex items-start gap-3 rounded-2xl border border-slate-200 bg-white p-4 shadow-sm">
                    <span className="mt-0.5 h-2 w-2 rounded-full bg-emerald-500" aria-hidden="true" />
                    <p className="text-sm text-slate-600">
                      Keep an eye on new invites—responding within the first hour improves conversion by 30%.
                    </p>
                  </li>
                  <li className="flex items-start gap-3 rounded-2xl border border-slate-200 bg-white p-4 shadow-sm">
                    <span className="mt-0.5 h-2 w-2 rounded-full bg-sky-500" aria-hidden="true" />
                    <p className="text-sm text-slate-600">Upload a short video introduction to strengthen your applications.</p>
                  </li>
                  <li className="flex items-start gap-3 rounded-2xl border border-slate-200 bg-white p-4 shadow-sm">
                    <span className="mt-0.5 h-2 w-2 rounded-full bg-amber-500" aria-hidden="true" />
                    <p className="text-sm text-slate-600">Share updates with your talent partner weekly so we can advocate for you.</p>
                  </li>
                </ul>
              </div>
            </div>

            <aside className="space-y-6">
              <div className="rounded-3xl border border-slate-200 bg-white p-6 shadow-soft">
                <h2 className="text-lg font-semibold text-slate-900">Recommended resources</h2>
                <ul className="mt-4 space-y-3">
                  {HERO_RESOURCES.map((resource) => (
                    <li key={resource.id} className="rounded-2xl border border-slate-200 bg-slate-50 p-4 shadow-sm">
                      <p className="text-sm font-semibold text-slate-900">{resource.title}</p>
                      <p className="mt-1 text-xs text-slate-500">{resource.copy}</p>
                      <Link
                        to={resource.to}
                        className="mt-2 inline-flex items-center gap-2 text-xs font-semibold text-blue-600 transition hover:text-blue-700"
                      >
                        Explore
                      </Link>
                    </li>
                  ))}
                </ul>
              </div>

              <div className="rounded-3xl border border-slate-200 bg-gradient-to-br from-blue-50 via-white to-blue-100 p-6 shadow-soft">
                <h2 className="text-lg font-semibold text-slate-900">Need help?</h2>
                <p className="mt-2 text-sm text-slate-600">
                  Your client success partner can walk through opportunities, feedback, and growth plans.
                </p>
                <Link
                  to="/inbox"
                  className="mt-4 inline-flex items-center gap-2 rounded-full bg-slate-900 px-4 py-2 text-sm font-semibold text-white shadow-sm transition hover:bg-slate-700"
                >
                  Send a message
                </Link>
              </div>
            </aside>
          </div>
        </section>

        <div className="mt-16 -mx-4 sm:-mx-6 lg:-mx-8">
          <IdentityVerificationSection />
        <section className="mt-16">
          <ReviewManagementSection />
>>>>>>> 7714ca0d
        </section>
        {orderedSectionIds.map((sectionId) => {
          const SectionComponent = SECTION_COMPONENTS[sectionId];
          if (!SectionComponent) {
            return null;
          }

          if (sectionId === 'profile-overview') {
            return <SectionComponent key={sectionId} profile={profileCard} />;
          }

          return <SectionComponent key={sectionId} />;
        })}
        <div className="mt-12">
          <DisputeManagementSection />
        </div>
      </div>
    </DashboardLayout>
  );
}<|MERGE_RESOLUTION|>--- conflicted
+++ resolved
@@ -1,6 +1,5 @@
 import { Fragment, useCallback, useMemo, useState } from 'react';
 import { useMemo } from 'react';
-<<<<<<< HEAD
 import { useNavigate } from 'react-router-dom';
 import DashboardLayout from '../../layouts/DashboardLayout.jsx';
 import useSession from '../../hooks/useSession.js';
@@ -19,7 +18,6 @@
   }
   return `${Math.round(Number(value))}%`;
 }
-=======
 import DashboardLayout from '../../layouts/DashboardLayout.jsx';
 import useSession from '../../hooks/useSession.js';
 import {
@@ -195,7 +193,6 @@
     to: '/groups',
   },
 ];
->>>>>>> 7714ca0d
 
 const SECTION_COMPONENTS = {
   'profile-overview': OverviewSection,
@@ -354,7 +351,6 @@
     return session.name ?? fallback ?? 'Freelancer';
   }, [session]);
 
-<<<<<<< HEAD
   const {
     data: overview,
     loading: overviewLoading,
@@ -413,7 +409,6 @@
       navigate('/dashboard/freelancer/automatch');
     }
   };
-=======
   const menuSections = useMemo(() => MENU_GROUPS, []);
   const orderedSectionIds = useMemo(() => {
     const fromMenu = menuSections.flatMap((group) =>
@@ -434,12 +429,10 @@
   }, [menuSections]);
 
   const profileCard = useMemo(() => buildProfileCard(session), [session]);
->>>>>>> 7714ca0d
 
   return (
     <DashboardLayout
       currentDashboard="freelancer"
-<<<<<<< HEAD
       title="Freelancer"
       subtitle="Workspace overview"
       menuSections={MENU_GROUPS}
@@ -538,8 +531,6 @@
                 </button>
               ))}
             </div>
-          </div>
-=======
       title="Freelancer mission control"
       subtitle="Enterprise-ready independent talent workspace"
       description="Coordinate delivery, growth, reputation, and analytics rituals without leaving your Gigvora cockpit."
@@ -658,7 +649,6 @@
           <IdentityVerificationSection />
         <section className="mt-16">
           <ReviewManagementSection />
->>>>>>> 7714ca0d
         </section>
         {orderedSectionIds.map((sectionId) => {
           const SectionComponent = SECTION_COMPONENTS[sectionId];
