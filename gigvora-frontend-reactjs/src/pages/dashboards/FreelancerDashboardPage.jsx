--- conflicted
+++ resolved
@@ -1,4 +1,3 @@
-<<<<<<< HEAD
 import { useEffect, useMemo, useState } from 'react';
 import DashboardLayout from '../../layouts/DashboardLayout.jsx';
 import { fetchGigManagerSnapshot } from '../../services/gigManager.js';
@@ -15,7 +14,6 @@
 const numberFormatter = new Intl.NumberFormat('en-US');
 
 const CAPABILITY_SECTIONS = [
-=======
 import { useCallback, useEffect, useMemo, useState } from 'react';
 import DashboardLayout from '../../layouts/DashboardLayout.jsx';
 import WorkspaceTemplatesSection from '../../components/WorkspaceTemplatesSection.jsx';
@@ -46,7 +44,6 @@
       },
     ],
   },
->>>>>>> f1b5f69e
   {
     title: 'Gig commerce operations',
     description:
@@ -93,12 +90,9 @@
       },
     ],
   },
-<<<<<<< HEAD
-=======
 ];
 
 const BASE_CAPABILITY_SECTIONS = [
->>>>>>> f1b5f69e
   {
     title: 'Project workspace excellence',
     description:
@@ -434,14 +428,12 @@
         ],
       },
       {
-<<<<<<< HEAD
         name: 'Contract & compliance locker',
         description:
           'Store MSAs, NDAs, intellectual property agreements, and compliance attestations with e-sign audit logs.',
         bulletPoints: [
           'Automated reminders for renewals and insurance certificates.',
           'Localisation for GDPR, SOC2, and freelancer classifications.',
-=======
         label: 'Collaboration',
         items: [
           {
@@ -454,7 +446,6 @@
             description: 'Track sign-offs and unblock delivery gates across stages.',
             tags: [metrics.pendingApprovals ? `${metrics.pendingApprovals} pending` : 'Up to date'].filter(Boolean),
           },
->>>>>>> f1b5f69e
         ],
       },
     ];
@@ -478,7 +469,6 @@
   const metricCards = useMemo(
     () => [
       {
-<<<<<<< HEAD
         name: 'Reputation engine',
         description:
           'Capture testimonials, publish success stories, and display verified metrics such as on-time delivery and CSAT.',
@@ -1153,7 +1143,6 @@
   const bundles = snapshot?.bundles ?? [];
   const upsells = snapshot?.upsells ?? [];
   const catalog = snapshot?.catalog ?? [];
-=======
         label: 'Delivery progress',
         value: formatPercent(metrics.progressPercent),
         detail: workspace?.nextMilestone
@@ -1356,12 +1345,10 @@
   );
 
   const sections = useMemo(() => [workspaceTemplateSection, ...BASE_CAPABILITY_SECTIONS], [workspaceTemplateSection]);
->>>>>>> f1b5f69e
 
   return (
     <DashboardLayout
       currentDashboard="freelancer"
-<<<<<<< HEAD
       title="Freelancer workspace"
       subtitle="Gig manager"
       description="Command your gig pipeline, fulfillment milestones, bundled services, and upsell playbooks from a single workspace."
@@ -1388,7 +1375,6 @@
         {CAPABILITY_SECTIONS.map((section) => (
           <CapabilitySection key={section.title} section={section} />
         ))}
-=======
       title="Project workspace command centre"
       subtitle="Service delivery"
       description="Coordinate briefs, assets, conversations, and approvals from a unified freelancer workspace."
@@ -1836,7 +1822,6 @@
             </div>
           </div>
         </section>
->>>>>>> f1b5f69e
       </div>
     </DashboardLayout>
   );
