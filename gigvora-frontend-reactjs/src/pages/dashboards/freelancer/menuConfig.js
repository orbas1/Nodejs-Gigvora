--- conflicted
+++ resolved
@@ -23,11 +23,8 @@
   StarIcon,
   UserCircleIcon,
   UserGroupIcon,
-<<<<<<< HEAD
   ShieldCheckIcon,
-=======
   ScaleIcon,
->>>>>>> c9666914
 } from '@heroicons/react/24/outline';
 
 export const MENU_GROUPS = [
