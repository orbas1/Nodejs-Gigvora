--- conflicted
+++ resolved
@@ -26,7 +26,6 @@
 
 export const MENU_GROUPS = [
   {
-<<<<<<< HEAD
     id: 'core',
     label: 'Core',
     items: [
@@ -83,7 +82,6 @@
     label: 'Quick',
     items: [
       { id: 'quick-access', name: 'Shortcuts', description: 'Dashboards', icon: RectangleStackIcon },
-=======
     id: 'mission',
     label: 'Mission',
     items: [
@@ -299,7 +297,6 @@
         description: null,
         icon: RectangleStackIcon,
       },
->>>>>>> 4b48e609
     ],
   },
   {
@@ -307,16 +304,13 @@
     label: 'Support',
     items: [{ id: 'support', name: 'Help', icon: LifebuoyIcon }],
     items: [
-<<<<<<< HEAD
       { id: 'support', name: 'Help', description: 'Support desk', icon: LifebuoyIcon },
-=======
       {
         id: 'support',
         name: 'Support',
         description: null,
         icon: LifebuoyIcon,
       },
->>>>>>> 4b48e609
     ],
   },
 ];
@@ -329,13 +323,10 @@
 
 export const AVAILABLE_DASHBOARDS = [
   { id: 'freelancer', label: 'Freelancer', href: '/dashboard/freelancer' },
-<<<<<<< HEAD
   { id: 'freelancer-pipeline', label: 'Pipeline', href: '/dashboard/freelancer/pipeline' },
   { id: 'freelancer-creation-studio', label: 'Create', href: '/dashboard/freelancer/creation-studio' },
-=======
   { id: 'freelancer-pipeline', label: 'Pipeline HQ', href: '/dashboard/freelancer/pipeline' },
   { id: 'freelancer-networking', label: 'Network', href: '/dashboard/freelancer/networking' },
->>>>>>> 4b48e609
   { id: 'company', label: 'Company', href: '/dashboard/company' },
   { id: 'headhunter', label: 'Headhunter', href: '/dashboard/headhunter' },
 ];