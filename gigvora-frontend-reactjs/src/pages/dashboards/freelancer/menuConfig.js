import {
  ArrowTrendingUpIcon,
  BanknotesIcon,
  BoltIcon,
  BriefcaseIcon,
  CalendarDaysIcon,
  ChatBubbleBottomCenterTextIcon,
  ChartBarSquareIcon,
  ClipboardDocumentListIcon,
  ClipboardDocumentCheckIcon,
  Cog6ToothIcon,
  DocumentTextIcon,
  GlobeAltIcon,
  HeartIcon,
  HomeModernIcon,
  LifebuoyIcon,
  MegaphoneIcon,
  PhotoIcon,
  RectangleStackIcon,
  Squares2X2Icon,
  SparklesIcon,
  UserCircleIcon,
  UserGroupIcon,
  ScaleIcon,
} from '@heroicons/react/24/outline';

export const MENU_GROUPS = [
  {
    id: 'mission',
    label: 'Mission',
    items: [
      { id: 'profile-overview', name: 'Profile', icon: UserCircleIcon },
      { id: 'operations-hq', name: 'Ops', icon: HomeModernIcon },
      { id: 'delivery-ops', name: 'Delivery', icon: ClipboardDocumentCheckIcon },
      { id: 'task-management', name: 'Tasks', icon: Squares2X2Icon },
      { id: 'planning', name: 'Calendar', icon: CalendarDaysIcon },
    ],
  },
  {
    id: 'workspace',
    label: 'Workspace',
    items: [
      { id: 'project-excellence', name: 'Projects', icon: ClipboardDocumentCheckIcon },
      { id: 'project-lab', name: 'Lab', icon: BriefcaseIcon },
    ],
  },
  {
    id: 'commerce',
    label: 'Commerce',
    items: [
      { id: 'gig-studio', name: 'Studio', icon: SparklesIcon },
      { id: 'gig-marketplace', name: 'Market', icon: MegaphoneIcon },
      { id: 'automation', name: 'Signals', icon: BoltIcon },
    ],
  },
  {
    id: 'finance',
    label: 'Finance',
    items: [
      { id: 'finance-compliance', name: 'Finance', icon: BanknotesIcon },
      { id: 'workspace-settings', name: 'Settings', icon: Cog6ToothIcon },
    ],
  },
  {
    id: 'brand',
    label: 'Brand',
    items: [
      { id: 'profile-showcase', name: 'Showcase', icon: PhotoIcon },
      { id: 'references', name: 'Reviews', icon: ChatBubbleBottomCenterTextIcon },
      { id: 'timeline-management', name: 'Timeline', icon: DocumentTextIcon },
      { id: 'network', name: 'Network', icon: UserGroupIcon },
      { id: 'growth-partnerships', name: 'Growth', icon: ArrowTrendingUpIcon },
    ],
  },
  {
    id: 'quick',
    label: 'Quick',
    items: [{ id: 'quick-access', name: 'Launch', icon: RectangleStackIcon }],
    id: 'mission-control',
    label: 'Mission',
    items: [
      {
        id: 'profile-overview',
        name: 'Profile',
        description: null,
        icon: UserCircleIcon,
      },
      {
        id: 'operations-hq',
        name: 'Ops',
        description: null,
        icon: HomeModernIcon,
      },
      {
        id: 'delivery-ops',
        name: 'Delivery',
        description: null,
        icon: ClipboardDocumentCheckIcon,
      },
      {
        id: 'project-management',
        name: 'Projects',
        description: '',
        icon: ClipboardDocumentListIcon,
      },
      {
        id: 'task-management',
        name: 'Tasks',
        description: null,
        icon: Squares2X2Icon,
      },
      {
        id: 'planning',
        name: 'Calendar',
        description: null,
        icon: CalendarDaysIcon,
      },
      {
        id: 'volunteering-management',
        name: 'Volunteer',
        description: 'Keep volunteer work organised.',
        icon: HeartIcon,
        href: '/dashboard/freelancer/volunteer',
      },
    ],
  },
  {
    id: 'workspace-excellence',
    label: 'Workspace',
    items: [
      {
        id: 'workspace',
        name: 'Workspace',
        description: 'Projects, delivery rooms, and collaboration tools.',
        id: 'project-excellence',
        name: 'Workspaces',
        description: null,
        icon: ClipboardDocumentCheckIcon,
      },
      {
        id: 'project-lab',
        name: 'Lab',
        description: null,
        icon: BriefcaseIcon,
      },
    ],
  },
  {
    id: 'gig-commerce',
    label: 'Commerce',
    items: [
      {
        id: 'gig-studio',
        name: 'Studio',
        description: null,
        icon: SparklesIcon,
      },
      {
        id: 'gig-management',
        name: 'Gigs',
        description: 'Timeline, submissions, chat, and compliance for every gig.',
        icon: ClipboardDocumentCheckIcon,
      },
      {
        id: 'gig-marketplace',
        name: 'Marketplace',
        description: null,
        icon: MegaphoneIcon,
      },
      {
        id: 'automation',
        name: 'Signals',
        description: null,
        icon: BoltIcon,
      },
    ],
  },
  {
    id: 'finance-governance',
    label: 'Finance',
    items: [
      {
        id: 'finance-compliance',
        name: 'Cashflow',
        description: null,
        icon: BanknotesIcon,
      },
      {
        id: 'dispute-management',
        name: 'Disputes',
        description: null,
        icon: ScaleIcon,
      },
      {
        id: 'workspace-settings',
        name: 'Settings',
        description: null,
        icon: Cog6ToothIcon,
      },
    ],
  },
  {
    id: 'brand-growth',
    label: 'Growth',
    items: [
      {
        id: 'profile-showcase',
        name: 'Showcase',
        description: null,
        icon: PhotoIcon,
      },
      {
        id: 'references',
        name: 'Reviews',
        description: null,
        icon: ChatBubbleBottomCenterTextIcon,
      },
      {
        id: 'network',
        name: 'Network',
<<<<<<< HEAD
        description: 'Sessions, spend, contacts.',
        href: '/dashboard/freelancer/networking',
=======
        description: null,
>>>>>>> 0a232aa9
        icon: UserGroupIcon,
      },
      {
        id: 'growth-partnerships',
        name: 'Partnerships',
        description: null,
        icon: ArrowTrendingUpIcon,
      },
    ],
  },
  {
    id: 'operations-quick',
    label: 'Quick',
    items: [
      {
        id: 'quick-access',
        name: 'Access',
        description: null,
        icon: RectangleStackIcon,
      },
    ],
  },
  {
    id: 'support',
    label: 'Support',
    items: [{ id: 'support', name: 'Help', icon: LifebuoyIcon }],
    items: [
      {
        id: 'support',
        name: 'Support',
        description: null,
        icon: LifebuoyIcon,
      },
    ],
  },
];

export const QUICK_CARD_ICONS = {
  heart: HeartIcon,
  globe: GlobeAltIcon,
  chart: ChartBarSquareIcon,
};

export const AVAILABLE_DASHBOARDS = [
  { id: 'freelancer', label: 'Freelancer', href: '/dashboard/freelancer' },
  { id: 'freelancer-pipeline', label: 'Pipeline HQ', href: '/dashboard/freelancer/pipeline' },
  { id: 'freelancer-networking', label: 'Network', href: '/dashboard/freelancer/networking' },
  { id: 'company', label: 'Company', href: '/dashboard/company' },
  { id: 'headhunter', label: 'Headhunter', href: '/dashboard/headhunter' },
];<|MERGE_RESOLUTION|>--- conflicted
+++ resolved
@@ -218,12 +218,9 @@
       {
         id: 'network',
         name: 'Network',
-<<<<<<< HEAD
         description: 'Sessions, spend, contacts.',
         href: '/dashboard/freelancer/networking',
-=======
-        description: null,
->>>>>>> 0a232aa9
+        description: null,
         icon: UserGroupIcon,
       },
       {
