--- conflicted
+++ resolved
@@ -1,10 +1,7 @@
-<<<<<<< HEAD
 import { useCallback, useEffect, useMemo, useState } from 'react';
-=======
 import { useMemo } from 'react';
 import { Link } from 'react-router-dom';
 import { useMemo, useState } from 'react';
->>>>>>> 24b03554
 import DashboardLayout from '../../layouts/DashboardLayout.jsx';
 import useCachedResource from '../../hooks/useCachedResource.js';
 import DataStatus from '../../components/DataStatus.jsx';
@@ -12,13 +9,10 @@
 import { formatAbsolute, formatRelativeTime } from '../../utils/date.js';
 import DocumentStudioSection from '../../components/documentStudio/DocumentStudioSection.jsx';
 import ProjectGigManagementContainer from '../../components/projectGigManagement/ProjectGigManagementContainer.jsx';
-<<<<<<< HEAD
 import UserMentoringSection from '../../components/mentoring/user/UserMentoringSection.jsx';
-=======
 import ProjectWorkspaceContainer from '../../components/projectWorkspace/ProjectWorkspaceContainer.jsx';
 import EscrowManagementSection from '../../components/escrow/EscrowManagementSection.jsx';
 import EventManagementSection from '../../components/eventManagement/EventManagementSection.jsx';
->>>>>>> 24b03554
 import useSession from '../../hooks/useSession.js';
 import DashboardAccessGuard from '../../components/security/DashboardAccessGuard.jsx';
 import DashboardBlogSpotlight from '../../components/blog/DashboardBlogSpotlight.jsx';
@@ -193,12 +187,9 @@
   const documentStudio = data?.documentStudio;
   const documentSummary = documentStudio?.summary ?? {};
   const projectGigManagement = data?.projectGigManagement ?? {};
-<<<<<<< HEAD
   const mentoring = data?.mentoring ?? {};
   const mentoringSummary = mentoring.summary ?? {};
-=======
   const projectWorkspace = data?.projectWorkspace ?? {};
->>>>>>> 24b03554
   const projectSummary = projectGigManagement.summary ?? {};
   const workspaceSummary = projectWorkspace.summary ?? {};
   const assetSummary = projectGigManagement.assets?.summary ?? {};
@@ -266,7 +257,6 @@
   const escrowCurrency = escrowSummary.currency ?? 'USD';
   return [
     {
-<<<<<<< HEAD
       label: 'Mentoring',
       items: [
         {
@@ -295,7 +285,6 @@
           description: 'Feedback log for every mentor.',
           tags: ['insights'],
           sectionId: 'mentoring-reviews',
-=======
       label: 'Projects',
       items: [
         {
@@ -319,7 +308,6 @@
           name: 'Finance',
           description: '',
           sectionId: 'event-management',
->>>>>>> 24b03554
         },
       ],
     },
@@ -704,12 +692,9 @@
   const eventManagement = data?.eventManagement ?? null;
   const eventManagementOverview = eventManagement?.overview ?? null;
   const projectGigManagement = data?.projectGigManagement ?? null;
-<<<<<<< HEAD
   const mentoring = data?.mentoring ?? null;
-=======
   const websitePreferences = data?.websitePreferences ?? null;
   const escrowManagement = data?.escrowManagement ?? null;
->>>>>>> 24b03554
   const notifications = Array.isArray(data?.notifications?.recent) ? data.notifications.recent : [];
   const notificationsUnreadCount = Number(data?.notifications?.unreadCount ?? 0);
   const notificationPreferences = data?.notifications?.preferences ?? null;
@@ -889,13 +874,10 @@
       sections={[]}
       profile={profileCard}
       availableDashboards={availableDashboards}
-<<<<<<< HEAD
       onMenuItemSelect={handleDashboardMenuSelect}
       activeMenuItem={activeMenuItemId}
-=======
       activeMenuItem={activeMenuItem}
       onMenuItemSelect={handleMenuSelect}
->>>>>>> 24b03554
     >
       <div className="space-y-10">
         <div className="flex flex-col gap-4 sm:flex-row sm:items-center sm:justify-between">
@@ -925,7 +907,6 @@
           ))}
         </section>
 
-<<<<<<< HEAD
         <UserMentoringSection
           mentoring={mentoring}
           userId={userId}
@@ -941,7 +922,6 @@
               setActiveMenuItemId(matchingItem.id);
             }
           }}
-=======
         <section id="messaging-inbox">
           <DashboardInboxWorkspace />
         </section>
@@ -954,7 +934,6 @@
           onUpdateSavedSearch={updateSavedSearch}
           onDeleteSavedSearch={deleteSavedSearch}
           onRunSavedSearch={runSavedSearch}
->>>>>>> 24b03554
         />
 
         <section id="career-pipeline-automation" className="space-y-8">
