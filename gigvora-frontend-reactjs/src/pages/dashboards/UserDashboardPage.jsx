--- conflicted
+++ resolved
@@ -1,22 +1,16 @@
 import { useMemo } from 'react';
 import { Link } from 'react-router-dom';
-<<<<<<< HEAD
-=======
 import { useMemo, useState } from 'react';
->>>>>>> f29eb78e
 import DashboardLayout from '../../layouts/DashboardLayout.jsx';
 import useCachedResource from '../../hooks/useCachedResource.js';
 import DataStatus from '../../components/DataStatus.jsx';
 import { fetchUserDashboard } from '../../services/userDashboard.js';
 import { formatAbsolute, formatRelativeTime } from '../../utils/date.js';
 import DocumentStudioSection from '../../components/documentStudio/DocumentStudioSection.jsx';
-<<<<<<< HEAD
-=======
 import ProjectGigManagementContainer from '../../components/projectGigManagement/ProjectGigManagementContainer.jsx';
 import ProjectWorkspaceContainer from '../../components/projectWorkspace/ProjectWorkspaceContainer.jsx';
 import EscrowManagementSection from '../../components/escrow/EscrowManagementSection.jsx';
 import EventManagementSection from '../../components/eventManagement/EventManagementSection.jsx';
->>>>>>> f29eb78e
 import useSession from '../../hooks/useSession.js';
 import DashboardAccessGuard from '../../components/security/DashboardAccessGuard.jsx';
 import DashboardBlogSpotlight from '../../components/blog/DashboardBlogSpotlight.jsx';
@@ -198,7 +192,6 @@
   const purchasedGigStats = projectGigManagement.purchasedGigs?.stats ?? {};
   const vendorAverages = purchasedGigStats.averages ?? {};
   const averageBoardProgress = projectGigManagement.managementBoard?.metrics?.averageProgress;
-<<<<<<< HEAD
   const lifecycleStats = projectGigManagement.projectLifecycle?.stats ?? {};
   const openProjectsCount = lifecycleStats.openCount ?? projectSummary.activeProjects ?? 0;
   const closedProjectsCount =
@@ -240,10 +233,8 @@
     ? projectGigManagement.escrow.transactions.length
     : 0;
   const storytelling = projectGigManagement.storytelling ?? {};
-=======
   const disputeManagement = data?.disputeManagement ?? {};
   const disputeSummary = disputeManagement.summary ?? {};
->>>>>>> f29eb78e
   const vendorScoreLabel =
     vendorAverages.overall != null ? `${Number(vendorAverages.overall).toFixed(1)}/5` : 'unrated';
   const portfolioProjects = Array.isArray(documentStudio?.brandHub?.portfolioProjects)
@@ -262,7 +253,6 @@
   const escrowCurrency = escrowSummary.currency ?? 'USD';
   return [
     {
-<<<<<<< HEAD
       label: 'Projects',
       items: [
         {
@@ -270,7 +260,6 @@
           description: `${formatNumber(openProjectsCount)} open · ${formatNumber(totalBids)} bids · ${formatNumber(totalInvitations)} invites`,
           href: '/dashboard/user/projects',
           sectionId: 'project-workspace',
-=======
       label: 'Events',
       items: [
         {
@@ -350,7 +339,6 @@
           description: `Convert ${formatNumber(storytelling.achievements?.length ?? 0)} outcomes into resume bullets & LinkedIn stories.`,
           tags: ['storytelling', 'ai'],
           sectionId: 'project-gig-storytelling',
->>>>>>> f29eb78e
         },
       ],
     },
@@ -1809,7 +1797,6 @@
           </div>
         </section>
 
-<<<<<<< HEAD
         <section className="rounded-3xl border border-slate-200 bg-white p-6 shadow-sm">
           <div className="flex flex-col gap-4 sm:flex-row sm:items-center sm:justify-between">
             <div>
@@ -1852,7 +1839,6 @@
             </div>
           </div>
         </section>
-=======
         <ProjectWorkspaceContainer userId={userId} />
         {userId ? (
           <EventManagementSection data={eventManagement} userId={userId} onRefresh={() => refresh({ force: true })} />
@@ -1868,7 +1854,6 @@
             onViewChange={handleEscrowViewChange}
           />
         ) : null}
->>>>>>> f29eb78e
         {documentStudio ? (
           <DocumentStudioSection
             data={documentStudio}
