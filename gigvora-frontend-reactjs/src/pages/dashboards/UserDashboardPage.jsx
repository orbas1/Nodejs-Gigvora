--- conflicted
+++ resolved
@@ -317,13 +317,10 @@
 
 export default function UserDashboardPage() {
   const { session } = useSession();
-<<<<<<< HEAD
   const sessionUserId = session?.id ?? session?.userId ?? null;
   const userId = sessionUserId ?? DEFAULT_USER_ID;
-=======
   const userId = resolveUserId(session);
   const shouldLoadDashboard = Boolean(session && userId);
->>>>>>> dbb57478
 
   const {
     data,
@@ -332,13 +329,11 @@
     fromCache,
     lastUpdated,
     refresh,
-<<<<<<< HEAD
   } = useCachedResource(`dashboard:user:${userId}`, ({ signal }) => fetchUserDashboard(userId, { signal }), {
     ttl: 1000 * 60,
     dependencies: [userId],
     enabled: Boolean(userId),
   });
-=======
   } = useCachedResource(
     `dashboard:user:${userId}`,
     ({ signal }) => fetchUserDashboard(userId, { signal }),
@@ -348,7 +343,6 @@
       enabled: shouldLoadDashboard,
     },
   );
->>>>>>> dbb57478
 
   const summary = data?.summary ?? {
     totalApplications: 0,
