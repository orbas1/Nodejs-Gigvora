--- conflicted
+++ resolved
@@ -20,9 +20,7 @@
 import DashboardAccessGuard from '../../components/security/DashboardAccessGuard.jsx';
 import DashboardBlogSpotlight from '../../components/blog/DashboardBlogSpotlight.jsx';
 import AffiliateProgramSection from '../../components/affiliate/AffiliateProgramSection.jsx';
-<<<<<<< HEAD
 import ProfileHubQuickPanel from '../../components/profileHub/ProfileHubQuickPanel.jsx';
-=======
 import UserCalendarSection from '../../components/calendar/UserCalendarSection.jsx';
 import CreationStudioSummary from '../../components/creationStudio/CreationStudioSummary.jsx';
 import UserNetworkingSection from '../../components/userNetworking/UserNetworkingSection.jsx';
@@ -34,7 +32,6 @@
 import DashboardNotificationCenterSection from '../../components/notifications/DashboardNotificationCenterSection.jsx';
 import useSavedSearches from '../../hooks/useSavedSearches.js';
 import { TopSearchSection } from './user/sections/index.js';
->>>>>>> 3bda3de8
 
 const DEFAULT_USER_ID = 1;
 const availableDashboards = ['user', 'freelancer', 'agency', 'company', 'headhunter'];
@@ -180,7 +177,6 @@
 
 function buildMenuSections(data) {
   const summary = data?.summary ?? {};
-<<<<<<< HEAD
   const profileHub = data?.profileHub ?? {};
   const profileSettings = profileHub.settings ?? {};
   const followerStats = profileHub.followers ?? {};
@@ -189,14 +185,12 @@
   const pendingRequests = Array.isArray(connectionStats.pending)
     ? connectionStats.pending.length
     : Number(connectionStats.pending ?? 0);
-=======
   const eventManagement = data?.eventManagement ?? {};
   const eventOverview = eventManagement.overview ?? {};
   const upcomingEventCount = Array.isArray(eventOverview.upcomingEvents)
     ? eventOverview.upcomingEvents.length
     : 0;
   const nextEvent = eventOverview.nextEvent ?? null;
->>>>>>> 3bda3de8
   const documents = data?.documents ?? {};
   const documentStudio = data?.documentStudio;
   const creationStudio = data?.creationStudio ?? {};
@@ -266,7 +260,6 @@
   const pipelineAutomation = data?.careerPipelineAutomation ?? {};
   const automationMetrics = pipelineAutomation.kanban?.metrics ?? {};
   const automationBoardName = pipelineAutomation.board?.name ?? 'Career pipeline';
-<<<<<<< HEAD
   const identitySection = {
     label: 'Profile',
     items: [
@@ -285,7 +278,6 @@
   };
 
   const sections = [
-=======
   const walletCompliance = data?.compliance?.wallet ?? data?.profile?.walletCompliance ?? {};
   const walletAccountCount = Array.isArray(walletCompliance.accounts) ? walletCompliance.accounts.length : 0;
   const walletLedgerIntegrity = walletCompliance.ledgerIntegrity ?? 'unknown';
@@ -294,7 +286,6 @@
   const escrowSummary = escrowManagement.summary ?? {};
   const escrowCurrency = escrowSummary.currency ?? 'USD';
   return [
->>>>>>> 3bda3de8
     {
       label: 'Job hub',
       items: [
@@ -1043,13 +1034,10 @@
 
         <DashboardBlogSpotlight />
 
-<<<<<<< HEAD
         {userId ? (
           <ProfileHubQuickPanel profileOverview={profileOverview} profileHub={profileHubSnapshot} />
         ) : null}
-=======
         <JobApplicationWorkspaceContainer userId={userId} initialData={jobApplicationsWorkspace} />
->>>>>>> 3bda3de8
 
         <section className="grid gap-4 sm:grid-cols-2 xl:grid-cols-4">
           {summaryCards.map((card) => (
