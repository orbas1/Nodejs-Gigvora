<<<<<<< HEAD
import { useCallback, useMemo } from 'react';
import { useNavigate } from 'react-router-dom';
=======
import { useCallback, useEffect, useMemo, useState } from 'react';
import { useMemo } from 'react';
import { Link } from 'react-router-dom';
import { useMemo, useState } from 'react';
>>>>>>> 2c49e547
import DashboardLayout from '../../layouts/DashboardLayout.jsx';
import useCachedResource from '../../hooks/useCachedResource.js';
import DataStatus from '../../components/DataStatus.jsx';
import { fetchUserDashboard } from '../../services/userDashboard.js';
import { formatAbsolute, formatRelativeTime } from '../../utils/date.js';
import DocumentStudioSection from '../../components/documentStudio/DocumentStudioSection.jsx';
import ProjectGigManagementContainer from '../../components/projectGigManagement/ProjectGigManagementContainer.jsx';
import JobApplicationWorkspaceContainer from '../../components/jobApplications/JobApplicationWorkspaceContainer.jsx';
import UserMentoringSection from '../../components/mentoring/user/UserMentoringSection.jsx';
import ProjectWorkspaceContainer from '../../components/projectWorkspace/ProjectWorkspaceContainer.jsx';
import EscrowManagementSection from '../../components/escrow/EscrowManagementSection.jsx';
import EventManagementSection from '../../components/eventManagement/EventManagementSection.jsx';
import useSession from '../../hooks/useSession.js';
import DashboardAccessGuard from '../../components/security/DashboardAccessGuard.jsx';
import DashboardBlogSpotlight from '../../components/blog/DashboardBlogSpotlight.jsx';
import AffiliateProgramSection from '../../components/affiliate/AffiliateProgramSection.jsx';
<<<<<<< HEAD
import CreationStudioSummary from '../../components/creationStudio/CreationStudioSummary.jsx';
=======
import UserNetworkingSection from '../../components/userNetworking/UserNetworkingSection.jsx';
import VolunteeringManagementSection from '../../components/volunteeringManagement/VolunteeringManagementSection.jsx';
import { DashboardInboxWorkspace } from '../../features/inbox/index.js';
import WebsitePreferencesSection from '../../components/websitePreferences/WebsitePreferencesSection.jsx';
import ProfileSettingsSection from '../../components/profileSettings/ProfileSettingsSection.jsx';
import WalletManagementSection from '../../components/wallet/WalletManagementSection.jsx';
import DashboardNotificationCenterSection from '../../components/notifications/DashboardNotificationCenterSection.jsx';
import useSavedSearches from '../../hooks/useSavedSearches.js';
import { TopSearchSection } from './user/sections/index.js';
>>>>>>> 2c49e547

const DEFAULT_USER_ID = 1;
const availableDashboards = ['user', 'freelancer', 'agency', 'company', 'headhunter'];
const allowedDashboardRoles = availableDashboards;

const ESCROW_VIEW_TO_MENU = {
  overview: 'escrow-overview',
  release: 'escrow-release',
  disputes: 'escrow-disputes',
};

function resolveUserId(session) {
  if (!session) {
    return DEFAULT_USER_ID;
  }

  return session.userId ?? session.user?.id ?? session.id ?? DEFAULT_USER_ID;
}

function formatNumber(value) {
  if (value == null) return '0';
  const formatter = new Intl.NumberFormat('en-GB');
  return formatter.format(Number(value));
}

function formatPercent(value, fractionDigits = 1) {
  if (value == null || Number.isNaN(Number(value))) return '—';
  const formatter = new Intl.NumberFormat('en-GB', {
    style: 'percent',
    minimumFractionDigits: fractionDigits,
    maximumFractionDigits: fractionDigits,
  });
  return formatter.format(Number(value) / 100);
}

function formatChangeBadge(change, { suffix = '' } = {}) {
  if (!change) {
    return { label: 'Stable', tone: 'neutral' };
  }
  const direction = change.direction;
  const symbol = direction === 'up' ? '▲' : direction === 'down' ? '▼' : '→';
  const reference = change.absolute ?? change.percent;
  const value = reference == null ? null : Math.abs(Number(reference)).toFixed(1);
  return {
    label: value == null ? 'Stable' : `${symbol} ${value}${suffix}`,
    tone: direction === 'down' ? 'negative' : direction === 'up' ? 'positive' : 'neutral',
  };
}

function formatMinutesToHours(minutes) {
  if (!minutes || Number.isNaN(Number(minutes))) return '0m';
  const total = Math.max(0, Math.round(Number(minutes)));
  const hours = Math.floor(total / 60);
  const remainder = total % 60;
  if (hours === 0) return `${remainder}m`;
  if (remainder === 0) return `${hours}h`;
  return `${hours}h ${remainder}m`;
}

function formatStatus(status) {
  if (!status) return 'Unknown';
  return status
    .split('_')
    .map((segment) => segment.charAt(0).toUpperCase() + segment.slice(1))
    .join(' ');
}

function formatCurrency(value, currency = 'USD') {
  if (value == null) return null;
  try {
    return new Intl.NumberFormat('en-GB', {
      style: 'currency',
      currency,
      maximumFractionDigits: 0,
    }).format(Number(value));
  } catch (error) {
    return `${currency} ${formatNumber(value)}`;
  }
}

function normalizeChecklist(value) {
  if (Array.isArray(value)) {
    return value.map((item) =>
      typeof item === 'object' ? { label: item.label ?? item.name ?? 'Checklist item', completed: Boolean(item.completed) } : { label: String(item), completed: false },
    );
  }
  if (value && typeof value === 'object') {
    return Object.entries(value).map(([label, item]) => ({
      label,
      completed: Boolean(item?.completed ?? item),
    }));
  }
  return [];
}

function normalizePrompts(value) {
  if (Array.isArray(value)) {
    return value;
  }
  if (value && typeof value === 'object') {
    return Object.values(value);
  }
  return [];
}

function buildProfileCard(data, summary, session) {
  const profile = data?.profile ?? {};
  const user = profile.user ?? {};
  const sessionName = session?.name ?? null;
  const sessionHeadline = session?.title ?? null;
  const fallbackName = sessionName || [user.firstName, user.lastName].filter(Boolean).join(' ');
  const name = profile.name ?? (fallbackName || 'Gigvora member');
  const headline = profile.headline || profile.missionStatement || sessionHeadline || 'Professional member';
  const initials = (profile.initials ||
    (sessionName ? sessionName.split(' ').map((part) => part[0]).join('') : null) ||
    name)
    .split(' ')
    .filter(Boolean)
    .map((part) => part[0])
    .join('')
    .slice(0, 2)
    .toUpperCase();

  const availability = profile.availability?.status ? formatStatus(profile.availability.status) : null;
  const launchpadStatus = profile.launchpadEligibility?.status === 'eligible' ? 'Launchpad ready' : null;
  const membershipBadges = (session?.memberships ?? [])
    .filter((membership) => membership && typeof membership === 'string')
    .slice(0, 3)
    .map((membership) => `${membership.charAt(0).toUpperCase()}${membership.slice(1)} member`);

  const badges = [
    ...(profile.statusFlags?.slice?.(0, 2) ?? []),
    ...(launchpadStatus ? [launchpadStatus] : []),
    ...membershipBadges,
  ].map(formatStatus);

  return {
    name,
    role: headline,
    initials,
    status: availability ? `Availability: ${availability}` : undefined,
    badges,
    metrics: [
      { label: 'Active applications', value: formatNumber(summary.activeApplications) },
      { label: 'Interviews', value: formatNumber(summary.interviewsScheduled) },
      { label: 'Offers in play', value: formatNumber(summary.offersNegotiating) },
      { label: 'Connections', value: formatNumber(summary.connections) },
    ],
  };
}

function buildMenuSections(data) {
  const summary = data?.summary ?? {};
  const eventManagement = data?.eventManagement ?? {};
  const eventOverview = eventManagement.overview ?? {};
  const upcomingEventCount = Array.isArray(eventOverview.upcomingEvents)
    ? eventOverview.upcomingEvents.length
    : 0;
  const nextEvent = eventOverview.nextEvent ?? null;
  const documents = data?.documents ?? {};
  const documentStudio = data?.documentStudio;
  const creationStudio = data?.creationStudio ?? {};
  const creationSummary = creationStudio.summary ?? {};
  const documentSummary = documentStudio?.summary ?? {};
  const jobApplicationsWorkspace = data?.jobApplicationsWorkspace ?? {};
  const jobApplicationsSummary = jobApplicationsWorkspace.summary ?? {};
  const projectGigManagement = data?.projectGigManagement ?? {};
  const mentoring = data?.mentoring ?? {};
  const mentoringSummary = mentoring.summary ?? {};
  const projectWorkspace = data?.projectWorkspace ?? {};
  const projectSummary = projectGigManagement.summary ?? {};
  const workspaceSummary = projectWorkspace.summary ?? {};
  const assetSummary = projectGigManagement.assets?.summary ?? {};
  const purchasedGigStats = projectGigManagement.purchasedGigs?.stats ?? {};
  const vendorAverages = purchasedGigStats.averages ?? {};
  const averageBoardProgress = projectGigManagement.managementBoard?.metrics?.averageProgress;
  const lifecycleStats = projectGigManagement.projectLifecycle?.stats ?? {};
  const openProjectsCount = lifecycleStats.openCount ?? projectSummary.activeProjects ?? 0;
  const closedProjectsCount =
    lifecycleStats.closedCount ?? Math.max(0, (projectSummary.totalProjects ?? 0) - openProjectsCount);
  const lifecycleProgressLabel =
    lifecycleStats.openAverageProgress != null
      ? `${Number(lifecycleStats.openAverageProgress).toFixed(0)}% avg progress`
      : averageBoardProgress != null
      ? `${averageBoardProgress}% avg progress`
      : 'tracking';
  const bidStats = projectGigManagement.projectBids?.stats ?? {};
  const totalBids = bidStats.total ?? projectSummary.bidsInPlay ?? 0;
  const activeBidStatuses = ['sent', 'shortlisted', 'awarded'];
  const activeBids = activeBidStatuses.reduce(
    (accumulator, status) => accumulator + Number(bidStats.byStatus?.[status] ?? 0),
    0,
  );
  const invitationStats = projectGigManagement.invitations?.stats ?? {};
  const totalInvitations = invitationStats.total ?? 0;
  const acceptedInvitations =
    invitationStats.accepted ?? Number(invitationStats.byStatus?.accepted ?? 0);
  const invitationAcceptanceRate =
    totalInvitations > 0 ? Math.round((acceptedInvitations / totalInvitations) * 100) : null;
  const autoMatchSummary = projectGigManagement.autoMatch?.summary ?? {};
  const autoMatchSettings = projectGigManagement.autoMatch?.settings ?? {};
  const autoMatchTotalMatches = autoMatchSummary.total ?? 0;
  const autoMatchAverageScore =
    autoMatchSummary.averageScore != null ? Number(autoMatchSummary.averageScore).toFixed(1) : null;
  const autoMatchEnabled = autoMatchSettings.enabled ?? autoMatchTotalMatches > 0;
  const autoMatchWindow = autoMatchSettings.matchingWindowDays ?? null;
  const reviewSummary = projectGigManagement.reviews?.summary ?? {};
  const reviewTotal = reviewSummary.total ?? 0;
  const reviewAverage = reviewSummary.averageOverall != null ? Number(reviewSummary.averageOverall).toFixed(1) : null;
  const escrowAccount = projectGigManagement.escrow?.account ?? {};
  const escrowBalance = escrowAccount.balance ?? 0;
  const escrowCurrency = escrowAccount.currency ?? projectSummary.currency ?? 'USD';
  const escrowAutoReleaseDays = escrowAccount.autoReleaseDays ?? null;
  const escrowTransactionCount = Array.isArray(projectGigManagement.escrow?.transactions)
    ? projectGigManagement.escrow.transactions.length
    : 0;
  const storytelling = projectGigManagement.storytelling ?? {};
  const disputeManagement = data?.disputeManagement ?? {};
  const disputeSummary = disputeManagement.summary ?? {};
  const vendorScoreLabel =
    vendorAverages.overall != null ? `${Number(vendorAverages.overall).toFixed(1)}/5` : 'unrated';
  const portfolioProjects = Array.isArray(documentStudio?.brandHub?.portfolioProjects)
    ? documentStudio.brandHub.portfolioProjects.length
    : documents.portfolioLinks?.length ?? 0;
  const portfolioCount = documents.portfolioLinks?.length ?? 0;
  const pipelineAutomation = data?.careerPipelineAutomation ?? {};
  const automationMetrics = pipelineAutomation.kanban?.metrics ?? {};
  const automationBoardName = pipelineAutomation.board?.name ?? 'Career pipeline';
  const walletCompliance = data?.compliance?.wallet ?? data?.profile?.walletCompliance ?? {};
  const walletAccountCount = Array.isArray(walletCompliance.accounts) ? walletCompliance.accounts.length : 0;
  const walletLedgerIntegrity = walletCompliance.ledgerIntegrity ?? 'unknown';
  const walletComplianceStatus = walletCompliance.complianceStatus ?? 'inactive';
  const escrowManagement = data?.escrowManagement ?? {};
  const escrowSummary = escrowManagement.summary ?? {};
  const escrowCurrency = escrowSummary.currency ?? 'USD';
  return [
    {
      label: 'Job hub',
      items: [
        {
          name: 'Overview',
          description: 'Snapshot',
          tags: ['apps'],
          sectionId: 'job-hub-overview',
        },
        {
          name: 'Apps',
          description: 'Active roles',
          tags: ['pipeline'],
          sectionId: 'job-hub-apps',
        },
        {
          name: 'Meets',
          description: 'Interview plan',
          tags: ['prep'],
          sectionId: 'job-hub-meets',
        },
        {
          name: 'Saved',
          description: 'Watchlist',
          tags: ['saved'],
          sectionId: 'job-hub-saved',
        },
        {
          name: 'Replies',
          description: 'Messages',
          tags: ['comm'],
          sectionId: 'job-hub-replies',
      label: 'Mentoring',
      items: [
        {
          name: 'Sessions',
          description: `${formatNumber(mentoringSummary.upcomingSessions ?? 0)} upcoming touchpoints ready.`,
          tags: ['mentors', 'sessions'],
          sectionId: 'mentoring-sessions',
        },
        {
          name: 'Packages',
          description: `${formatCurrency(
            mentoringSummary.totalSpend ?? 0,
            mentoringSummary.currency ?? 'USD',
          )} tracked spend and credits.`,
          tags: ['billing'],
          sectionId: 'mentoring-packages',
        },
        {
          name: 'People',
          description: 'Favourite mentors and smart picks.',
          tags: ['network'],
          sectionId: 'mentoring-people',
        },
        {
          name: 'Reviews',
          description: 'Feedback log for every mentor.',
          tags: ['insights'],
          sectionId: 'mentoring-reviews',
      label: 'Projects',
      items: [
        {
          name: 'Workspace',
          description: `${formatNumber(openProjectsCount)} open · ${formatNumber(totalBids)} bids · ${formatNumber(totalInvitations)} invites`,
          href: '/dashboard/user/projects',
          sectionId: 'project-workspace',
      label: 'Events',
      items: [
        {
          name: 'Plan',
          description: '',
          sectionId: 'event-management',
        },
        {
          name: 'Guests',
          description: '',
          sectionId: 'event-management',
        },
        {
          name: 'Finance',
          description: '',
          sectionId: 'event-management',
        },
      ],
    },
    {
      label: 'Project & gig management',
      items: [
        {
          name: 'Creation studio wizard',
          description: `Launch ${formatNumber(creationSummary.total ?? 0)} creations with ${formatNumber(
            creationSummary.published ?? 0,
          )} published and ${formatNumber(creationSummary.drafts ?? 0)} drafts ready to finish.`,
          tags: ['wizard', 'launch'],
          sectionId: 'creation-studio',
          href: '/dashboard/user/creation-studio',
        },
        {
          name: 'Project creation workspace',
          description: `Launch ${formatNumber(projectSummary.totalProjects ?? 0)} initiatives with ${formatNumber(
            projectSummary.templatesAvailable ?? projectGigManagement.projectCreation?.templates?.length ?? 0,
          )} templates ready for mentors or freelancers.`,
          tags: ['briefs', 'collaboration'],
          sectionId: 'project-gig-creation',
        },
        {
          name: 'Project workspace hub',
          description: `Operate ${formatNumber(workspaceSummary.projectCount ?? 0)} workspaces with ${formatNumber(
            workspaceSummary.activeCollaborators ?? 0,
          )} collaborators active.`,
          tags: ['workspace', 'collaboration'],
          sectionId: 'project-workspace',
        },
        {
          name: 'Template gallery',
          description: `Hackathons, bootcamps, and consulting kits curated for ${formatNumber(
            projectGigManagement.projectCreation?.templates?.filter?.((template) => template?.isFeatured)?.length ?? 0,
          )} featured playbooks.`,
          tags: ['templates', 'playbooks'],
          sectionId: 'project-gig-templates',
        },
        {
          name: 'Asset repository',
          description: `${formatNumber(assetSummary.total ?? 0)} secured files with ${formatNumber(
            assetSummary.watermarked ?? 0,
          )} watermark protections & granular permissions.`,
          tags: ['assets', 'compliance'],
          sectionId: 'project-gig-assets',
        },
        {
          name: 'Delivery board',
          description: `Visualise ${formatNumber(projectSummary.activeProjects ?? 0)} active projects with average progress ${
            averageBoardProgress != null ? `${averageBoardProgress}%` : 'tracking'
          }.`,
          tags: ['kanban', 'progress'],
          sectionId: 'project-gig-board',
        },
        {
          name: 'Purchased gig operations',
          description: `Manage ${formatNumber(purchasedGigStats.totalOrders ?? 0)} vendor orders with CSAT ${vendorScoreLabel} and escrow safeguards.`,
          tags: ['vendors', 'escrow'],
          sectionId: 'project-gig-purchased',
        },
        {
          name: 'Gig hub',
          description: 'Timeline, chat, escrow, and reviews in one place.',
          tags: ['timeline', 'chat'],
          sectionId: 'project-gig-operations',
        },
        {
          name: 'CV-ready storytelling',
          description: `Convert ${formatNumber(storytelling.achievements?.length ?? 0)} outcomes into resume bullets & LinkedIn stories.`,
          tags: ['storytelling', 'ai'],
          sectionId: 'project-gig-storytelling',
        },
      ],
    },
    {
      label: 'Career pipeline automation',
      items: [
        {
          name: 'Job applications kanban',
          description: `${automationBoardName} with ${formatNumber(automationMetrics.totalOpportunities ?? 0)} tracked opportunities.`,
          tags: ['kanban', 'sla'],
          sectionId: 'career-pipeline-automation-kanban',
        },
        {
          name: 'Interview command center',
          description: 'Prep tasks, scorecards, and live readiness tracking for every panel.',
          tags: ['calendar', 'prep'],
          sectionId: 'career-interview-command-center',
        },
        {
          name: 'Offer negotiation vault',
          description: 'Scenario planning, competing offers, and legal-ready archives.',
          tags: ['compensation'],
          sectionId: 'career-offer-negotiation-vault',
        },
        {
          name: 'Auto job application criteria',
          description: 'Rule library with analytics and guardrails for premium roles.',
          tags: ['automation', 'ai'],
          sectionId: 'career-auto-apply-rules',
        },
      ],
    },
    {
      label: 'Messaging & collaboration',
      items: [
        {
          name: 'Inbox',
          description: 'Manage secure conversations, live calls, and role-based access in one inbox.',
          tags: ['messaging', 'support'],
          sectionId: 'messaging-inbox',
        },
        {
          name: 'Support desk',
          description: 'Escalate threads with audit trails and automate responses.',
          tags: ['support', 'automation'],
          sectionId: 'insights-accountability-support',
      label: 'Search',
      items: [
        {
          name: 'Search',
          description: 'Saved alerts',
          tags: ['search'],
          sectionId: 'top-search',
        },
        {
          name: 'Explorer',
          description: 'Full explorer',
          tags: ['explorer'],
          href: '/search',
        },
      ],
    },
    {
      label: 'Career operations',
      items: [
        {
          name: 'Pipeline overview',
          description: `${formatNumber(summary.activeApplications)} live opportunities with ${formatNumber(summary.interviewsScheduled)} interviews scheduled.`,
          tags: ['applications', 'interviews'],
        },
        {
          name: 'Follow-ups',
          description: 'Track outstanding nudges and due diligence per opportunity.',
          tags: ['tasks'],
        },
        {
          name: 'Automation rules',
          description: 'Monitor launchpad readiness and availability automations.',
          tags: ['automation'],
        },
      ],
    },
    {
      label: 'Documents & branding',
      items: [
        {
          name: 'Document library',
          description: `${formatNumber(documentSummary.totalDocuments ?? summary.documentsUploaded ?? 0)} tailored assets ready to send.`,
          tags: ['resumes'],
        },
        {
          name: 'Portfolio evidence',
          description: `${formatNumber(portfolioProjects || portfolioCount)} public case studies, testimonials, and banners.`,
        },
        {
          name: 'Website',
          description: 'Design your hosted site with colors, pages, and SEO.',
          tags: ['website', 'brand'],
          sectionId: 'website-preferences',
        },
        {
          name: 'Purchased gigs',
          description: `Review ${formatNumber(documentStudio?.purchasedGigs?.stats?.total ?? 0)} vendor deliverables feeding your workspace.`,
        },
      ],
    },
    {
      label: 'Funds',
      items: [
        {
          id: 'escrow-overview',
          name: 'Escrow',
          sectionId: 'escrow-management',
        },
        {
          id: 'escrow-release',
          name: 'Release',
          sectionId: 'escrow-management',
        },
        {
          id: 'escrow-disputes',
          name: 'Disputes',
          sectionId: 'escrow-management',
        },
      ],
    },
    {
      label: 'Insights & network',
      items: [
        {
          name: 'Insights, accountability, & support',
          description: 'Career analytics, rituals, advisors, and support in one command center.',
          tags: ['insights', 'support'],
          sectionId: 'insights-accountability-support',
        },
        {
          name: 'Talent intelligence',
          description: 'Track interview conversion, offer momentum, and market benchmarks.',
        },
        {
          name: 'Connections CRM',
          description: `Maintain ${formatNumber(summary.connections)} relationships for referrals and mentorship.`,
        },
        {
          name: 'Network',
          description: '',
          tags: ['networking'],
          sectionId: 'networking-management',
        },
        {
          name: 'Profile settings',
          description: 'Control availability, visibility, and launchpad eligibility signals.',
          name: 'Profile',
          description: 'Edit your profile, tags, and collaboration data in one workspace.',
          sectionId: 'profile',
        },
      ],
    },
    {
      label: 'Finance',
      items: [
        {
          name: 'Wallet',
          description: `${formatNumber(walletAccountCount)} accounts • ${walletLedgerIntegrity === 'good' ? 'Balanced' : 'Review'}`,
          tags: ['wallet'],
          sectionId: 'wallet-home',
        },
        {
          name: 'Sources',
          description: 'Payment methods',
          tags: ['payments'],
          sectionId: 'wallet-sources',
        },
        {
          name: 'Rules',
          description: `${walletComplianceStatus.replace(/_/g, ' ')} automation`,
          tags: ['automation'],
          sectionId: 'wallet-rules',
        },
        {
          name: 'Moves',
          description: 'Transfer queue',
          tags: ['payouts'],
          sectionId: 'wallet-moves',
        },
        {
          name: 'Escrow',
          description: 'Reserves overview',
          tags: ['escrow'],
          sectionId: 'wallet-escrow',
      label: 'Alerts',
      items: [
        {
          name: 'Inbox',
          description: `${formatNumber(data?.notifications?.unreadCount ?? 0)} unread`,
          tags: ['notifications', 'alerts'],
          sectionId: 'notifications-center',
        },
        {
          name: 'Digest',
          description: `${
            data?.notifications?.preferences?.digestFrequency
              ? data.notifications.preferences.digestFrequency.replace(/^(\w)/, (match) => match.toUpperCase())
              : 'Immediate'
          } cadence`,
          sectionId: 'notifications-center',
        },
      ],
    },
    {
      label: 'Community',
      items: [
        {
          name: 'Volunteer',
          description: 'Applications, contracts, spend, and reviews together.',
          tags: ['volunteering', 'community'],
          sectionId: 'volunteering-management',
        },
      ],
    },
    {
      label: 'Affiliate & referrals',
      items: [
        {
          name: 'Affiliate revenue cockpit',
          description: 'Track referral links, tiered commissions, and payout readiness in real time.',
          tags: ['growth', 'monetisation'],
          sectionId: 'affiliate-program',
        },
        {
          name: 'Referral compliance',
          description: 'Monitor KYC, payout thresholds, and activity guardrails for each partner.',
          tags: ['compliance'],
        },
      ],
    },
    {
      label: 'Trust',
      items: [
        {
          name: 'Disputes',
          description: `${formatNumber(disputeSummary.openCount ?? 0)} open · ${formatNumber(
            disputeSummary.awaitingCustomerAction ?? 0,
          )} waiting`,
          tags: ['cases'],
          href: '/dashboard/user/disputes',
          sectionId: 'disputes',
        },
        {
          name: 'Escrow',
          description: 'Releases, holds, and guardrails overview.',
          tags: ['payments'],
        },
      ],
    },
  ];
}

export default function UserDashboardPage() {
  const { session, isAuthenticated } = useSession();
  const userId = session ? resolveUserId(session) : null;
  const shouldLoadDashboard = Boolean(isAuthenticated && userId);
  const [activeMenuItemId, setActiveMenuItemId] = useState(null);
  const [activeMentoringPanel, setActiveMentoringPanel] = useState('mentoring-sessions');

  const { data, error, loading, fromCache, lastUpdated, refresh } = useCachedResource(
    `dashboard:user:${userId ?? 'anonymous'}`,
    ({ signal }) => {
      if (!userId) {
        throw new Error('A valid userId is required to load the dashboard.');
      }
      return fetchUserDashboard(userId, { signal });
    },
    {
      ttl: 1000 * 60,
      dependencies: [userId],
      enabled: shouldLoadDashboard,
    },
  );

  const {
    items: savedSearches,
    loading: savedSearchesLoading,
    createSavedSearch,
    updateSavedSearch,
    deleteSavedSearch,
    runSavedSearch,
  } = useSavedSearches({ enabled: shouldLoadDashboard });

  const summary = data?.summary ?? {
    totalApplications: 0,
    activeApplications: 0,
    interviewsScheduled: 0,
    offersNegotiating: 0,
    documentsUploaded: 0,
    connections: 0,
  };

  const pipelineAutomation = data?.careerPipelineAutomation ?? {};
  const automationBoard = pipelineAutomation.board ?? null;
  const kanbanStages = Array.isArray(pipelineAutomation.kanban?.stages)
    ? pipelineAutomation.kanban.stages
    : [];
  const kanbanMetrics = pipelineAutomation.kanban?.metrics ?? {};
  const bulkOperations = pipelineAutomation.bulkOperations ?? { pendingBulkUpdates: 0, reminders: [] };
  const candidateBriefs = Array.isArray(pipelineAutomation.candidateBriefs)
    ? pipelineAutomation.candidateBriefs
    : [];
  const complianceInsights = pipelineAutomation.compliance ?? {
    flaggedOpportunities: 0,
    pendingReports: 0,
    completedReports: 0,
    lastAuditAt: null,
    snapshots: [],
  };
  const interviewCommand = pipelineAutomation.interviewCommandCenter ?? {
    workspaces: [],
    tasks: [],
    scorecards: [],
    readiness: { totalItems: 0, completedItems: 0 },
    summary: { upcoming: 0, completed: 0, averageScore: null, recommendations: {} },
  };
  const offerVault = pipelineAutomation.offerVault ?? { packages: [], metrics: {} };
  const autoApply = pipelineAutomation.autoApply ?? {
    rules: [],
    guardrails: { manualReviewRequired: 0, premiumProtected: 0 },
    analytics: [],
  };

  const pipeline = Array.isArray(data?.pipeline?.statuses) ? data.pipeline.statuses : [];
  const pipelineTotal = pipeline.reduce((accumulator, row) => accumulator + row.count, 0) || 1;
  const recentApplications = Array.isArray(data?.applications?.recent) ? data.applications.recent : [];
  const followUps = Array.isArray(data?.tasks?.followUps) ? data.tasks.followUps : [];
  const automations = Array.isArray(data?.tasks?.automations) ? data.tasks.automations : [];
  const interviews = Array.isArray(data?.interviews) ? data.interviews : [];
  const documents = data?.documents ?? { attachments: [], portfolioLinks: [] };
  const documentStudio = data?.documentStudio ?? null;
<<<<<<< HEAD
  const creationStudio = data?.creationStudio ?? { items: [], summary: {}, catalog: [] };
=======
  const eventManagement = data?.eventManagement ?? null;
  const eventManagementOverview = eventManagement?.overview ?? null;
>>>>>>> 2c49e547
  const projectGigManagement = data?.projectGigManagement ?? null;
  const mentoring = data?.mentoring ?? null;
  const websitePreferences = data?.websitePreferences ?? null;
  const escrowManagement = data?.escrowManagement ?? null;
  const notifications = Array.isArray(data?.notifications?.recent) ? data.notifications.recent : [];
  const notificationsUnreadCount = Number(data?.notifications?.unreadCount ?? 0);
  const notificationPreferences = data?.notifications?.preferences ?? null;
  const notificationStats = data?.notifications?.stats ?? null;
  const projectActivity = Array.isArray(data?.projectActivity?.recent) ? data.projectActivity.recent : [];
  const launchpadApplications = Array.isArray(data?.launchpad?.applications) ? data.launchpad.applications : [];
  const affiliateProgram = data?.affiliate ?? null;
  const affiliateOverview = affiliateProgram?.overview ?? {};
  const jobApplicationsWorkspace = data?.jobApplicationsWorkspace ?? null;
  const disputeManagement = data?.disputeManagement ?? null;

  const [activeMenuItem, setActiveMenuItem] = useState(null);
  const [escrowView, setEscrowView] = useState('overview');

  const handleMenuSelect = (itemId, item) => {
    setActiveMenuItem(itemId);
    if (itemId === 'escrow-overview') {
      setEscrowView('overview');
    } else if (itemId === 'escrow-release') {
      setEscrowView('release');
    } else if (itemId === 'escrow-disputes') {
      setEscrowView('disputes');
    }

    if (item?.href && typeof window !== 'undefined') {
      if (item.href.startsWith('http')) {
        window.open(item.href, item.target ?? '_blank', 'noreferrer');
      } else {
        window.location.assign(item.href);
      }
      return;
    }

    const targetId = item?.sectionId ?? item?.targetId;
    if (targetId && typeof document !== 'undefined') {
      const targetElement = document.getElementById(targetId);
      if (targetElement) {
        targetElement.scrollIntoView({ behavior: 'smooth', block: 'start' });
      }
    }
  };

  const handleEscrowViewChange = (view) => {
    setEscrowView(view);
    const menuId = ESCROW_VIEW_TO_MENU[view] ?? null;
    if (menuId) {
      setActiveMenuItem(menuId);
    }
  };
  const topSearchData = data?.topSearch ?? null;

  const insights = data?.insights ?? {};
  const careerAnalytics = insights.careerAnalytics ?? {};
  const careerSummary = careerAnalytics.summary ?? {};
  const careerSnapshots = Array.isArray(careerAnalytics.snapshots) ? careerAnalytics.snapshots : [];
  const careerBenchmarks = Array.isArray(careerAnalytics.benchmarks) ? careerAnalytics.benchmarks : [];
  const careerDiversity = careerAnalytics.diversity ?? null;
  const careerFunnel = careerAnalytics.funnel ?? null;

  const weeklyDigest = insights.weeklyDigest ?? {};
  const digestSubscription = weeklyDigest.subscription ?? null;
  const digestIntegrations = Array.isArray(weeklyDigest.integrations) ? weeklyDigest.integrations : [];

  const calendarInsights = insights.calendar ?? {};
  const upcomingInterviewEvents = Array.isArray(calendarInsights.upcomingInterviews)
    ? calendarInsights.upcomingInterviews
    : [];
  const nextFocusBlock = calendarInsights.nextFocusBlock ?? null;
  const focusInsights = calendarInsights.focus ?? { sessions: [], totalMinutes: 0, byType: {} };
  const focusSessions = Array.isArray(focusInsights.sessions) ? focusInsights.sessions : [];
  const focusMinutesTotal = focusInsights.totalMinutes ?? 0;
  const focusByTypeEntries = focusInsights.byType ? Object.entries(focusInsights.byType) : [];

  const advisorInsights = insights.advisorCollaboration ?? {};
  const advisorCollaborations = Array.isArray(advisorInsights.collaborations)
    ? advisorInsights.collaborations
    : [];
  const advisorSummary = advisorInsights.summary ?? {};

  const supportDesk = insights.supportDesk ?? {};
  const supportCases = Array.isArray(supportDesk.cases) ? supportDesk.cases : [];
  const supportAutomation = Array.isArray(supportDesk.automation) ? supportDesk.automation : [];
  const supportArticles = Array.isArray(supportDesk.knowledgeArticles) ? supportDesk.knowledgeArticles : [];
  const supportSummary = supportDesk.summary ?? {};

  const networkingData = data?.networking ?? {};
  const networkingUserId = userId ?? networkingData?.summary?.userId ?? null;

  const menuSections = useMemo(() => buildMenuSections(data), [data]);
<<<<<<< HEAD

  const handleMenuSelect = useCallback(
    (itemId, item) => {
      if (item?.href) {
        navigate(item.href);
        return;
      }
      const targetId = item?.sectionId ?? itemId;
      if (targetId && typeof document !== 'undefined') {
        const targetElement = document.getElementById(targetId);
        if (targetElement) {
          targetElement.scrollIntoView({ behavior: 'smooth', block: 'start' });
        }
      }
    },
    [navigate],
  );
=======
  const handleDashboardMenuSelect = useCallback(
    (itemId, item) => {
      if (!item) {
        return;
      }
      const targetId = item.sectionId ?? item.targetId ?? item.id ?? itemId;
      setActiveMenuItemId(itemId);
      if (targetId && targetId.startsWith('mentoring-')) {
        setActiveMentoringPanel(targetId);
      }
      if (targetId && typeof document !== 'undefined') {
        const scrollToTarget = () => {
          const targetElement = document.getElementById(targetId);
          if (targetElement) {
            targetElement.scrollIntoView({ behavior: 'smooth', block: 'start' });
          }
        };
        if (typeof window !== 'undefined' && typeof window.requestAnimationFrame === 'function') {
          window.requestAnimationFrame(scrollToTarget);
        } else {
          setTimeout(scrollToTarget, 0);
        }
      }
    },
    [],
  );
  useEffect(() => {
    const mentoringItems = menuSections
      .flatMap((section) => section.items)
      .filter((item) => item.sectionId?.startsWith('mentoring-'));
    const matchingItem = mentoringItems.find((item) => item.sectionId === activeMentoringPanel);
    const activeIsMentoring = mentoringItems.some((item) => item.id === activeMenuItemId);
    if (matchingItem && (!activeMenuItemId || activeIsMentoring) && activeMenuItemId !== matchingItem.id) {
      setActiveMenuItemId(matchingItem.id);
    }
  }, [menuSections, activeMentoringPanel, activeMenuItemId]);
>>>>>>> 2c49e547
  const profileCard = useMemo(() => buildProfileCard(data, summary, session), [data, session, summary]);
  const canEditWebsite = Boolean(isAuthenticated);

  const summaryCards = [
    {
      label: 'Total applications',
      value: summary.totalApplications,
      description: 'Opportunities you have submitted or are drafting.',
    },
    {
      label: 'Active events',
      value: eventManagementOverview?.active ?? 0,
      description: `Managing ${formatNumber(eventManagementOverview?.events ?? 0)} total events across your programs.`,
    },
    {
      label: 'Active pipeline',
      value: summary.activeApplications,
      description: 'Applications requiring monitoring or follow-up.',
    },
    {
      label: 'Interviews scheduled',
      value: summary.interviewsScheduled,
      description: 'Confirmed interview touchpoints across your pipeline.',
    },
    {
      label: 'Documents uploaded',
      value: summary.documentsUploaded,
      description: 'Tailored CVs, cover letters, and supporting evidence.',
    },
    {
      label: 'Affiliate earnings',
      value: Number(affiliateOverview?.lifetimeEarnings ?? 0),
      displayValue:
        affiliateOverview?.lifetimeEarnings != null
          ? formatCurrency(affiliateOverview.lifetimeEarnings, affiliateOverview.currency ?? 'USD')
          : '—',
      description: `Pending ${formatCurrency(
        affiliateOverview?.pendingPayouts ?? 0,
        affiliateOverview?.currency ?? 'USD',
      )} with ${(affiliateOverview?.conversionRate ?? 0).toFixed(1)}% conversion velocity.`,
    },
    {
      label: 'Networking bookings',
      value: data?.networking?.summary?.sessionsBooked ?? 0,
      description: `Spend ${formatCurrency(
        ((data?.networking?.summary?.totalSpendCents ?? data?.networking?.purchases?.totalSpendCents ?? 0) / 100),
        data?.networking?.purchases?.currency ?? 'USD',
      )} • Connections ${formatNumber(
        data?.networking?.summary?.connectionsTracked ?? data?.networking?.connections?.total ?? 0,
      )}`,
    },
  ];

  const heroTitle = 'User & Job Seeker Command Center';
  const heroSubtitle = 'Candidate success workspace';
  const heroDescription =
    'Monitor applications, interviews, documents, and collaborations with a single source of truth personalised to your Gigvora profile.';

  const dashboardView = (
    <DashboardLayout
      currentDashboard="user"
      title={heroTitle}
      subtitle={heroSubtitle}
      description={heroDescription}
      menuSections={menuSections}
      sections={[]}
      profile={profileCard}
      availableDashboards={availableDashboards}
<<<<<<< HEAD
=======
      onMenuItemSelect={handleDashboardMenuSelect}
      activeMenuItem={activeMenuItemId}
      activeMenuItem={activeMenuItem}
>>>>>>> 2c49e547
      onMenuItemSelect={handleMenuSelect}
    >
      <div className="space-y-10">
        <div className="flex flex-col gap-4 sm:flex-row sm:items-center sm:justify-between">
          <DataStatus
            loading={loading}
            error={error?.message}
            fromCache={fromCache}
            lastUpdated={lastUpdated}
            onRetry={refresh}
          />
        </div>

        <DashboardBlogSpotlight />

        <JobApplicationWorkspaceContainer userId={userId} initialData={jobApplicationsWorkspace} />

        <section className="grid gap-4 sm:grid-cols-2 xl:grid-cols-4">
          {summaryCards.map((card) => (
            <div
              key={card.label}
              className="rounded-3xl border border-slate-200 bg-white/95 p-6 shadow-sm transition hover:border-accent/40 hover:shadow-soft"
            >
              <p className="text-sm font-medium text-slate-500">{card.label}</p>
              <p className="mt-3 text-3xl font-semibold text-slate-900">
                {card.displayValue ?? formatNumber(card.value)}
              </p>
              <p className="mt-2 text-sm text-slate-500">{card.description}</p>
            </div>
          ))}
        </section>

        <UserMentoringSection
          mentoring={mentoring}
          userId={userId}
          onRefresh={refresh}
          canEdit={canEditMentoring}
          activePanelId={activeMentoringPanel}
          onPanelChange={(panelId) => {
            setActiveMentoringPanel(panelId);
            const matchingItem = menuSections
              .flatMap((section) => section.items)
              .find((item) => item.sectionId === panelId);
            if (matchingItem) {
              setActiveMenuItemId(matchingItem.id);
            }
          }}
        <section id="messaging-inbox">
          <DashboardInboxWorkspace />
        </section>
        {userId ? <WalletManagementSection userId={userId} /> : null}
        <TopSearchSection
          data={topSearchData}
          savedSearches={savedSearches}
          savedSearchesLoading={savedSearchesLoading}
          onCreateSavedSearch={createSavedSearch}
          onUpdateSavedSearch={updateSavedSearch}
          onDeleteSavedSearch={deleteSavedSearch}
          onRunSavedSearch={runSavedSearch}
        />

        <section id="career-pipeline-automation" className="space-y-8">
          <div className="rounded-3xl border border-slate-200 bg-gradient-to-br from-white via-slate-50 to-accentSoft p-6 shadow-sm">
            <div className="flex flex-col gap-4 lg:flex-row lg:items-center lg:justify-between">
              <div>
                <p className="text-xs uppercase tracking-wide text-accent">Career pipeline automation</p>
                <h2 className="mt-2 text-2xl font-semibold text-slate-900">
                  {automationBoard?.name ?? 'Automation workbench'}
                </h2>
                <p className="mt-2 max-w-2xl text-sm text-slate-600">
                  Build a predictable job-search operating system with structured pipelines, SLA-aware nudges, and
                  collaboration-ready workflows spanning interviews and offer negotiations.
                </p>
              </div>
              <div className="grid w-full gap-3 rounded-2xl border border-accent/30 bg-white/70 p-4 text-sm text-slate-700 shadow-inner sm:grid-cols-3 lg:max-w-xl">
                <div>
                  <p className="text-xs uppercase tracking-wide text-slate-500">Active opportunities</p>
                  <p className="mt-1 text-xl font-semibold text-slate-900">
                    {formatNumber(kanbanMetrics.totalOpportunities ?? 0)}
                  </p>
                </div>
                <div>
                  <p className="text-xs uppercase tracking-wide text-slate-500">SLA breaches</p>
                  <p className={`mt-1 text-xl font-semibold ${kanbanMetrics.overdueOpportunities ? 'text-rose-600' : 'text-slate-900'}`}>
                    {formatNumber(kanbanMetrics.overdueOpportunities ?? 0)}
                  </p>
                </div>
                <div>
                  <p className="text-xs uppercase tracking-wide text-slate-500">Avg. stage duration</p>
                  <p className="mt-1 text-xl font-semibold text-slate-900">
                    {kanbanMetrics.averageStageDurationHours != null
                      ? `${kanbanMetrics.averageStageDurationHours}h`
                      : '—'}
                  </p>
                </div>
              </div>
            </div>
          </div>

          <div id="career-pipeline-automation-kanban" className="space-y-4">
            <div className="flex flex-col gap-2 sm:flex-row sm:items-end sm:justify-between">
              <div>
                <h3 className="text-lg font-semibold text-slate-900">Job applications kanban</h3>
                <p className="text-sm text-slate-600">
                  Track every opportunity from sourcing to signed offer. Attach research, monitor SLAs, and trigger nudges
                  when momentum stalls.
                </p>
              </div>
              <span className="text-xs uppercase tracking-wide text-slate-500">
                {automationBoard?.timezone ? `Timezone ${automationBoard.timezone}` : 'Realtime automation insights'}
              </span>
            </div>

            <div className="grid gap-4 lg:grid-cols-2 2xl:grid-cols-4">
              {kanbanStages.length ? (
                kanbanStages.map((stage) => {
                  const stageOverdue = stage.metrics?.overdue ?? 0;
                  return (
                    <div key={stage.id} className="flex h-full flex-col rounded-3xl border border-slate-200 bg-white p-5 shadow-sm">
                      <div className="flex items-start justify-between gap-3">
                        <div>
                          <p className="text-sm font-semibold text-slate-900">{stage.name}</p>
                          <p className="text-xs text-slate-500">
                            {formatStatus(stage.stageType)} • {formatNumber(stage.metrics?.total ?? 0)} opportunities
                          </p>
                        </div>
                        {stage.slaHours != null ? (
                          <span className="rounded-full bg-accentSoft px-3 py-1 text-xs font-semibold text-accent">
                            SLA {stage.slaHours}h
                          </span>
                        ) : null}
                      </div>
                      {stageOverdue ? (
                        <p className="mt-3 text-xs font-medium uppercase tracking-wide text-rose-500">
                          {formatNumber(stageOverdue)} exceeding SLA
                        </p>
                      ) : null}
                      <div className="mt-4 flex-1 space-y-3 overflow-y-auto pr-1">
                        {stage.opportunities?.length ? (
                          stage.opportunities.map((opportunity) => {
                            const salary = opportunity.salary ?? {};
                            const salaryParts = [
                              salary.min != null ? formatCurrency(salary.min, salary.currency ?? 'USD') : null,
                              salary.max != null ? formatCurrency(salary.max, salary.currency ?? 'USD') : null,
                            ].filter(Boolean);
                            const salaryLabel = salaryParts.length ? salaryParts.join(' – ') : null;
                            const primaryNudge = Array.isArray(opportunity.nudges) ? opportunity.nudges[0] : null;
                            const collaboratorCount = Array.isArray(opportunity.collaborators)
                              ? opportunity.collaborators.length
                              : 0;
                            const researchLinks = Array.isArray(opportunity.researchLinks)
                              ? opportunity.researchLinks.slice(0, 2)
                              : [];
                            const attachmentsCount = Array.isArray(opportunity.attachments)
                              ? opportunity.attachments.length
                              : 0;
                            const cardHighlight = opportunity.isOverdue || opportunity.followUpStatus === 'overdue';

                            return (
                              <article
                                key={`${stage.id}-${opportunity.id}`}
                                className={`rounded-2xl border p-4 text-sm transition ${
                                  cardHighlight
                                    ? 'border-rose-200 bg-rose-50/70 shadow-inner'
                                    : 'border-slate-200 bg-slate-50/60 hover:border-accent/40 hover:bg-white'
                                }`}
                              >
                                <div className="flex items-start justify-between gap-3">
                                  <div>
                                    <p className="font-semibold text-slate-900">{opportunity.title}</p>
                                    <p className="text-xs text-slate-500">{opportunity.companyName}</p>
                                  </div>
                                  <span
                                    className={`rounded-full px-3 py-1 text-[11px] font-semibold uppercase tracking-wide ${
                                      cardHighlight
                                        ? 'bg-rose-500/10 text-rose-600'
                                        : 'bg-accentSoft text-accent'
                                    }`}
                                  >
                                    {formatStatus(opportunity.followUpStatus)}
                                  </span>
                                </div>
                                <div className="mt-3 grid grid-cols-2 gap-2 text-xs text-slate-500">
                                  <div>
                                    <p className="uppercase tracking-wide">Stage duration</p>
                                    <p className="mt-1 text-slate-700">{opportunity.stageDurationHours ?? '—'}h</p>
                                  </div>
                                  <div>
                                    <p className="uppercase tracking-wide">Next action</p>
                                    <p className="mt-1 text-slate-700">
                                      {opportunity.nextActionDueAt ? formatAbsolute(opportunity.nextActionDueAt) : 'Not scheduled'}
                                    </p>
                                  </div>
                                  {salaryLabel ? (
                                    <div>
                                      <p className="uppercase tracking-wide">Salary range</p>
                                      <p className="mt-1 text-slate-700">{salaryLabel}</p>
                                    </div>
                                  ) : null}
                                  <div>
                                    <p className="uppercase tracking-wide">Last activity</p>
                                    <p className="mt-1 text-slate-700">
                                      {opportunity.lastActivityAt ? formatRelativeTime(opportunity.lastActivityAt) : '—'}
                                    </p>
                                  </div>
                                </div>
                                {opportunity.researchSummary ? (
                                  <p className="mt-3 text-sm text-slate-600">{opportunity.researchSummary}</p>
                                ) : null}
                                {researchLinks.length ? (
                                  <ul className="mt-3 space-y-1 text-xs text-accent">
                                    {researchLinks.map((link) => (
                                      <li key={`${opportunity.id}-${link.url ?? link}`}>
                                        <a
                                          href={link.url ?? link.href ?? '#'}
                                          className="inline-flex items-center gap-1 hover:underline"
                                          target="_blank"
                                          rel="noreferrer"
                                        >
                                          <span className="h-1.5 w-1.5 rounded-full bg-accent" />
                                          {link.label ?? link.title ?? link.url ?? 'Resource'}
                                        </a>
                                      </li>
                                    ))}
                                  </ul>
                                ) : null}
                                <div className="mt-3 flex flex-wrap items-center gap-2 text-xs text-slate-500">
                                  {collaboratorCount ? (
                                    <span className="inline-flex items-center gap-1 rounded-full bg-slate-100 px-2.5 py-1">
                                      <span className="h-1.5 w-1.5 rounded-full bg-slate-400" />
                                      {collaboratorCount} collaborator{collaboratorCount === 1 ? '' : 's'}
                                    </span>
                                  ) : null}
                                  {attachmentsCount ? (
                                    <span className="inline-flex items-center gap-1 rounded-full bg-slate-100 px-2.5 py-1">
                                      <span className="h-1.5 w-1.5 rounded-full bg-slate-400" />
                                      {attachmentsCount} attachment{attachmentsCount === 1 ? '' : 's'}
                                    </span>
                                  ) : null}
                                  {opportunity.candidateBrief?.shareUrl ? (
                                    <a
                                      href={opportunity.candidateBrief.shareUrl}
                                      target="_blank"
                                      rel="noreferrer"
                                      className="inline-flex items-center gap-1 rounded-full bg-accentSoft px-2.5 py-1 text-accent hover:bg-accent/10"
                                    >
                                      Share brief
                                    </a>
                                  ) : null}
                                </div>
                                <div className="mt-3 flex flex-col gap-2 text-xs">
                                  {primaryNudge ? (
                                    <div
                                      className={`rounded-xl border px-3 py-2 ${
                                        primaryNudge.severity === 'critical'
                                          ? 'border-rose-200 bg-rose-50 text-rose-600'
                                          : primaryNudge.severity === 'warning'
                                          ? 'border-amber-200 bg-amber-50 text-amber-700'
                                          : 'border-accent/40 bg-accentSoft text-accent'
                                      }`}
                                    >
                                      <p className="font-medium">{primaryNudge.message}</p>
                                      <p className="mt-1 text-[11px] uppercase tracking-wide">
                                        Triggered {formatRelativeTime(primaryNudge.triggeredAt)}
                                      </p>
                                    </div>
                                  ) : null}
                                  <div className="grid grid-cols-2 gap-2 text-slate-500">
                                    <div>
                                      <p className="text-[11px] uppercase tracking-wide">Compliance</p>
                                      <p className="mt-1 font-medium text-slate-700">
                                        {formatStatus(opportunity.complianceStatus)}
                                      </p>
                                    </div>
                                    <div>
                                      <p className="text-[11px] uppercase tracking-wide">Guardrail</p>
                                      <p className="mt-1 font-medium text-slate-700">
                                        {opportunity.automationMetadata?.guardrail ?? 'On track'}
                                      </p>
                                    </div>
                                  </div>
                                </div>
                              </article>
                            );
                          })
                        ) : (
                          <p className="text-sm text-slate-500">No opportunities in this stage yet.</p>
                        )}
                      </div>
                    </div>
                  );
                })
              ) : (
                <p className="text-sm text-slate-500">
                  Configure your first pipeline board to unlock automation insights.
                </p>
              )}
            </div>
          </div>

          <div className="grid gap-6 lg:grid-cols-3" id="career-pipeline-automation-collaboration">
            <div className="rounded-3xl border border-slate-200 bg-white p-6 shadow-sm">
              <h3 className="text-lg font-semibold text-slate-900">Bulk status updates & reminders</h3>
              <p className="mt-1 text-sm text-slate-600">
                Automate follow-ups across opportunities and trigger nudges before SLAs are breached.
              </p>
              <div className="mt-4 rounded-2xl border border-accent/40 bg-accentSoft/70 p-4 text-sm text-slate-700">
                <p className="font-semibold text-accent">Bulk updates pending</p>
                <p className="mt-1 text-3xl font-semibold text-slate-900">
                  {formatNumber(bulkOperations.pendingBulkUpdates ?? 0)}
                </p>
                <p className="mt-1 text-xs uppercase tracking-wide text-slate-500">Require attention for SLA alignment</p>
              </div>
              <div className="mt-4 space-y-3">
                {Array.isArray(bulkOperations.reminders) && bulkOperations.reminders.length ? (
                  bulkOperations.reminders.map((reminder) => (
                    <div
                      key={`${reminder.opportunityId}-${reminder.stageKey}`}
                      className={`rounded-2xl border px-4 py-3 text-sm ${
                        reminder.severity === 'critical'
                          ? 'border-rose-200 bg-rose-50 text-rose-600'
                          : reminder.severity === 'warning'
                          ? 'border-amber-200 bg-amber-50 text-amber-700'
                          : 'border-slate-200 bg-slate-50 text-slate-700'
                      }`}
                    >
                      <div className="flex items-center justify-between gap-3 text-xs uppercase tracking-wide">
                        <span>{reminder.stageName ?? 'Stage'}</span>
                        <span>{reminder.dueAt ? formatAbsolute(reminder.dueAt) : 'Ad-hoc'}</span>
                      </div>
                      <p className="mt-1 font-semibold text-slate-900">{reminder.title}</p>
                      <p className="text-xs text-slate-500">{reminder.companyName}</p>
                      <p className="mt-2 text-sm">{reminder.recommendation}</p>
                    </div>
                  ))
                ) : (
                  <p className="text-sm text-slate-500">No smart reminders pending.</p>
                )}
              </div>
            </div>

            <div className="rounded-3xl border border-slate-200 bg-white p-6 shadow-sm">
              <h3 className="text-lg font-semibold text-slate-900">Candidate briefs & sharing</h3>
              <p className="mt-1 text-sm text-slate-600">
                Generate referral-ready briefs that keep agencies and mentors aligned on your positioning.
              </p>
              <div className="mt-4 space-y-3">
                {candidateBriefs.length ? (
                  candidateBriefs.slice(0, 5).map((brief) => (
                    <div key={brief.id} className="rounded-2xl border border-slate-200 bg-slate-50/60 p-4 text-sm">
                      <div className="flex items-center justify-between gap-3">
                        <p className="font-semibold text-slate-900">Brief #{brief.id}</p>
                        <span className="rounded-full bg-accentSoft px-3 py-1 text-[11px] font-semibold uppercase tracking-wide text-accent">
                          {formatStatus(brief.status)}
                        </span>
                      </div>
                      {brief.summary ? <p className="mt-2 text-sm text-slate-600">{brief.summary}</p> : null}
                      <div className="mt-2 flex flex-wrap items-center gap-2 text-xs text-slate-500">
                        {Array.isArray(brief.strengths) && brief.strengths.length ? (
                          <span>{brief.strengths.slice(0, 2).join(' • ')}</span>
                        ) : null}
                        {brief.shareUrl ? (
                          <a
                            href={brief.shareUrl}
                            target="_blank"
                            rel="noreferrer"
                            className="inline-flex items-center gap-1 rounded-full bg-accentSoft px-2.5 py-1 text-accent hover:bg-accent/10"
                          >
                            Share link
                          </a>
                        ) : null}
                        {brief.lastSharedAt ? (
                          <span>Shared {formatRelativeTime(brief.lastSharedAt)}</span>
                        ) : null}
                      </div>
                    </div>
                  ))
                ) : (
                  <p className="text-sm text-slate-500">No briefs published yet.</p>
                )}
              </div>
            </div>

            <div className="rounded-3xl border border-slate-200 bg-white p-6 shadow-sm">
              <h3 className="text-lg font-semibold text-slate-900">Compliance guardrails</h3>
              <p className="mt-1 text-sm text-slate-600">
                Stay audit-ready with equal opportunity reporting and automatic guardrails for sensitive data.
              </p>
              <dl className="mt-4 grid grid-cols-2 gap-4 text-sm text-slate-700">
                <div>
                  <dt className="text-xs uppercase tracking-wide text-slate-500">Flagged</dt>
                  <dd className="mt-1 text-xl font-semibold text-rose-600">
                    {formatNumber(complianceInsights.flaggedOpportunities ?? 0)}
                  </dd>
                </div>
                <div>
                  <dt className="text-xs uppercase tracking-wide text-slate-500">Pending reports</dt>
                  <dd className="mt-1 text-xl font-semibold text-slate-900">
                    {formatNumber(complianceInsights.pendingReports ?? 0)}
                  </dd>
                </div>
                <div>
                  <dt className="text-xs uppercase tracking-wide text-slate-500">Completed</dt>
                  <dd className="mt-1 text-xl font-semibold text-slate-900">
                    {formatNumber(complianceInsights.completedReports ?? 0)}
                  </dd>
                </div>
                <div>
                  <dt className="text-xs uppercase tracking-wide text-slate-500">Last audit</dt>
                  <dd className="mt-1 text-xl font-semibold text-slate-900">
                    {complianceInsights.lastAuditAt ? formatAbsolute(complianceInsights.lastAuditAt) : '—'}
                  </dd>
                </div>
              </dl>
              <div className="mt-4 space-y-2">
                {Array.isArray(complianceInsights.snapshots) && complianceInsights.snapshots.length ? (
                  complianceInsights.snapshots.slice(0, 3).map((snapshot) => (
                    <div key={snapshot.opportunityId} className="rounded-xl border border-slate-200 bg-slate-50/70 p-3 text-xs">
                      <p className="font-semibold text-slate-800">{snapshot.companyName}</p>
                      {snapshot.submittedAt ? (
                        <p className="text-slate-500">Submitted {formatRelativeTime(snapshot.submittedAt)}</p>
                      ) : null}
                      {snapshot.metrics ? (
                        <p className="mt-1 text-slate-500">
                          {Object.entries(snapshot.metrics)
                            .slice(0, 2)
                            .map(([key, value]) => `${formatStatus(key)}: ${value}`)
                            .join(' • ')}
                        </p>
                      ) : null}
                    </div>
                  ))
                ) : (
                  <p className="text-sm text-slate-500">No compliance snapshots captured.</p>
                )}
              </div>
            </div>
          </div>

          <div id="career-interview-command-center" className="rounded-3xl border border-slate-200 bg-white p-6 shadow-sm">
            <div className="flex flex-col gap-4 lg:flex-row lg:items-start lg:justify-between">
              <div>
                <h3 className="text-lg font-semibold text-slate-900">Interview command center</h3>
                <p className="mt-1 text-sm text-slate-600">
                  Consolidate interview panels, prep tasks, calendars, and AI rehearsal prompts in one workspace.
                </p>
              </div>
              <div className="grid grid-cols-2 gap-3 text-sm text-slate-700">
                <div>
                  <p className="text-xs uppercase tracking-wide text-slate-500">Upcoming</p>
                  <p className="mt-1 text-xl font-semibold text-slate-900">
                    {formatNumber(interviewCommand.summary?.upcoming ?? 0)}
                  </p>
                </div>
                <div>
                  <p className="text-xs uppercase tracking-wide text-slate-500">Completed</p>
                  <p className="mt-1 text-xl font-semibold text-slate-900">
                    {formatNumber(interviewCommand.summary?.completed ?? 0)}
                  </p>
                </div>
                <div>
                  <p className="text-xs uppercase tracking-wide text-slate-500">Checklist</p>
                  <p className="mt-1 text-xl font-semibold text-slate-900">
                    {formatNumber(interviewCommand.readiness?.completedItems ?? 0)} /{' '}
                    {formatNumber(interviewCommand.readiness?.totalItems ?? 0)}
                  </p>
                </div>
                <div>
                  <p className="text-xs uppercase tracking-wide text-slate-500">Avg score</p>
                  <p className="mt-1 text-xl font-semibold text-slate-900">
                    {interviewCommand.summary?.averageScore != null ? interviewCommand.summary.averageScore : '—'}
                  </p>
                </div>
              </div>
            </div>

            <div className="mt-6 grid gap-6 lg:grid-cols-3">
              <div className="lg:col-span-2 space-y-4">
                {Array.isArray(interviewCommand.workspaces) && interviewCommand.workspaces.length ? (
                  interviewCommand.workspaces.slice(0, 3).map((workspace) => (
                    <div key={workspace.id} className="rounded-2xl border border-slate-200 bg-slate-50/70 p-4">
                      <div className="flex items-start justify-between gap-3">
                        <div>
                          <p className="text-sm font-semibold text-slate-900">Workspace #{workspace.id}</p>
                          <p className="text-xs text-slate-500">
                            {workspace.status ? formatStatus(workspace.status) : 'Planning'} • Interview {workspace.opportunityId}
                          </p>
                        </div>
                        {workspace.calendarEventId ? (
                          <span className="rounded-full bg-accentSoft px-3 py-1 text-[11px] font-semibold uppercase tracking-wide text-accent">
                            Synced
                          </span>
                        ) : null}
                      </div>
                      {workspace.roomUrl ? (
                        <p className="mt-2 text-xs text-accent">
                          <a href={workspace.roomUrl} target="_blank" rel="noreferrer" className="hover:underline">
                            Join virtual room
                          </a>
                        </p>
                      ) : null}
                      <div className="mt-3 grid gap-3 text-xs text-slate-600 md:grid-cols-2">
                        <div>
                          <p className="text-[11px] uppercase tracking-wide">Prep checklist</p>
                          <ul className="mt-1 space-y-1">
                            {normalizeChecklist(workspace.prepChecklist).slice(0, 3).map((item, index) => (
                              <li key={`${workspace.id}-check-${index}`} className="flex items-center gap-2">
                                <span
                                  className={`h-2 w-2 rounded-full ${item.completed ? 'bg-accent' : 'bg-slate-300'}`}
                                />
                                <span className="text-slate-700">{item.label ?? 'Checklist item'}</span>
                              </li>
                            ))}
                          </ul>
                        </div>
                        <div>
                          <p className="text-[11px] uppercase tracking-wide">AI rehearsal prompts</p>
                          <ul className="mt-1 space-y-1">
                            {normalizePrompts(workspace.aiPrompts).slice(0, 3).map((prompt, index) => (
                              <li key={`${workspace.id}-prompt-${index}`} className="text-slate-700">
                                {typeof prompt === 'string' ? prompt : prompt?.title ?? 'Prompt'}
                              </li>
                            ))}
                          </ul>
                        </div>
                      </div>
                      {Array.isArray(workspace.scorecards) && workspace.scorecards.length ? (
                        <div className="mt-3 rounded-xl border border-slate-200 bg-white p-3 text-xs text-slate-600">
                          <p className="font-semibold text-slate-800">Live scorecards</p>
                          <div className="mt-2 grid grid-cols-2 gap-2">
                            {workspace.scorecards.slice(0, 2).map((scorecard) => (
                              <div key={scorecard.id} className="rounded-lg bg-slate-50 p-2">
                                <p className="text-[11px] uppercase tracking-wide text-slate-500">
                                  {scorecard.interviewerId ? `Interviewer #${scorecard.interviewerId}` : 'Interviewer'}
                                </p>
                                <p className="mt-1 font-semibold text-slate-800">
                                  {scorecard.overallScore != null ? scorecard.overallScore : '—'}
                                </p>
                                <p className="mt-1 text-[11px] uppercase tracking-wide text-slate-500">
                                  {formatStatus(scorecard.recommendation)}
                                </p>
                              </div>
                            ))}
                          </div>
                        </div>
                      ) : null}
                    </div>
                  ))
                ) : (
                  <p className="text-sm text-slate-500">No interview workspaces configured.</p>
                )}
              </div>

              <div className="space-y-4">
                <div className="rounded-2xl border border-slate-200 bg-slate-50/70 p-4">
                  <h4 className="text-sm font-semibold text-slate-900">Action items</h4>
                  <div className="mt-2 space-y-2 text-xs text-slate-600">
                    {Array.isArray(interviewCommand.tasks) && interviewCommand.tasks.length ? (
                      interviewCommand.tasks.map((task) => (
                        <div key={task.id} className="rounded-xl border border-slate-200 bg-white p-3">
                          <p className="font-medium text-slate-800">{task.title}</p>
                          <p className="text-[11px] uppercase tracking-wide text-slate-500">
                            {formatStatus(task.status)} • {formatStatus(task.priority)}
                          </p>
                          <p className="mt-1 text-slate-600">{task.description}</p>
                          <p className="mt-1 text-[11px] uppercase tracking-wide text-slate-500">
                            {task.dueAt ? `Due ${formatAbsolute(task.dueAt)}` : 'No due date'}
                          </p>
                        </div>
                      ))
                    ) : (
                      <p>No open tasks.</p>
                    )}
                  </div>
                </div>
                <div className="rounded-2xl border border-slate-200 bg-slate-50/70 p-4 text-xs text-slate-600">
                  <h4 className="text-sm font-semibold text-slate-900">Recommendation mix</h4>
                  <div className="mt-2 space-y-1">
                    {interviewCommand.summary?.recommendations
                      ? Object.entries(interviewCommand.summary.recommendations).map(([key, value]) => (
                          <div key={key} className="flex items-center justify-between">
                            <span>{formatStatus(key)}</span>
                            <span className="font-semibold text-slate-800">{formatNumber(value)}</span>
                          </div>
                        ))
                      : (
                        <p>No feedback captured.</p>
                        )}
                  </div>
                </div>
              </div>
            </div>
          </div>

          <div id="career-offer-negotiation-vault" className="rounded-3xl border border-slate-200 bg-white p-6 shadow-sm">
            <div className="flex flex-col gap-4 lg:flex-row lg:items-start lg:justify-between">
              <div>
                <h3 className="text-lg font-semibold text-slate-900">Offer negotiation vault</h3>
                <p className="mt-1 text-sm text-slate-600">
                  Store compensation data, negotiation scripts, scenario models, and signed documents side-by-side.
                </p>
              </div>
              <div className="grid grid-cols-3 gap-3 text-sm text-slate-700">
                <div>
                  <p className="text-xs uppercase tracking-wide text-slate-500">Active</p>
                  <p className="mt-1 text-xl font-semibold text-slate-900">
                    {formatNumber(offerVault.metrics?.activeOffers ?? 0)}
                  </p>
                </div>
                <div>
                  <p className="text-xs uppercase tracking-wide text-slate-500">Accepted</p>
                  <p className="mt-1 text-xl font-semibold text-slate-900">
                    {formatNumber(offerVault.metrics?.acceptedOffers ?? 0)}
                  </p>
                </div>
                <div>
                  <p className="text-xs uppercase tracking-wide text-slate-500">Avg. total value</p>
                  <p className="mt-1 text-xl font-semibold text-slate-900">
                    {offerVault.metrics?.averageTotalValue != null
                      ? formatCurrency(offerVault.metrics.averageTotalValue, offerVault.packages?.[0]?.currencyCode ?? 'USD')
                      : '—'}
                  </p>
                </div>
              </div>
            </div>

            <div className="mt-6 grid gap-4 lg:grid-cols-2">
              {Array.isArray(offerVault.packages) && offerVault.packages.length ? (
                offerVault.packages.slice(0, 4).map((offer) => (
                  <div key={offer.id} className="rounded-2xl border border-slate-200 bg-slate-50/70 p-4 text-sm">
                    <div className="flex items-start justify-between gap-3">
                      <div>
                        <p className="font-semibold text-slate-900">Offer #{offer.id}</p>
                        <p className="text-xs text-slate-500">{formatStatus(offer.status)}</p>
                      </div>
                      <span className="rounded-full bg-accentSoft px-3 py-1 text-[11px] font-semibold uppercase tracking-wide text-accent">
                        {formatStatus(offer.decisionStatus)}
                      </span>
                    </div>
                    <div className="mt-3 grid grid-cols-2 gap-2 text-xs text-slate-600">
                      <div>
                        <p className="text-[11px] uppercase tracking-wide">Total comp</p>
                        <p className="mt-1 font-semibold text-slate-800">
                          {offer.totalCompValue != null
                            ? formatCurrency(offer.totalCompValue, offer.currencyCode ?? 'USD')
                            : '—'}
                        </p>
                      </div>
                      <div>
                        <p className="text-[11px] uppercase tracking-wide">Base salary</p>
                        <p className="mt-1 font-semibold text-slate-800">
                          {offer.baseSalary != null
                            ? formatCurrency(offer.baseSalary, offer.currencyCode ?? 'USD')
                            : '—'}
                        </p>
                      </div>
                      <div>
                        <p className="text-[11px] uppercase tracking-wide">Equity</p>
                        <p className="mt-1 font-semibold text-slate-800">
                          {offer.equityValue != null
                            ? formatCurrency(offer.equityValue, offer.currencyCode ?? 'USD')
                            : '—'}
                        </p>
                      </div>
                      <div>
                        <p className="text-[11px] uppercase tracking-wide">Bonus</p>
                        <p className="mt-1 font-semibold text-slate-800">
                          {offer.bonusTarget != null
                            ? formatCurrency(offer.bonusTarget, offer.currencyCode ?? 'USD')
                            : '—'}
                        </p>
                      </div>
                    </div>
                    {offer.scenarioModel?.summary ? (
                      <p className="mt-3 text-xs text-slate-600">{offer.scenarioModel.summary}</p>
                    ) : null}
                    {Array.isArray(offer.scenarios) && offer.scenarios.length ? (
                      <div className="mt-3 space-y-2 text-xs text-slate-600">
                        <p className="text-[11px] uppercase tracking-wide text-slate-500">Scenario modeling</p>
                        {offer.scenarios.slice(0, 2).map((scenario) => (
                          <div key={scenario.id} className="rounded-lg border border-slate-200 bg-white p-3">
                            <p className="font-semibold text-slate-800">{scenario.label}</p>
                            <p className="text-slate-500">
                              {scenario.totalValue != null
                                ? formatCurrency(scenario.totalValue, offer.currencyCode ?? 'USD')
                                : '—'}{' '}
                              total • {scenario.notes ?? 'Modeled assumptions applied'}
                            </p>
                          </div>
                        ))}
                      </div>
                    ) : null}
                    {Array.isArray(offer.documents) && offer.documents.length ? (
                      <div className="mt-3 space-y-1 text-xs text-slate-600">
                        <p className="text-[11px] uppercase tracking-wide text-slate-500">Documents</p>
                        {offer.documents.slice(0, 2).map((document) => (
                          <div key={document.id} className="flex items-center justify-between">
                            <span>{document.fileName}</span>
                            <span className="text-[11px] uppercase tracking-wide">
                              {document.isSigned ? `Signed ${formatRelativeTime(document.signedAt)}` : 'Awaiting signature'}
                            </span>
                          </div>
                        ))}
                      </div>
                    ) : null}
                  </div>
                ))
              ) : (
                <p className="text-sm text-slate-500">No offers captured yet.</p>
              )}
            </div>
          </div>

          <div id="career-auto-apply-rules" className="rounded-3xl border border-slate-200 bg-white p-6 shadow-sm">
            <div className="flex flex-col gap-4 lg:flex-row lg:items-start lg:justify-between">
              <div>
                <h3 className="text-lg font-semibold text-slate-900">Auto job application criteria</h3>
                <p className="mt-1 text-sm text-slate-600">
                  Define guardrailed rules for salary, role, visa, and culture-fit filters. Review drafts before sending or
                  allow trusted rules to auto-submit on your behalf.
                </p>
              </div>
              <div className="rounded-2xl border border-accent/40 bg-accentSoft/70 p-4 text-sm text-slate-700 shadow-inner">
                <p className="font-semibold text-accent">Guardrails</p>
                <p className="mt-1 text-xs uppercase tracking-wide text-slate-500">
                  {formatNumber(autoApply.guardrails?.manualReviewRequired ?? 0)} rules require manual review
                </p>
                <p className="mt-1 text-xs uppercase tracking-wide text-slate-500">
                  {formatNumber(autoApply.guardrails?.premiumProtected ?? 0)} premium roles blocked from auto-send
                </p>
              </div>
            </div>

            <div className="mt-6 grid gap-4 lg:grid-cols-3">
              {Array.isArray(autoApply.rules) && autoApply.rules.length ? (
                autoApply.rules.slice(0, 6).map((rule) => {
                  const latestAnalytics = Array.isArray(rule.analytics) ? rule.analytics[0] : null;
                  const latestTestRun = Array.isArray(rule.recentTestRuns) ? rule.recentTestRuns[0] : null;
                  const criteria = rule.criteria && typeof rule.criteria === 'object' ? rule.criteria : {};
                  const rejectionReasons = latestAnalytics?.rejectionReasons || {};
                  return (
                    <div key={rule.id} className="flex h-full flex-col rounded-2xl border border-slate-200 bg-slate-50/70 p-4 text-sm">
                      <div className="flex items-start justify-between gap-3">
                        <div>
                          <p className="font-semibold text-slate-900">{rule.name}</p>
                          <p className="text-xs text-slate-500">{formatStatus(rule.status)}</p>
                        </div>
                        {rule.sandboxMode ? (
                          <span className="rounded-full bg-amber-100 px-3 py-1 text-[11px] font-semibold uppercase tracking-wide text-amber-700">
                            Sandbox
                          </span>
                        ) : rule.autoSendEnabled ? (
                          <span className="rounded-full bg-accentSoft px-3 py-1 text-[11px] font-semibold uppercase tracking-wide text-accent">
                            Auto-send
                          </span>
                        ) : null}
                      </div>
                      {rule.description ? <p className="mt-2 text-sm text-slate-600">{rule.description}</p> : null}
                      <div className="mt-3 space-y-2 text-xs text-slate-600">
                        {criteria.role ? (
                          <p>
                            <span className="font-semibold text-slate-800">Role: </span>
                            {criteria.role}
                          </p>
                        ) : null}
                        {criteria.salary ? (
                          <p>
                            <span className="font-semibold text-slate-800">Salary: </span>
                            {criteria.salary}
                          </p>
                        ) : null}
                        {criteria.location ? (
                          <p>
                            <span className="font-semibold text-slate-800">Location: </span>
                            {criteria.location}
                          </p>
                        ) : null}
                        {criteria.visa ? (
                          <p>
                            <span className="font-semibold text-slate-800">Visa: </span>
                            {criteria.visa}
                          </p>
                        ) : null}
                      </div>
                      <div className="mt-3 grid grid-cols-2 gap-2 text-xs text-slate-600">
                        <div>
                          <p className="text-[11px] uppercase tracking-wide text-slate-500">Last run</p>
                          <p className="mt-1 font-semibold text-slate-800">
                            {latestTestRun?.executedAt ? formatRelativeTime(latestTestRun.executedAt) : '—'}
                          </p>
                        </div>
                        <div>
                          <p className="text-[11px] uppercase tracking-wide text-slate-500">Status</p>
                          <p className="mt-1 font-semibold text-slate-800">
                            {latestTestRun ? formatStatus(latestTestRun.status) : 'Not tested'}
                          </p>
                        </div>
                        <div>
                          <p className="text-[11px] uppercase tracking-wide text-slate-500">Conversions</p>
                          <p className="mt-1 font-semibold text-slate-800">
                            {latestAnalytics ? formatNumber(latestAnalytics.conversions ?? 0) : '0'}
                          </p>
                        </div>
                        <div>
                          <p className="text-[11px] uppercase tracking-wide text-slate-500">Rejections</p>
                          <p className="mt-1 font-semibold text-slate-800">
                            {latestAnalytics ? formatNumber(latestAnalytics.rejections ?? 0) : '0'}
                          </p>
                        </div>
                      </div>
                      {Object.keys(rejectionReasons).length ? (
                        <div className="mt-3 text-xs text-slate-600">
                          <p className="text-[11px] uppercase tracking-wide text-slate-500">Top rejection reasons</p>
                          <ul className="mt-1 space-y-1">
                            {Object.entries(rejectionReasons)
                              .slice(0, 2)
                              .map(([reason, value]) => (
                                <li key={reason} className="flex items-center justify-between">
                                  <span>{formatStatus(reason)}</span>
                                  <span className="font-semibold text-slate-800">{formatNumber(value)}</span>
                                </li>
                              ))}
                          </ul>
                        </div>
                      ) : null}
                    </div>
                  );
                })
              ) : (
                <p className="text-sm text-slate-500">No automation rules configured.</p>
              )}
            </div>

            {Array.isArray(autoApply.analytics) && autoApply.analytics.length ? (
              <div className="mt-6 overflow-x-auto">
                <table className="min-w-full divide-y divide-slate-200 text-left text-xs text-slate-600">
                  <thead className="bg-slate-50 text-[11px] uppercase tracking-wide text-slate-500">
                    <tr>
                      <th className="px-4 py-3">Rule</th>
                      <th className="px-4 py-3">Window</th>
                      <th className="px-4 py-3">Submissions</th>
                      <th className="px-4 py-3">Conversions</th>
                      <th className="px-4 py-3">Manual reviews</th>
                    </tr>
                  </thead>
                  <tbody className="divide-y divide-slate-100">
                    {autoApply.analytics.slice(0, 6).map((record) => (
                      <tr key={`${record.ruleId}-${record.windowEnd}`} className="bg-white">
                        <td className="px-4 py-3 font-medium text-slate-800">Rule #{record.ruleId}</td>
                        <td className="px-4 py-3 text-slate-500">
                          {formatAbsolute(record.windowStart, { dateStyle: 'medium' })} –{' '}
                          {formatAbsolute(record.windowEnd, { dateStyle: 'medium' })}
                        </td>
                        <td className="px-4 py-3">{formatNumber(record.submissions ?? 0)}</td>
                        <td className="px-4 py-3">{formatNumber(record.conversions ?? 0)}</td>
                        <td className="px-4 py-3">{formatNumber(record.manualReviews ?? 0)}</td>
                      </tr>
                    ))}
                  </tbody>
                </table>
              </div>
            ) : null}
          </div>
        </section>

        <section className="grid gap-6 lg:grid-cols-5">
          <div className="rounded-3xl border border-slate-200 bg-white p-6 shadow-sm lg:col-span-3">
            <div className="flex items-center justify-between gap-3">
              <h2 className="text-lg font-semibold text-slate-900">Pipeline health</h2>
              <span className="text-xs uppercase tracking-wide text-slate-500">Updated {formatRelativeTime(data?.pipeline?.lastActivityAt)}</span>
            </div>
            <div className="mt-6 space-y-4">
              {pipeline.length ? (
                pipeline.map((row) => {
                  const percent = Math.round((row.count / pipelineTotal) * 100);
                  return (
                    <div key={row.status}>
                      <div className="flex items-center justify-between text-sm text-slate-600">
                        <span className="font-medium text-slate-700">{formatStatus(row.status)}</span>
                        <span>{formatNumber(row.count)}</span>
                      </div>
                      <div className="mt-2 h-2 rounded-full bg-slate-100">
                        <div
                          className="h-2 rounded-full bg-accent"
                          style={{ width: `${Math.min(100, Math.max(5, percent))}%` }}
                        />
                      </div>
                    </div>
                  );
                })
              ) : (
                <p className="text-sm text-slate-500">No applications yet — once you submit, pipeline insights will appear here.</p>
              )}
            </div>
          </div>

          <div className="rounded-3xl border border-slate-200 bg-white p-6 shadow-sm lg:col-span-2">
            <h2 className="text-lg font-semibold text-slate-900">Automations & readiness</h2>
            <div className="mt-4 space-y-3">
              {automations.length ? (
                automations.map((item) => (
                  <div key={item.title} className="rounded-2xl border border-accent/30 bg-accentSoft/70 p-4">
                    <p className="text-sm font-semibold text-accent">{item.title}</p>
                    {item.detail ? <p className="text-xs uppercase tracking-wide text-accent/80">{item.detail}</p> : null}
                    <p className="mt-2 text-sm text-slate-600">{item.recommendation}</p>
                  </div>
                ))
              ) : (
                <p className="text-sm text-slate-500">No automation alerts — keep availability and launchpad signals fresh to unlock new opportunities.</p>
              )}
            </div>
          </div>
        </section>

        <section id="project-workspace" className="rounded-3xl border border-slate-200 bg-white p-6 shadow-sm">
          <div className="flex flex-col gap-4 sm:flex-row sm:items-center sm:justify-between">
            <h2 className="text-lg font-semibold text-slate-900">Recent applications</h2>
            <span className="text-xs uppercase tracking-wide text-slate-500">Showing up to 10 latest updates</span>
          </div>
          <div className="mt-6 overflow-x-auto">
            <table className="min-w-full divide-y divide-slate-200 text-left text-sm text-slate-600">
              <thead className="text-xs uppercase tracking-wide text-slate-500">
                <tr>
                  <th className="pb-3 pr-4">Opportunity</th>
                  <th className="pb-3 pr-4">Status</th>
                  <th className="pb-3 pr-4">Last update</th>
                  <th className="pb-3">Next step</th>
                </tr>
              </thead>
              <tbody className="divide-y divide-slate-100 text-sm">
                {recentApplications.length ? (
                  recentApplications.map((application) => (
                    <tr key={application.id} className="transition hover:bg-accentSoft/40">
                      <td className="py-3 pr-4">
                        <p className="font-medium text-slate-800">
                          {application.target?.title || application.target?.name || `#${application.targetId}`}
                        </p>
                        <p className="text-xs text-slate-500">{application.targetType?.toUpperCase()}</p>
                      </td>
                      <td className="py-3 pr-4">
                        <span className="inline-flex rounded-full border border-accent/40 bg-accentSoft px-3 py-1 text-xs font-medium text-accent">
                          {formatStatus(application.status)}
                        </span>
                      </td>
                      <td className="py-3 pr-4 text-slate-500">{formatAbsolute(application.updatedAt)}</td>
                      <td className="py-3 text-slate-600">{application.nextStep}</td>
                    </tr>
                  ))
                ) : (
                  <tr>
                    <td colSpan="4" className="py-6 text-center text-sm text-slate-500">
                      Start applying to opportunities to see your pipeline history.
                    </td>
                  </tr>
                )}
              </tbody>
            </table>
          </div>
        </section>

        <section className="grid gap-6 lg:grid-cols-2">
          <div className="rounded-3xl border border-slate-200 bg-white p-6 shadow-sm">
            <h2 className="text-lg font-semibold text-slate-900">Follow-ups & nudges</h2>
            <div className="mt-4 space-y-3">
              {followUps.length ? (
                followUps.map((item) => (
                  <div key={`${item.applicationId}-${item.targetName}`} className="rounded-2xl border border-slate-200 bg-slate-50/70 p-4">
                    <div className="flex items-center justify-between text-sm">
                      <p className="font-medium text-slate-800">{item.targetName}</p>
                      <span className={`rounded-full px-2 py-0.5 text-xs font-semibold ${item.overdue ? 'bg-rose-100 text-rose-600' : 'bg-accentSoft text-accent'}`}>
                        {item.overdue ? 'Overdue' : 'Upcoming'}
                      </span>
                    </div>
                    <p className="mt-1 text-xs uppercase tracking-wide text-slate-500">{formatStatus(item.status)}</p>
                    <p className="mt-2 text-sm text-slate-600">{item.nextStep}</p>
                    {item.dueAt ? (
                      <p className="mt-2 text-xs text-slate-500">Suggested follow-up by {formatAbsolute(item.dueAt, { dateStyle: 'medium' })}</p>
                    ) : null}
                  </div>
                ))
              ) : (
                <p className="text-sm text-slate-500">You are fully up to date — new follow-up tasks will appear here as applications progress.</p>
              )}
            </div>
          </div>

          <div className="rounded-3xl border border-slate-200 bg-white p-6 shadow-sm">
            <h2 className="text-lg font-semibold text-slate-900">Interview schedule</h2>
            <div className="mt-4 space-y-3">
              {interviews.length ? (
                interviews.map((interview) => (
                  <div key={interview.applicationId} className="rounded-2xl border border-slate-200 bg-slate-50/70 p-4">
                    <p className="text-sm font-semibold text-slate-800">{interview.targetName}</p>
                    <p className="mt-1 text-xs uppercase tracking-wide text-slate-500">{formatStatus(interview.status)}</p>
                    <p className="mt-2 text-sm text-slate-600">
                      {interview.scheduledAt ? `Scheduled ${formatAbsolute(interview.scheduledAt)}` : 'Awaiting confirmation'}
                    </p>
                    {interview.reviewer ? (
                      <p className="mt-1 text-xs text-slate-500">With {interview.reviewer.firstName} {interview.reviewer.lastName}</p>
                    ) : null}
                    <p className="mt-2 text-xs text-slate-500">{interview.nextStep}</p>
                  </div>
                ))
              ) : (
                <p className="text-sm text-slate-500">No interviews booked yet — schedule notifications will appear here when recruiters confirm.</p>
              )}
            </div>
          </div>
        </section>

<<<<<<< HEAD
        <section id="creation-studio">
          <CreationStudioSummary data={creationStudio} />
        </section>
=======
        <section className="rounded-3xl border border-slate-200 bg-white p-6 shadow-sm">
          <div className="flex flex-col gap-4 sm:flex-row sm:items-center sm:justify-between">
            <div>
              <h2 className="text-lg font-semibold text-slate-900">Project workspace</h2>
              <div className="mt-2 flex flex-wrap gap-3 text-xs text-slate-500">
                <span className="rounded-full bg-slate-100 px-3 py-1 font-semibold text-slate-700">
                  Open {formatNumber(openProjectsCount)}
                </span>
                <span className="rounded-full bg-slate-100 px-3 py-1 font-semibold text-slate-700">
                  Closed {formatNumber(closedProjectsCount)}
                </span>
                <span className="rounded-full bg-slate-100 px-3 py-1 font-semibold text-slate-700">
                  Bids {formatNumber(totalBids)}
                </span>
              </div>
            </div>
            <Link
              to="/dashboard/user/projects"
              className="inline-flex items-center justify-center rounded-full bg-slate-900 px-4 py-2 text-sm font-semibold text-white shadow-sm transition hover:bg-slate-800"
            >
              Open workspace
            </Link>
          </div>
          <div className="mt-4 grid gap-4 sm:grid-cols-2 lg:grid-cols-4">
            <div>
              <p className="text-xs uppercase tracking-wide text-slate-500">Projects</p>
              <p className="text-sm font-semibold text-slate-900">{formatNumber(openProjectsCount)} open / {formatNumber(closedProjectsCount)} closed</p>
            </div>
            <div>
              <p className="text-xs uppercase tracking-wide text-slate-500">Invites</p>
              <p className="text-sm font-semibold text-slate-900">{formatNumber(totalInvitations)} sent / {formatNumber(acceptedInvitations)} accepted</p>
            </div>
            <div>
              <p className="text-xs uppercase tracking-wide text-slate-500">Matches</p>
              <p className="text-sm font-semibold text-slate-900">{formatNumber(autoMatchSummary.total ?? 0)} in pool</p>
            </div>
            <div>
              <p className="text-xs uppercase tracking-wide text-slate-500">Escrow</p>
              <p className="text-sm font-semibold text-slate-900">{formatCurrency(escrowAccount.balance ?? 0, escrowCurrency) ?? '—'}</p>
            </div>
          </div>
        </section>
        <ProjectWorkspaceContainer userId={userId} />
        {userId ? (
          <EventManagementSection data={eventManagement} userId={userId} onRefresh={() => refresh({ force: true })} />
        ) : null}
>>>>>>> 2c49e547

        <ProjectGigManagementContainer userId={userId} />
        <VolunteeringManagementSection
          userId={userId}
          data={data?.volunteeringManagement}
          onRefresh={() => refresh({ force: true })}
        />
        {escrowManagement ? (
          <EscrowManagementSection
            data={escrowManagement}
            userId={userId}
            onRefresh={() => refresh({ force: true })}
            activeView={escrowView}
            onViewChange={handleEscrowViewChange}
          />
        ) : null}
        {documentStudio ? (
          <DocumentStudioSection
            data={documentStudio}
            userId={userId}
            onRefresh={() => refresh({ force: true })}
          />
        ) : null}

        <section className="grid gap-6 lg:grid-cols-2">
          <div className="rounded-3xl border border-slate-200 bg-white p-6 shadow-sm">
            <h2 className="text-lg font-semibold text-slate-900">Document workspace</h2>
            <div className="mt-4 space-y-3">
              {documents.attachments?.length ? (
                documents.attachments.map((file) => (
                  <div key={`${file.applicationId}-${file.fileName}`} className="rounded-2xl border border-slate-200 bg-slate-50/70 p-4">
                    <p className="text-sm font-semibold text-slate-800">{file.fileName}</p>
                    <p className="mt-1 text-xs uppercase tracking-wide text-slate-500">Application #{file.applicationId}</p>
                    <p className="mt-2 text-sm text-slate-600">Uploaded {formatAbsolute(file.uploadedAt)}</p>
                  </div>
                ))
              ) : (
                <p className="text-sm text-slate-500">Upload CVs, cover letters, and case studies to populate your document workspace.</p>
              )}
            </div>
            {documents.portfolioLinks?.length ? (
              <div className="mt-6">
                <h3 className="text-sm font-semibold text-slate-800">Portfolio links</h3>
                <ul className="mt-2 space-y-2 text-sm text-accent">
                  {documents.portfolioLinks.map((link) => (
                    <li key={link.url}>
                      <a href={link.url} target="_blank" rel="noreferrer" className="hover:underline">
                        {link.label}
                      </a>
                    </li>
                  ))}
                </ul>
              </div>
            ) : null}
          </div>

          <div className="rounded-3xl border border-slate-200 bg-white p-6 shadow-sm">
            <h2 className="text-lg font-semibold text-slate-900">Launchpad & activity</h2>
            <div className="mt-4 space-y-3">
              {launchpadApplications.length ? (
                launchpadApplications.map((application) => (
                  <div key={application.id} className="rounded-2xl border border-accent/30 bg-accentSoft/70 p-4">
                    <p className="text-sm font-semibold text-accent">
                      {application.launchpad?.title || 'Launchpad application'}
                    </p>
                    <p className="mt-1 text-xs uppercase tracking-wide text-accent/80">{formatStatus(application.status)}</p>
                    {application.interviewScheduledAt ? (
                      <p className="mt-2 text-sm text-slate-600">Interview scheduled {formatAbsolute(application.interviewScheduledAt)}</p>
                    ) : null}
                    {application.qualificationScore ? (
                      <p className="mt-1 text-xs text-slate-500">Readiness score {application.qualificationScore}</p>
                    ) : null}
                  </div>
                ))
              ) : (
                <p className="text-sm text-slate-500">Opt into launchpad cohorts to see readiness insights and interview milestones.</p>
              )}
            </div>
            <div className="mt-6">
              <h3 className="text-sm font-semibold text-slate-800">Project activity</h3>
              <div className="mt-3 space-y-3">
                {projectActivity.length ? (
                  projectActivity.map((event) => (
                    <div key={event.id} className="rounded-2xl border border-slate-200 bg-slate-50/70 p-4">
                      <p className="text-sm font-semibold text-slate-800">{event.project?.title || 'Project update'}</p>
                      <p className="mt-1 text-xs uppercase tracking-wide text-slate-500">{formatStatus(event.eventType)}</p>
                      <p className="mt-2 text-xs text-slate-500">{formatRelativeTime(event.createdAt)}</p>
                    </div>
                  ))
                ) : (
                  <p className="text-sm text-slate-500">No recent project automation events.</p>
                )}
              </div>
            </div>
          </div>
        </section>

        <WebsitePreferencesSection
          userId={userId}
          initialPreferences={websitePreferences}
          onRefresh={() => refresh({ force: true })}
          canEdit={canEditWebsite}
        />
        <section id="disputes" className="space-y-6 rounded-3xl border border-slate-200 bg-white p-6 shadow-sm">
          <div className="flex flex-col gap-4 lg:flex-row lg:items-center lg:justify-between">
            <div>
              <h2 className="text-lg font-semibold text-slate-900">Disputes</h2>
              <p className="text-sm text-slate-500">
                {formatNumber(disputeSummary.openCount ?? 0)} open · {formatNumber(disputeSummary.awaitingCustomerAction ?? 0)} waiting on you
              </p>
              {disputeSummary.upcomingDeadlines?.[0]?.dueAt ? (
                <p className="mt-2 inline-flex items-center gap-2 rounded-full bg-amber-50 px-3 py-1 text-xs font-semibold text-amber-700">
                  Next due {formatAbsolute(disputeSummary.upcomingDeadlines[0].dueAt)}
                </p>
              ) : null}
            </div>
            <Link
              to="/dashboard/user/disputes"
              className="inline-flex items-center gap-2 rounded-full bg-accent px-4 py-2 text-sm font-semibold text-white shadow-sm transition hover:bg-accent/90"
            >
              Open workspace
            </Link>
          </div>
          <div className="grid gap-4 sm:grid-cols-2 lg:grid-cols-4">
            {[
              { label: 'Open', value: disputeSummary.openCount },
              { label: 'Waiting on you', value: disputeSummary.awaitingCustomerAction },
              { label: 'Escalated', value: disputeSummary.escalatedCount },
              { label: 'Total', value: disputeSummary.total },
            ].map((metric) => (
              <div key={metric.label} className="rounded-3xl border border-slate-200 bg-slate-50 p-4">
                <p className="text-xs font-semibold uppercase tracking-wide text-slate-500">{metric.label}</p>
                <p className="mt-2 text-2xl font-semibold text-slate-900">{formatNumber(metric.value ?? 0)}</p>
              </div>
            ))}
          </div>
        </section>

        <section
          id="insights-accountability-support"
          className="space-y-6 rounded-3xl border border-slate-200 bg-white p-6 shadow-sm"
        >
          <div className="flex flex-col gap-4 lg:flex-row lg:items-center lg:justify-between">
            <div>
              <h2 className="text-lg font-semibold text-slate-900">Insights, accountability, &amp; support</h2>
              <p className="text-sm text-slate-500">
                Stay in the loop with market data, coach collaboration, calendars, and progress retrospectives.
              </p>
            </div>
            <div className="flex flex-wrap gap-2 text-xs font-medium">
              <span className="inline-flex items-center gap-1 rounded-full bg-accentSoft px-3 py-1 text-accent">
                {formatPercent(careerSummary.conversionRate ?? 0)} outreach conversion
              </span>
              <span className="inline-flex items-center gap-1 rounded-full bg-slate-100 px-3 py-1 text-slate-600">
                {supportSummary.openCases ?? 0} open support cases
              </span>
            </div>
          </div>

          <div className="grid gap-6 xl:grid-cols-3">
            <div className="space-y-6 xl:col-span-2">
              <div className="rounded-2xl border border-slate-200 bg-white/90 p-5 shadow-sm">
                <div className="flex flex-col gap-3 sm:flex-row sm:items-center sm:justify-between">
                  <div>
                    <h3 className="text-base font-semibold text-slate-900">Career analytics</h3>
                    <p className="text-sm text-slate-500">
                      Monitor conversions, interview momentum, and salary signals for your pipeline.
                    </p>
                  </div>
                  <div className="grid grid-cols-2 gap-2 text-xs">
                    {[
                      { label: 'Conversion', change: formatChangeBadge(careerSummary.conversionChange, { suffix: ' pts' }) },
                      { label: 'Interviews', change: formatChangeBadge(careerSummary.interviewChange, { suffix: ' pts' }) },
                      { label: 'Offers', change: formatChangeBadge(careerSummary.offerChange, { suffix: ' pts' }) },
                      { label: 'Salary', change: formatChangeBadge(careerSummary.salary?.change, { suffix: ' pts' }) },
                    ].map((item) => (
                      <span
                        key={item.label}
                        className={`inline-flex items-center justify-center gap-1 rounded-full px-2.5 py-1 ${
                          item.change.tone === 'positive'
                            ? 'bg-emerald-50 text-emerald-600'
                            : item.change.tone === 'negative'
                              ? 'bg-rose-50 text-rose-600'
                              : 'bg-slate-100 text-slate-600'
                        }`}
                      >
                        <span className="font-semibold">{item.change.label}</span>
                        <span className="font-normal text-slate-500">{item.label}</span>
                      </span>
                    ))}
                  </div>
                </div>

                <div className="mt-6 grid gap-4 sm:grid-cols-2 xl:grid-cols-4">
                  <div className="rounded-xl border border-slate-200 bg-slate-50 p-4">
                    <p className="text-xs uppercase tracking-wide text-slate-500">Outreach conversion</p>
                    <p className="mt-2 text-2xl font-semibold text-slate-900">
                      {formatPercent(careerSummary.conversionRate ?? 0)}
                    </p>
                  </div>
                  <div className="rounded-xl border border-slate-200 bg-slate-50 p-4">
                    <p className="text-xs uppercase tracking-wide text-slate-500">Interview momentum</p>
                    <p className="mt-2 text-2xl font-semibold text-slate-900">
                      {formatPercent(careerSummary.interviewMomentum ?? 0)}
                    </p>
                  </div>
                  <div className="rounded-xl border border-slate-200 bg-slate-50 p-4">
                    <p className="text-xs uppercase tracking-wide text-slate-500">Offer win rate</p>
                    <p className="mt-2 text-2xl font-semibold text-slate-900">
                      {formatPercent(careerSummary.offerWinRate ?? 0)}
                    </p>
                  </div>
                  <div className="rounded-xl border border-slate-200 bg-slate-50 p-4">
                    <p className="text-xs uppercase tracking-wide text-slate-500">Median salary</p>
                    <p className="mt-2 text-2xl font-semibold text-slate-900">
                      {formatCurrency(
                        careerSummary.salary?.value ?? null,
                        careerSummary.salary?.currency ?? 'USD',
                      )}
                    </p>
                  </div>
                </div>

                <div className="mt-6 grid gap-6 lg:grid-cols-2">
                  <div>
                    <h4 className="text-sm font-semibold text-slate-800">Period snapshots</h4>
                    <div className="mt-3 space-y-3 text-sm text-slate-600">
                      {careerSnapshots.length ? (
                        careerSnapshots.slice(0, 4).map((snapshot) => (
                          <div
                            key={`${snapshot.id ?? snapshot.timeframeEnd}-snapshot`}
                            className="rounded-xl border border-slate-200 bg-white/80 p-3"
                          >
                            <div className="flex items-center justify-between gap-2 text-xs text-slate-500">
                              <span className="font-semibold text-slate-700">
                                {formatAbsolute(snapshot.timeframeStart, { dateStyle: 'medium' })} –{' '}
                                {formatAbsolute(snapshot.timeframeEnd, { dateStyle: 'medium' })}
                              </span>
                            </div>
                            <dl className="mt-3 grid grid-cols-3 gap-2 text-xs">
                              <div>
                                <dt className="text-slate-500">Conversion</dt>
                                <dd className="font-semibold text-slate-800">
                                  {formatPercent(snapshot.outreachConversionRate ?? 0)}
                                </dd>
                              </div>
                              <div>
                                <dt className="text-slate-500">Interviews</dt>
                                <dd className="font-semibold text-slate-800">
                                  {formatPercent(snapshot.interviewMomentum ?? 0)}
                                </dd>
                              </div>
                              <div>
                                <dt className="text-slate-500">Offers</dt>
                                <dd className="font-semibold text-slate-800">
                                  {formatPercent(snapshot.offerWinRate ?? 0)}
                                </dd>
                              </div>
                            </dl>
                          </div>
                        ))
                      ) : (
                        <p className="text-sm text-slate-500">
                          Submit applications to unlock conversion analytics and funnel retrospectives.
                        </p>
                      )}
                    </div>
                  </div>

                  <div className="space-y-4">
                    {careerDiversity ? (
                      <div className="rounded-xl border border-slate-200 bg-white/80 p-4">
                        <h4 className="text-sm font-semibold text-slate-800">Diversity mix</h4>
                        <ul className="mt-3 space-y-2 text-xs text-slate-600">
                          {Object.entries(careerDiversity)
                            .slice(0, 4)
                            .map(([label, value]) => (
                              <li key={label} className="flex items-center justify-between">
                                <span className="font-medium text-slate-700">{formatStatus(label)}</span>
                                <span>{formatPercent(Number(value) ?? 0)}</span>
                              </li>
                            ))}
                        </ul>
                      </div>
                    ) : null}

                    {careerFunnel ? (
                      <div className="rounded-xl border border-slate-200 bg-white/80 p-4">
                        <h4 className="text-sm font-semibold text-slate-800">Pipeline funnel</h4>
                        <div className="mt-3 space-y-3 text-xs text-slate-600">
                          {Object.entries(careerFunnel)
                            .slice(0, 4)
                            .map(([label, value]) => (
                              <div key={label}>
                                <div className="flex items-center justify-between">
                                  <span className="font-medium text-slate-700">{formatStatus(label)}</span>
                                  <span>{formatNumber(value)}</span>
                                </div>
                                <div className="mt-2 h-1.5 rounded-full bg-slate-100">
                                  <div
                                    className="h-1.5 rounded-full bg-accent"
                                    style={{ width: `${Math.min(100, Math.max(4, Number(value) * 5))}%` }}
                                  />
                                </div>
                              </div>
                            ))}
                        </div>
                      </div>
                    ) : null}
                  </div>
                </div>
              </div>

              <div className="rounded-2xl border border-slate-200 bg-white/90 p-5 shadow-sm">
                <div className="flex flex-col gap-3 sm:flex-row sm:items-center sm:justify-between">
                  <div>
                    <h3 className="text-base font-semibold text-slate-900">Calendar &amp; rituals</h3>
                    <p className="text-sm text-slate-500">
                      Combine interviews, networking, deadlines, and wellbeing rituals in one focus layer.
                    </p>
                  </div>
                  <div className="text-right text-xs text-slate-500">
                    <p>Total focus time {formatMinutesToHours(focusMinutesTotal)}</p>
                    {nextFocusBlock?.startsAt ? (
                      <p>Next focus block {formatRelativeTime(nextFocusBlock.startsAt)}</p>
                    ) : null}
                  </div>
                </div>

                <div className="mt-4 grid gap-5 lg:grid-cols-2">
                  <div className="space-y-3">
                    <h4 className="text-sm font-semibold text-slate-800">Upcoming interviews</h4>
                    {upcomingInterviewEvents.length ? (
                      upcomingInterviewEvents.slice(0, 4).map((event) => (
                        <div key={event.id} className="rounded-xl border border-slate-200 bg-slate-50 p-4">
                          <p className="text-sm font-semibold text-slate-800">{event.title}</p>
                          <p className="text-xs uppercase tracking-wide text-slate-500">{formatStatus(event.eventType)}</p>
                          <p className="mt-1 text-xs text-slate-500">{formatAbsolute(event.startsAt)}</p>
                          {event.location ? (
                            <p className="mt-1 text-xs text-slate-500">{event.location}</p>
                          ) : null}
                        </div>
                      ))
                    ) : (
                      <p className="text-sm text-slate-500">No interviews scheduled yet — sync a calendar to stay ahead.</p>
                    )}
                  </div>

                  <div className="space-y-3">
                    <h4 className="text-sm font-semibold text-slate-800">Focus sessions</h4>
                    {focusSessions.length ? (
                      focusSessions.slice(0, 4).map((session) => (
                        <div key={session.id} className="rounded-xl border border-slate-200 bg-slate-50 p-4">
                          <div className="flex items-center justify-between text-sm">
                            <span className="font-semibold text-slate-800">{formatStatus(session.focusType)}</span>
                            <span className="text-xs text-slate-500">
                              {session.startedAt ? formatRelativeTime(session.startedAt) : 'Scheduled'}
                            </span>
                          </div>
                          <p className="mt-1 text-xs uppercase tracking-wide text-slate-500">
                            {session.completed ? 'Completed' : 'Planned'} • {formatMinutesToHours(session.durationMinutes)}
                          </p>
                          {session.notes ? (
                            <p className="mt-2 text-xs text-slate-600">{session.notes}</p>
                          ) : null}
                        </div>
                      ))
                    ) : (
                      <p className="text-sm text-slate-500">
                        No focus sessions logged — block time for interview prep or relationship sprints.
                      </p>
                    )}

                    {focusByTypeEntries.length ? (
                      <div className="rounded-xl border border-slate-200 bg-white/80 p-3 text-xs text-slate-600">
                        <p className="font-semibold text-slate-700">Focus mix</p>
                        <ul className="mt-2 space-y-1">
                          {focusByTypeEntries.map(([key, value]) => (
                            <li key={key} className="flex items-center justify-between">
                              <span>{formatStatus(key)}</span>
                              <span>{formatMinutesToHours(value)}</span>
                            </li>
                          ))}
                        </ul>
                      </div>
                    ) : null}
                  </div>
                </div>
              </div>
            </div>

            <div className="space-y-6">
              <div className="rounded-2xl border border-slate-200 bg-white/90 p-5 shadow-sm">
                <h3 className="text-base font-semibold text-slate-900">Weekly digest &amp; integrations</h3>
                <p className="mt-1 text-sm text-slate-500">
                  Weekly digest emails and on-demand dashboards keep your collaborators accountable.
                </p>

                <div className="mt-4 rounded-xl border border-slate-100 bg-slate-50 p-4 text-sm text-slate-600">
                  <p className="text-xs uppercase tracking-wide text-slate-500">Digest subscription</p>
                  {digestSubscription ? (
                    <div className="mt-2 space-y-2">
                      <p>
                        Frequency:{' '}
                        <span className="font-semibold text-slate-800">
                          {formatStatus(digestSubscription.frequency)}
                        </span>
                      </p>
                      <p>
                        Status:{' '}
                        <span className={digestSubscription.isActive ? 'text-emerald-600' : 'text-amber-600'}>
                          {digestSubscription.isActive ? 'Active' : 'Paused'}
                        </span>
                      </p>
                      <p>
                        Last sent:{' '}
                        {digestSubscription.lastSentAt ? formatRelativeTime(digestSubscription.lastSentAt) : 'Never'}
                      </p>
                      <p>
                        Next scheduled:{' '}
                        {digestSubscription.nextScheduledAt
                          ? formatAbsolute(digestSubscription.nextScheduledAt)
                          : 'Not scheduled'}
                      </p>
                    </div>
                  ) : (
                    <p className="mt-2">Enable weekly digests to receive momentum recaps and coaching nudges.</p>
                  )}
                </div>

                <div className="mt-5 space-y-3">
                  <h4 className="text-sm font-semibold text-slate-800">Connected calendars</h4>
                  {digestIntegrations.length ? (
                    digestIntegrations.map((integration) => {
                      const statusTone =
                        integration.status === 'connected'
                          ? 'text-emerald-600'
                          : integration.status === 'syncing'
                            ? 'text-amber-600'
                            : integration.status === 'error'
                              ? 'text-rose-600'
                              : 'text-slate-500';
                      return (
                        <div key={integration.id ?? integration.provider} className="rounded-xl border border-slate-200 p-3">
                          <div className="flex items-center justify-between text-sm">
                            <span className="font-medium text-slate-800">{formatStatus(integration.provider)}</span>
                            <span className={`text-xs font-semibold uppercase ${statusTone}`}>
                              {formatStatus(integration.status)}
                            </span>
                          </div>
                          <p className="mt-1 text-xs text-slate-500">
                            {integration.lastSyncedAt
                              ? `Last synced ${formatRelativeTime(integration.lastSyncedAt)}`
                              : 'Awaiting first sync'}
                          </p>
                          {integration.syncError ? (
                            <p className="mt-1 text-xs text-rose-500">{integration.syncError}</p>
                          ) : null}
                        </div>
                      );
                    })
                  ) : (
                    <p className="text-sm text-slate-500">
                      Connect Google or Outlook to automate reminders and focus blocks.
                    </p>
                  )}
                </div>
              </div>

              <div className="rounded-2xl border border-slate-200 bg-white/90 p-5 shadow-sm">
                <h3 className="text-base font-semibold text-slate-900">Peer benchmarks</h3>
                <p className="mt-1 text-sm text-slate-500">
                  Compare against peers with similar skill stacks to calibrate expectations.
                </p>
                <div className="mt-4 space-y-3 text-sm text-slate-600">
                  {careerBenchmarks.length ? (
                    careerBenchmarks.slice(0, 6).map((benchmark) => (
                      <div
                        key={benchmark.id ?? `${benchmark.metric}-${benchmark.cohortKey}`}
                        className="rounded-xl border border-slate-200 bg-slate-50 p-3"
                      >
                        <div className="flex items-center justify-between">
                          <span className="font-medium text-slate-800">{formatStatus(benchmark.metric)}</span>
                          <span className="text-xs text-slate-500">{benchmark.cohortKey}</span>
                        </div>
                        <p className="mt-2 text-sm font-semibold text-slate-900">
                          {benchmark.value != null ? formatPercent(benchmark.value) : '—'}
                          {benchmark.percentile != null ? (
                            <span className="ml-2 text-xs font-medium text-slate-500">
                              {Math.round(benchmark.percentile)}th percentile
                            </span>
                          ) : null}
                        </p>
                      </div>
                    ))
                  ) : (
                    <p className="text-sm text-slate-500">
                      Benchmarks will populate once enough peers match your skill stack.
                    </p>
                  )}
                </div>
              </div>
            </div>
          </div>

          <div className="grid gap-6 lg:grid-cols-2">
            <div className="rounded-2xl border border-slate-200 bg-white/90 p-5 shadow-sm">
              <div className="flex flex-col gap-3 sm:flex-row sm:items-center sm:justify-between">
                <div>
                  <h3 className="text-base font-semibold text-slate-900">Advisor collaboration</h3>
                  <p className="text-sm text-slate-500">
                    Invite mentors, agencies, or coaches with scoped permissions to co-manage parts of your search.
                  </p>
                </div>
                <div className="text-right text-xs text-slate-500">
                  <p>{advisorSummary.totalCollaborations ?? 0} workrooms</p>
                  <p>{advisorSummary.totalMembers ?? 0} collaborators</p>
                </div>
              </div>

              <div className="mt-4 space-y-3">
                {advisorCollaborations.length ? (
                  advisorCollaborations.slice(0, 3).map((collaboration) => (
                    <div key={collaboration.id} className="rounded-xl border border-slate-200 bg-slate-50 p-4">
                      <div className="flex items-center justify-between text-sm">
                        <span className="font-semibold text-slate-800">{collaboration.name}</span>
                        <span className="text-xs text-slate-500">{formatStatus(collaboration.status)}</span>
                      </div>
                      {collaboration.description ? (
                        <p className="mt-1 text-sm text-slate-600">{collaboration.description}</p>
                      ) : null}
                      <div className="mt-3 flex flex-wrap gap-2 text-xs text-slate-500">
                        {collaboration.members.slice(0, 4).map((member) => (
                          <span
                            key={`${collaboration.id}-${member.email ?? member.user?.id ?? member.id}`}
                            className="inline-flex items-center gap-1 rounded-full bg-white px-2.5 py-1 text-slate-600"
                          >
                            <span className="font-medium text-slate-800">
                              {member.user?.firstName
                                ? `${member.user.firstName} ${member.user.lastName ?? ''}`.trim()
                                : member.email ?? 'Pending invite'}
                            </span>
                            <span className="uppercase tracking-wide">{member.role}</span>
                          </span>
                        ))}
                      </div>
                      {collaboration.auditTrail?.length ? (
                        <div className="mt-3 space-y-1 text-xs text-slate-500">
                          {collaboration.auditTrail.slice(0, 2).map((audit) => (
                            <p key={audit.id}>
                              {formatRelativeTime(audit.createdAt)} – {audit.action}
                              {audit.actor?.firstName ? ` by ${audit.actor.firstName}` : ''}
                            </p>
                          ))}
                        </div>
                      ) : null}
                    </div>
                  ))
                ) : (
                  <p className="text-sm text-slate-500">
                    Invite an advisor to unlock shared pipelines, audit logs, and secure document rooms.
                  </p>
                )}
              </div>

              {advisorSummary.activeDocumentRooms ? (
                <p className="mt-4 text-xs text-slate-500">
                  {advisorSummary.activeDocumentRooms} secure document rooms active with expiration controls.
                </p>
              ) : null}
            </div>

            <div className="rounded-2xl border border-slate-200 bg-white/90 p-5 shadow-sm">
              <div className="flex flex-col gap-3 sm:flex-row sm:items-center sm:justify-between">
                <div>
                  <h3 className="text-base font-semibold text-slate-900">Support desk</h3>
                  <p className="text-sm text-slate-500">
                    Access Gigvora support, automation logs, and troubleshooting guides right from the dashboard.
                  </p>
                </div>
                <div className="text-right text-xs text-slate-500">
                  <p>SLA breaches {supportSummary.slaBreached ?? 0}</p>
                  <p>Avg response {supportSummary.averageFirstResponseMinutes ?? '—'} mins</p>
                </div>
              </div>

              <div className="mt-4 grid gap-4 lg:grid-cols-2">
                <div className="space-y-3">
                  <h4 className="text-sm font-semibold text-slate-800">Open cases</h4>
                  {supportCases.length ? (
                    supportCases.slice(0, 3).map((supportCase) => (
                      <div key={supportCase.id} className="rounded-xl border border-slate-200 bg-slate-50 p-4">
                        <div className="flex items-center justify-between text-sm">
                          <span className="font-semibold text-slate-800">Case #{supportCase.id}</span>
                          <span className="text-xs text-slate-500">{formatStatus(supportCase.priority)}</span>
                        </div>
                        <p className="mt-1 text-xs uppercase tracking-wide text-slate-500">
                          {formatStatus(supportCase.status)} • {supportCase.ageHours ?? 0}h open
                        </p>
                        {supportCase.assignedAgent ? (
                          <p className="mt-1 text-xs text-slate-500">
                            Assigned to {supportCase.assignedAgent.firstName}{' '}
                            {supportCase.assignedAgent.lastName}
                          </p>
                        ) : null}
                        {supportCase.slaBreached ? (
                          <p className="mt-2 text-xs font-medium text-rose-600">SLA attention required</p>
                        ) : null}
                      </div>
                    ))
                  ) : (
                    <p className="text-sm text-slate-500">
                      No support conversations open — automation logs will appear here when triggered.
                    </p>
                  )}
                </div>

                <div className="space-y-3">
                  <h4 className="text-sm font-semibold text-slate-800">Automation &amp; knowledge base</h4>
                  <div className="space-y-2">
                    {supportAutomation.slice(0, 3).map((log) => (
                      <div key={log.id} className="rounded-xl border border-slate-200 bg-slate-50 p-3 text-xs text-slate-600">
                        <div className="flex items-center justify-between">
                          <span className="font-semibold text-slate-800">{formatStatus(log.source)}</span>
                          <span className="uppercase tracking-wide text-slate-500">{formatStatus(log.status)}</span>
                        </div>
                        <p className="mt-1">{log.action}</p>
                        <p className="mt-1 text-[11px] text-slate-500">{formatRelativeTime(log.triggeredAt)}</p>
                      </div>
                    ))}
                  </div>

                  <div className="space-y-2">
                    {supportArticles.slice(0, 3).map((article) => (
                      <div key={article.id} className="rounded-xl border border-slate-200 bg-slate-50 p-3 text-xs text-slate-600">
                        <p className="font-semibold text-slate-800">{article.title}</p>
                        <p className="mt-1 text-slate-500">{article.summary}</p>
                        <p className="mt-1 text-[11px] text-slate-500">Audience: {formatStatus(article.audience)}</p>
                      </div>
                    ))}
                  </div>

                  <div className="rounded-xl border border-slate-200 bg-white/80 p-3 text-xs text-slate-500">
                    <p>
                      Need help? Escalate to live chat or explore the knowledge base to keep SLAs on track.
                    </p>
                  </div>
                </div>
              </div>
            </div>
          </div>
        </section>

        <section id="networking-management" className="rounded-3xl border border-slate-200 bg-white p-6 shadow-sm">
          {networkingUserId ? (
            <UserNetworkingSection
              userId={networkingUserId}
              networking={networkingData}
              onRefresh={() => refresh({ force: true })}
            />
          ) : (
            <p className="text-sm text-slate-500">
              Sign in to manage networking bookings, purchases, and follow-ups.
            </p>
          )}
        </section>
        {data?.profile ? (
          <ProfileSettingsSection
            profile={data.profile}
            userId={userId}
            onRefresh={refresh}
            session={session}
          />
        ) : null}

        <section id="affiliate-program" className="rounded-3xl border border-slate-200 bg-white p-0 shadow-sm">
          <AffiliateProgramSection data={affiliateProgram} />
        </section>

        <section
          id="notifications-center"
          className="rounded-3xl border border-slate-200 bg-white p-6 shadow-sm"
        >
          <DashboardNotificationCenterSection
            userId={userId ?? DEFAULT_USER_ID}
            initialNotifications={notifications}
            initialUnreadCount={notificationsUnreadCount}
            initialPreferences={notificationPreferences}
            initialStats={notificationStats}
            session={session}
          />
        </section>
      </div>
    </DashboardLayout>
  );

  return (
    <DashboardAccessGuard requiredRoles={allowedDashboardRoles}>
      {dashboardView}
    </DashboardAccessGuard>
  );
}
  const canEditMentoring = Boolean(isAuthenticated && userId);<|MERGE_RESOLUTION|>--- conflicted
+++ resolved
@@ -1,12 +1,9 @@
-<<<<<<< HEAD
 import { useCallback, useMemo } from 'react';
 import { useNavigate } from 'react-router-dom';
-=======
 import { useCallback, useEffect, useMemo, useState } from 'react';
 import { useMemo } from 'react';
 import { Link } from 'react-router-dom';
 import { useMemo, useState } from 'react';
->>>>>>> 2c49e547
 import DashboardLayout from '../../layouts/DashboardLayout.jsx';
 import useCachedResource from '../../hooks/useCachedResource.js';
 import DataStatus from '../../components/DataStatus.jsx';
@@ -23,9 +20,7 @@
 import DashboardAccessGuard from '../../components/security/DashboardAccessGuard.jsx';
 import DashboardBlogSpotlight from '../../components/blog/DashboardBlogSpotlight.jsx';
 import AffiliateProgramSection from '../../components/affiliate/AffiliateProgramSection.jsx';
-<<<<<<< HEAD
 import CreationStudioSummary from '../../components/creationStudio/CreationStudioSummary.jsx';
-=======
 import UserNetworkingSection from '../../components/userNetworking/UserNetworkingSection.jsx';
 import VolunteeringManagementSection from '../../components/volunteeringManagement/VolunteeringManagementSection.jsx';
 import { DashboardInboxWorkspace } from '../../features/inbox/index.js';
@@ -35,7 +30,6 @@
 import DashboardNotificationCenterSection from '../../components/notifications/DashboardNotificationCenterSection.jsx';
 import useSavedSearches from '../../hooks/useSavedSearches.js';
 import { TopSearchSection } from './user/sections/index.js';
->>>>>>> 2c49e547
 
 const DEFAULT_USER_ID = 1;
 const availableDashboards = ['user', 'freelancer', 'agency', 'company', 'headhunter'];
@@ -764,12 +758,9 @@
   const interviews = Array.isArray(data?.interviews) ? data.interviews : [];
   const documents = data?.documents ?? { attachments: [], portfolioLinks: [] };
   const documentStudio = data?.documentStudio ?? null;
-<<<<<<< HEAD
   const creationStudio = data?.creationStudio ?? { items: [], summary: {}, catalog: [] };
-=======
   const eventManagement = data?.eventManagement ?? null;
   const eventManagementOverview = eventManagement?.overview ?? null;
->>>>>>> 2c49e547
   const projectGigManagement = data?.projectGigManagement ?? null;
   const mentoring = data?.mentoring ?? null;
   const websitePreferences = data?.websitePreferences ?? null;
@@ -863,7 +854,6 @@
   const networkingUserId = userId ?? networkingData?.summary?.userId ?? null;
 
   const menuSections = useMemo(() => buildMenuSections(data), [data]);
-<<<<<<< HEAD
 
   const handleMenuSelect = useCallback(
     (itemId, item) => {
@@ -881,7 +871,6 @@
     },
     [navigate],
   );
-=======
   const handleDashboardMenuSelect = useCallback(
     (itemId, item) => {
       if (!item) {
@@ -918,7 +907,6 @@
       setActiveMenuItemId(matchingItem.id);
     }
   }, [menuSections, activeMentoringPanel, activeMenuItemId]);
->>>>>>> 2c49e547
   const profileCard = useMemo(() => buildProfileCard(data, summary, session), [data, session, summary]);
   const canEditWebsite = Boolean(isAuthenticated);
 
@@ -987,12 +975,9 @@
       sections={[]}
       profile={profileCard}
       availableDashboards={availableDashboards}
-<<<<<<< HEAD
-=======
       onMenuItemSelect={handleDashboardMenuSelect}
       activeMenuItem={activeMenuItemId}
       activeMenuItem={activeMenuItem}
->>>>>>> 2c49e547
       onMenuItemSelect={handleMenuSelect}
     >
       <div className="space-y-10">
@@ -2003,11 +1988,9 @@
           </div>
         </section>
 
-<<<<<<< HEAD
         <section id="creation-studio">
           <CreationStudioSummary data={creationStudio} />
         </section>
-=======
         <section className="rounded-3xl border border-slate-200 bg-white p-6 shadow-sm">
           <div className="flex flex-col gap-4 sm:flex-row sm:items-center sm:justify-between">
             <div>
@@ -2054,7 +2037,6 @@
         {userId ? (
           <EventManagementSection data={eventManagement} userId={userId} onRefresh={() => refresh({ force: true })} />
         ) : null}
->>>>>>> 2c49e547
 
         <ProjectGigManagementContainer userId={userId} />
         <VolunteeringManagementSection
