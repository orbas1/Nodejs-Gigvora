import { useMemo } from 'react';
import { Link } from 'react-router-dom';
import { useMemo, useState } from 'react';
import DashboardLayout from '../../layouts/DashboardLayout.jsx';
import useCachedResource from '../../hooks/useCachedResource.js';
import DataStatus from '../../components/DataStatus.jsx';
import { fetchUserDashboard } from '../../services/userDashboard.js';
import { formatAbsolute, formatRelativeTime } from '../../utils/date.js';
import DocumentStudioSection from '../../components/documentStudio/DocumentStudioSection.jsx';
import ProjectGigManagementContainer from '../../components/projectGigManagement/ProjectGigManagementContainer.jsx';
import EscrowManagementSection from '../../components/escrow/EscrowManagementSection.jsx';
import EventManagementSection from '../../components/eventManagement/EventManagementSection.jsx';
import useSession from '../../hooks/useSession.js';
import DashboardAccessGuard from '../../components/security/DashboardAccessGuard.jsx';
import DashboardBlogSpotlight from '../../components/blog/DashboardBlogSpotlight.jsx';
import AffiliateProgramSection from '../../components/affiliate/AffiliateProgramSection.jsx';
<<<<<<< HEAD
import WebsitePreferencesSection from '../../components/websitePreferences/WebsitePreferencesSection.jsx';
=======
import ProfileSettingsSection from '../../components/profileSettings/ProfileSettingsSection.jsx';
import WalletManagementSection from '../../components/wallet/WalletManagementSection.jsx';
import DashboardNotificationCenterSection from '../../components/notifications/DashboardNotificationCenterSection.jsx';
import useSavedSearches from '../../hooks/useSavedSearches.js';
import { TopSearchSection } from './user/sections/index.js';
>>>>>>> 769e2870

const DEFAULT_USER_ID = 1;
const availableDashboards = ['user', 'freelancer', 'agency', 'company', 'headhunter'];
const allowedDashboardRoles = availableDashboards;

const ESCROW_VIEW_TO_MENU = {
  overview: 'escrow-overview',
  release: 'escrow-release',
  disputes: 'escrow-disputes',
};

function resolveUserId(session) {
  if (!session) {
    return DEFAULT_USER_ID;
  }

  return session.userId ?? session.user?.id ?? session.id ?? DEFAULT_USER_ID;
}

function formatNumber(value) {
  if (value == null) return '0';
  const formatter = new Intl.NumberFormat('en-GB');
  return formatter.format(Number(value));
}

function formatPercent(value, fractionDigits = 1) {
  if (value == null || Number.isNaN(Number(value))) return '—';
  const formatter = new Intl.NumberFormat('en-GB', {
    style: 'percent',
    minimumFractionDigits: fractionDigits,
    maximumFractionDigits: fractionDigits,
  });
  return formatter.format(Number(value) / 100);
}

function formatChangeBadge(change, { suffix = '' } = {}) {
  if (!change) {
    return { label: 'Stable', tone: 'neutral' };
  }
  const direction = change.direction;
  const symbol = direction === 'up' ? '▲' : direction === 'down' ? '▼' : '→';
  const reference = change.absolute ?? change.percent;
  const value = reference == null ? null : Math.abs(Number(reference)).toFixed(1);
  return {
    label: value == null ? 'Stable' : `${symbol} ${value}${suffix}`,
    tone: direction === 'down' ? 'negative' : direction === 'up' ? 'positive' : 'neutral',
  };
}

function formatMinutesToHours(minutes) {
  if (!minutes || Number.isNaN(Number(minutes))) return '0m';
  const total = Math.max(0, Math.round(Number(minutes)));
  const hours = Math.floor(total / 60);
  const remainder = total % 60;
  if (hours === 0) return `${remainder}m`;
  if (remainder === 0) return `${hours}h`;
  return `${hours}h ${remainder}m`;
}

function formatStatus(status) {
  if (!status) return 'Unknown';
  return status
    .split('_')
    .map((segment) => segment.charAt(0).toUpperCase() + segment.slice(1))
    .join(' ');
}

function formatCurrency(value, currency = 'USD') {
  if (value == null) return null;
  try {
    return new Intl.NumberFormat('en-GB', {
      style: 'currency',
      currency,
      maximumFractionDigits: 0,
    }).format(Number(value));
  } catch (error) {
    return `${currency} ${formatNumber(value)}`;
  }
}

function normalizeChecklist(value) {
  if (Array.isArray(value)) {
    return value.map((item) =>
      typeof item === 'object' ? { label: item.label ?? item.name ?? 'Checklist item', completed: Boolean(item.completed) } : { label: String(item), completed: false },
    );
  }
  if (value && typeof value === 'object') {
    return Object.entries(value).map(([label, item]) => ({
      label,
      completed: Boolean(item?.completed ?? item),
    }));
  }
  return [];
}

function normalizePrompts(value) {
  if (Array.isArray(value)) {
    return value;
  }
  if (value && typeof value === 'object') {
    return Object.values(value);
  }
  return [];
}

function buildProfileCard(data, summary, session) {
  const profile = data?.profile ?? {};
  const user = profile.user ?? {};
  const sessionName = session?.name ?? null;
  const sessionHeadline = session?.title ?? null;
  const fallbackName = sessionName || [user.firstName, user.lastName].filter(Boolean).join(' ');
  const name = profile.name ?? (fallbackName || 'Gigvora member');
  const headline = profile.headline || profile.missionStatement || sessionHeadline || 'Professional member';
  const initials = (profile.initials ||
    (sessionName ? sessionName.split(' ').map((part) => part[0]).join('') : null) ||
    name)
    .split(' ')
    .filter(Boolean)
    .map((part) => part[0])
    .join('')
    .slice(0, 2)
    .toUpperCase();

  const availability = profile.availability?.status ? formatStatus(profile.availability.status) : null;
  const launchpadStatus = profile.launchpadEligibility?.status === 'eligible' ? 'Launchpad ready' : null;
  const membershipBadges = (session?.memberships ?? [])
    .filter((membership) => membership && typeof membership === 'string')
    .slice(0, 3)
    .map((membership) => `${membership.charAt(0).toUpperCase()}${membership.slice(1)} member`);

  const badges = [
    ...(profile.statusFlags?.slice?.(0, 2) ?? []),
    ...(launchpadStatus ? [launchpadStatus] : []),
    ...membershipBadges,
  ].map(formatStatus);

  return {
    name,
    role: headline,
    initials,
    status: availability ? `Availability: ${availability}` : undefined,
    badges,
    metrics: [
      { label: 'Active applications', value: formatNumber(summary.activeApplications) },
      { label: 'Interviews', value: formatNumber(summary.interviewsScheduled) },
      { label: 'Offers in play', value: formatNumber(summary.offersNegotiating) },
      { label: 'Connections', value: formatNumber(summary.connections) },
    ],
  };
}

function buildMenuSections(data) {
  const summary = data?.summary ?? {};
  const eventManagement = data?.eventManagement ?? {};
  const eventOverview = eventManagement.overview ?? {};
  const upcomingEventCount = Array.isArray(eventOverview.upcomingEvents)
    ? eventOverview.upcomingEvents.length
    : 0;
  const nextEvent = eventOverview.nextEvent ?? null;
  const documents = data?.documents ?? {};
  const documentStudio = data?.documentStudio;
  const documentSummary = documentStudio?.summary ?? {};
  const projectGigManagement = data?.projectGigManagement ?? {};
  const projectSummary = projectGigManagement.summary ?? {};
  const assetSummary = projectGigManagement.assets?.summary ?? {};
  const purchasedGigStats = projectGigManagement.purchasedGigs?.stats ?? {};
  const vendorAverages = purchasedGigStats.averages ?? {};
  const storytelling = projectGigManagement.storytelling ?? {};
  const averageBoardProgress = projectGigManagement.managementBoard?.metrics?.averageProgress;
  const disputeManagement = data?.disputeManagement ?? {};
  const disputeSummary = disputeManagement.summary ?? {};
  const vendorScoreLabel =
    vendorAverages.overall != null ? `${Number(vendorAverages.overall).toFixed(1)}/5` : 'unrated';
  const portfolioProjects = Array.isArray(documentStudio?.brandHub?.portfolioProjects)
    ? documentStudio.brandHub.portfolioProjects.length
    : documents.portfolioLinks?.length ?? 0;
  const portfolioCount = documents.portfolioLinks?.length ?? 0;
  const pipelineAutomation = data?.careerPipelineAutomation ?? {};
  const automationMetrics = pipelineAutomation.kanban?.metrics ?? {};
  const automationBoardName = pipelineAutomation.board?.name ?? 'Career pipeline';
  const walletCompliance = data?.compliance?.wallet ?? data?.profile?.walletCompliance ?? {};
  const walletAccountCount = Array.isArray(walletCompliance.accounts) ? walletCompliance.accounts.length : 0;
  const walletLedgerIntegrity = walletCompliance.ledgerIntegrity ?? 'unknown';
  const walletComplianceStatus = walletCompliance.complianceStatus ?? 'inactive';
  const escrowManagement = data?.escrowManagement ?? {};
  const escrowSummary = escrowManagement.summary ?? {};
  const escrowCurrency = escrowSummary.currency ?? 'USD';
  return [
    {
      label: 'Events',
      items: [
        {
          name: 'Plan',
          description: '',
          sectionId: 'event-management',
        },
        {
          name: 'Guests',
          description: '',
          sectionId: 'event-management',
        },
        {
          name: 'Finance',
          description: '',
          sectionId: 'event-management',
        },
      ],
    },
    {
      label: 'Project & gig management',
      items: [
        {
          name: 'Project creation workspace',
          description: `Launch ${formatNumber(projectSummary.totalProjects ?? 0)} initiatives with ${formatNumber(
            projectSummary.templatesAvailable ?? projectGigManagement.projectCreation?.templates?.length ?? 0,
          )} templates ready for mentors or freelancers.`,
          tags: ['briefs', 'collaboration'],
          sectionId: 'project-gig-creation',
        },
        {
          name: 'Template gallery',
          description: `Hackathons, bootcamps, and consulting kits curated for ${formatNumber(
            projectGigManagement.projectCreation?.templates?.filter?.((template) => template?.isFeatured)?.length ?? 0,
          )} featured playbooks.`,
          tags: ['templates', 'playbooks'],
          sectionId: 'project-gig-templates',
        },
        {
          name: 'Asset repository',
          description: `${formatNumber(assetSummary.total ?? 0)} secured files with ${formatNumber(
            assetSummary.watermarked ?? 0,
          )} watermark protections & granular permissions.`,
          tags: ['assets', 'compliance'],
          sectionId: 'project-gig-assets',
        },
        {
          name: 'Delivery board',
          description: `Visualise ${formatNumber(projectSummary.activeProjects ?? 0)} active projects with average progress ${
            averageBoardProgress != null ? `${averageBoardProgress}%` : 'tracking'
          }.`,
          tags: ['kanban', 'progress'],
          sectionId: 'project-gig-board',
        },
        {
          name: 'Purchased gig operations',
          description: `Manage ${formatNumber(purchasedGigStats.totalOrders ?? 0)} vendor orders with CSAT ${vendorScoreLabel} and escrow safeguards.`,
          tags: ['vendors', 'escrow'],
          sectionId: 'project-gig-purchased',
        },
        {
          name: 'CV-ready storytelling',
          description: `Convert ${formatNumber(storytelling.achievements?.length ?? 0)} outcomes into resume bullets & LinkedIn stories.`,
          tags: ['storytelling', 'ai'],
          sectionId: 'project-gig-storytelling',
        },
      ],
    },
    {
      label: 'Career pipeline automation',
      items: [
        {
          name: 'Job applications kanban',
          description: `${automationBoardName} with ${formatNumber(automationMetrics.totalOpportunities ?? 0)} tracked opportunities.`,
          tags: ['kanban', 'sla'],
          sectionId: 'career-pipeline-automation-kanban',
        },
        {
          name: 'Interview command center',
          description: 'Prep tasks, scorecards, and live readiness tracking for every panel.',
          tags: ['calendar', 'prep'],
          sectionId: 'career-interview-command-center',
        },
        {
          name: 'Offer negotiation vault',
          description: 'Scenario planning, competing offers, and legal-ready archives.',
          tags: ['compensation'],
          sectionId: 'career-offer-negotiation-vault',
        },
        {
          name: 'Auto job application criteria',
          description: 'Rule library with analytics and guardrails for premium roles.',
          tags: ['automation', 'ai'],
          sectionId: 'career-auto-apply-rules',
        },
      ],
    },
    {
      label: 'Search',
      items: [
        {
          name: 'Search',
          description: 'Saved alerts',
          tags: ['search'],
          sectionId: 'top-search',
        },
        {
          name: 'Explorer',
          description: 'Full explorer',
          tags: ['explorer'],
          href: '/search',
        },
      ],
    },
    {
      label: 'Career operations',
      items: [
        {
          name: 'Pipeline overview',
          description: `${formatNumber(summary.activeApplications)} live opportunities with ${formatNumber(summary.interviewsScheduled)} interviews scheduled.`,
          tags: ['applications', 'interviews'],
        },
        {
          name: 'Follow-ups',
          description: 'Track outstanding nudges and due diligence per opportunity.',
          tags: ['tasks'],
        },
        {
          name: 'Automation rules',
          description: 'Monitor launchpad readiness and availability automations.',
          tags: ['automation'],
        },
      ],
    },
    {
      label: 'Documents & branding',
      items: [
        {
          name: 'Document library',
          description: `${formatNumber(documentSummary.totalDocuments ?? summary.documentsUploaded ?? 0)} tailored assets ready to send.`,
          tags: ['resumes'],
        },
        {
          name: 'Portfolio evidence',
          description: `${formatNumber(portfolioProjects || portfolioCount)} public case studies, testimonials, and banners.`,
        },
        {
          name: 'Website',
          description: 'Design your hosted site with colors, pages, and SEO.',
          tags: ['website', 'brand'],
          sectionId: 'website-preferences',
        },
        {
          name: 'Purchased gigs',
          description: `Review ${formatNumber(documentStudio?.purchasedGigs?.stats?.total ?? 0)} vendor deliverables feeding your workspace.`,
        },
      ],
    },
    {
      label: 'Funds',
      items: [
        {
          id: 'escrow-overview',
          name: 'Escrow',
          sectionId: 'escrow-management',
        },
        {
          id: 'escrow-release',
          name: 'Release',
          sectionId: 'escrow-management',
        },
        {
          id: 'escrow-disputes',
          name: 'Disputes',
          sectionId: 'escrow-management',
        },
      ],
    },
    {
      label: 'Insights & network',
      items: [
        {
          name: 'Insights, accountability, & support',
          description: 'Career analytics, rituals, advisors, and support in one command center.',
          tags: ['insights', 'support'],
          sectionId: 'insights-accountability-support',
        },
        {
          name: 'Talent intelligence',
          description: 'Track interview conversion, offer momentum, and market benchmarks.',
        },
        {
          name: 'Connections CRM',
          description: `Maintain ${formatNumber(summary.connections)} relationships for referrals and mentorship.`,
        },
        {
          name: 'Profile',
          description: 'Edit your profile, tags, and collaboration data in one workspace.',
          sectionId: 'profile',
        },
      ],
    },
    {
      label: 'Finance',
      items: [
        {
          name: 'Wallet',
          description: `${formatNumber(walletAccountCount)} accounts • ${walletLedgerIntegrity === 'good' ? 'Balanced' : 'Review'}`,
          tags: ['wallet'],
          sectionId: 'wallet-home',
        },
        {
          name: 'Sources',
          description: 'Payment methods',
          tags: ['payments'],
          sectionId: 'wallet-sources',
        },
        {
          name: 'Rules',
          description: `${walletComplianceStatus.replace(/_/g, ' ')} automation`,
          tags: ['automation'],
          sectionId: 'wallet-rules',
        },
        {
          name: 'Moves',
          description: 'Transfer queue',
          tags: ['payouts'],
          sectionId: 'wallet-moves',
        },
        {
          name: 'Escrow',
          description: 'Reserves overview',
          tags: ['escrow'],
          sectionId: 'wallet-escrow',
      label: 'Alerts',
      items: [
        {
          name: 'Inbox',
          description: `${formatNumber(data?.notifications?.unreadCount ?? 0)} unread`,
          tags: ['notifications', 'alerts'],
          sectionId: 'notifications-center',
        },
        {
          name: 'Digest',
          description: `${
            data?.notifications?.preferences?.digestFrequency
              ? data.notifications.preferences.digestFrequency.replace(/^(\w)/, (match) => match.toUpperCase())
              : 'Immediate'
          } cadence`,
          sectionId: 'notifications-center',
        },
      ],
    },
    {
      label: 'Affiliate & referrals',
      items: [
        {
          name: 'Affiliate revenue cockpit',
          description: 'Track referral links, tiered commissions, and payout readiness in real time.',
          tags: ['growth', 'monetisation'],
          sectionId: 'affiliate-program',
        },
        {
          name: 'Referral compliance',
          description: 'Monitor KYC, payout thresholds, and activity guardrails for each partner.',
          tags: ['compliance'],
        },
      ],
    },
    {
      label: 'Trust',
      items: [
        {
          name: 'Disputes',
          description: `${formatNumber(disputeSummary.openCount ?? 0)} open · ${formatNumber(
            disputeSummary.awaitingCustomerAction ?? 0,
          )} waiting`,
          tags: ['cases'],
          href: '/dashboard/user/disputes',
          sectionId: 'disputes',
        },
        {
          name: 'Escrow',
          description: 'Releases, holds, and guardrails overview.',
          tags: ['payments'],
        },
      ],
    },
  ];
}

export default function UserDashboardPage() {
  const { session, isAuthenticated } = useSession();
  const userId = session ? resolveUserId(session) : null;
  const shouldLoadDashboard = Boolean(isAuthenticated && userId);

  const { data, error, loading, fromCache, lastUpdated, refresh } = useCachedResource(
    `dashboard:user:${userId ?? 'anonymous'}`,
    ({ signal }) => {
      if (!userId) {
        throw new Error('A valid userId is required to load the dashboard.');
      }
      return fetchUserDashboard(userId, { signal });
    },
    {
      ttl: 1000 * 60,
      dependencies: [userId],
      enabled: shouldLoadDashboard,
    },
  );

  const {
    items: savedSearches,
    loading: savedSearchesLoading,
    createSavedSearch,
    updateSavedSearch,
    deleteSavedSearch,
    runSavedSearch,
  } = useSavedSearches({ enabled: shouldLoadDashboard });

  const summary = data?.summary ?? {
    totalApplications: 0,
    activeApplications: 0,
    interviewsScheduled: 0,
    offersNegotiating: 0,
    documentsUploaded: 0,
    connections: 0,
  };

  const pipelineAutomation = data?.careerPipelineAutomation ?? {};
  const automationBoard = pipelineAutomation.board ?? null;
  const kanbanStages = Array.isArray(pipelineAutomation.kanban?.stages)
    ? pipelineAutomation.kanban.stages
    : [];
  const kanbanMetrics = pipelineAutomation.kanban?.metrics ?? {};
  const bulkOperations = pipelineAutomation.bulkOperations ?? { pendingBulkUpdates: 0, reminders: [] };
  const candidateBriefs = Array.isArray(pipelineAutomation.candidateBriefs)
    ? pipelineAutomation.candidateBriefs
    : [];
  const complianceInsights = pipelineAutomation.compliance ?? {
    flaggedOpportunities: 0,
    pendingReports: 0,
    completedReports: 0,
    lastAuditAt: null,
    snapshots: [],
  };
  const interviewCommand = pipelineAutomation.interviewCommandCenter ?? {
    workspaces: [],
    tasks: [],
    scorecards: [],
    readiness: { totalItems: 0, completedItems: 0 },
    summary: { upcoming: 0, completed: 0, averageScore: null, recommendations: {} },
  };
  const offerVault = pipelineAutomation.offerVault ?? { packages: [], metrics: {} };
  const autoApply = pipelineAutomation.autoApply ?? {
    rules: [],
    guardrails: { manualReviewRequired: 0, premiumProtected: 0 },
    analytics: [],
  };

  const pipeline = Array.isArray(data?.pipeline?.statuses) ? data.pipeline.statuses : [];
  const pipelineTotal = pipeline.reduce((accumulator, row) => accumulator + row.count, 0) || 1;
  const recentApplications = Array.isArray(data?.applications?.recent) ? data.applications.recent : [];
  const followUps = Array.isArray(data?.tasks?.followUps) ? data.tasks.followUps : [];
  const automations = Array.isArray(data?.tasks?.automations) ? data.tasks.automations : [];
  const interviews = Array.isArray(data?.interviews) ? data.interviews : [];
  const documents = data?.documents ?? { attachments: [], portfolioLinks: [] };
  const documentStudio = data?.documentStudio ?? null;
  const eventManagement = data?.eventManagement ?? null;
  const eventManagementOverview = eventManagement?.overview ?? null;
  const projectGigManagement = data?.projectGigManagement ?? null;
<<<<<<< HEAD
  const websitePreferences = data?.websitePreferences ?? null;
=======
  const escrowManagement = data?.escrowManagement ?? null;
>>>>>>> 769e2870
  const notifications = Array.isArray(data?.notifications?.recent) ? data.notifications.recent : [];
  const notificationsUnreadCount = Number(data?.notifications?.unreadCount ?? 0);
  const notificationPreferences = data?.notifications?.preferences ?? null;
  const notificationStats = data?.notifications?.stats ?? null;
  const projectActivity = Array.isArray(data?.projectActivity?.recent) ? data.projectActivity.recent : [];
  const launchpadApplications = Array.isArray(data?.launchpad?.applications) ? data.launchpad.applications : [];
  const affiliateProgram = data?.affiliate ?? null;
  const affiliateOverview = affiliateProgram?.overview ?? {};
  const disputeManagement = data?.disputeManagement ?? null;

  const [activeMenuItem, setActiveMenuItem] = useState(null);
  const [escrowView, setEscrowView] = useState('overview');

  const handleMenuSelect = (itemId, item) => {
    setActiveMenuItem(itemId);
    if (itemId === 'escrow-overview') {
      setEscrowView('overview');
    } else if (itemId === 'escrow-release') {
      setEscrowView('release');
    } else if (itemId === 'escrow-disputes') {
      setEscrowView('disputes');
    }

    if (item?.href && typeof window !== 'undefined') {
      if (item.href.startsWith('http')) {
        window.open(item.href, item.target ?? '_blank', 'noreferrer');
      } else {
        window.location.assign(item.href);
      }
      return;
    }

    const targetId = item?.sectionId ?? item?.targetId;
    if (targetId && typeof document !== 'undefined') {
      const targetElement = document.getElementById(targetId);
      if (targetElement) {
        targetElement.scrollIntoView({ behavior: 'smooth', block: 'start' });
      }
    }
  };

  const handleEscrowViewChange = (view) => {
    setEscrowView(view);
    const menuId = ESCROW_VIEW_TO_MENU[view] ?? null;
    if (menuId) {
      setActiveMenuItem(menuId);
    }
  };
  const topSearchData = data?.topSearch ?? null;

  const insights = data?.insights ?? {};
  const careerAnalytics = insights.careerAnalytics ?? {};
  const careerSummary = careerAnalytics.summary ?? {};
  const careerSnapshots = Array.isArray(careerAnalytics.snapshots) ? careerAnalytics.snapshots : [];
  const careerBenchmarks = Array.isArray(careerAnalytics.benchmarks) ? careerAnalytics.benchmarks : [];
  const careerDiversity = careerAnalytics.diversity ?? null;
  const careerFunnel = careerAnalytics.funnel ?? null;

  const weeklyDigest = insights.weeklyDigest ?? {};
  const digestSubscription = weeklyDigest.subscription ?? null;
  const digestIntegrations = Array.isArray(weeklyDigest.integrations) ? weeklyDigest.integrations : [];

  const calendarInsights = insights.calendar ?? {};
  const upcomingInterviewEvents = Array.isArray(calendarInsights.upcomingInterviews)
    ? calendarInsights.upcomingInterviews
    : [];
  const nextFocusBlock = calendarInsights.nextFocusBlock ?? null;
  const focusInsights = calendarInsights.focus ?? { sessions: [], totalMinutes: 0, byType: {} };
  const focusSessions = Array.isArray(focusInsights.sessions) ? focusInsights.sessions : [];
  const focusMinutesTotal = focusInsights.totalMinutes ?? 0;
  const focusByTypeEntries = focusInsights.byType ? Object.entries(focusInsights.byType) : [];

  const advisorInsights = insights.advisorCollaboration ?? {};
  const advisorCollaborations = Array.isArray(advisorInsights.collaborations)
    ? advisorInsights.collaborations
    : [];
  const advisorSummary = advisorInsights.summary ?? {};

  const supportDesk = insights.supportDesk ?? {};
  const supportCases = Array.isArray(supportDesk.cases) ? supportDesk.cases : [];
  const supportAutomation = Array.isArray(supportDesk.automation) ? supportDesk.automation : [];
  const supportArticles = Array.isArray(supportDesk.knowledgeArticles) ? supportDesk.knowledgeArticles : [];
  const supportSummary = supportDesk.summary ?? {};

  const menuSections = useMemo(() => buildMenuSections(data), [data]);
  const profileCard = useMemo(() => buildProfileCard(data, summary, session), [data, session, summary]);
  const canEditWebsite = Boolean(isAuthenticated);

  const summaryCards = [
    {
      label: 'Total applications',
      value: summary.totalApplications,
      description: 'Opportunities you have submitted or are drafting.',
    },
    {
      label: 'Active events',
      value: eventManagementOverview?.active ?? 0,
      description: `Managing ${formatNumber(eventManagementOverview?.events ?? 0)} total events across your programs.`,
    },
    {
      label: 'Active pipeline',
      value: summary.activeApplications,
      description: 'Applications requiring monitoring or follow-up.',
    },
    {
      label: 'Interviews scheduled',
      value: summary.interviewsScheduled,
      description: 'Confirmed interview touchpoints across your pipeline.',
    },
    {
      label: 'Documents uploaded',
      value: summary.documentsUploaded,
      description: 'Tailored CVs, cover letters, and supporting evidence.',
    },
    {
      label: 'Affiliate earnings',
      value: Number(affiliateOverview?.lifetimeEarnings ?? 0),
      displayValue:
        affiliateOverview?.lifetimeEarnings != null
          ? formatCurrency(affiliateOverview.lifetimeEarnings, affiliateOverview.currency ?? 'USD')
          : '—',
      description: `Pending ${formatCurrency(
        affiliateOverview?.pendingPayouts ?? 0,
        affiliateOverview?.currency ?? 'USD',
      )} with ${(affiliateOverview?.conversionRate ?? 0).toFixed(1)}% conversion velocity.`,
    },
  ];

  const heroTitle = 'User & Job Seeker Command Center';
  const heroSubtitle = 'Candidate success workspace';
  const heroDescription =
    'Monitor applications, interviews, documents, and collaborations with a single source of truth personalised to your Gigvora profile.';

  const dashboardView = (
    <DashboardLayout
      currentDashboard="user"
      title={heroTitle}
      subtitle={heroSubtitle}
      description={heroDescription}
      menuSections={menuSections}
      sections={[]}
      profile={profileCard}
      availableDashboards={availableDashboards}
      activeMenuItem={activeMenuItem}
      onMenuItemSelect={handleMenuSelect}
    >
      <div className="space-y-10">
        <div className="flex flex-col gap-4 sm:flex-row sm:items-center sm:justify-between">
          <DataStatus
            loading={loading}
            error={error?.message}
            fromCache={fromCache}
            lastUpdated={lastUpdated}
            onRetry={refresh}
          />
        </div>

        <DashboardBlogSpotlight />

        <section className="grid gap-4 sm:grid-cols-2 xl:grid-cols-4">
          {summaryCards.map((card) => (
            <div
              key={card.label}
              className="rounded-3xl border border-slate-200 bg-white/95 p-6 shadow-sm transition hover:border-accent/40 hover:shadow-soft"
            >
              <p className="text-sm font-medium text-slate-500">{card.label}</p>
              <p className="mt-3 text-3xl font-semibold text-slate-900">
                {card.displayValue ?? formatNumber(card.value)}
              </p>
              <p className="mt-2 text-sm text-slate-500">{card.description}</p>
            </div>
          ))}
        </section>

        {userId ? <WalletManagementSection userId={userId} /> : null}
        <TopSearchSection
          data={topSearchData}
          savedSearches={savedSearches}
          savedSearchesLoading={savedSearchesLoading}
          onCreateSavedSearch={createSavedSearch}
          onUpdateSavedSearch={updateSavedSearch}
          onDeleteSavedSearch={deleteSavedSearch}
          onRunSavedSearch={runSavedSearch}
        />

        <section id="career-pipeline-automation" className="space-y-8">
          <div className="rounded-3xl border border-slate-200 bg-gradient-to-br from-white via-slate-50 to-accentSoft p-6 shadow-sm">
            <div className="flex flex-col gap-4 lg:flex-row lg:items-center lg:justify-between">
              <div>
                <p className="text-xs uppercase tracking-wide text-accent">Career pipeline automation</p>
                <h2 className="mt-2 text-2xl font-semibold text-slate-900">
                  {automationBoard?.name ?? 'Automation workbench'}
                </h2>
                <p className="mt-2 max-w-2xl text-sm text-slate-600">
                  Build a predictable job-search operating system with structured pipelines, SLA-aware nudges, and
                  collaboration-ready workflows spanning interviews and offer negotiations.
                </p>
              </div>
              <div className="grid w-full gap-3 rounded-2xl border border-accent/30 bg-white/70 p-4 text-sm text-slate-700 shadow-inner sm:grid-cols-3 lg:max-w-xl">
                <div>
                  <p className="text-xs uppercase tracking-wide text-slate-500">Active opportunities</p>
                  <p className="mt-1 text-xl font-semibold text-slate-900">
                    {formatNumber(kanbanMetrics.totalOpportunities ?? 0)}
                  </p>
                </div>
                <div>
                  <p className="text-xs uppercase tracking-wide text-slate-500">SLA breaches</p>
                  <p className={`mt-1 text-xl font-semibold ${kanbanMetrics.overdueOpportunities ? 'text-rose-600' : 'text-slate-900'}`}>
                    {formatNumber(kanbanMetrics.overdueOpportunities ?? 0)}
                  </p>
                </div>
                <div>
                  <p className="text-xs uppercase tracking-wide text-slate-500">Avg. stage duration</p>
                  <p className="mt-1 text-xl font-semibold text-slate-900">
                    {kanbanMetrics.averageStageDurationHours != null
                      ? `${kanbanMetrics.averageStageDurationHours}h`
                      : '—'}
                  </p>
                </div>
              </div>
            </div>
          </div>

          <div id="career-pipeline-automation-kanban" className="space-y-4">
            <div className="flex flex-col gap-2 sm:flex-row sm:items-end sm:justify-between">
              <div>
                <h3 className="text-lg font-semibold text-slate-900">Job applications kanban</h3>
                <p className="text-sm text-slate-600">
                  Track every opportunity from sourcing to signed offer. Attach research, monitor SLAs, and trigger nudges
                  when momentum stalls.
                </p>
              </div>
              <span className="text-xs uppercase tracking-wide text-slate-500">
                {automationBoard?.timezone ? `Timezone ${automationBoard.timezone}` : 'Realtime automation insights'}
              </span>
            </div>

            <div className="grid gap-4 lg:grid-cols-2 2xl:grid-cols-4">
              {kanbanStages.length ? (
                kanbanStages.map((stage) => {
                  const stageOverdue = stage.metrics?.overdue ?? 0;
                  return (
                    <div key={stage.id} className="flex h-full flex-col rounded-3xl border border-slate-200 bg-white p-5 shadow-sm">
                      <div className="flex items-start justify-between gap-3">
                        <div>
                          <p className="text-sm font-semibold text-slate-900">{stage.name}</p>
                          <p className="text-xs text-slate-500">
                            {formatStatus(stage.stageType)} • {formatNumber(stage.metrics?.total ?? 0)} opportunities
                          </p>
                        </div>
                        {stage.slaHours != null ? (
                          <span className="rounded-full bg-accentSoft px-3 py-1 text-xs font-semibold text-accent">
                            SLA {stage.slaHours}h
                          </span>
                        ) : null}
                      </div>
                      {stageOverdue ? (
                        <p className="mt-3 text-xs font-medium uppercase tracking-wide text-rose-500">
                          {formatNumber(stageOverdue)} exceeding SLA
                        </p>
                      ) : null}
                      <div className="mt-4 flex-1 space-y-3 overflow-y-auto pr-1">
                        {stage.opportunities?.length ? (
                          stage.opportunities.map((opportunity) => {
                            const salary = opportunity.salary ?? {};
                            const salaryParts = [
                              salary.min != null ? formatCurrency(salary.min, salary.currency ?? 'USD') : null,
                              salary.max != null ? formatCurrency(salary.max, salary.currency ?? 'USD') : null,
                            ].filter(Boolean);
                            const salaryLabel = salaryParts.length ? salaryParts.join(' – ') : null;
                            const primaryNudge = Array.isArray(opportunity.nudges) ? opportunity.nudges[0] : null;
                            const collaboratorCount = Array.isArray(opportunity.collaborators)
                              ? opportunity.collaborators.length
                              : 0;
                            const researchLinks = Array.isArray(opportunity.researchLinks)
                              ? opportunity.researchLinks.slice(0, 2)
                              : [];
                            const attachmentsCount = Array.isArray(opportunity.attachments)
                              ? opportunity.attachments.length
                              : 0;
                            const cardHighlight = opportunity.isOverdue || opportunity.followUpStatus === 'overdue';

                            return (
                              <article
                                key={`${stage.id}-${opportunity.id}`}
                                className={`rounded-2xl border p-4 text-sm transition ${
                                  cardHighlight
                                    ? 'border-rose-200 bg-rose-50/70 shadow-inner'
                                    : 'border-slate-200 bg-slate-50/60 hover:border-accent/40 hover:bg-white'
                                }`}
                              >
                                <div className="flex items-start justify-between gap-3">
                                  <div>
                                    <p className="font-semibold text-slate-900">{opportunity.title}</p>
                                    <p className="text-xs text-slate-500">{opportunity.companyName}</p>
                                  </div>
                                  <span
                                    className={`rounded-full px-3 py-1 text-[11px] font-semibold uppercase tracking-wide ${
                                      cardHighlight
                                        ? 'bg-rose-500/10 text-rose-600'
                                        : 'bg-accentSoft text-accent'
                                    }`}
                                  >
                                    {formatStatus(opportunity.followUpStatus)}
                                  </span>
                                </div>
                                <div className="mt-3 grid grid-cols-2 gap-2 text-xs text-slate-500">
                                  <div>
                                    <p className="uppercase tracking-wide">Stage duration</p>
                                    <p className="mt-1 text-slate-700">{opportunity.stageDurationHours ?? '—'}h</p>
                                  </div>
                                  <div>
                                    <p className="uppercase tracking-wide">Next action</p>
                                    <p className="mt-1 text-slate-700">
                                      {opportunity.nextActionDueAt ? formatAbsolute(opportunity.nextActionDueAt) : 'Not scheduled'}
                                    </p>
                                  </div>
                                  {salaryLabel ? (
                                    <div>
                                      <p className="uppercase tracking-wide">Salary range</p>
                                      <p className="mt-1 text-slate-700">{salaryLabel}</p>
                                    </div>
                                  ) : null}
                                  <div>
                                    <p className="uppercase tracking-wide">Last activity</p>
                                    <p className="mt-1 text-slate-700">
                                      {opportunity.lastActivityAt ? formatRelativeTime(opportunity.lastActivityAt) : '—'}
                                    </p>
                                  </div>
                                </div>
                                {opportunity.researchSummary ? (
                                  <p className="mt-3 text-sm text-slate-600">{opportunity.researchSummary}</p>
                                ) : null}
                                {researchLinks.length ? (
                                  <ul className="mt-3 space-y-1 text-xs text-accent">
                                    {researchLinks.map((link) => (
                                      <li key={`${opportunity.id}-${link.url ?? link}`}>
                                        <a
                                          href={link.url ?? link.href ?? '#'}
                                          className="inline-flex items-center gap-1 hover:underline"
                                          target="_blank"
                                          rel="noreferrer"
                                        >
                                          <span className="h-1.5 w-1.5 rounded-full bg-accent" />
                                          {link.label ?? link.title ?? link.url ?? 'Resource'}
                                        </a>
                                      </li>
                                    ))}
                                  </ul>
                                ) : null}
                                <div className="mt-3 flex flex-wrap items-center gap-2 text-xs text-slate-500">
                                  {collaboratorCount ? (
                                    <span className="inline-flex items-center gap-1 rounded-full bg-slate-100 px-2.5 py-1">
                                      <span className="h-1.5 w-1.5 rounded-full bg-slate-400" />
                                      {collaboratorCount} collaborator{collaboratorCount === 1 ? '' : 's'}
                                    </span>
                                  ) : null}
                                  {attachmentsCount ? (
                                    <span className="inline-flex items-center gap-1 rounded-full bg-slate-100 px-2.5 py-1">
                                      <span className="h-1.5 w-1.5 rounded-full bg-slate-400" />
                                      {attachmentsCount} attachment{attachmentsCount === 1 ? '' : 's'}
                                    </span>
                                  ) : null}
                                  {opportunity.candidateBrief?.shareUrl ? (
                                    <a
                                      href={opportunity.candidateBrief.shareUrl}
                                      target="_blank"
                                      rel="noreferrer"
                                      className="inline-flex items-center gap-1 rounded-full bg-accentSoft px-2.5 py-1 text-accent hover:bg-accent/10"
                                    >
                                      Share brief
                                    </a>
                                  ) : null}
                                </div>
                                <div className="mt-3 flex flex-col gap-2 text-xs">
                                  {primaryNudge ? (
                                    <div
                                      className={`rounded-xl border px-3 py-2 ${
                                        primaryNudge.severity === 'critical'
                                          ? 'border-rose-200 bg-rose-50 text-rose-600'
                                          : primaryNudge.severity === 'warning'
                                          ? 'border-amber-200 bg-amber-50 text-amber-700'
                                          : 'border-accent/40 bg-accentSoft text-accent'
                                      }`}
                                    >
                                      <p className="font-medium">{primaryNudge.message}</p>
                                      <p className="mt-1 text-[11px] uppercase tracking-wide">
                                        Triggered {formatRelativeTime(primaryNudge.triggeredAt)}
                                      </p>
                                    </div>
                                  ) : null}
                                  <div className="grid grid-cols-2 gap-2 text-slate-500">
                                    <div>
                                      <p className="text-[11px] uppercase tracking-wide">Compliance</p>
                                      <p className="mt-1 font-medium text-slate-700">
                                        {formatStatus(opportunity.complianceStatus)}
                                      </p>
                                    </div>
                                    <div>
                                      <p className="text-[11px] uppercase tracking-wide">Guardrail</p>
                                      <p className="mt-1 font-medium text-slate-700">
                                        {opportunity.automationMetadata?.guardrail ?? 'On track'}
                                      </p>
                                    </div>
                                  </div>
                                </div>
                              </article>
                            );
                          })
                        ) : (
                          <p className="text-sm text-slate-500">No opportunities in this stage yet.</p>
                        )}
                      </div>
                    </div>
                  );
                })
              ) : (
                <p className="text-sm text-slate-500">
                  Configure your first pipeline board to unlock automation insights.
                </p>
              )}
            </div>
          </div>

          <div className="grid gap-6 lg:grid-cols-3" id="career-pipeline-automation-collaboration">
            <div className="rounded-3xl border border-slate-200 bg-white p-6 shadow-sm">
              <h3 className="text-lg font-semibold text-slate-900">Bulk status updates & reminders</h3>
              <p className="mt-1 text-sm text-slate-600">
                Automate follow-ups across opportunities and trigger nudges before SLAs are breached.
              </p>
              <div className="mt-4 rounded-2xl border border-accent/40 bg-accentSoft/70 p-4 text-sm text-slate-700">
                <p className="font-semibold text-accent">Bulk updates pending</p>
                <p className="mt-1 text-3xl font-semibold text-slate-900">
                  {formatNumber(bulkOperations.pendingBulkUpdates ?? 0)}
                </p>
                <p className="mt-1 text-xs uppercase tracking-wide text-slate-500">Require attention for SLA alignment</p>
              </div>
              <div className="mt-4 space-y-3">
                {Array.isArray(bulkOperations.reminders) && bulkOperations.reminders.length ? (
                  bulkOperations.reminders.map((reminder) => (
                    <div
                      key={`${reminder.opportunityId}-${reminder.stageKey}`}
                      className={`rounded-2xl border px-4 py-3 text-sm ${
                        reminder.severity === 'critical'
                          ? 'border-rose-200 bg-rose-50 text-rose-600'
                          : reminder.severity === 'warning'
                          ? 'border-amber-200 bg-amber-50 text-amber-700'
                          : 'border-slate-200 bg-slate-50 text-slate-700'
                      }`}
                    >
                      <div className="flex items-center justify-between gap-3 text-xs uppercase tracking-wide">
                        <span>{reminder.stageName ?? 'Stage'}</span>
                        <span>{reminder.dueAt ? formatAbsolute(reminder.dueAt) : 'Ad-hoc'}</span>
                      </div>
                      <p className="mt-1 font-semibold text-slate-900">{reminder.title}</p>
                      <p className="text-xs text-slate-500">{reminder.companyName}</p>
                      <p className="mt-2 text-sm">{reminder.recommendation}</p>
                    </div>
                  ))
                ) : (
                  <p className="text-sm text-slate-500">No smart reminders pending.</p>
                )}
              </div>
            </div>

            <div className="rounded-3xl border border-slate-200 bg-white p-6 shadow-sm">
              <h3 className="text-lg font-semibold text-slate-900">Candidate briefs & sharing</h3>
              <p className="mt-1 text-sm text-slate-600">
                Generate referral-ready briefs that keep agencies and mentors aligned on your positioning.
              </p>
              <div className="mt-4 space-y-3">
                {candidateBriefs.length ? (
                  candidateBriefs.slice(0, 5).map((brief) => (
                    <div key={brief.id} className="rounded-2xl border border-slate-200 bg-slate-50/60 p-4 text-sm">
                      <div className="flex items-center justify-between gap-3">
                        <p className="font-semibold text-slate-900">Brief #{brief.id}</p>
                        <span className="rounded-full bg-accentSoft px-3 py-1 text-[11px] font-semibold uppercase tracking-wide text-accent">
                          {formatStatus(brief.status)}
                        </span>
                      </div>
                      {brief.summary ? <p className="mt-2 text-sm text-slate-600">{brief.summary}</p> : null}
                      <div className="mt-2 flex flex-wrap items-center gap-2 text-xs text-slate-500">
                        {Array.isArray(brief.strengths) && brief.strengths.length ? (
                          <span>{brief.strengths.slice(0, 2).join(' • ')}</span>
                        ) : null}
                        {brief.shareUrl ? (
                          <a
                            href={brief.shareUrl}
                            target="_blank"
                            rel="noreferrer"
                            className="inline-flex items-center gap-1 rounded-full bg-accentSoft px-2.5 py-1 text-accent hover:bg-accent/10"
                          >
                            Share link
                          </a>
                        ) : null}
                        {brief.lastSharedAt ? (
                          <span>Shared {formatRelativeTime(brief.lastSharedAt)}</span>
                        ) : null}
                      </div>
                    </div>
                  ))
                ) : (
                  <p className="text-sm text-slate-500">No briefs published yet.</p>
                )}
              </div>
            </div>

            <div className="rounded-3xl border border-slate-200 bg-white p-6 shadow-sm">
              <h3 className="text-lg font-semibold text-slate-900">Compliance guardrails</h3>
              <p className="mt-1 text-sm text-slate-600">
                Stay audit-ready with equal opportunity reporting and automatic guardrails for sensitive data.
              </p>
              <dl className="mt-4 grid grid-cols-2 gap-4 text-sm text-slate-700">
                <div>
                  <dt className="text-xs uppercase tracking-wide text-slate-500">Flagged</dt>
                  <dd className="mt-1 text-xl font-semibold text-rose-600">
                    {formatNumber(complianceInsights.flaggedOpportunities ?? 0)}
                  </dd>
                </div>
                <div>
                  <dt className="text-xs uppercase tracking-wide text-slate-500">Pending reports</dt>
                  <dd className="mt-1 text-xl font-semibold text-slate-900">
                    {formatNumber(complianceInsights.pendingReports ?? 0)}
                  </dd>
                </div>
                <div>
                  <dt className="text-xs uppercase tracking-wide text-slate-500">Completed</dt>
                  <dd className="mt-1 text-xl font-semibold text-slate-900">
                    {formatNumber(complianceInsights.completedReports ?? 0)}
                  </dd>
                </div>
                <div>
                  <dt className="text-xs uppercase tracking-wide text-slate-500">Last audit</dt>
                  <dd className="mt-1 text-xl font-semibold text-slate-900">
                    {complianceInsights.lastAuditAt ? formatAbsolute(complianceInsights.lastAuditAt) : '—'}
                  </dd>
                </div>
              </dl>
              <div className="mt-4 space-y-2">
                {Array.isArray(complianceInsights.snapshots) && complianceInsights.snapshots.length ? (
                  complianceInsights.snapshots.slice(0, 3).map((snapshot) => (
                    <div key={snapshot.opportunityId} className="rounded-xl border border-slate-200 bg-slate-50/70 p-3 text-xs">
                      <p className="font-semibold text-slate-800">{snapshot.companyName}</p>
                      {snapshot.submittedAt ? (
                        <p className="text-slate-500">Submitted {formatRelativeTime(snapshot.submittedAt)}</p>
                      ) : null}
                      {snapshot.metrics ? (
                        <p className="mt-1 text-slate-500">
                          {Object.entries(snapshot.metrics)
                            .slice(0, 2)
                            .map(([key, value]) => `${formatStatus(key)}: ${value}`)
                            .join(' • ')}
                        </p>
                      ) : null}
                    </div>
                  ))
                ) : (
                  <p className="text-sm text-slate-500">No compliance snapshots captured.</p>
                )}
              </div>
            </div>
          </div>

          <div id="career-interview-command-center" className="rounded-3xl border border-slate-200 bg-white p-6 shadow-sm">
            <div className="flex flex-col gap-4 lg:flex-row lg:items-start lg:justify-between">
              <div>
                <h3 className="text-lg font-semibold text-slate-900">Interview command center</h3>
                <p className="mt-1 text-sm text-slate-600">
                  Consolidate interview panels, prep tasks, calendars, and AI rehearsal prompts in one workspace.
                </p>
              </div>
              <div className="grid grid-cols-2 gap-3 text-sm text-slate-700">
                <div>
                  <p className="text-xs uppercase tracking-wide text-slate-500">Upcoming</p>
                  <p className="mt-1 text-xl font-semibold text-slate-900">
                    {formatNumber(interviewCommand.summary?.upcoming ?? 0)}
                  </p>
                </div>
                <div>
                  <p className="text-xs uppercase tracking-wide text-slate-500">Completed</p>
                  <p className="mt-1 text-xl font-semibold text-slate-900">
                    {formatNumber(interviewCommand.summary?.completed ?? 0)}
                  </p>
                </div>
                <div>
                  <p className="text-xs uppercase tracking-wide text-slate-500">Checklist</p>
                  <p className="mt-1 text-xl font-semibold text-slate-900">
                    {formatNumber(interviewCommand.readiness?.completedItems ?? 0)} /{' '}
                    {formatNumber(interviewCommand.readiness?.totalItems ?? 0)}
                  </p>
                </div>
                <div>
                  <p className="text-xs uppercase tracking-wide text-slate-500">Avg score</p>
                  <p className="mt-1 text-xl font-semibold text-slate-900">
                    {interviewCommand.summary?.averageScore != null ? interviewCommand.summary.averageScore : '—'}
                  </p>
                </div>
              </div>
            </div>

            <div className="mt-6 grid gap-6 lg:grid-cols-3">
              <div className="lg:col-span-2 space-y-4">
                {Array.isArray(interviewCommand.workspaces) && interviewCommand.workspaces.length ? (
                  interviewCommand.workspaces.slice(0, 3).map((workspace) => (
                    <div key={workspace.id} className="rounded-2xl border border-slate-200 bg-slate-50/70 p-4">
                      <div className="flex items-start justify-between gap-3">
                        <div>
                          <p className="text-sm font-semibold text-slate-900">Workspace #{workspace.id}</p>
                          <p className="text-xs text-slate-500">
                            {workspace.status ? formatStatus(workspace.status) : 'Planning'} • Interview {workspace.opportunityId}
                          </p>
                        </div>
                        {workspace.calendarEventId ? (
                          <span className="rounded-full bg-accentSoft px-3 py-1 text-[11px] font-semibold uppercase tracking-wide text-accent">
                            Synced
                          </span>
                        ) : null}
                      </div>
                      {workspace.roomUrl ? (
                        <p className="mt-2 text-xs text-accent">
                          <a href={workspace.roomUrl} target="_blank" rel="noreferrer" className="hover:underline">
                            Join virtual room
                          </a>
                        </p>
                      ) : null}
                      <div className="mt-3 grid gap-3 text-xs text-slate-600 md:grid-cols-2">
                        <div>
                          <p className="text-[11px] uppercase tracking-wide">Prep checklist</p>
                          <ul className="mt-1 space-y-1">
                            {normalizeChecklist(workspace.prepChecklist).slice(0, 3).map((item, index) => (
                              <li key={`${workspace.id}-check-${index}`} className="flex items-center gap-2">
                                <span
                                  className={`h-2 w-2 rounded-full ${item.completed ? 'bg-accent' : 'bg-slate-300'}`}
                                />
                                <span className="text-slate-700">{item.label ?? 'Checklist item'}</span>
                              </li>
                            ))}
                          </ul>
                        </div>
                        <div>
                          <p className="text-[11px] uppercase tracking-wide">AI rehearsal prompts</p>
                          <ul className="mt-1 space-y-1">
                            {normalizePrompts(workspace.aiPrompts).slice(0, 3).map((prompt, index) => (
                              <li key={`${workspace.id}-prompt-${index}`} className="text-slate-700">
                                {typeof prompt === 'string' ? prompt : prompt?.title ?? 'Prompt'}
                              </li>
                            ))}
                          </ul>
                        </div>
                      </div>
                      {Array.isArray(workspace.scorecards) && workspace.scorecards.length ? (
                        <div className="mt-3 rounded-xl border border-slate-200 bg-white p-3 text-xs text-slate-600">
                          <p className="font-semibold text-slate-800">Live scorecards</p>
                          <div className="mt-2 grid grid-cols-2 gap-2">
                            {workspace.scorecards.slice(0, 2).map((scorecard) => (
                              <div key={scorecard.id} className="rounded-lg bg-slate-50 p-2">
                                <p className="text-[11px] uppercase tracking-wide text-slate-500">
                                  {scorecard.interviewerId ? `Interviewer #${scorecard.interviewerId}` : 'Interviewer'}
                                </p>
                                <p className="mt-1 font-semibold text-slate-800">
                                  {scorecard.overallScore != null ? scorecard.overallScore : '—'}
                                </p>
                                <p className="mt-1 text-[11px] uppercase tracking-wide text-slate-500">
                                  {formatStatus(scorecard.recommendation)}
                                </p>
                              </div>
                            ))}
                          </div>
                        </div>
                      ) : null}
                    </div>
                  ))
                ) : (
                  <p className="text-sm text-slate-500">No interview workspaces configured.</p>
                )}
              </div>

              <div className="space-y-4">
                <div className="rounded-2xl border border-slate-200 bg-slate-50/70 p-4">
                  <h4 className="text-sm font-semibold text-slate-900">Action items</h4>
                  <div className="mt-2 space-y-2 text-xs text-slate-600">
                    {Array.isArray(interviewCommand.tasks) && interviewCommand.tasks.length ? (
                      interviewCommand.tasks.map((task) => (
                        <div key={task.id} className="rounded-xl border border-slate-200 bg-white p-3">
                          <p className="font-medium text-slate-800">{task.title}</p>
                          <p className="text-[11px] uppercase tracking-wide text-slate-500">
                            {formatStatus(task.status)} • {formatStatus(task.priority)}
                          </p>
                          <p className="mt-1 text-slate-600">{task.description}</p>
                          <p className="mt-1 text-[11px] uppercase tracking-wide text-slate-500">
                            {task.dueAt ? `Due ${formatAbsolute(task.dueAt)}` : 'No due date'}
                          </p>
                        </div>
                      ))
                    ) : (
                      <p>No open tasks.</p>
                    )}
                  </div>
                </div>
                <div className="rounded-2xl border border-slate-200 bg-slate-50/70 p-4 text-xs text-slate-600">
                  <h4 className="text-sm font-semibold text-slate-900">Recommendation mix</h4>
                  <div className="mt-2 space-y-1">
                    {interviewCommand.summary?.recommendations
                      ? Object.entries(interviewCommand.summary.recommendations).map(([key, value]) => (
                          <div key={key} className="flex items-center justify-between">
                            <span>{formatStatus(key)}</span>
                            <span className="font-semibold text-slate-800">{formatNumber(value)}</span>
                          </div>
                        ))
                      : (
                        <p>No feedback captured.</p>
                        )}
                  </div>
                </div>
              </div>
            </div>
          </div>

          <div id="career-offer-negotiation-vault" className="rounded-3xl border border-slate-200 bg-white p-6 shadow-sm">
            <div className="flex flex-col gap-4 lg:flex-row lg:items-start lg:justify-between">
              <div>
                <h3 className="text-lg font-semibold text-slate-900">Offer negotiation vault</h3>
                <p className="mt-1 text-sm text-slate-600">
                  Store compensation data, negotiation scripts, scenario models, and signed documents side-by-side.
                </p>
              </div>
              <div className="grid grid-cols-3 gap-3 text-sm text-slate-700">
                <div>
                  <p className="text-xs uppercase tracking-wide text-slate-500">Active</p>
                  <p className="mt-1 text-xl font-semibold text-slate-900">
                    {formatNumber(offerVault.metrics?.activeOffers ?? 0)}
                  </p>
                </div>
                <div>
                  <p className="text-xs uppercase tracking-wide text-slate-500">Accepted</p>
                  <p className="mt-1 text-xl font-semibold text-slate-900">
                    {formatNumber(offerVault.metrics?.acceptedOffers ?? 0)}
                  </p>
                </div>
                <div>
                  <p className="text-xs uppercase tracking-wide text-slate-500">Avg. total value</p>
                  <p className="mt-1 text-xl font-semibold text-slate-900">
                    {offerVault.metrics?.averageTotalValue != null
                      ? formatCurrency(offerVault.metrics.averageTotalValue, offerVault.packages?.[0]?.currencyCode ?? 'USD')
                      : '—'}
                  </p>
                </div>
              </div>
            </div>

            <div className="mt-6 grid gap-4 lg:grid-cols-2">
              {Array.isArray(offerVault.packages) && offerVault.packages.length ? (
                offerVault.packages.slice(0, 4).map((offer) => (
                  <div key={offer.id} className="rounded-2xl border border-slate-200 bg-slate-50/70 p-4 text-sm">
                    <div className="flex items-start justify-between gap-3">
                      <div>
                        <p className="font-semibold text-slate-900">Offer #{offer.id}</p>
                        <p className="text-xs text-slate-500">{formatStatus(offer.status)}</p>
                      </div>
                      <span className="rounded-full bg-accentSoft px-3 py-1 text-[11px] font-semibold uppercase tracking-wide text-accent">
                        {formatStatus(offer.decisionStatus)}
                      </span>
                    </div>
                    <div className="mt-3 grid grid-cols-2 gap-2 text-xs text-slate-600">
                      <div>
                        <p className="text-[11px] uppercase tracking-wide">Total comp</p>
                        <p className="mt-1 font-semibold text-slate-800">
                          {offer.totalCompValue != null
                            ? formatCurrency(offer.totalCompValue, offer.currencyCode ?? 'USD')
                            : '—'}
                        </p>
                      </div>
                      <div>
                        <p className="text-[11px] uppercase tracking-wide">Base salary</p>
                        <p className="mt-1 font-semibold text-slate-800">
                          {offer.baseSalary != null
                            ? formatCurrency(offer.baseSalary, offer.currencyCode ?? 'USD')
                            : '—'}
                        </p>
                      </div>
                      <div>
                        <p className="text-[11px] uppercase tracking-wide">Equity</p>
                        <p className="mt-1 font-semibold text-slate-800">
                          {offer.equityValue != null
                            ? formatCurrency(offer.equityValue, offer.currencyCode ?? 'USD')
                            : '—'}
                        </p>
                      </div>
                      <div>
                        <p className="text-[11px] uppercase tracking-wide">Bonus</p>
                        <p className="mt-1 font-semibold text-slate-800">
                          {offer.bonusTarget != null
                            ? formatCurrency(offer.bonusTarget, offer.currencyCode ?? 'USD')
                            : '—'}
                        </p>
                      </div>
                    </div>
                    {offer.scenarioModel?.summary ? (
                      <p className="mt-3 text-xs text-slate-600">{offer.scenarioModel.summary}</p>
                    ) : null}
                    {Array.isArray(offer.scenarios) && offer.scenarios.length ? (
                      <div className="mt-3 space-y-2 text-xs text-slate-600">
                        <p className="text-[11px] uppercase tracking-wide text-slate-500">Scenario modeling</p>
                        {offer.scenarios.slice(0, 2).map((scenario) => (
                          <div key={scenario.id} className="rounded-lg border border-slate-200 bg-white p-3">
                            <p className="font-semibold text-slate-800">{scenario.label}</p>
                            <p className="text-slate-500">
                              {scenario.totalValue != null
                                ? formatCurrency(scenario.totalValue, offer.currencyCode ?? 'USD')
                                : '—'}{' '}
                              total • {scenario.notes ?? 'Modeled assumptions applied'}
                            </p>
                          </div>
                        ))}
                      </div>
                    ) : null}
                    {Array.isArray(offer.documents) && offer.documents.length ? (
                      <div className="mt-3 space-y-1 text-xs text-slate-600">
                        <p className="text-[11px] uppercase tracking-wide text-slate-500">Documents</p>
                        {offer.documents.slice(0, 2).map((document) => (
                          <div key={document.id} className="flex items-center justify-between">
                            <span>{document.fileName}</span>
                            <span className="text-[11px] uppercase tracking-wide">
                              {document.isSigned ? `Signed ${formatRelativeTime(document.signedAt)}` : 'Awaiting signature'}
                            </span>
                          </div>
                        ))}
                      </div>
                    ) : null}
                  </div>
                ))
              ) : (
                <p className="text-sm text-slate-500">No offers captured yet.</p>
              )}
            </div>
          </div>

          <div id="career-auto-apply-rules" className="rounded-3xl border border-slate-200 bg-white p-6 shadow-sm">
            <div className="flex flex-col gap-4 lg:flex-row lg:items-start lg:justify-between">
              <div>
                <h3 className="text-lg font-semibold text-slate-900">Auto job application criteria</h3>
                <p className="mt-1 text-sm text-slate-600">
                  Define guardrailed rules for salary, role, visa, and culture-fit filters. Review drafts before sending or
                  allow trusted rules to auto-submit on your behalf.
                </p>
              </div>
              <div className="rounded-2xl border border-accent/40 bg-accentSoft/70 p-4 text-sm text-slate-700 shadow-inner">
                <p className="font-semibold text-accent">Guardrails</p>
                <p className="mt-1 text-xs uppercase tracking-wide text-slate-500">
                  {formatNumber(autoApply.guardrails?.manualReviewRequired ?? 0)} rules require manual review
                </p>
                <p className="mt-1 text-xs uppercase tracking-wide text-slate-500">
                  {formatNumber(autoApply.guardrails?.premiumProtected ?? 0)} premium roles blocked from auto-send
                </p>
              </div>
            </div>

            <div className="mt-6 grid gap-4 lg:grid-cols-3">
              {Array.isArray(autoApply.rules) && autoApply.rules.length ? (
                autoApply.rules.slice(0, 6).map((rule) => {
                  const latestAnalytics = Array.isArray(rule.analytics) ? rule.analytics[0] : null;
                  const latestTestRun = Array.isArray(rule.recentTestRuns) ? rule.recentTestRuns[0] : null;
                  const criteria = rule.criteria && typeof rule.criteria === 'object' ? rule.criteria : {};
                  const rejectionReasons = latestAnalytics?.rejectionReasons || {};
                  return (
                    <div key={rule.id} className="flex h-full flex-col rounded-2xl border border-slate-200 bg-slate-50/70 p-4 text-sm">
                      <div className="flex items-start justify-between gap-3">
                        <div>
                          <p className="font-semibold text-slate-900">{rule.name}</p>
                          <p className="text-xs text-slate-500">{formatStatus(rule.status)}</p>
                        </div>
                        {rule.sandboxMode ? (
                          <span className="rounded-full bg-amber-100 px-3 py-1 text-[11px] font-semibold uppercase tracking-wide text-amber-700">
                            Sandbox
                          </span>
                        ) : rule.autoSendEnabled ? (
                          <span className="rounded-full bg-accentSoft px-3 py-1 text-[11px] font-semibold uppercase tracking-wide text-accent">
                            Auto-send
                          </span>
                        ) : null}
                      </div>
                      {rule.description ? <p className="mt-2 text-sm text-slate-600">{rule.description}</p> : null}
                      <div className="mt-3 space-y-2 text-xs text-slate-600">
                        {criteria.role ? (
                          <p>
                            <span className="font-semibold text-slate-800">Role: </span>
                            {criteria.role}
                          </p>
                        ) : null}
                        {criteria.salary ? (
                          <p>
                            <span className="font-semibold text-slate-800">Salary: </span>
                            {criteria.salary}
                          </p>
                        ) : null}
                        {criteria.location ? (
                          <p>
                            <span className="font-semibold text-slate-800">Location: </span>
                            {criteria.location}
                          </p>
                        ) : null}
                        {criteria.visa ? (
                          <p>
                            <span className="font-semibold text-slate-800">Visa: </span>
                            {criteria.visa}
                          </p>
                        ) : null}
                      </div>
                      <div className="mt-3 grid grid-cols-2 gap-2 text-xs text-slate-600">
                        <div>
                          <p className="text-[11px] uppercase tracking-wide text-slate-500">Last run</p>
                          <p className="mt-1 font-semibold text-slate-800">
                            {latestTestRun?.executedAt ? formatRelativeTime(latestTestRun.executedAt) : '—'}
                          </p>
                        </div>
                        <div>
                          <p className="text-[11px] uppercase tracking-wide text-slate-500">Status</p>
                          <p className="mt-1 font-semibold text-slate-800">
                            {latestTestRun ? formatStatus(latestTestRun.status) : 'Not tested'}
                          </p>
                        </div>
                        <div>
                          <p className="text-[11px] uppercase tracking-wide text-slate-500">Conversions</p>
                          <p className="mt-1 font-semibold text-slate-800">
                            {latestAnalytics ? formatNumber(latestAnalytics.conversions ?? 0) : '0'}
                          </p>
                        </div>
                        <div>
                          <p className="text-[11px] uppercase tracking-wide text-slate-500">Rejections</p>
                          <p className="mt-1 font-semibold text-slate-800">
                            {latestAnalytics ? formatNumber(latestAnalytics.rejections ?? 0) : '0'}
                          </p>
                        </div>
                      </div>
                      {Object.keys(rejectionReasons).length ? (
                        <div className="mt-3 text-xs text-slate-600">
                          <p className="text-[11px] uppercase tracking-wide text-slate-500">Top rejection reasons</p>
                          <ul className="mt-1 space-y-1">
                            {Object.entries(rejectionReasons)
                              .slice(0, 2)
                              .map(([reason, value]) => (
                                <li key={reason} className="flex items-center justify-between">
                                  <span>{formatStatus(reason)}</span>
                                  <span className="font-semibold text-slate-800">{formatNumber(value)}</span>
                                </li>
                              ))}
                          </ul>
                        </div>
                      ) : null}
                    </div>
                  );
                })
              ) : (
                <p className="text-sm text-slate-500">No automation rules configured.</p>
              )}
            </div>

            {Array.isArray(autoApply.analytics) && autoApply.analytics.length ? (
              <div className="mt-6 overflow-x-auto">
                <table className="min-w-full divide-y divide-slate-200 text-left text-xs text-slate-600">
                  <thead className="bg-slate-50 text-[11px] uppercase tracking-wide text-slate-500">
                    <tr>
                      <th className="px-4 py-3">Rule</th>
                      <th className="px-4 py-3">Window</th>
                      <th className="px-4 py-3">Submissions</th>
                      <th className="px-4 py-3">Conversions</th>
                      <th className="px-4 py-3">Manual reviews</th>
                    </tr>
                  </thead>
                  <tbody className="divide-y divide-slate-100">
                    {autoApply.analytics.slice(0, 6).map((record) => (
                      <tr key={`${record.ruleId}-${record.windowEnd}`} className="bg-white">
                        <td className="px-4 py-3 font-medium text-slate-800">Rule #{record.ruleId}</td>
                        <td className="px-4 py-3 text-slate-500">
                          {formatAbsolute(record.windowStart, { dateStyle: 'medium' })} –{' '}
                          {formatAbsolute(record.windowEnd, { dateStyle: 'medium' })}
                        </td>
                        <td className="px-4 py-3">{formatNumber(record.submissions ?? 0)}</td>
                        <td className="px-4 py-3">{formatNumber(record.conversions ?? 0)}</td>
                        <td className="px-4 py-3">{formatNumber(record.manualReviews ?? 0)}</td>
                      </tr>
                    ))}
                  </tbody>
                </table>
              </div>
            ) : null}
          </div>
        </section>

        <section className="grid gap-6 lg:grid-cols-5">
          <div className="rounded-3xl border border-slate-200 bg-white p-6 shadow-sm lg:col-span-3">
            <div className="flex items-center justify-between gap-3">
              <h2 className="text-lg font-semibold text-slate-900">Pipeline health</h2>
              <span className="text-xs uppercase tracking-wide text-slate-500">Updated {formatRelativeTime(data?.pipeline?.lastActivityAt)}</span>
            </div>
            <div className="mt-6 space-y-4">
              {pipeline.length ? (
                pipeline.map((row) => {
                  const percent = Math.round((row.count / pipelineTotal) * 100);
                  return (
                    <div key={row.status}>
                      <div className="flex items-center justify-between text-sm text-slate-600">
                        <span className="font-medium text-slate-700">{formatStatus(row.status)}</span>
                        <span>{formatNumber(row.count)}</span>
                      </div>
                      <div className="mt-2 h-2 rounded-full bg-slate-100">
                        <div
                          className="h-2 rounded-full bg-accent"
                          style={{ width: `${Math.min(100, Math.max(5, percent))}%` }}
                        />
                      </div>
                    </div>
                  );
                })
              ) : (
                <p className="text-sm text-slate-500">No applications yet — once you submit, pipeline insights will appear here.</p>
              )}
            </div>
          </div>

          <div className="rounded-3xl border border-slate-200 bg-white p-6 shadow-sm lg:col-span-2">
            <h2 className="text-lg font-semibold text-slate-900">Automations & readiness</h2>
            <div className="mt-4 space-y-3">
              {automations.length ? (
                automations.map((item) => (
                  <div key={item.title} className="rounded-2xl border border-accent/30 bg-accentSoft/70 p-4">
                    <p className="text-sm font-semibold text-accent">{item.title}</p>
                    {item.detail ? <p className="text-xs uppercase tracking-wide text-accent/80">{item.detail}</p> : null}
                    <p className="mt-2 text-sm text-slate-600">{item.recommendation}</p>
                  </div>
                ))
              ) : (
                <p className="text-sm text-slate-500">No automation alerts — keep availability and launchpad signals fresh to unlock new opportunities.</p>
              )}
            </div>
          </div>
        </section>

        <section className="rounded-3xl border border-slate-200 bg-white p-6 shadow-sm">
          <div className="flex flex-col gap-4 sm:flex-row sm:items-center sm:justify-between">
            <h2 className="text-lg font-semibold text-slate-900">Recent applications</h2>
            <span className="text-xs uppercase tracking-wide text-slate-500">Showing up to 10 latest updates</span>
          </div>
          <div className="mt-6 overflow-x-auto">
            <table className="min-w-full divide-y divide-slate-200 text-left text-sm text-slate-600">
              <thead className="text-xs uppercase tracking-wide text-slate-500">
                <tr>
                  <th className="pb-3 pr-4">Opportunity</th>
                  <th className="pb-3 pr-4">Status</th>
                  <th className="pb-3 pr-4">Last update</th>
                  <th className="pb-3">Next step</th>
                </tr>
              </thead>
              <tbody className="divide-y divide-slate-100 text-sm">
                {recentApplications.length ? (
                  recentApplications.map((application) => (
                    <tr key={application.id} className="transition hover:bg-accentSoft/40">
                      <td className="py-3 pr-4">
                        <p className="font-medium text-slate-800">
                          {application.target?.title || application.target?.name || `#${application.targetId}`}
                        </p>
                        <p className="text-xs text-slate-500">{application.targetType?.toUpperCase()}</p>
                      </td>
                      <td className="py-3 pr-4">
                        <span className="inline-flex rounded-full border border-accent/40 bg-accentSoft px-3 py-1 text-xs font-medium text-accent">
                          {formatStatus(application.status)}
                        </span>
                      </td>
                      <td className="py-3 pr-4 text-slate-500">{formatAbsolute(application.updatedAt)}</td>
                      <td className="py-3 text-slate-600">{application.nextStep}</td>
                    </tr>
                  ))
                ) : (
                  <tr>
                    <td colSpan="4" className="py-6 text-center text-sm text-slate-500">
                      Start applying to opportunities to see your pipeline history.
                    </td>
                  </tr>
                )}
              </tbody>
            </table>
          </div>
        </section>

        <section className="grid gap-6 lg:grid-cols-2">
          <div className="rounded-3xl border border-slate-200 bg-white p-6 shadow-sm">
            <h2 className="text-lg font-semibold text-slate-900">Follow-ups & nudges</h2>
            <div className="mt-4 space-y-3">
              {followUps.length ? (
                followUps.map((item) => (
                  <div key={`${item.applicationId}-${item.targetName}`} className="rounded-2xl border border-slate-200 bg-slate-50/70 p-4">
                    <div className="flex items-center justify-between text-sm">
                      <p className="font-medium text-slate-800">{item.targetName}</p>
                      <span className={`rounded-full px-2 py-0.5 text-xs font-semibold ${item.overdue ? 'bg-rose-100 text-rose-600' : 'bg-accentSoft text-accent'}`}>
                        {item.overdue ? 'Overdue' : 'Upcoming'}
                      </span>
                    </div>
                    <p className="mt-1 text-xs uppercase tracking-wide text-slate-500">{formatStatus(item.status)}</p>
                    <p className="mt-2 text-sm text-slate-600">{item.nextStep}</p>
                    {item.dueAt ? (
                      <p className="mt-2 text-xs text-slate-500">Suggested follow-up by {formatAbsolute(item.dueAt, { dateStyle: 'medium' })}</p>
                    ) : null}
                  </div>
                ))
              ) : (
                <p className="text-sm text-slate-500">You are fully up to date — new follow-up tasks will appear here as applications progress.</p>
              )}
            </div>
          </div>

          <div className="rounded-3xl border border-slate-200 bg-white p-6 shadow-sm">
            <h2 className="text-lg font-semibold text-slate-900">Interview schedule</h2>
            <div className="mt-4 space-y-3">
              {interviews.length ? (
                interviews.map((interview) => (
                  <div key={interview.applicationId} className="rounded-2xl border border-slate-200 bg-slate-50/70 p-4">
                    <p className="text-sm font-semibold text-slate-800">{interview.targetName}</p>
                    <p className="mt-1 text-xs uppercase tracking-wide text-slate-500">{formatStatus(interview.status)}</p>
                    <p className="mt-2 text-sm text-slate-600">
                      {interview.scheduledAt ? `Scheduled ${formatAbsolute(interview.scheduledAt)}` : 'Awaiting confirmation'}
                    </p>
                    {interview.reviewer ? (
                      <p className="mt-1 text-xs text-slate-500">With {interview.reviewer.firstName} {interview.reviewer.lastName}</p>
                    ) : null}
                    <p className="mt-2 text-xs text-slate-500">{interview.nextStep}</p>
                  </div>
                ))
              ) : (
                <p className="text-sm text-slate-500">No interviews booked yet — schedule notifications will appear here when recruiters confirm.</p>
              )}
            </div>
          </div>
        </section>

        {userId ? (
          <EventManagementSection data={eventManagement} userId={userId} onRefresh={() => refresh({ force: true })} />
        ) : null}

        <ProjectGigManagementContainer userId={userId} />
        {escrowManagement ? (
          <EscrowManagementSection
            data={escrowManagement}
            userId={userId}
            onRefresh={() => refresh({ force: true })}
            activeView={escrowView}
            onViewChange={handleEscrowViewChange}
          />
        ) : null}
        {documentStudio ? (
          <DocumentStudioSection
            data={documentStudio}
            userId={userId}
            onRefresh={() => refresh({ force: true })}
          />
        ) : null}

        <section className="grid gap-6 lg:grid-cols-2">
          <div className="rounded-3xl border border-slate-200 bg-white p-6 shadow-sm">
            <h2 className="text-lg font-semibold text-slate-900">Document workspace</h2>
            <div className="mt-4 space-y-3">
              {documents.attachments?.length ? (
                documents.attachments.map((file) => (
                  <div key={`${file.applicationId}-${file.fileName}`} className="rounded-2xl border border-slate-200 bg-slate-50/70 p-4">
                    <p className="text-sm font-semibold text-slate-800">{file.fileName}</p>
                    <p className="mt-1 text-xs uppercase tracking-wide text-slate-500">Application #{file.applicationId}</p>
                    <p className="mt-2 text-sm text-slate-600">Uploaded {formatAbsolute(file.uploadedAt)}</p>
                  </div>
                ))
              ) : (
                <p className="text-sm text-slate-500">Upload CVs, cover letters, and case studies to populate your document workspace.</p>
              )}
            </div>
            {documents.portfolioLinks?.length ? (
              <div className="mt-6">
                <h3 className="text-sm font-semibold text-slate-800">Portfolio links</h3>
                <ul className="mt-2 space-y-2 text-sm text-accent">
                  {documents.portfolioLinks.map((link) => (
                    <li key={link.url}>
                      <a href={link.url} target="_blank" rel="noreferrer" className="hover:underline">
                        {link.label}
                      </a>
                    </li>
                  ))}
                </ul>
              </div>
            ) : null}
          </div>

          <div className="rounded-3xl border border-slate-200 bg-white p-6 shadow-sm">
            <h2 className="text-lg font-semibold text-slate-900">Launchpad & activity</h2>
            <div className="mt-4 space-y-3">
              {launchpadApplications.length ? (
                launchpadApplications.map((application) => (
                  <div key={application.id} className="rounded-2xl border border-accent/30 bg-accentSoft/70 p-4">
                    <p className="text-sm font-semibold text-accent">
                      {application.launchpad?.title || 'Launchpad application'}
                    </p>
                    <p className="mt-1 text-xs uppercase tracking-wide text-accent/80">{formatStatus(application.status)}</p>
                    {application.interviewScheduledAt ? (
                      <p className="mt-2 text-sm text-slate-600">Interview scheduled {formatAbsolute(application.interviewScheduledAt)}</p>
                    ) : null}
                    {application.qualificationScore ? (
                      <p className="mt-1 text-xs text-slate-500">Readiness score {application.qualificationScore}</p>
                    ) : null}
                  </div>
                ))
              ) : (
                <p className="text-sm text-slate-500">Opt into launchpad cohorts to see readiness insights and interview milestones.</p>
              )}
            </div>
            <div className="mt-6">
              <h3 className="text-sm font-semibold text-slate-800">Project activity</h3>
              <div className="mt-3 space-y-3">
                {projectActivity.length ? (
                  projectActivity.map((event) => (
                    <div key={event.id} className="rounded-2xl border border-slate-200 bg-slate-50/70 p-4">
                      <p className="text-sm font-semibold text-slate-800">{event.project?.title || 'Project update'}</p>
                      <p className="mt-1 text-xs uppercase tracking-wide text-slate-500">{formatStatus(event.eventType)}</p>
                      <p className="mt-2 text-xs text-slate-500">{formatRelativeTime(event.createdAt)}</p>
                    </div>
                  ))
                ) : (
                  <p className="text-sm text-slate-500">No recent project automation events.</p>
                )}
              </div>
            </div>
          </div>
        </section>

<<<<<<< HEAD
        <WebsitePreferencesSection
          userId={userId}
          initialPreferences={websitePreferences}
          onRefresh={() => refresh({ force: true })}
          canEdit={canEditWebsite}
        />
=======
        <section id="disputes" className="space-y-6 rounded-3xl border border-slate-200 bg-white p-6 shadow-sm">
          <div className="flex flex-col gap-4 lg:flex-row lg:items-center lg:justify-between">
            <div>
              <h2 className="text-lg font-semibold text-slate-900">Disputes</h2>
              <p className="text-sm text-slate-500">
                {formatNumber(disputeSummary.openCount ?? 0)} open · {formatNumber(disputeSummary.awaitingCustomerAction ?? 0)} waiting on you
              </p>
              {disputeSummary.upcomingDeadlines?.[0]?.dueAt ? (
                <p className="mt-2 inline-flex items-center gap-2 rounded-full bg-amber-50 px-3 py-1 text-xs font-semibold text-amber-700">
                  Next due {formatAbsolute(disputeSummary.upcomingDeadlines[0].dueAt)}
                </p>
              ) : null}
            </div>
            <Link
              to="/dashboard/user/disputes"
              className="inline-flex items-center gap-2 rounded-full bg-accent px-4 py-2 text-sm font-semibold text-white shadow-sm transition hover:bg-accent/90"
            >
              Open workspace
            </Link>
          </div>
          <div className="grid gap-4 sm:grid-cols-2 lg:grid-cols-4">
            {[
              { label: 'Open', value: disputeSummary.openCount },
              { label: 'Waiting on you', value: disputeSummary.awaitingCustomerAction },
              { label: 'Escalated', value: disputeSummary.escalatedCount },
              { label: 'Total', value: disputeSummary.total },
            ].map((metric) => (
              <div key={metric.label} className="rounded-3xl border border-slate-200 bg-slate-50 p-4">
                <p className="text-xs font-semibold uppercase tracking-wide text-slate-500">{metric.label}</p>
                <p className="mt-2 text-2xl font-semibold text-slate-900">{formatNumber(metric.value ?? 0)}</p>
              </div>
            ))}
          </div>
        </section>
>>>>>>> 769e2870

        <section
          id="insights-accountability-support"
          className="space-y-6 rounded-3xl border border-slate-200 bg-white p-6 shadow-sm"
        >
          <div className="flex flex-col gap-4 lg:flex-row lg:items-center lg:justify-between">
            <div>
              <h2 className="text-lg font-semibold text-slate-900">Insights, accountability, &amp; support</h2>
              <p className="text-sm text-slate-500">
                Stay in the loop with market data, coach collaboration, calendars, and progress retrospectives.
              </p>
            </div>
            <div className="flex flex-wrap gap-2 text-xs font-medium">
              <span className="inline-flex items-center gap-1 rounded-full bg-accentSoft px-3 py-1 text-accent">
                {formatPercent(careerSummary.conversionRate ?? 0)} outreach conversion
              </span>
              <span className="inline-flex items-center gap-1 rounded-full bg-slate-100 px-3 py-1 text-slate-600">
                {supportSummary.openCases ?? 0} open support cases
              </span>
            </div>
          </div>

          <div className="grid gap-6 xl:grid-cols-3">
            <div className="space-y-6 xl:col-span-2">
              <div className="rounded-2xl border border-slate-200 bg-white/90 p-5 shadow-sm">
                <div className="flex flex-col gap-3 sm:flex-row sm:items-center sm:justify-between">
                  <div>
                    <h3 className="text-base font-semibold text-slate-900">Career analytics</h3>
                    <p className="text-sm text-slate-500">
                      Monitor conversions, interview momentum, and salary signals for your pipeline.
                    </p>
                  </div>
                  <div className="grid grid-cols-2 gap-2 text-xs">
                    {[
                      { label: 'Conversion', change: formatChangeBadge(careerSummary.conversionChange, { suffix: ' pts' }) },
                      { label: 'Interviews', change: formatChangeBadge(careerSummary.interviewChange, { suffix: ' pts' }) },
                      { label: 'Offers', change: formatChangeBadge(careerSummary.offerChange, { suffix: ' pts' }) },
                      { label: 'Salary', change: formatChangeBadge(careerSummary.salary?.change, { suffix: ' pts' }) },
                    ].map((item) => (
                      <span
                        key={item.label}
                        className={`inline-flex items-center justify-center gap-1 rounded-full px-2.5 py-1 ${
                          item.change.tone === 'positive'
                            ? 'bg-emerald-50 text-emerald-600'
                            : item.change.tone === 'negative'
                              ? 'bg-rose-50 text-rose-600'
                              : 'bg-slate-100 text-slate-600'
                        }`}
                      >
                        <span className="font-semibold">{item.change.label}</span>
                        <span className="font-normal text-slate-500">{item.label}</span>
                      </span>
                    ))}
                  </div>
                </div>

                <div className="mt-6 grid gap-4 sm:grid-cols-2 xl:grid-cols-4">
                  <div className="rounded-xl border border-slate-200 bg-slate-50 p-4">
                    <p className="text-xs uppercase tracking-wide text-slate-500">Outreach conversion</p>
                    <p className="mt-2 text-2xl font-semibold text-slate-900">
                      {formatPercent(careerSummary.conversionRate ?? 0)}
                    </p>
                  </div>
                  <div className="rounded-xl border border-slate-200 bg-slate-50 p-4">
                    <p className="text-xs uppercase tracking-wide text-slate-500">Interview momentum</p>
                    <p className="mt-2 text-2xl font-semibold text-slate-900">
                      {formatPercent(careerSummary.interviewMomentum ?? 0)}
                    </p>
                  </div>
                  <div className="rounded-xl border border-slate-200 bg-slate-50 p-4">
                    <p className="text-xs uppercase tracking-wide text-slate-500">Offer win rate</p>
                    <p className="mt-2 text-2xl font-semibold text-slate-900">
                      {formatPercent(careerSummary.offerWinRate ?? 0)}
                    </p>
                  </div>
                  <div className="rounded-xl border border-slate-200 bg-slate-50 p-4">
                    <p className="text-xs uppercase tracking-wide text-slate-500">Median salary</p>
                    <p className="mt-2 text-2xl font-semibold text-slate-900">
                      {formatCurrency(
                        careerSummary.salary?.value ?? null,
                        careerSummary.salary?.currency ?? 'USD',
                      )}
                    </p>
                  </div>
                </div>

                <div className="mt-6 grid gap-6 lg:grid-cols-2">
                  <div>
                    <h4 className="text-sm font-semibold text-slate-800">Period snapshots</h4>
                    <div className="mt-3 space-y-3 text-sm text-slate-600">
                      {careerSnapshots.length ? (
                        careerSnapshots.slice(0, 4).map((snapshot) => (
                          <div
                            key={`${snapshot.id ?? snapshot.timeframeEnd}-snapshot`}
                            className="rounded-xl border border-slate-200 bg-white/80 p-3"
                          >
                            <div className="flex items-center justify-between gap-2 text-xs text-slate-500">
                              <span className="font-semibold text-slate-700">
                                {formatAbsolute(snapshot.timeframeStart, { dateStyle: 'medium' })} –{' '}
                                {formatAbsolute(snapshot.timeframeEnd, { dateStyle: 'medium' })}
                              </span>
                            </div>
                            <dl className="mt-3 grid grid-cols-3 gap-2 text-xs">
                              <div>
                                <dt className="text-slate-500">Conversion</dt>
                                <dd className="font-semibold text-slate-800">
                                  {formatPercent(snapshot.outreachConversionRate ?? 0)}
                                </dd>
                              </div>
                              <div>
                                <dt className="text-slate-500">Interviews</dt>
                                <dd className="font-semibold text-slate-800">
                                  {formatPercent(snapshot.interviewMomentum ?? 0)}
                                </dd>
                              </div>
                              <div>
                                <dt className="text-slate-500">Offers</dt>
                                <dd className="font-semibold text-slate-800">
                                  {formatPercent(snapshot.offerWinRate ?? 0)}
                                </dd>
                              </div>
                            </dl>
                          </div>
                        ))
                      ) : (
                        <p className="text-sm text-slate-500">
                          Submit applications to unlock conversion analytics and funnel retrospectives.
                        </p>
                      )}
                    </div>
                  </div>

                  <div className="space-y-4">
                    {careerDiversity ? (
                      <div className="rounded-xl border border-slate-200 bg-white/80 p-4">
                        <h4 className="text-sm font-semibold text-slate-800">Diversity mix</h4>
                        <ul className="mt-3 space-y-2 text-xs text-slate-600">
                          {Object.entries(careerDiversity)
                            .slice(0, 4)
                            .map(([label, value]) => (
                              <li key={label} className="flex items-center justify-between">
                                <span className="font-medium text-slate-700">{formatStatus(label)}</span>
                                <span>{formatPercent(Number(value) ?? 0)}</span>
                              </li>
                            ))}
                        </ul>
                      </div>
                    ) : null}

                    {careerFunnel ? (
                      <div className="rounded-xl border border-slate-200 bg-white/80 p-4">
                        <h4 className="text-sm font-semibold text-slate-800">Pipeline funnel</h4>
                        <div className="mt-3 space-y-3 text-xs text-slate-600">
                          {Object.entries(careerFunnel)
                            .slice(0, 4)
                            .map(([label, value]) => (
                              <div key={label}>
                                <div className="flex items-center justify-between">
                                  <span className="font-medium text-slate-700">{formatStatus(label)}</span>
                                  <span>{formatNumber(value)}</span>
                                </div>
                                <div className="mt-2 h-1.5 rounded-full bg-slate-100">
                                  <div
                                    className="h-1.5 rounded-full bg-accent"
                                    style={{ width: `${Math.min(100, Math.max(4, Number(value) * 5))}%` }}
                                  />
                                </div>
                              </div>
                            ))}
                        </div>
                      </div>
                    ) : null}
                  </div>
                </div>
              </div>

              <div className="rounded-2xl border border-slate-200 bg-white/90 p-5 shadow-sm">
                <div className="flex flex-col gap-3 sm:flex-row sm:items-center sm:justify-between">
                  <div>
                    <h3 className="text-base font-semibold text-slate-900">Calendar &amp; rituals</h3>
                    <p className="text-sm text-slate-500">
                      Combine interviews, networking, deadlines, and wellbeing rituals in one focus layer.
                    </p>
                  </div>
                  <div className="text-right text-xs text-slate-500">
                    <p>Total focus time {formatMinutesToHours(focusMinutesTotal)}</p>
                    {nextFocusBlock?.startsAt ? (
                      <p>Next focus block {formatRelativeTime(nextFocusBlock.startsAt)}</p>
                    ) : null}
                  </div>
                </div>

                <div className="mt-4 grid gap-5 lg:grid-cols-2">
                  <div className="space-y-3">
                    <h4 className="text-sm font-semibold text-slate-800">Upcoming interviews</h4>
                    {upcomingInterviewEvents.length ? (
                      upcomingInterviewEvents.slice(0, 4).map((event) => (
                        <div key={event.id} className="rounded-xl border border-slate-200 bg-slate-50 p-4">
                          <p className="text-sm font-semibold text-slate-800">{event.title}</p>
                          <p className="text-xs uppercase tracking-wide text-slate-500">{formatStatus(event.eventType)}</p>
                          <p className="mt-1 text-xs text-slate-500">{formatAbsolute(event.startsAt)}</p>
                          {event.location ? (
                            <p className="mt-1 text-xs text-slate-500">{event.location}</p>
                          ) : null}
                        </div>
                      ))
                    ) : (
                      <p className="text-sm text-slate-500">No interviews scheduled yet — sync a calendar to stay ahead.</p>
                    )}
                  </div>

                  <div className="space-y-3">
                    <h4 className="text-sm font-semibold text-slate-800">Focus sessions</h4>
                    {focusSessions.length ? (
                      focusSessions.slice(0, 4).map((session) => (
                        <div key={session.id} className="rounded-xl border border-slate-200 bg-slate-50 p-4">
                          <div className="flex items-center justify-between text-sm">
                            <span className="font-semibold text-slate-800">{formatStatus(session.focusType)}</span>
                            <span className="text-xs text-slate-500">
                              {session.startedAt ? formatRelativeTime(session.startedAt) : 'Scheduled'}
                            </span>
                          </div>
                          <p className="mt-1 text-xs uppercase tracking-wide text-slate-500">
                            {session.completed ? 'Completed' : 'Planned'} • {formatMinutesToHours(session.durationMinutes)}
                          </p>
                          {session.notes ? (
                            <p className="mt-2 text-xs text-slate-600">{session.notes}</p>
                          ) : null}
                        </div>
                      ))
                    ) : (
                      <p className="text-sm text-slate-500">
                        No focus sessions logged — block time for interview prep or relationship sprints.
                      </p>
                    )}

                    {focusByTypeEntries.length ? (
                      <div className="rounded-xl border border-slate-200 bg-white/80 p-3 text-xs text-slate-600">
                        <p className="font-semibold text-slate-700">Focus mix</p>
                        <ul className="mt-2 space-y-1">
                          {focusByTypeEntries.map(([key, value]) => (
                            <li key={key} className="flex items-center justify-between">
                              <span>{formatStatus(key)}</span>
                              <span>{formatMinutesToHours(value)}</span>
                            </li>
                          ))}
                        </ul>
                      </div>
                    ) : null}
                  </div>
                </div>
              </div>
            </div>

            <div className="space-y-6">
              <div className="rounded-2xl border border-slate-200 bg-white/90 p-5 shadow-sm">
                <h3 className="text-base font-semibold text-slate-900">Weekly digest &amp; integrations</h3>
                <p className="mt-1 text-sm text-slate-500">
                  Weekly digest emails and on-demand dashboards keep your collaborators accountable.
                </p>

                <div className="mt-4 rounded-xl border border-slate-100 bg-slate-50 p-4 text-sm text-slate-600">
                  <p className="text-xs uppercase tracking-wide text-slate-500">Digest subscription</p>
                  {digestSubscription ? (
                    <div className="mt-2 space-y-2">
                      <p>
                        Frequency:{' '}
                        <span className="font-semibold text-slate-800">
                          {formatStatus(digestSubscription.frequency)}
                        </span>
                      </p>
                      <p>
                        Status:{' '}
                        <span className={digestSubscription.isActive ? 'text-emerald-600' : 'text-amber-600'}>
                          {digestSubscription.isActive ? 'Active' : 'Paused'}
                        </span>
                      </p>
                      <p>
                        Last sent:{' '}
                        {digestSubscription.lastSentAt ? formatRelativeTime(digestSubscription.lastSentAt) : 'Never'}
                      </p>
                      <p>
                        Next scheduled:{' '}
                        {digestSubscription.nextScheduledAt
                          ? formatAbsolute(digestSubscription.nextScheduledAt)
                          : 'Not scheduled'}
                      </p>
                    </div>
                  ) : (
                    <p className="mt-2">Enable weekly digests to receive momentum recaps and coaching nudges.</p>
                  )}
                </div>

                <div className="mt-5 space-y-3">
                  <h4 className="text-sm font-semibold text-slate-800">Connected calendars</h4>
                  {digestIntegrations.length ? (
                    digestIntegrations.map((integration) => {
                      const statusTone =
                        integration.status === 'connected'
                          ? 'text-emerald-600'
                          : integration.status === 'syncing'
                            ? 'text-amber-600'
                            : integration.status === 'error'
                              ? 'text-rose-600'
                              : 'text-slate-500';
                      return (
                        <div key={integration.id ?? integration.provider} className="rounded-xl border border-slate-200 p-3">
                          <div className="flex items-center justify-between text-sm">
                            <span className="font-medium text-slate-800">{formatStatus(integration.provider)}</span>
                            <span className={`text-xs font-semibold uppercase ${statusTone}`}>
                              {formatStatus(integration.status)}
                            </span>
                          </div>
                          <p className="mt-1 text-xs text-slate-500">
                            {integration.lastSyncedAt
                              ? `Last synced ${formatRelativeTime(integration.lastSyncedAt)}`
                              : 'Awaiting first sync'}
                          </p>
                          {integration.syncError ? (
                            <p className="mt-1 text-xs text-rose-500">{integration.syncError}</p>
                          ) : null}
                        </div>
                      );
                    })
                  ) : (
                    <p className="text-sm text-slate-500">
                      Connect Google or Outlook to automate reminders and focus blocks.
                    </p>
                  )}
                </div>
              </div>

              <div className="rounded-2xl border border-slate-200 bg-white/90 p-5 shadow-sm">
                <h3 className="text-base font-semibold text-slate-900">Peer benchmarks</h3>
                <p className="mt-1 text-sm text-slate-500">
                  Compare against peers with similar skill stacks to calibrate expectations.
                </p>
                <div className="mt-4 space-y-3 text-sm text-slate-600">
                  {careerBenchmarks.length ? (
                    careerBenchmarks.slice(0, 6).map((benchmark) => (
                      <div
                        key={benchmark.id ?? `${benchmark.metric}-${benchmark.cohortKey}`}
                        className="rounded-xl border border-slate-200 bg-slate-50 p-3"
                      >
                        <div className="flex items-center justify-between">
                          <span className="font-medium text-slate-800">{formatStatus(benchmark.metric)}</span>
                          <span className="text-xs text-slate-500">{benchmark.cohortKey}</span>
                        </div>
                        <p className="mt-2 text-sm font-semibold text-slate-900">
                          {benchmark.value != null ? formatPercent(benchmark.value) : '—'}
                          {benchmark.percentile != null ? (
                            <span className="ml-2 text-xs font-medium text-slate-500">
                              {Math.round(benchmark.percentile)}th percentile
                            </span>
                          ) : null}
                        </p>
                      </div>
                    ))
                  ) : (
                    <p className="text-sm text-slate-500">
                      Benchmarks will populate once enough peers match your skill stack.
                    </p>
                  )}
                </div>
              </div>
            </div>
          </div>

          <div className="grid gap-6 lg:grid-cols-2">
            <div className="rounded-2xl border border-slate-200 bg-white/90 p-5 shadow-sm">
              <div className="flex flex-col gap-3 sm:flex-row sm:items-center sm:justify-between">
                <div>
                  <h3 className="text-base font-semibold text-slate-900">Advisor collaboration</h3>
                  <p className="text-sm text-slate-500">
                    Invite mentors, agencies, or coaches with scoped permissions to co-manage parts of your search.
                  </p>
                </div>
                <div className="text-right text-xs text-slate-500">
                  <p>{advisorSummary.totalCollaborations ?? 0} workrooms</p>
                  <p>{advisorSummary.totalMembers ?? 0} collaborators</p>
                </div>
              </div>

              <div className="mt-4 space-y-3">
                {advisorCollaborations.length ? (
                  advisorCollaborations.slice(0, 3).map((collaboration) => (
                    <div key={collaboration.id} className="rounded-xl border border-slate-200 bg-slate-50 p-4">
                      <div className="flex items-center justify-between text-sm">
                        <span className="font-semibold text-slate-800">{collaboration.name}</span>
                        <span className="text-xs text-slate-500">{formatStatus(collaboration.status)}</span>
                      </div>
                      {collaboration.description ? (
                        <p className="mt-1 text-sm text-slate-600">{collaboration.description}</p>
                      ) : null}
                      <div className="mt-3 flex flex-wrap gap-2 text-xs text-slate-500">
                        {collaboration.members.slice(0, 4).map((member) => (
                          <span
                            key={`${collaboration.id}-${member.email ?? member.user?.id ?? member.id}`}
                            className="inline-flex items-center gap-1 rounded-full bg-white px-2.5 py-1 text-slate-600"
                          >
                            <span className="font-medium text-slate-800">
                              {member.user?.firstName
                                ? `${member.user.firstName} ${member.user.lastName ?? ''}`.trim()
                                : member.email ?? 'Pending invite'}
                            </span>
                            <span className="uppercase tracking-wide">{member.role}</span>
                          </span>
                        ))}
                      </div>
                      {collaboration.auditTrail?.length ? (
                        <div className="mt-3 space-y-1 text-xs text-slate-500">
                          {collaboration.auditTrail.slice(0, 2).map((audit) => (
                            <p key={audit.id}>
                              {formatRelativeTime(audit.createdAt)} – {audit.action}
                              {audit.actor?.firstName ? ` by ${audit.actor.firstName}` : ''}
                            </p>
                          ))}
                        </div>
                      ) : null}
                    </div>
                  ))
                ) : (
                  <p className="text-sm text-slate-500">
                    Invite an advisor to unlock shared pipelines, audit logs, and secure document rooms.
                  </p>
                )}
              </div>

              {advisorSummary.activeDocumentRooms ? (
                <p className="mt-4 text-xs text-slate-500">
                  {advisorSummary.activeDocumentRooms} secure document rooms active with expiration controls.
                </p>
              ) : null}
            </div>

            <div className="rounded-2xl border border-slate-200 bg-white/90 p-5 shadow-sm">
              <div className="flex flex-col gap-3 sm:flex-row sm:items-center sm:justify-between">
                <div>
                  <h3 className="text-base font-semibold text-slate-900">Support desk</h3>
                  <p className="text-sm text-slate-500">
                    Access Gigvora support, automation logs, and troubleshooting guides right from the dashboard.
                  </p>
                </div>
                <div className="text-right text-xs text-slate-500">
                  <p>SLA breaches {supportSummary.slaBreached ?? 0}</p>
                  <p>Avg response {supportSummary.averageFirstResponseMinutes ?? '—'} mins</p>
                </div>
              </div>

              <div className="mt-4 grid gap-4 lg:grid-cols-2">
                <div className="space-y-3">
                  <h4 className="text-sm font-semibold text-slate-800">Open cases</h4>
                  {supportCases.length ? (
                    supportCases.slice(0, 3).map((supportCase) => (
                      <div key={supportCase.id} className="rounded-xl border border-slate-200 bg-slate-50 p-4">
                        <div className="flex items-center justify-between text-sm">
                          <span className="font-semibold text-slate-800">Case #{supportCase.id}</span>
                          <span className="text-xs text-slate-500">{formatStatus(supportCase.priority)}</span>
                        </div>
                        <p className="mt-1 text-xs uppercase tracking-wide text-slate-500">
                          {formatStatus(supportCase.status)} • {supportCase.ageHours ?? 0}h open
                        </p>
                        {supportCase.assignedAgent ? (
                          <p className="mt-1 text-xs text-slate-500">
                            Assigned to {supportCase.assignedAgent.firstName}{' '}
                            {supportCase.assignedAgent.lastName}
                          </p>
                        ) : null}
                        {supportCase.slaBreached ? (
                          <p className="mt-2 text-xs font-medium text-rose-600">SLA attention required</p>
                        ) : null}
                      </div>
                    ))
                  ) : (
                    <p className="text-sm text-slate-500">
                      No support conversations open — automation logs will appear here when triggered.
                    </p>
                  )}
                </div>

                <div className="space-y-3">
                  <h4 className="text-sm font-semibold text-slate-800">Automation &amp; knowledge base</h4>
                  <div className="space-y-2">
                    {supportAutomation.slice(0, 3).map((log) => (
                      <div key={log.id} className="rounded-xl border border-slate-200 bg-slate-50 p-3 text-xs text-slate-600">
                        <div className="flex items-center justify-between">
                          <span className="font-semibold text-slate-800">{formatStatus(log.source)}</span>
                          <span className="uppercase tracking-wide text-slate-500">{formatStatus(log.status)}</span>
                        </div>
                        <p className="mt-1">{log.action}</p>
                        <p className="mt-1 text-[11px] text-slate-500">{formatRelativeTime(log.triggeredAt)}</p>
                      </div>
                    ))}
                  </div>

                  <div className="space-y-2">
                    {supportArticles.slice(0, 3).map((article) => (
                      <div key={article.id} className="rounded-xl border border-slate-200 bg-slate-50 p-3 text-xs text-slate-600">
                        <p className="font-semibold text-slate-800">{article.title}</p>
                        <p className="mt-1 text-slate-500">{article.summary}</p>
                        <p className="mt-1 text-[11px] text-slate-500">Audience: {formatStatus(article.audience)}</p>
                      </div>
                    ))}
                  </div>

                  <div className="rounded-xl border border-slate-200 bg-white/80 p-3 text-xs text-slate-500">
                    <p>
                      Need help? Escalate to live chat or explore the knowledge base to keep SLAs on track.
                    </p>
                  </div>
                </div>
              </div>
            </div>
          </div>
        </section>

        {data?.profile ? (
          <ProfileSettingsSection
            profile={data.profile}
            userId={userId}
            onRefresh={refresh}
            session={session}
          />
        ) : null}

        <section id="affiliate-program" className="rounded-3xl border border-slate-200 bg-white p-0 shadow-sm">
          <AffiliateProgramSection data={affiliateProgram} />
        </section>

        <section
          id="notifications-center"
          className="rounded-3xl border border-slate-200 bg-white p-6 shadow-sm"
        >
          <DashboardNotificationCenterSection
            userId={userId ?? DEFAULT_USER_ID}
            initialNotifications={notifications}
            initialUnreadCount={notificationsUnreadCount}
            initialPreferences={notificationPreferences}
            initialStats={notificationStats}
            session={session}
          />
        </section>
      </div>
    </DashboardLayout>
  );

  return (
    <DashboardAccessGuard requiredRoles={allowedDashboardRoles}>
      {dashboardView}
    </DashboardAccessGuard>
  );
}<|MERGE_RESOLUTION|>--- conflicted
+++ resolved
@@ -14,15 +14,12 @@
 import DashboardAccessGuard from '../../components/security/DashboardAccessGuard.jsx';
 import DashboardBlogSpotlight from '../../components/blog/DashboardBlogSpotlight.jsx';
 import AffiliateProgramSection from '../../components/affiliate/AffiliateProgramSection.jsx';
-<<<<<<< HEAD
 import WebsitePreferencesSection from '../../components/websitePreferences/WebsitePreferencesSection.jsx';
-=======
 import ProfileSettingsSection from '../../components/profileSettings/ProfileSettingsSection.jsx';
 import WalletManagementSection from '../../components/wallet/WalletManagementSection.jsx';
 import DashboardNotificationCenterSection from '../../components/notifications/DashboardNotificationCenterSection.jsx';
 import useSavedSearches from '../../hooks/useSavedSearches.js';
 import { TopSearchSection } from './user/sections/index.js';
->>>>>>> 769e2870
 
 const DEFAULT_USER_ID = 1;
 const availableDashboards = ['user', 'freelancer', 'agency', 'company', 'headhunter'];
@@ -583,11 +580,8 @@
   const eventManagement = data?.eventManagement ?? null;
   const eventManagementOverview = eventManagement?.overview ?? null;
   const projectGigManagement = data?.projectGigManagement ?? null;
-<<<<<<< HEAD
   const websitePreferences = data?.websitePreferences ?? null;
-=======
   const escrowManagement = data?.escrowManagement ?? null;
->>>>>>> 769e2870
   const notifications = Array.isArray(data?.notifications?.recent) ? data.notifications.recent : [];
   const notificationsUnreadCount = Number(data?.notifications?.unreadCount ?? 0);
   const notificationPreferences = data?.notifications?.preferences ?? null;
@@ -1817,14 +1811,12 @@
           </div>
         </section>
 
-<<<<<<< HEAD
         <WebsitePreferencesSection
           userId={userId}
           initialPreferences={websitePreferences}
           onRefresh={() => refresh({ force: true })}
           canEdit={canEditWebsite}
         />
-=======
         <section id="disputes" className="space-y-6 rounded-3xl border border-slate-200 bg-white p-6 shadow-sm">
           <div className="flex flex-col gap-4 lg:flex-row lg:items-center lg:justify-between">
             <div>
@@ -1859,7 +1851,6 @@
             ))}
           </div>
         </section>
->>>>>>> 769e2870
 
         <section
           id="insights-accountability-support"
