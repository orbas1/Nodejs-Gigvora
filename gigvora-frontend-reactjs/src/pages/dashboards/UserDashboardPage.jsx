import { useMemo, useState } from 'react';
import DashboardLayout from '../../layouts/DashboardLayout.jsx';
import useCachedResource from '../../hooks/useCachedResource.js';
import DataStatus from '../../components/DataStatus.jsx';
import { fetchUserDashboard } from '../../services/userDashboard.js';
import { formatAbsolute, formatRelativeTime } from '../../utils/date.js';
import DocumentStudioSection from '../../components/documentStudio/DocumentStudioSection.jsx';
import ProjectGigManagementContainer from '../../components/projectGigManagement/ProjectGigManagementContainer.jsx';
import EscrowManagementSection from '../../components/escrow/EscrowManagementSection.jsx';
import EventManagementSection from '../../components/eventManagement/EventManagementSection.jsx';
import useSession from '../../hooks/useSession.js';
import DashboardAccessGuard from '../../components/security/DashboardAccessGuard.jsx';
import DashboardBlogSpotlight from '../../components/blog/DashboardBlogSpotlight.jsx';
import AffiliateProgramSection from '../../components/affiliate/AffiliateProgramSection.jsx';
<<<<<<< HEAD
import WalletManagementSection from '../../components/wallet/WalletManagementSection.jsx';
=======
import DashboardNotificationCenterSection from '../../components/notifications/DashboardNotificationCenterSection.jsx';
import useSavedSearches from '../../hooks/useSavedSearches.js';
import { TopSearchSection } from './user/sections/index.js';
>>>>>>> 938a9bd7

const DEFAULT_USER_ID = 1;
const availableDashboards = ['user', 'freelancer', 'agency', 'company', 'headhunter'];
const allowedDashboardRoles = availableDashboards;

const ESCROW_VIEW_TO_MENU = {
  overview: 'escrow-overview',
  release: 'escrow-release',
  disputes: 'escrow-disputes',
};

function resolveUserId(session) {
  if (!session) {
    return DEFAULT_USER_ID;
  }

  return session.userId ?? session.user?.id ?? session.id ?? DEFAULT_USER_ID;
}

function formatNumber(value) {
  if (value == null) return '0';
  const formatter = new Intl.NumberFormat('en-GB');
  return formatter.format(Number(value));
}

function formatPercent(value, fractionDigits = 1) {
  if (value == null || Number.isNaN(Number(value))) return '—';
  const formatter = new Intl.NumberFormat('en-GB', {
    style: 'percent',
    minimumFractionDigits: fractionDigits,
    maximumFractionDigits: fractionDigits,
  });
  return formatter.format(Number(value) / 100);
}

function formatChangeBadge(change, { suffix = '' } = {}) {
  if (!change) {
    return { label: 'Stable', tone: 'neutral' };
  }
  const direction = change.direction;
  const symbol = direction === 'up' ? '▲' : direction === 'down' ? '▼' : '→';
  const reference = change.absolute ?? change.percent;
  const value = reference == null ? null : Math.abs(Number(reference)).toFixed(1);
  return {
    label: value == null ? 'Stable' : `${symbol} ${value}${suffix}`,
    tone: direction === 'down' ? 'negative' : direction === 'up' ? 'positive' : 'neutral',
  };
}

function formatMinutesToHours(minutes) {
  if (!minutes || Number.isNaN(Number(minutes))) return '0m';
  const total = Math.max(0, Math.round(Number(minutes)));
  const hours = Math.floor(total / 60);
  const remainder = total % 60;
  if (hours === 0) return `${remainder}m`;
  if (remainder === 0) return `${hours}h`;
  return `${hours}h ${remainder}m`;
}

function formatStatus(status) {
  if (!status) return 'Unknown';
  return status
    .split('_')
    .map((segment) => segment.charAt(0).toUpperCase() + segment.slice(1))
    .join(' ');
}

function formatCurrency(value, currency = 'USD') {
  if (value == null) return null;
  try {
    return new Intl.NumberFormat('en-GB', {
      style: 'currency',
      currency,
      maximumFractionDigits: 0,
    }).format(Number(value));
  } catch (error) {
    return `${currency} ${formatNumber(value)}`;
  }
}

function normalizeChecklist(value) {
  if (Array.isArray(value)) {
    return value.map((item) =>
      typeof item === 'object' ? { label: item.label ?? item.name ?? 'Checklist item', completed: Boolean(item.completed) } : { label: String(item), completed: false },
    );
  }
  if (value && typeof value === 'object') {
    return Object.entries(value).map(([label, item]) => ({
      label,
      completed: Boolean(item?.completed ?? item),
    }));
  }
  return [];
}

function normalizePrompts(value) {
  if (Array.isArray(value)) {
    return value;
  }
  if (value && typeof value === 'object') {
    return Object.values(value);
  }
  return [];
}

function buildProfileCard(data, summary, session) {
  const profile = data?.profile ?? {};
  const user = profile.user ?? {};
  const sessionName = session?.name ?? null;
  const sessionHeadline = session?.title ?? null;
  const fallbackName = sessionName || [user.firstName, user.lastName].filter(Boolean).join(' ');
  const name = profile.name ?? (fallbackName || 'Gigvora member');
  const headline = profile.headline || profile.missionStatement || sessionHeadline || 'Professional member';
  const initials = (profile.initials ||
    (sessionName ? sessionName.split(' ').map((part) => part[0]).join('') : null) ||
    name)
    .split(' ')
    .filter(Boolean)
    .map((part) => part[0])
    .join('')
    .slice(0, 2)
    .toUpperCase();

  const availability = profile.availability?.status ? formatStatus(profile.availability.status) : null;
  const launchpadStatus = profile.launchpadEligibility?.status === 'eligible' ? 'Launchpad ready' : null;
  const membershipBadges = (session?.memberships ?? [])
    .filter((membership) => membership && typeof membership === 'string')
    .slice(0, 3)
    .map((membership) => `${membership.charAt(0).toUpperCase()}${membership.slice(1)} member`);

  const badges = [
    ...(profile.statusFlags?.slice?.(0, 2) ?? []),
    ...(launchpadStatus ? [launchpadStatus] : []),
    ...membershipBadges,
  ].map(formatStatus);

  return {
    name,
    role: headline,
    initials,
    status: availability ? `Availability: ${availability}` : undefined,
    badges,
    metrics: [
      { label: 'Active applications', value: formatNumber(summary.activeApplications) },
      { label: 'Interviews', value: formatNumber(summary.interviewsScheduled) },
      { label: 'Offers in play', value: formatNumber(summary.offersNegotiating) },
      { label: 'Connections', value: formatNumber(summary.connections) },
    ],
  };
}

function buildMenuSections(data) {
  const summary = data?.summary ?? {};
  const eventManagement = data?.eventManagement ?? {};
  const eventOverview = eventManagement.overview ?? {};
  const upcomingEventCount = Array.isArray(eventOverview.upcomingEvents)
    ? eventOverview.upcomingEvents.length
    : 0;
  const nextEvent = eventOverview.nextEvent ?? null;
  const documents = data?.documents ?? {};
  const documentStudio = data?.documentStudio;
  const documentSummary = documentStudio?.summary ?? {};
  const projectGigManagement = data?.projectGigManagement ?? {};
  const projectSummary = projectGigManagement.summary ?? {};
  const assetSummary = projectGigManagement.assets?.summary ?? {};
  const purchasedGigStats = projectGigManagement.purchasedGigs?.stats ?? {};
  const vendorAverages = purchasedGigStats.averages ?? {};
  const storytelling = projectGigManagement.storytelling ?? {};
  const averageBoardProgress = projectGigManagement.managementBoard?.metrics?.averageProgress;
  const vendorScoreLabel =
    vendorAverages.overall != null ? `${Number(vendorAverages.overall).toFixed(1)}/5` : 'unrated';
  const portfolioProjects = Array.isArray(documentStudio?.brandHub?.portfolioProjects)
    ? documentStudio.brandHub.portfolioProjects.length
    : documents.portfolioLinks?.length ?? 0;
  const portfolioCount = documents.portfolioLinks?.length ?? 0;
  const pipelineAutomation = data?.careerPipelineAutomation ?? {};
  const automationMetrics = pipelineAutomation.kanban?.metrics ?? {};
  const automationBoardName = pipelineAutomation.board?.name ?? 'Career pipeline';
<<<<<<< HEAD
  const walletCompliance = data?.compliance?.wallet ?? data?.profile?.walletCompliance ?? {};
  const walletAccountCount = Array.isArray(walletCompliance.accounts) ? walletCompliance.accounts.length : 0;
  const walletLedgerIntegrity = walletCompliance.ledgerIntegrity ?? 'unknown';
  const walletComplianceStatus = walletCompliance.complianceStatus ?? 'inactive';
=======
  const escrowManagement = data?.escrowManagement ?? {};
  const escrowSummary = escrowManagement.summary ?? {};
  const escrowCurrency = escrowSummary.currency ?? 'USD';
>>>>>>> 938a9bd7
  return [
    {
      label: 'Events',
      items: [
        {
          name: 'Plan',
          description: '',
          sectionId: 'event-management',
        },
        {
          name: 'Guests',
          description: '',
          sectionId: 'event-management',
        },
        {
          name: 'Finance',
          description: '',
          sectionId: 'event-management',
        },
      ],
    },
    {
      label: 'Project & gig management',
      items: [
        {
          name: 'Project creation workspace',
          description: `Launch ${formatNumber(projectSummary.totalProjects ?? 0)} initiatives with ${formatNumber(
            projectSummary.templatesAvailable ?? projectGigManagement.projectCreation?.templates?.length ?? 0,
          )} templates ready for mentors or freelancers.`,
          tags: ['briefs', 'collaboration'],
          sectionId: 'project-gig-creation',
        },
        {
          name: 'Template gallery',
          description: `Hackathons, bootcamps, and consulting kits curated for ${formatNumber(
            projectGigManagement.projectCreation?.templates?.filter?.((template) => template?.isFeatured)?.length ?? 0,
          )} featured playbooks.`,
          tags: ['templates', 'playbooks'],
          sectionId: 'project-gig-templates',
        },
        {
          name: 'Asset repository',
          description: `${formatNumber(assetSummary.total ?? 0)} secured files with ${formatNumber(
            assetSummary.watermarked ?? 0,
          )} watermark protections & granular permissions.`,
          tags: ['assets', 'compliance'],
          sectionId: 'project-gig-assets',
        },
        {
          name: 'Delivery board',
          description: `Visualise ${formatNumber(projectSummary.activeProjects ?? 0)} active projects with average progress ${
            averageBoardProgress != null ? `${averageBoardProgress}%` : 'tracking'
          }.`,
          tags: ['kanban', 'progress'],
          sectionId: 'project-gig-board',
        },
        {
          name: 'Purchased gig operations',
          description: `Manage ${formatNumber(purchasedGigStats.totalOrders ?? 0)} vendor orders with CSAT ${vendorScoreLabel} and escrow safeguards.`,
          tags: ['vendors', 'escrow'],
          sectionId: 'project-gig-purchased',
        },
        {
          name: 'CV-ready storytelling',
          description: `Convert ${formatNumber(storytelling.achievements?.length ?? 0)} outcomes into resume bullets & LinkedIn stories.`,
          tags: ['storytelling', 'ai'],
          sectionId: 'project-gig-storytelling',
        },
      ],
    },
    {
      label: 'Career pipeline automation',
      items: [
        {
          name: 'Job applications kanban',
          description: `${automationBoardName} with ${formatNumber(automationMetrics.totalOpportunities ?? 0)} tracked opportunities.`,
          tags: ['kanban', 'sla'],
          sectionId: 'career-pipeline-automation-kanban',
        },
        {
          name: 'Interview command center',
          description: 'Prep tasks, scorecards, and live readiness tracking for every panel.',
          tags: ['calendar', 'prep'],
          sectionId: 'career-interview-command-center',
        },
        {
          name: 'Offer negotiation vault',
          description: 'Scenario planning, competing offers, and legal-ready archives.',
          tags: ['compensation'],
          sectionId: 'career-offer-negotiation-vault',
        },
        {
          name: 'Auto job application criteria',
          description: 'Rule library with analytics and guardrails for premium roles.',
          tags: ['automation', 'ai'],
          sectionId: 'career-auto-apply-rules',
        },
      ],
    },
    {
      label: 'Search',
      items: [
        {
          name: 'Search',
          description: 'Saved alerts',
          tags: ['search'],
          sectionId: 'top-search',
        },
        {
          name: 'Explorer',
          description: 'Full explorer',
          tags: ['explorer'],
          href: '/search',
        },
      ],
    },
    {
      label: 'Career operations',
      items: [
        {
          name: 'Pipeline overview',
          description: `${formatNumber(summary.activeApplications)} live opportunities with ${formatNumber(summary.interviewsScheduled)} interviews scheduled.`,
          tags: ['applications', 'interviews'],
        },
        {
          name: 'Follow-ups',
          description: 'Track outstanding nudges and due diligence per opportunity.',
          tags: ['tasks'],
        },
        {
          name: 'Automation rules',
          description: 'Monitor launchpad readiness and availability automations.',
          tags: ['automation'],
        },
      ],
    },
    {
      label: 'Documents & branding',
      items: [
        {
          name: 'Document library',
          description: `${formatNumber(documentSummary.totalDocuments ?? summary.documentsUploaded ?? 0)} tailored assets ready to send.`,
          tags: ['resumes'],
        },
        {
          name: 'Portfolio evidence',
          description: `${formatNumber(portfolioProjects || portfolioCount)} public case studies, testimonials, and banners.`,
        },
        {
          name: 'Purchased gigs',
          description: `Review ${formatNumber(documentStudio?.purchasedGigs?.stats?.total ?? 0)} vendor deliverables feeding your workspace.`,
        },
      ],
    },
    {
      label: 'Funds',
      items: [
        {
          id: 'escrow-overview',
          name: 'Escrow',
          sectionId: 'escrow-management',
        },
        {
          id: 'escrow-release',
          name: 'Release',
          sectionId: 'escrow-management',
        },
        {
          id: 'escrow-disputes',
          name: 'Disputes',
          sectionId: 'escrow-management',
        },
      ],
    },
    {
      label: 'Insights & network',
      items: [
        {
          name: 'Insights, accountability, & support',
          description: 'Career analytics, rituals, advisors, and support in one command center.',
          tags: ['insights', 'support'],
          sectionId: 'insights-accountability-support',
        },
        {
          name: 'Talent intelligence',
          description: 'Track interview conversion, offer momentum, and market benchmarks.',
        },
        {
          name: 'Connections CRM',
          description: `Maintain ${formatNumber(summary.connections)} relationships for referrals and mentorship.`,
        },
        {
          name: 'Profile settings',
          description: 'Control availability, visibility, and launchpad eligibility signals.',
        },
      ],
    },
    {
<<<<<<< HEAD
      label: 'Finance',
      items: [
        {
          name: 'Wallet',
          description: `${formatNumber(walletAccountCount)} accounts • ${walletLedgerIntegrity === 'good' ? 'Balanced' : 'Review'}`,
          tags: ['wallet'],
          sectionId: 'wallet-home',
        },
        {
          name: 'Sources',
          description: 'Payment methods',
          tags: ['payments'],
          sectionId: 'wallet-sources',
        },
        {
          name: 'Rules',
          description: `${walletComplianceStatus.replace(/_/g, ' ')} automation`,
          tags: ['automation'],
          sectionId: 'wallet-rules',
        },
        {
          name: 'Moves',
          description: 'Transfer queue',
          tags: ['payouts'],
          sectionId: 'wallet-moves',
        },
        {
          name: 'Escrow',
          description: 'Reserves overview',
          tags: ['escrow'],
          sectionId: 'wallet-escrow',
=======
      label: 'Alerts',
      items: [
        {
          name: 'Inbox',
          description: `${formatNumber(data?.notifications?.unreadCount ?? 0)} unread`,
          tags: ['notifications', 'alerts'],
          sectionId: 'notifications-center',
        },
        {
          name: 'Digest',
          description: `${
            data?.notifications?.preferences?.digestFrequency
              ? data.notifications.preferences.digestFrequency.replace(/^(\w)/, (match) => match.toUpperCase())
              : 'Immediate'
          } cadence`,
          sectionId: 'notifications-center',
>>>>>>> 938a9bd7
        },
      ],
    },
    {
      label: 'Affiliate & referrals',
      items: [
        {
          name: 'Affiliate revenue cockpit',
          description: 'Track referral links, tiered commissions, and payout readiness in real time.',
          tags: ['growth', 'monetisation'],
          sectionId: 'affiliate-program',
        },
        {
          name: 'Referral compliance',
          description: 'Monitor KYC, payout thresholds, and activity guardrails for each partner.',
          tags: ['compliance'],
        },
      ],
    },
  ];
}

export default function UserDashboardPage() {
  const { session, isAuthenticated } = useSession();
  const userId = session ? resolveUserId(session) : null;
  const shouldLoadDashboard = Boolean(isAuthenticated && userId);

  const { data, error, loading, fromCache, lastUpdated, refresh } = useCachedResource(
    `dashboard:user:${userId ?? 'anonymous'}`,
    ({ signal }) => {
      if (!userId) {
        throw new Error('A valid userId is required to load the dashboard.');
      }
      return fetchUserDashboard(userId, { signal });
    },
    {
      ttl: 1000 * 60,
      dependencies: [userId],
      enabled: shouldLoadDashboard,
    },
  );

  const {
    items: savedSearches,
    loading: savedSearchesLoading,
    createSavedSearch,
    updateSavedSearch,
    deleteSavedSearch,
    runSavedSearch,
  } = useSavedSearches({ enabled: shouldLoadDashboard });

  const summary = data?.summary ?? {
    totalApplications: 0,
    activeApplications: 0,
    interviewsScheduled: 0,
    offersNegotiating: 0,
    documentsUploaded: 0,
    connections: 0,
  };

  const pipelineAutomation = data?.careerPipelineAutomation ?? {};
  const automationBoard = pipelineAutomation.board ?? null;
  const kanbanStages = Array.isArray(pipelineAutomation.kanban?.stages)
    ? pipelineAutomation.kanban.stages
    : [];
  const kanbanMetrics = pipelineAutomation.kanban?.metrics ?? {};
  const bulkOperations = pipelineAutomation.bulkOperations ?? { pendingBulkUpdates: 0, reminders: [] };
  const candidateBriefs = Array.isArray(pipelineAutomation.candidateBriefs)
    ? pipelineAutomation.candidateBriefs
    : [];
  const complianceInsights = pipelineAutomation.compliance ?? {
    flaggedOpportunities: 0,
    pendingReports: 0,
    completedReports: 0,
    lastAuditAt: null,
    snapshots: [],
  };
  const interviewCommand = pipelineAutomation.interviewCommandCenter ?? {
    workspaces: [],
    tasks: [],
    scorecards: [],
    readiness: { totalItems: 0, completedItems: 0 },
    summary: { upcoming: 0, completed: 0, averageScore: null, recommendations: {} },
  };
  const offerVault = pipelineAutomation.offerVault ?? { packages: [], metrics: {} };
  const autoApply = pipelineAutomation.autoApply ?? {
    rules: [],
    guardrails: { manualReviewRequired: 0, premiumProtected: 0 },
    analytics: [],
  };

  const pipeline = Array.isArray(data?.pipeline?.statuses) ? data.pipeline.statuses : [];
  const pipelineTotal = pipeline.reduce((accumulator, row) => accumulator + row.count, 0) || 1;
  const recentApplications = Array.isArray(data?.applications?.recent) ? data.applications.recent : [];
  const followUps = Array.isArray(data?.tasks?.followUps) ? data.tasks.followUps : [];
  const automations = Array.isArray(data?.tasks?.automations) ? data.tasks.automations : [];
  const interviews = Array.isArray(data?.interviews) ? data.interviews : [];
  const documents = data?.documents ?? { attachments: [], portfolioLinks: [] };
  const documentStudio = data?.documentStudio ?? null;
  const eventManagement = data?.eventManagement ?? null;
  const eventManagementOverview = eventManagement?.overview ?? null;
  const projectGigManagement = data?.projectGigManagement ?? null;
  const escrowManagement = data?.escrowManagement ?? null;
  const notifications = Array.isArray(data?.notifications?.recent) ? data.notifications.recent : [];
  const notificationsUnreadCount = Number(data?.notifications?.unreadCount ?? 0);
  const notificationPreferences = data?.notifications?.preferences ?? null;
  const notificationStats = data?.notifications?.stats ?? null;
  const projectActivity = Array.isArray(data?.projectActivity?.recent) ? data.projectActivity.recent : [];
  const launchpadApplications = Array.isArray(data?.launchpad?.applications) ? data.launchpad.applications : [];
  const affiliateProgram = data?.affiliate ?? null;
  const affiliateOverview = affiliateProgram?.overview ?? {};

  const [activeMenuItem, setActiveMenuItem] = useState(null);
  const [escrowView, setEscrowView] = useState('overview');

  const handleMenuSelect = (itemId, item) => {
    setActiveMenuItem(itemId);
    if (itemId === 'escrow-overview') {
      setEscrowView('overview');
    } else if (itemId === 'escrow-release') {
      setEscrowView('release');
    } else if (itemId === 'escrow-disputes') {
      setEscrowView('disputes');
    }

    if (item?.href && typeof window !== 'undefined') {
      if (item.href.startsWith('http')) {
        window.open(item.href, item.target ?? '_blank', 'noreferrer');
      } else {
        window.location.assign(item.href);
      }
      return;
    }

    const targetId = item?.sectionId ?? item?.targetId;
    if (targetId && typeof document !== 'undefined') {
      const targetElement = document.getElementById(targetId);
      if (targetElement) {
        targetElement.scrollIntoView({ behavior: 'smooth', block: 'start' });
      }
    }
  };

  const handleEscrowViewChange = (view) => {
    setEscrowView(view);
    const menuId = ESCROW_VIEW_TO_MENU[view] ?? null;
    if (menuId) {
      setActiveMenuItem(menuId);
    }
  };
  const topSearchData = data?.topSearch ?? null;

  const insights = data?.insights ?? {};
  const careerAnalytics = insights.careerAnalytics ?? {};
  const careerSummary = careerAnalytics.summary ?? {};
  const careerSnapshots = Array.isArray(careerAnalytics.snapshots) ? careerAnalytics.snapshots : [];
  const careerBenchmarks = Array.isArray(careerAnalytics.benchmarks) ? careerAnalytics.benchmarks : [];
  const careerDiversity = careerAnalytics.diversity ?? null;
  const careerFunnel = careerAnalytics.funnel ?? null;

  const weeklyDigest = insights.weeklyDigest ?? {};
  const digestSubscription = weeklyDigest.subscription ?? null;
  const digestIntegrations = Array.isArray(weeklyDigest.integrations) ? weeklyDigest.integrations : [];

  const calendarInsights = insights.calendar ?? {};
  const upcomingInterviewEvents = Array.isArray(calendarInsights.upcomingInterviews)
    ? calendarInsights.upcomingInterviews
    : [];
  const nextFocusBlock = calendarInsights.nextFocusBlock ?? null;
  const focusInsights = calendarInsights.focus ?? { sessions: [], totalMinutes: 0, byType: {} };
  const focusSessions = Array.isArray(focusInsights.sessions) ? focusInsights.sessions : [];
  const focusMinutesTotal = focusInsights.totalMinutes ?? 0;
  const focusByTypeEntries = focusInsights.byType ? Object.entries(focusInsights.byType) : [];

  const advisorInsights = insights.advisorCollaboration ?? {};
  const advisorCollaborations = Array.isArray(advisorInsights.collaborations)
    ? advisorInsights.collaborations
    : [];
  const advisorSummary = advisorInsights.summary ?? {};

  const supportDesk = insights.supportDesk ?? {};
  const supportCases = Array.isArray(supportDesk.cases) ? supportDesk.cases : [];
  const supportAutomation = Array.isArray(supportDesk.automation) ? supportDesk.automation : [];
  const supportArticles = Array.isArray(supportDesk.knowledgeArticles) ? supportDesk.knowledgeArticles : [];
  const supportSummary = supportDesk.summary ?? {};

  const menuSections = useMemo(() => buildMenuSections(data), [data]);
  const profileCard = useMemo(() => buildProfileCard(data, summary, session), [data, session, summary]);

  const summaryCards = [
    {
      label: 'Total applications',
      value: summary.totalApplications,
      description: 'Opportunities you have submitted or are drafting.',
    },
    {
      label: 'Active events',
      value: eventManagementOverview?.active ?? 0,
      description: `Managing ${formatNumber(eventManagementOverview?.events ?? 0)} total events across your programs.`,
    },
    {
      label: 'Active pipeline',
      value: summary.activeApplications,
      description: 'Applications requiring monitoring or follow-up.',
    },
    {
      label: 'Interviews scheduled',
      value: summary.interviewsScheduled,
      description: 'Confirmed interview touchpoints across your pipeline.',
    },
    {
      label: 'Documents uploaded',
      value: summary.documentsUploaded,
      description: 'Tailored CVs, cover letters, and supporting evidence.',
    },
    {
      label: 'Affiliate earnings',
      value: Number(affiliateOverview?.lifetimeEarnings ?? 0),
      displayValue:
        affiliateOverview?.lifetimeEarnings != null
          ? formatCurrency(affiliateOverview.lifetimeEarnings, affiliateOverview.currency ?? 'USD')
          : '—',
      description: `Pending ${formatCurrency(
        affiliateOverview?.pendingPayouts ?? 0,
        affiliateOverview?.currency ?? 'USD',
      )} with ${(affiliateOverview?.conversionRate ?? 0).toFixed(1)}% conversion velocity.`,
    },
  ];

  const heroTitle = 'User & Job Seeker Command Center';
  const heroSubtitle = 'Candidate success workspace';
  const heroDescription =
    'Monitor applications, interviews, documents, and collaborations with a single source of truth personalised to your Gigvora profile.';

  const dashboardView = (
    <DashboardLayout
      currentDashboard="user"
      title={heroTitle}
      subtitle={heroSubtitle}
      description={heroDescription}
      menuSections={menuSections}
      sections={[]}
      profile={profileCard}
      availableDashboards={availableDashboards}
      activeMenuItem={activeMenuItem}
      onMenuItemSelect={handleMenuSelect}
    >
      <div className="space-y-10">
        <div className="flex flex-col gap-4 sm:flex-row sm:items-center sm:justify-between">
          <DataStatus
            loading={loading}
            error={error?.message}
            fromCache={fromCache}
            lastUpdated={lastUpdated}
            onRetry={refresh}
          />
        </div>

        <DashboardBlogSpotlight />

        <section className="grid gap-4 sm:grid-cols-2 xl:grid-cols-4">
          {summaryCards.map((card) => (
            <div
              key={card.label}
              className="rounded-3xl border border-slate-200 bg-white/95 p-6 shadow-sm transition hover:border-accent/40 hover:shadow-soft"
            >
              <p className="text-sm font-medium text-slate-500">{card.label}</p>
              <p className="mt-3 text-3xl font-semibold text-slate-900">
                {card.displayValue ?? formatNumber(card.value)}
              </p>
              <p className="mt-2 text-sm text-slate-500">{card.description}</p>
            </div>
          ))}
        </section>

<<<<<<< HEAD
        {userId ? <WalletManagementSection userId={userId} /> : null}
=======
        <TopSearchSection
          data={topSearchData}
          savedSearches={savedSearches}
          savedSearchesLoading={savedSearchesLoading}
          onCreateSavedSearch={createSavedSearch}
          onUpdateSavedSearch={updateSavedSearch}
          onDeleteSavedSearch={deleteSavedSearch}
          onRunSavedSearch={runSavedSearch}
        />
>>>>>>> 938a9bd7

        <section id="career-pipeline-automation" className="space-y-8">
          <div className="rounded-3xl border border-slate-200 bg-gradient-to-br from-white via-slate-50 to-accentSoft p-6 shadow-sm">
            <div className="flex flex-col gap-4 lg:flex-row lg:items-center lg:justify-between">
              <div>
                <p className="text-xs uppercase tracking-wide text-accent">Career pipeline automation</p>
                <h2 className="mt-2 text-2xl font-semibold text-slate-900">
                  {automationBoard?.name ?? 'Automation workbench'}
                </h2>
                <p className="mt-2 max-w-2xl text-sm text-slate-600">
                  Build a predictable job-search operating system with structured pipelines, SLA-aware nudges, and
                  collaboration-ready workflows spanning interviews and offer negotiations.
                </p>
              </div>
              <div className="grid w-full gap-3 rounded-2xl border border-accent/30 bg-white/70 p-4 text-sm text-slate-700 shadow-inner sm:grid-cols-3 lg:max-w-xl">
                <div>
                  <p className="text-xs uppercase tracking-wide text-slate-500">Active opportunities</p>
                  <p className="mt-1 text-xl font-semibold text-slate-900">
                    {formatNumber(kanbanMetrics.totalOpportunities ?? 0)}
                  </p>
                </div>
                <div>
                  <p className="text-xs uppercase tracking-wide text-slate-500">SLA breaches</p>
                  <p className={`mt-1 text-xl font-semibold ${kanbanMetrics.overdueOpportunities ? 'text-rose-600' : 'text-slate-900'}`}>
                    {formatNumber(kanbanMetrics.overdueOpportunities ?? 0)}
                  </p>
                </div>
                <div>
                  <p className="text-xs uppercase tracking-wide text-slate-500">Avg. stage duration</p>
                  <p className="mt-1 text-xl font-semibold text-slate-900">
                    {kanbanMetrics.averageStageDurationHours != null
                      ? `${kanbanMetrics.averageStageDurationHours}h`
                      : '—'}
                  </p>
                </div>
              </div>
            </div>
          </div>

          <div id="career-pipeline-automation-kanban" className="space-y-4">
            <div className="flex flex-col gap-2 sm:flex-row sm:items-end sm:justify-between">
              <div>
                <h3 className="text-lg font-semibold text-slate-900">Job applications kanban</h3>
                <p className="text-sm text-slate-600">
                  Track every opportunity from sourcing to signed offer. Attach research, monitor SLAs, and trigger nudges
                  when momentum stalls.
                </p>
              </div>
              <span className="text-xs uppercase tracking-wide text-slate-500">
                {automationBoard?.timezone ? `Timezone ${automationBoard.timezone}` : 'Realtime automation insights'}
              </span>
            </div>

            <div className="grid gap-4 lg:grid-cols-2 2xl:grid-cols-4">
              {kanbanStages.length ? (
                kanbanStages.map((stage) => {
                  const stageOverdue = stage.metrics?.overdue ?? 0;
                  return (
                    <div key={stage.id} className="flex h-full flex-col rounded-3xl border border-slate-200 bg-white p-5 shadow-sm">
                      <div className="flex items-start justify-between gap-3">
                        <div>
                          <p className="text-sm font-semibold text-slate-900">{stage.name}</p>
                          <p className="text-xs text-slate-500">
                            {formatStatus(stage.stageType)} • {formatNumber(stage.metrics?.total ?? 0)} opportunities
                          </p>
                        </div>
                        {stage.slaHours != null ? (
                          <span className="rounded-full bg-accentSoft px-3 py-1 text-xs font-semibold text-accent">
                            SLA {stage.slaHours}h
                          </span>
                        ) : null}
                      </div>
                      {stageOverdue ? (
                        <p className="mt-3 text-xs font-medium uppercase tracking-wide text-rose-500">
                          {formatNumber(stageOverdue)} exceeding SLA
                        </p>
                      ) : null}
                      <div className="mt-4 flex-1 space-y-3 overflow-y-auto pr-1">
                        {stage.opportunities?.length ? (
                          stage.opportunities.map((opportunity) => {
                            const salary = opportunity.salary ?? {};
                            const salaryParts = [
                              salary.min != null ? formatCurrency(salary.min, salary.currency ?? 'USD') : null,
                              salary.max != null ? formatCurrency(salary.max, salary.currency ?? 'USD') : null,
                            ].filter(Boolean);
                            const salaryLabel = salaryParts.length ? salaryParts.join(' – ') : null;
                            const primaryNudge = Array.isArray(opportunity.nudges) ? opportunity.nudges[0] : null;
                            const collaboratorCount = Array.isArray(opportunity.collaborators)
                              ? opportunity.collaborators.length
                              : 0;
                            const researchLinks = Array.isArray(opportunity.researchLinks)
                              ? opportunity.researchLinks.slice(0, 2)
                              : [];
                            const attachmentsCount = Array.isArray(opportunity.attachments)
                              ? opportunity.attachments.length
                              : 0;
                            const cardHighlight = opportunity.isOverdue || opportunity.followUpStatus === 'overdue';

                            return (
                              <article
                                key={`${stage.id}-${opportunity.id}`}
                                className={`rounded-2xl border p-4 text-sm transition ${
                                  cardHighlight
                                    ? 'border-rose-200 bg-rose-50/70 shadow-inner'
                                    : 'border-slate-200 bg-slate-50/60 hover:border-accent/40 hover:bg-white'
                                }`}
                              >
                                <div className="flex items-start justify-between gap-3">
                                  <div>
                                    <p className="font-semibold text-slate-900">{opportunity.title}</p>
                                    <p className="text-xs text-slate-500">{opportunity.companyName}</p>
                                  </div>
                                  <span
                                    className={`rounded-full px-3 py-1 text-[11px] font-semibold uppercase tracking-wide ${
                                      cardHighlight
                                        ? 'bg-rose-500/10 text-rose-600'
                                        : 'bg-accentSoft text-accent'
                                    }`}
                                  >
                                    {formatStatus(opportunity.followUpStatus)}
                                  </span>
                                </div>
                                <div className="mt-3 grid grid-cols-2 gap-2 text-xs text-slate-500">
                                  <div>
                                    <p className="uppercase tracking-wide">Stage duration</p>
                                    <p className="mt-1 text-slate-700">{opportunity.stageDurationHours ?? '—'}h</p>
                                  </div>
                                  <div>
                                    <p className="uppercase tracking-wide">Next action</p>
                                    <p className="mt-1 text-slate-700">
                                      {opportunity.nextActionDueAt ? formatAbsolute(opportunity.nextActionDueAt) : 'Not scheduled'}
                                    </p>
                                  </div>
                                  {salaryLabel ? (
                                    <div>
                                      <p className="uppercase tracking-wide">Salary range</p>
                                      <p className="mt-1 text-slate-700">{salaryLabel}</p>
                                    </div>
                                  ) : null}
                                  <div>
                                    <p className="uppercase tracking-wide">Last activity</p>
                                    <p className="mt-1 text-slate-700">
                                      {opportunity.lastActivityAt ? formatRelativeTime(opportunity.lastActivityAt) : '—'}
                                    </p>
                                  </div>
                                </div>
                                {opportunity.researchSummary ? (
                                  <p className="mt-3 text-sm text-slate-600">{opportunity.researchSummary}</p>
                                ) : null}
                                {researchLinks.length ? (
                                  <ul className="mt-3 space-y-1 text-xs text-accent">
                                    {researchLinks.map((link) => (
                                      <li key={`${opportunity.id}-${link.url ?? link}`}>
                                        <a
                                          href={link.url ?? link.href ?? '#'}
                                          className="inline-flex items-center gap-1 hover:underline"
                                          target="_blank"
                                          rel="noreferrer"
                                        >
                                          <span className="h-1.5 w-1.5 rounded-full bg-accent" />
                                          {link.label ?? link.title ?? link.url ?? 'Resource'}
                                        </a>
                                      </li>
                                    ))}
                                  </ul>
                                ) : null}
                                <div className="mt-3 flex flex-wrap items-center gap-2 text-xs text-slate-500">
                                  {collaboratorCount ? (
                                    <span className="inline-flex items-center gap-1 rounded-full bg-slate-100 px-2.5 py-1">
                                      <span className="h-1.5 w-1.5 rounded-full bg-slate-400" />
                                      {collaboratorCount} collaborator{collaboratorCount === 1 ? '' : 's'}
                                    </span>
                                  ) : null}
                                  {attachmentsCount ? (
                                    <span className="inline-flex items-center gap-1 rounded-full bg-slate-100 px-2.5 py-1">
                                      <span className="h-1.5 w-1.5 rounded-full bg-slate-400" />
                                      {attachmentsCount} attachment{attachmentsCount === 1 ? '' : 's'}
                                    </span>
                                  ) : null}
                                  {opportunity.candidateBrief?.shareUrl ? (
                                    <a
                                      href={opportunity.candidateBrief.shareUrl}
                                      target="_blank"
                                      rel="noreferrer"
                                      className="inline-flex items-center gap-1 rounded-full bg-accentSoft px-2.5 py-1 text-accent hover:bg-accent/10"
                                    >
                                      Share brief
                                    </a>
                                  ) : null}
                                </div>
                                <div className="mt-3 flex flex-col gap-2 text-xs">
                                  {primaryNudge ? (
                                    <div
                                      className={`rounded-xl border px-3 py-2 ${
                                        primaryNudge.severity === 'critical'
                                          ? 'border-rose-200 bg-rose-50 text-rose-600'
                                          : primaryNudge.severity === 'warning'
                                          ? 'border-amber-200 bg-amber-50 text-amber-700'
                                          : 'border-accent/40 bg-accentSoft text-accent'
                                      }`}
                                    >
                                      <p className="font-medium">{primaryNudge.message}</p>
                                      <p className="mt-1 text-[11px] uppercase tracking-wide">
                                        Triggered {formatRelativeTime(primaryNudge.triggeredAt)}
                                      </p>
                                    </div>
                                  ) : null}
                                  <div className="grid grid-cols-2 gap-2 text-slate-500">
                                    <div>
                                      <p className="text-[11px] uppercase tracking-wide">Compliance</p>
                                      <p className="mt-1 font-medium text-slate-700">
                                        {formatStatus(opportunity.complianceStatus)}
                                      </p>
                                    </div>
                                    <div>
                                      <p className="text-[11px] uppercase tracking-wide">Guardrail</p>
                                      <p className="mt-1 font-medium text-slate-700">
                                        {opportunity.automationMetadata?.guardrail ?? 'On track'}
                                      </p>
                                    </div>
                                  </div>
                                </div>
                              </article>
                            );
                          })
                        ) : (
                          <p className="text-sm text-slate-500">No opportunities in this stage yet.</p>
                        )}
                      </div>
                    </div>
                  );
                })
              ) : (
                <p className="text-sm text-slate-500">
                  Configure your first pipeline board to unlock automation insights.
                </p>
              )}
            </div>
          </div>

          <div className="grid gap-6 lg:grid-cols-3" id="career-pipeline-automation-collaboration">
            <div className="rounded-3xl border border-slate-200 bg-white p-6 shadow-sm">
              <h3 className="text-lg font-semibold text-slate-900">Bulk status updates & reminders</h3>
              <p className="mt-1 text-sm text-slate-600">
                Automate follow-ups across opportunities and trigger nudges before SLAs are breached.
              </p>
              <div className="mt-4 rounded-2xl border border-accent/40 bg-accentSoft/70 p-4 text-sm text-slate-700">
                <p className="font-semibold text-accent">Bulk updates pending</p>
                <p className="mt-1 text-3xl font-semibold text-slate-900">
                  {formatNumber(bulkOperations.pendingBulkUpdates ?? 0)}
                </p>
                <p className="mt-1 text-xs uppercase tracking-wide text-slate-500">Require attention for SLA alignment</p>
              </div>
              <div className="mt-4 space-y-3">
                {Array.isArray(bulkOperations.reminders) && bulkOperations.reminders.length ? (
                  bulkOperations.reminders.map((reminder) => (
                    <div
                      key={`${reminder.opportunityId}-${reminder.stageKey}`}
                      className={`rounded-2xl border px-4 py-3 text-sm ${
                        reminder.severity === 'critical'
                          ? 'border-rose-200 bg-rose-50 text-rose-600'
                          : reminder.severity === 'warning'
                          ? 'border-amber-200 bg-amber-50 text-amber-700'
                          : 'border-slate-200 bg-slate-50 text-slate-700'
                      }`}
                    >
                      <div className="flex items-center justify-between gap-3 text-xs uppercase tracking-wide">
                        <span>{reminder.stageName ?? 'Stage'}</span>
                        <span>{reminder.dueAt ? formatAbsolute(reminder.dueAt) : 'Ad-hoc'}</span>
                      </div>
                      <p className="mt-1 font-semibold text-slate-900">{reminder.title}</p>
                      <p className="text-xs text-slate-500">{reminder.companyName}</p>
                      <p className="mt-2 text-sm">{reminder.recommendation}</p>
                    </div>
                  ))
                ) : (
                  <p className="text-sm text-slate-500">No smart reminders pending.</p>
                )}
              </div>
            </div>

            <div className="rounded-3xl border border-slate-200 bg-white p-6 shadow-sm">
              <h3 className="text-lg font-semibold text-slate-900">Candidate briefs & sharing</h3>
              <p className="mt-1 text-sm text-slate-600">
                Generate referral-ready briefs that keep agencies and mentors aligned on your positioning.
              </p>
              <div className="mt-4 space-y-3">
                {candidateBriefs.length ? (
                  candidateBriefs.slice(0, 5).map((brief) => (
                    <div key={brief.id} className="rounded-2xl border border-slate-200 bg-slate-50/60 p-4 text-sm">
                      <div className="flex items-center justify-between gap-3">
                        <p className="font-semibold text-slate-900">Brief #{brief.id}</p>
                        <span className="rounded-full bg-accentSoft px-3 py-1 text-[11px] font-semibold uppercase tracking-wide text-accent">
                          {formatStatus(brief.status)}
                        </span>
                      </div>
                      {brief.summary ? <p className="mt-2 text-sm text-slate-600">{brief.summary}</p> : null}
                      <div className="mt-2 flex flex-wrap items-center gap-2 text-xs text-slate-500">
                        {Array.isArray(brief.strengths) && brief.strengths.length ? (
                          <span>{brief.strengths.slice(0, 2).join(' • ')}</span>
                        ) : null}
                        {brief.shareUrl ? (
                          <a
                            href={brief.shareUrl}
                            target="_blank"
                            rel="noreferrer"
                            className="inline-flex items-center gap-1 rounded-full bg-accentSoft px-2.5 py-1 text-accent hover:bg-accent/10"
                          >
                            Share link
                          </a>
                        ) : null}
                        {brief.lastSharedAt ? (
                          <span>Shared {formatRelativeTime(brief.lastSharedAt)}</span>
                        ) : null}
                      </div>
                    </div>
                  ))
                ) : (
                  <p className="text-sm text-slate-500">No briefs published yet.</p>
                )}
              </div>
            </div>

            <div className="rounded-3xl border border-slate-200 bg-white p-6 shadow-sm">
              <h3 className="text-lg font-semibold text-slate-900">Compliance guardrails</h3>
              <p className="mt-1 text-sm text-slate-600">
                Stay audit-ready with equal opportunity reporting and automatic guardrails for sensitive data.
              </p>
              <dl className="mt-4 grid grid-cols-2 gap-4 text-sm text-slate-700">
                <div>
                  <dt className="text-xs uppercase tracking-wide text-slate-500">Flagged</dt>
                  <dd className="mt-1 text-xl font-semibold text-rose-600">
                    {formatNumber(complianceInsights.flaggedOpportunities ?? 0)}
                  </dd>
                </div>
                <div>
                  <dt className="text-xs uppercase tracking-wide text-slate-500">Pending reports</dt>
                  <dd className="mt-1 text-xl font-semibold text-slate-900">
                    {formatNumber(complianceInsights.pendingReports ?? 0)}
                  </dd>
                </div>
                <div>
                  <dt className="text-xs uppercase tracking-wide text-slate-500">Completed</dt>
                  <dd className="mt-1 text-xl font-semibold text-slate-900">
                    {formatNumber(complianceInsights.completedReports ?? 0)}
                  </dd>
                </div>
                <div>
                  <dt className="text-xs uppercase tracking-wide text-slate-500">Last audit</dt>
                  <dd className="mt-1 text-xl font-semibold text-slate-900">
                    {complianceInsights.lastAuditAt ? formatAbsolute(complianceInsights.lastAuditAt) : '—'}
                  </dd>
                </div>
              </dl>
              <div className="mt-4 space-y-2">
                {Array.isArray(complianceInsights.snapshots) && complianceInsights.snapshots.length ? (
                  complianceInsights.snapshots.slice(0, 3).map((snapshot) => (
                    <div key={snapshot.opportunityId} className="rounded-xl border border-slate-200 bg-slate-50/70 p-3 text-xs">
                      <p className="font-semibold text-slate-800">{snapshot.companyName}</p>
                      {snapshot.submittedAt ? (
                        <p className="text-slate-500">Submitted {formatRelativeTime(snapshot.submittedAt)}</p>
                      ) : null}
                      {snapshot.metrics ? (
                        <p className="mt-1 text-slate-500">
                          {Object.entries(snapshot.metrics)
                            .slice(0, 2)
                            .map(([key, value]) => `${formatStatus(key)}: ${value}`)
                            .join(' • ')}
                        </p>
                      ) : null}
                    </div>
                  ))
                ) : (
                  <p className="text-sm text-slate-500">No compliance snapshots captured.</p>
                )}
              </div>
            </div>
          </div>

          <div id="career-interview-command-center" className="rounded-3xl border border-slate-200 bg-white p-6 shadow-sm">
            <div className="flex flex-col gap-4 lg:flex-row lg:items-start lg:justify-between">
              <div>
                <h3 className="text-lg font-semibold text-slate-900">Interview command center</h3>
                <p className="mt-1 text-sm text-slate-600">
                  Consolidate interview panels, prep tasks, calendars, and AI rehearsal prompts in one workspace.
                </p>
              </div>
              <div className="grid grid-cols-2 gap-3 text-sm text-slate-700">
                <div>
                  <p className="text-xs uppercase tracking-wide text-slate-500">Upcoming</p>
                  <p className="mt-1 text-xl font-semibold text-slate-900">
                    {formatNumber(interviewCommand.summary?.upcoming ?? 0)}
                  </p>
                </div>
                <div>
                  <p className="text-xs uppercase tracking-wide text-slate-500">Completed</p>
                  <p className="mt-1 text-xl font-semibold text-slate-900">
                    {formatNumber(interviewCommand.summary?.completed ?? 0)}
                  </p>
                </div>
                <div>
                  <p className="text-xs uppercase tracking-wide text-slate-500">Checklist</p>
                  <p className="mt-1 text-xl font-semibold text-slate-900">
                    {formatNumber(interviewCommand.readiness?.completedItems ?? 0)} /{' '}
                    {formatNumber(interviewCommand.readiness?.totalItems ?? 0)}
                  </p>
                </div>
                <div>
                  <p className="text-xs uppercase tracking-wide text-slate-500">Avg score</p>
                  <p className="mt-1 text-xl font-semibold text-slate-900">
                    {interviewCommand.summary?.averageScore != null ? interviewCommand.summary.averageScore : '—'}
                  </p>
                </div>
              </div>
            </div>

            <div className="mt-6 grid gap-6 lg:grid-cols-3">
              <div className="lg:col-span-2 space-y-4">
                {Array.isArray(interviewCommand.workspaces) && interviewCommand.workspaces.length ? (
                  interviewCommand.workspaces.slice(0, 3).map((workspace) => (
                    <div key={workspace.id} className="rounded-2xl border border-slate-200 bg-slate-50/70 p-4">
                      <div className="flex items-start justify-between gap-3">
                        <div>
                          <p className="text-sm font-semibold text-slate-900">Workspace #{workspace.id}</p>
                          <p className="text-xs text-slate-500">
                            {workspace.status ? formatStatus(workspace.status) : 'Planning'} • Interview {workspace.opportunityId}
                          </p>
                        </div>
                        {workspace.calendarEventId ? (
                          <span className="rounded-full bg-accentSoft px-3 py-1 text-[11px] font-semibold uppercase tracking-wide text-accent">
                            Synced
                          </span>
                        ) : null}
                      </div>
                      {workspace.roomUrl ? (
                        <p className="mt-2 text-xs text-accent">
                          <a href={workspace.roomUrl} target="_blank" rel="noreferrer" className="hover:underline">
                            Join virtual room
                          </a>
                        </p>
                      ) : null}
                      <div className="mt-3 grid gap-3 text-xs text-slate-600 md:grid-cols-2">
                        <div>
                          <p className="text-[11px] uppercase tracking-wide">Prep checklist</p>
                          <ul className="mt-1 space-y-1">
                            {normalizeChecklist(workspace.prepChecklist).slice(0, 3).map((item, index) => (
                              <li key={`${workspace.id}-check-${index}`} className="flex items-center gap-2">
                                <span
                                  className={`h-2 w-2 rounded-full ${item.completed ? 'bg-accent' : 'bg-slate-300'}`}
                                />
                                <span className="text-slate-700">{item.label ?? 'Checklist item'}</span>
                              </li>
                            ))}
                          </ul>
                        </div>
                        <div>
                          <p className="text-[11px] uppercase tracking-wide">AI rehearsal prompts</p>
                          <ul className="mt-1 space-y-1">
                            {normalizePrompts(workspace.aiPrompts).slice(0, 3).map((prompt, index) => (
                              <li key={`${workspace.id}-prompt-${index}`} className="text-slate-700">
                                {typeof prompt === 'string' ? prompt : prompt?.title ?? 'Prompt'}
                              </li>
                            ))}
                          </ul>
                        </div>
                      </div>
                      {Array.isArray(workspace.scorecards) && workspace.scorecards.length ? (
                        <div className="mt-3 rounded-xl border border-slate-200 bg-white p-3 text-xs text-slate-600">
                          <p className="font-semibold text-slate-800">Live scorecards</p>
                          <div className="mt-2 grid grid-cols-2 gap-2">
                            {workspace.scorecards.slice(0, 2).map((scorecard) => (
                              <div key={scorecard.id} className="rounded-lg bg-slate-50 p-2">
                                <p className="text-[11px] uppercase tracking-wide text-slate-500">
                                  {scorecard.interviewerId ? `Interviewer #${scorecard.interviewerId}` : 'Interviewer'}
                                </p>
                                <p className="mt-1 font-semibold text-slate-800">
                                  {scorecard.overallScore != null ? scorecard.overallScore : '—'}
                                </p>
                                <p className="mt-1 text-[11px] uppercase tracking-wide text-slate-500">
                                  {formatStatus(scorecard.recommendation)}
                                </p>
                              </div>
                            ))}
                          </div>
                        </div>
                      ) : null}
                    </div>
                  ))
                ) : (
                  <p className="text-sm text-slate-500">No interview workspaces configured.</p>
                )}
              </div>

              <div className="space-y-4">
                <div className="rounded-2xl border border-slate-200 bg-slate-50/70 p-4">
                  <h4 className="text-sm font-semibold text-slate-900">Action items</h4>
                  <div className="mt-2 space-y-2 text-xs text-slate-600">
                    {Array.isArray(interviewCommand.tasks) && interviewCommand.tasks.length ? (
                      interviewCommand.tasks.map((task) => (
                        <div key={task.id} className="rounded-xl border border-slate-200 bg-white p-3">
                          <p className="font-medium text-slate-800">{task.title}</p>
                          <p className="text-[11px] uppercase tracking-wide text-slate-500">
                            {formatStatus(task.status)} • {formatStatus(task.priority)}
                          </p>
                          <p className="mt-1 text-slate-600">{task.description}</p>
                          <p className="mt-1 text-[11px] uppercase tracking-wide text-slate-500">
                            {task.dueAt ? `Due ${formatAbsolute(task.dueAt)}` : 'No due date'}
                          </p>
                        </div>
                      ))
                    ) : (
                      <p>No open tasks.</p>
                    )}
                  </div>
                </div>
                <div className="rounded-2xl border border-slate-200 bg-slate-50/70 p-4 text-xs text-slate-600">
                  <h4 className="text-sm font-semibold text-slate-900">Recommendation mix</h4>
                  <div className="mt-2 space-y-1">
                    {interviewCommand.summary?.recommendations
                      ? Object.entries(interviewCommand.summary.recommendations).map(([key, value]) => (
                          <div key={key} className="flex items-center justify-between">
                            <span>{formatStatus(key)}</span>
                            <span className="font-semibold text-slate-800">{formatNumber(value)}</span>
                          </div>
                        ))
                      : (
                        <p>No feedback captured.</p>
                        )}
                  </div>
                </div>
              </div>
            </div>
          </div>

          <div id="career-offer-negotiation-vault" className="rounded-3xl border border-slate-200 bg-white p-6 shadow-sm">
            <div className="flex flex-col gap-4 lg:flex-row lg:items-start lg:justify-between">
              <div>
                <h3 className="text-lg font-semibold text-slate-900">Offer negotiation vault</h3>
                <p className="mt-1 text-sm text-slate-600">
                  Store compensation data, negotiation scripts, scenario models, and signed documents side-by-side.
                </p>
              </div>
              <div className="grid grid-cols-3 gap-3 text-sm text-slate-700">
                <div>
                  <p className="text-xs uppercase tracking-wide text-slate-500">Active</p>
                  <p className="mt-1 text-xl font-semibold text-slate-900">
                    {formatNumber(offerVault.metrics?.activeOffers ?? 0)}
                  </p>
                </div>
                <div>
                  <p className="text-xs uppercase tracking-wide text-slate-500">Accepted</p>
                  <p className="mt-1 text-xl font-semibold text-slate-900">
                    {formatNumber(offerVault.metrics?.acceptedOffers ?? 0)}
                  </p>
                </div>
                <div>
                  <p className="text-xs uppercase tracking-wide text-slate-500">Avg. total value</p>
                  <p className="mt-1 text-xl font-semibold text-slate-900">
                    {offerVault.metrics?.averageTotalValue != null
                      ? formatCurrency(offerVault.metrics.averageTotalValue, offerVault.packages?.[0]?.currencyCode ?? 'USD')
                      : '—'}
                  </p>
                </div>
              </div>
            </div>

            <div className="mt-6 grid gap-4 lg:grid-cols-2">
              {Array.isArray(offerVault.packages) && offerVault.packages.length ? (
                offerVault.packages.slice(0, 4).map((offer) => (
                  <div key={offer.id} className="rounded-2xl border border-slate-200 bg-slate-50/70 p-4 text-sm">
                    <div className="flex items-start justify-between gap-3">
                      <div>
                        <p className="font-semibold text-slate-900">Offer #{offer.id}</p>
                        <p className="text-xs text-slate-500">{formatStatus(offer.status)}</p>
                      </div>
                      <span className="rounded-full bg-accentSoft px-3 py-1 text-[11px] font-semibold uppercase tracking-wide text-accent">
                        {formatStatus(offer.decisionStatus)}
                      </span>
                    </div>
                    <div className="mt-3 grid grid-cols-2 gap-2 text-xs text-slate-600">
                      <div>
                        <p className="text-[11px] uppercase tracking-wide">Total comp</p>
                        <p className="mt-1 font-semibold text-slate-800">
                          {offer.totalCompValue != null
                            ? formatCurrency(offer.totalCompValue, offer.currencyCode ?? 'USD')
                            : '—'}
                        </p>
                      </div>
                      <div>
                        <p className="text-[11px] uppercase tracking-wide">Base salary</p>
                        <p className="mt-1 font-semibold text-slate-800">
                          {offer.baseSalary != null
                            ? formatCurrency(offer.baseSalary, offer.currencyCode ?? 'USD')
                            : '—'}
                        </p>
                      </div>
                      <div>
                        <p className="text-[11px] uppercase tracking-wide">Equity</p>
                        <p className="mt-1 font-semibold text-slate-800">
                          {offer.equityValue != null
                            ? formatCurrency(offer.equityValue, offer.currencyCode ?? 'USD')
                            : '—'}
                        </p>
                      </div>
                      <div>
                        <p className="text-[11px] uppercase tracking-wide">Bonus</p>
                        <p className="mt-1 font-semibold text-slate-800">
                          {offer.bonusTarget != null
                            ? formatCurrency(offer.bonusTarget, offer.currencyCode ?? 'USD')
                            : '—'}
                        </p>
                      </div>
                    </div>
                    {offer.scenarioModel?.summary ? (
                      <p className="mt-3 text-xs text-slate-600">{offer.scenarioModel.summary}</p>
                    ) : null}
                    {Array.isArray(offer.scenarios) && offer.scenarios.length ? (
                      <div className="mt-3 space-y-2 text-xs text-slate-600">
                        <p className="text-[11px] uppercase tracking-wide text-slate-500">Scenario modeling</p>
                        {offer.scenarios.slice(0, 2).map((scenario) => (
                          <div key={scenario.id} className="rounded-lg border border-slate-200 bg-white p-3">
                            <p className="font-semibold text-slate-800">{scenario.label}</p>
                            <p className="text-slate-500">
                              {scenario.totalValue != null
                                ? formatCurrency(scenario.totalValue, offer.currencyCode ?? 'USD')
                                : '—'}{' '}
                              total • {scenario.notes ?? 'Modeled assumptions applied'}
                            </p>
                          </div>
                        ))}
                      </div>
                    ) : null}
                    {Array.isArray(offer.documents) && offer.documents.length ? (
                      <div className="mt-3 space-y-1 text-xs text-slate-600">
                        <p className="text-[11px] uppercase tracking-wide text-slate-500">Documents</p>
                        {offer.documents.slice(0, 2).map((document) => (
                          <div key={document.id} className="flex items-center justify-between">
                            <span>{document.fileName}</span>
                            <span className="text-[11px] uppercase tracking-wide">
                              {document.isSigned ? `Signed ${formatRelativeTime(document.signedAt)}` : 'Awaiting signature'}
                            </span>
                          </div>
                        ))}
                      </div>
                    ) : null}
                  </div>
                ))
              ) : (
                <p className="text-sm text-slate-500">No offers captured yet.</p>
              )}
            </div>
          </div>

          <div id="career-auto-apply-rules" className="rounded-3xl border border-slate-200 bg-white p-6 shadow-sm">
            <div className="flex flex-col gap-4 lg:flex-row lg:items-start lg:justify-between">
              <div>
                <h3 className="text-lg font-semibold text-slate-900">Auto job application criteria</h3>
                <p className="mt-1 text-sm text-slate-600">
                  Define guardrailed rules for salary, role, visa, and culture-fit filters. Review drafts before sending or
                  allow trusted rules to auto-submit on your behalf.
                </p>
              </div>
              <div className="rounded-2xl border border-accent/40 bg-accentSoft/70 p-4 text-sm text-slate-700 shadow-inner">
                <p className="font-semibold text-accent">Guardrails</p>
                <p className="mt-1 text-xs uppercase tracking-wide text-slate-500">
                  {formatNumber(autoApply.guardrails?.manualReviewRequired ?? 0)} rules require manual review
                </p>
                <p className="mt-1 text-xs uppercase tracking-wide text-slate-500">
                  {formatNumber(autoApply.guardrails?.premiumProtected ?? 0)} premium roles blocked from auto-send
                </p>
              </div>
            </div>

            <div className="mt-6 grid gap-4 lg:grid-cols-3">
              {Array.isArray(autoApply.rules) && autoApply.rules.length ? (
                autoApply.rules.slice(0, 6).map((rule) => {
                  const latestAnalytics = Array.isArray(rule.analytics) ? rule.analytics[0] : null;
                  const latestTestRun = Array.isArray(rule.recentTestRuns) ? rule.recentTestRuns[0] : null;
                  const criteria = rule.criteria && typeof rule.criteria === 'object' ? rule.criteria : {};
                  const rejectionReasons = latestAnalytics?.rejectionReasons || {};
                  return (
                    <div key={rule.id} className="flex h-full flex-col rounded-2xl border border-slate-200 bg-slate-50/70 p-4 text-sm">
                      <div className="flex items-start justify-between gap-3">
                        <div>
                          <p className="font-semibold text-slate-900">{rule.name}</p>
                          <p className="text-xs text-slate-500">{formatStatus(rule.status)}</p>
                        </div>
                        {rule.sandboxMode ? (
                          <span className="rounded-full bg-amber-100 px-3 py-1 text-[11px] font-semibold uppercase tracking-wide text-amber-700">
                            Sandbox
                          </span>
                        ) : rule.autoSendEnabled ? (
                          <span className="rounded-full bg-accentSoft px-3 py-1 text-[11px] font-semibold uppercase tracking-wide text-accent">
                            Auto-send
                          </span>
                        ) : null}
                      </div>
                      {rule.description ? <p className="mt-2 text-sm text-slate-600">{rule.description}</p> : null}
                      <div className="mt-3 space-y-2 text-xs text-slate-600">
                        {criteria.role ? (
                          <p>
                            <span className="font-semibold text-slate-800">Role: </span>
                            {criteria.role}
                          </p>
                        ) : null}
                        {criteria.salary ? (
                          <p>
                            <span className="font-semibold text-slate-800">Salary: </span>
                            {criteria.salary}
                          </p>
                        ) : null}
                        {criteria.location ? (
                          <p>
                            <span className="font-semibold text-slate-800">Location: </span>
                            {criteria.location}
                          </p>
                        ) : null}
                        {criteria.visa ? (
                          <p>
                            <span className="font-semibold text-slate-800">Visa: </span>
                            {criteria.visa}
                          </p>
                        ) : null}
                      </div>
                      <div className="mt-3 grid grid-cols-2 gap-2 text-xs text-slate-600">
                        <div>
                          <p className="text-[11px] uppercase tracking-wide text-slate-500">Last run</p>
                          <p className="mt-1 font-semibold text-slate-800">
                            {latestTestRun?.executedAt ? formatRelativeTime(latestTestRun.executedAt) : '—'}
                          </p>
                        </div>
                        <div>
                          <p className="text-[11px] uppercase tracking-wide text-slate-500">Status</p>
                          <p className="mt-1 font-semibold text-slate-800">
                            {latestTestRun ? formatStatus(latestTestRun.status) : 'Not tested'}
                          </p>
                        </div>
                        <div>
                          <p className="text-[11px] uppercase tracking-wide text-slate-500">Conversions</p>
                          <p className="mt-1 font-semibold text-slate-800">
                            {latestAnalytics ? formatNumber(latestAnalytics.conversions ?? 0) : '0'}
                          </p>
                        </div>
                        <div>
                          <p className="text-[11px] uppercase tracking-wide text-slate-500">Rejections</p>
                          <p className="mt-1 font-semibold text-slate-800">
                            {latestAnalytics ? formatNumber(latestAnalytics.rejections ?? 0) : '0'}
                          </p>
                        </div>
                      </div>
                      {Object.keys(rejectionReasons).length ? (
                        <div className="mt-3 text-xs text-slate-600">
                          <p className="text-[11px] uppercase tracking-wide text-slate-500">Top rejection reasons</p>
                          <ul className="mt-1 space-y-1">
                            {Object.entries(rejectionReasons)
                              .slice(0, 2)
                              .map(([reason, value]) => (
                                <li key={reason} className="flex items-center justify-between">
                                  <span>{formatStatus(reason)}</span>
                                  <span className="font-semibold text-slate-800">{formatNumber(value)}</span>
                                </li>
                              ))}
                          </ul>
                        </div>
                      ) : null}
                    </div>
                  );
                })
              ) : (
                <p className="text-sm text-slate-500">No automation rules configured.</p>
              )}
            </div>

            {Array.isArray(autoApply.analytics) && autoApply.analytics.length ? (
              <div className="mt-6 overflow-x-auto">
                <table className="min-w-full divide-y divide-slate-200 text-left text-xs text-slate-600">
                  <thead className="bg-slate-50 text-[11px] uppercase tracking-wide text-slate-500">
                    <tr>
                      <th className="px-4 py-3">Rule</th>
                      <th className="px-4 py-3">Window</th>
                      <th className="px-4 py-3">Submissions</th>
                      <th className="px-4 py-3">Conversions</th>
                      <th className="px-4 py-3">Manual reviews</th>
                    </tr>
                  </thead>
                  <tbody className="divide-y divide-slate-100">
                    {autoApply.analytics.slice(0, 6).map((record) => (
                      <tr key={`${record.ruleId}-${record.windowEnd}`} className="bg-white">
                        <td className="px-4 py-3 font-medium text-slate-800">Rule #{record.ruleId}</td>
                        <td className="px-4 py-3 text-slate-500">
                          {formatAbsolute(record.windowStart, { dateStyle: 'medium' })} –{' '}
                          {formatAbsolute(record.windowEnd, { dateStyle: 'medium' })}
                        </td>
                        <td className="px-4 py-3">{formatNumber(record.submissions ?? 0)}</td>
                        <td className="px-4 py-3">{formatNumber(record.conversions ?? 0)}</td>
                        <td className="px-4 py-3">{formatNumber(record.manualReviews ?? 0)}</td>
                      </tr>
                    ))}
                  </tbody>
                </table>
              </div>
            ) : null}
          </div>
        </section>

        <section className="grid gap-6 lg:grid-cols-5">
          <div className="rounded-3xl border border-slate-200 bg-white p-6 shadow-sm lg:col-span-3">
            <div className="flex items-center justify-between gap-3">
              <h2 className="text-lg font-semibold text-slate-900">Pipeline health</h2>
              <span className="text-xs uppercase tracking-wide text-slate-500">Updated {formatRelativeTime(data?.pipeline?.lastActivityAt)}</span>
            </div>
            <div className="mt-6 space-y-4">
              {pipeline.length ? (
                pipeline.map((row) => {
                  const percent = Math.round((row.count / pipelineTotal) * 100);
                  return (
                    <div key={row.status}>
                      <div className="flex items-center justify-between text-sm text-slate-600">
                        <span className="font-medium text-slate-700">{formatStatus(row.status)}</span>
                        <span>{formatNumber(row.count)}</span>
                      </div>
                      <div className="mt-2 h-2 rounded-full bg-slate-100">
                        <div
                          className="h-2 rounded-full bg-accent"
                          style={{ width: `${Math.min(100, Math.max(5, percent))}%` }}
                        />
                      </div>
                    </div>
                  );
                })
              ) : (
                <p className="text-sm text-slate-500">No applications yet — once you submit, pipeline insights will appear here.</p>
              )}
            </div>
          </div>

          <div className="rounded-3xl border border-slate-200 bg-white p-6 shadow-sm lg:col-span-2">
            <h2 className="text-lg font-semibold text-slate-900">Automations & readiness</h2>
            <div className="mt-4 space-y-3">
              {automations.length ? (
                automations.map((item) => (
                  <div key={item.title} className="rounded-2xl border border-accent/30 bg-accentSoft/70 p-4">
                    <p className="text-sm font-semibold text-accent">{item.title}</p>
                    {item.detail ? <p className="text-xs uppercase tracking-wide text-accent/80">{item.detail}</p> : null}
                    <p className="mt-2 text-sm text-slate-600">{item.recommendation}</p>
                  </div>
                ))
              ) : (
                <p className="text-sm text-slate-500">No automation alerts — keep availability and launchpad signals fresh to unlock new opportunities.</p>
              )}
            </div>
          </div>
        </section>

        <section className="rounded-3xl border border-slate-200 bg-white p-6 shadow-sm">
          <div className="flex flex-col gap-4 sm:flex-row sm:items-center sm:justify-between">
            <h2 className="text-lg font-semibold text-slate-900">Recent applications</h2>
            <span className="text-xs uppercase tracking-wide text-slate-500">Showing up to 10 latest updates</span>
          </div>
          <div className="mt-6 overflow-x-auto">
            <table className="min-w-full divide-y divide-slate-200 text-left text-sm text-slate-600">
              <thead className="text-xs uppercase tracking-wide text-slate-500">
                <tr>
                  <th className="pb-3 pr-4">Opportunity</th>
                  <th className="pb-3 pr-4">Status</th>
                  <th className="pb-3 pr-4">Last update</th>
                  <th className="pb-3">Next step</th>
                </tr>
              </thead>
              <tbody className="divide-y divide-slate-100 text-sm">
                {recentApplications.length ? (
                  recentApplications.map((application) => (
                    <tr key={application.id} className="transition hover:bg-accentSoft/40">
                      <td className="py-3 pr-4">
                        <p className="font-medium text-slate-800">
                          {application.target?.title || application.target?.name || `#${application.targetId}`}
                        </p>
                        <p className="text-xs text-slate-500">{application.targetType?.toUpperCase()}</p>
                      </td>
                      <td className="py-3 pr-4">
                        <span className="inline-flex rounded-full border border-accent/40 bg-accentSoft px-3 py-1 text-xs font-medium text-accent">
                          {formatStatus(application.status)}
                        </span>
                      </td>
                      <td className="py-3 pr-4 text-slate-500">{formatAbsolute(application.updatedAt)}</td>
                      <td className="py-3 text-slate-600">{application.nextStep}</td>
                    </tr>
                  ))
                ) : (
                  <tr>
                    <td colSpan="4" className="py-6 text-center text-sm text-slate-500">
                      Start applying to opportunities to see your pipeline history.
                    </td>
                  </tr>
                )}
              </tbody>
            </table>
          </div>
        </section>

        <section className="grid gap-6 lg:grid-cols-2">
          <div className="rounded-3xl border border-slate-200 bg-white p-6 shadow-sm">
            <h2 className="text-lg font-semibold text-slate-900">Follow-ups & nudges</h2>
            <div className="mt-4 space-y-3">
              {followUps.length ? (
                followUps.map((item) => (
                  <div key={`${item.applicationId}-${item.targetName}`} className="rounded-2xl border border-slate-200 bg-slate-50/70 p-4">
                    <div className="flex items-center justify-between text-sm">
                      <p className="font-medium text-slate-800">{item.targetName}</p>
                      <span className={`rounded-full px-2 py-0.5 text-xs font-semibold ${item.overdue ? 'bg-rose-100 text-rose-600' : 'bg-accentSoft text-accent'}`}>
                        {item.overdue ? 'Overdue' : 'Upcoming'}
                      </span>
                    </div>
                    <p className="mt-1 text-xs uppercase tracking-wide text-slate-500">{formatStatus(item.status)}</p>
                    <p className="mt-2 text-sm text-slate-600">{item.nextStep}</p>
                    {item.dueAt ? (
                      <p className="mt-2 text-xs text-slate-500">Suggested follow-up by {formatAbsolute(item.dueAt, { dateStyle: 'medium' })}</p>
                    ) : null}
                  </div>
                ))
              ) : (
                <p className="text-sm text-slate-500">You are fully up to date — new follow-up tasks will appear here as applications progress.</p>
              )}
            </div>
          </div>

          <div className="rounded-3xl border border-slate-200 bg-white p-6 shadow-sm">
            <h2 className="text-lg font-semibold text-slate-900">Interview schedule</h2>
            <div className="mt-4 space-y-3">
              {interviews.length ? (
                interviews.map((interview) => (
                  <div key={interview.applicationId} className="rounded-2xl border border-slate-200 bg-slate-50/70 p-4">
                    <p className="text-sm font-semibold text-slate-800">{interview.targetName}</p>
                    <p className="mt-1 text-xs uppercase tracking-wide text-slate-500">{formatStatus(interview.status)}</p>
                    <p className="mt-2 text-sm text-slate-600">
                      {interview.scheduledAt ? `Scheduled ${formatAbsolute(interview.scheduledAt)}` : 'Awaiting confirmation'}
                    </p>
                    {interview.reviewer ? (
                      <p className="mt-1 text-xs text-slate-500">With {interview.reviewer.firstName} {interview.reviewer.lastName}</p>
                    ) : null}
                    <p className="mt-2 text-xs text-slate-500">{interview.nextStep}</p>
                  </div>
                ))
              ) : (
                <p className="text-sm text-slate-500">No interviews booked yet — schedule notifications will appear here when recruiters confirm.</p>
              )}
            </div>
          </div>
        </section>

        {userId ? (
          <EventManagementSection data={eventManagement} userId={userId} onRefresh={() => refresh({ force: true })} />
        ) : null}

        <ProjectGigManagementContainer userId={userId} />
        {escrowManagement ? (
          <EscrowManagementSection
            data={escrowManagement}
            userId={userId}
            onRefresh={() => refresh({ force: true })}
            activeView={escrowView}
            onViewChange={handleEscrowViewChange}
          />
        ) : null}
        {documentStudio ? (
          <DocumentStudioSection
            data={documentStudio}
            userId={userId}
            onRefresh={() => refresh({ force: true })}
          />
        ) : null}

        <section className="grid gap-6 lg:grid-cols-2">
          <div className="rounded-3xl border border-slate-200 bg-white p-6 shadow-sm">
            <h2 className="text-lg font-semibold text-slate-900">Document workspace</h2>
            <div className="mt-4 space-y-3">
              {documents.attachments?.length ? (
                documents.attachments.map((file) => (
                  <div key={`${file.applicationId}-${file.fileName}`} className="rounded-2xl border border-slate-200 bg-slate-50/70 p-4">
                    <p className="text-sm font-semibold text-slate-800">{file.fileName}</p>
                    <p className="mt-1 text-xs uppercase tracking-wide text-slate-500">Application #{file.applicationId}</p>
                    <p className="mt-2 text-sm text-slate-600">Uploaded {formatAbsolute(file.uploadedAt)}</p>
                  </div>
                ))
              ) : (
                <p className="text-sm text-slate-500">Upload CVs, cover letters, and case studies to populate your document workspace.</p>
              )}
            </div>
            {documents.portfolioLinks?.length ? (
              <div className="mt-6">
                <h3 className="text-sm font-semibold text-slate-800">Portfolio links</h3>
                <ul className="mt-2 space-y-2 text-sm text-accent">
                  {documents.portfolioLinks.map((link) => (
                    <li key={link.url}>
                      <a href={link.url} target="_blank" rel="noreferrer" className="hover:underline">
                        {link.label}
                      </a>
                    </li>
                  ))}
                </ul>
              </div>
            ) : null}
          </div>

          <div className="rounded-3xl border border-slate-200 bg-white p-6 shadow-sm">
            <h2 className="text-lg font-semibold text-slate-900">Launchpad & activity</h2>
            <div className="mt-4 space-y-3">
              {launchpadApplications.length ? (
                launchpadApplications.map((application) => (
                  <div key={application.id} className="rounded-2xl border border-accent/30 bg-accentSoft/70 p-4">
                    <p className="text-sm font-semibold text-accent">
                      {application.launchpad?.title || 'Launchpad application'}
                    </p>
                    <p className="mt-1 text-xs uppercase tracking-wide text-accent/80">{formatStatus(application.status)}</p>
                    {application.interviewScheduledAt ? (
                      <p className="mt-2 text-sm text-slate-600">Interview scheduled {formatAbsolute(application.interviewScheduledAt)}</p>
                    ) : null}
                    {application.qualificationScore ? (
                      <p className="mt-1 text-xs text-slate-500">Readiness score {application.qualificationScore}</p>
                    ) : null}
                  </div>
                ))
              ) : (
                <p className="text-sm text-slate-500">Opt into launchpad cohorts to see readiness insights and interview milestones.</p>
              )}
            </div>
            <div className="mt-6">
              <h3 className="text-sm font-semibold text-slate-800">Project activity</h3>
              <div className="mt-3 space-y-3">
                {projectActivity.length ? (
                  projectActivity.map((event) => (
                    <div key={event.id} className="rounded-2xl border border-slate-200 bg-slate-50/70 p-4">
                      <p className="text-sm font-semibold text-slate-800">{event.project?.title || 'Project update'}</p>
                      <p className="mt-1 text-xs uppercase tracking-wide text-slate-500">{formatStatus(event.eventType)}</p>
                      <p className="mt-2 text-xs text-slate-500">{formatRelativeTime(event.createdAt)}</p>
                    </div>
                  ))
                ) : (
                  <p className="text-sm text-slate-500">No recent project automation events.</p>
                )}
              </div>
            </div>
          </div>
        </section>

        <section
          id="insights-accountability-support"
          className="space-y-6 rounded-3xl border border-slate-200 bg-white p-6 shadow-sm"
        >
          <div className="flex flex-col gap-4 lg:flex-row lg:items-center lg:justify-between">
            <div>
              <h2 className="text-lg font-semibold text-slate-900">Insights, accountability, &amp; support</h2>
              <p className="text-sm text-slate-500">
                Stay in the loop with market data, coach collaboration, calendars, and progress retrospectives.
              </p>
            </div>
            <div className="flex flex-wrap gap-2 text-xs font-medium">
              <span className="inline-flex items-center gap-1 rounded-full bg-accentSoft px-3 py-1 text-accent">
                {formatPercent(careerSummary.conversionRate ?? 0)} outreach conversion
              </span>
              <span className="inline-flex items-center gap-1 rounded-full bg-slate-100 px-3 py-1 text-slate-600">
                {supportSummary.openCases ?? 0} open support cases
              </span>
            </div>
          </div>

          <div className="grid gap-6 xl:grid-cols-3">
            <div className="space-y-6 xl:col-span-2">
              <div className="rounded-2xl border border-slate-200 bg-white/90 p-5 shadow-sm">
                <div className="flex flex-col gap-3 sm:flex-row sm:items-center sm:justify-between">
                  <div>
                    <h3 className="text-base font-semibold text-slate-900">Career analytics</h3>
                    <p className="text-sm text-slate-500">
                      Monitor conversions, interview momentum, and salary signals for your pipeline.
                    </p>
                  </div>
                  <div className="grid grid-cols-2 gap-2 text-xs">
                    {[
                      { label: 'Conversion', change: formatChangeBadge(careerSummary.conversionChange, { suffix: ' pts' }) },
                      { label: 'Interviews', change: formatChangeBadge(careerSummary.interviewChange, { suffix: ' pts' }) },
                      { label: 'Offers', change: formatChangeBadge(careerSummary.offerChange, { suffix: ' pts' }) },
                      { label: 'Salary', change: formatChangeBadge(careerSummary.salary?.change, { suffix: ' pts' }) },
                    ].map((item) => (
                      <span
                        key={item.label}
                        className={`inline-flex items-center justify-center gap-1 rounded-full px-2.5 py-1 ${
                          item.change.tone === 'positive'
                            ? 'bg-emerald-50 text-emerald-600'
                            : item.change.tone === 'negative'
                              ? 'bg-rose-50 text-rose-600'
                              : 'bg-slate-100 text-slate-600'
                        }`}
                      >
                        <span className="font-semibold">{item.change.label}</span>
                        <span className="font-normal text-slate-500">{item.label}</span>
                      </span>
                    ))}
                  </div>
                </div>

                <div className="mt-6 grid gap-4 sm:grid-cols-2 xl:grid-cols-4">
                  <div className="rounded-xl border border-slate-200 bg-slate-50 p-4">
                    <p className="text-xs uppercase tracking-wide text-slate-500">Outreach conversion</p>
                    <p className="mt-2 text-2xl font-semibold text-slate-900">
                      {formatPercent(careerSummary.conversionRate ?? 0)}
                    </p>
                  </div>
                  <div className="rounded-xl border border-slate-200 bg-slate-50 p-4">
                    <p className="text-xs uppercase tracking-wide text-slate-500">Interview momentum</p>
                    <p className="mt-2 text-2xl font-semibold text-slate-900">
                      {formatPercent(careerSummary.interviewMomentum ?? 0)}
                    </p>
                  </div>
                  <div className="rounded-xl border border-slate-200 bg-slate-50 p-4">
                    <p className="text-xs uppercase tracking-wide text-slate-500">Offer win rate</p>
                    <p className="mt-2 text-2xl font-semibold text-slate-900">
                      {formatPercent(careerSummary.offerWinRate ?? 0)}
                    </p>
                  </div>
                  <div className="rounded-xl border border-slate-200 bg-slate-50 p-4">
                    <p className="text-xs uppercase tracking-wide text-slate-500">Median salary</p>
                    <p className="mt-2 text-2xl font-semibold text-slate-900">
                      {formatCurrency(
                        careerSummary.salary?.value ?? null,
                        careerSummary.salary?.currency ?? 'USD',
                      )}
                    </p>
                  </div>
                </div>

                <div className="mt-6 grid gap-6 lg:grid-cols-2">
                  <div>
                    <h4 className="text-sm font-semibold text-slate-800">Period snapshots</h4>
                    <div className="mt-3 space-y-3 text-sm text-slate-600">
                      {careerSnapshots.length ? (
                        careerSnapshots.slice(0, 4).map((snapshot) => (
                          <div
                            key={`${snapshot.id ?? snapshot.timeframeEnd}-snapshot`}
                            className="rounded-xl border border-slate-200 bg-white/80 p-3"
                          >
                            <div className="flex items-center justify-between gap-2 text-xs text-slate-500">
                              <span className="font-semibold text-slate-700">
                                {formatAbsolute(snapshot.timeframeStart, { dateStyle: 'medium' })} –{' '}
                                {formatAbsolute(snapshot.timeframeEnd, { dateStyle: 'medium' })}
                              </span>
                            </div>
                            <dl className="mt-3 grid grid-cols-3 gap-2 text-xs">
                              <div>
                                <dt className="text-slate-500">Conversion</dt>
                                <dd className="font-semibold text-slate-800">
                                  {formatPercent(snapshot.outreachConversionRate ?? 0)}
                                </dd>
                              </div>
                              <div>
                                <dt className="text-slate-500">Interviews</dt>
                                <dd className="font-semibold text-slate-800">
                                  {formatPercent(snapshot.interviewMomentum ?? 0)}
                                </dd>
                              </div>
                              <div>
                                <dt className="text-slate-500">Offers</dt>
                                <dd className="font-semibold text-slate-800">
                                  {formatPercent(snapshot.offerWinRate ?? 0)}
                                </dd>
                              </div>
                            </dl>
                          </div>
                        ))
                      ) : (
                        <p className="text-sm text-slate-500">
                          Submit applications to unlock conversion analytics and funnel retrospectives.
                        </p>
                      )}
                    </div>
                  </div>

                  <div className="space-y-4">
                    {careerDiversity ? (
                      <div className="rounded-xl border border-slate-200 bg-white/80 p-4">
                        <h4 className="text-sm font-semibold text-slate-800">Diversity mix</h4>
                        <ul className="mt-3 space-y-2 text-xs text-slate-600">
                          {Object.entries(careerDiversity)
                            .slice(0, 4)
                            .map(([label, value]) => (
                              <li key={label} className="flex items-center justify-between">
                                <span className="font-medium text-slate-700">{formatStatus(label)}</span>
                                <span>{formatPercent(Number(value) ?? 0)}</span>
                              </li>
                            ))}
                        </ul>
                      </div>
                    ) : null}

                    {careerFunnel ? (
                      <div className="rounded-xl border border-slate-200 bg-white/80 p-4">
                        <h4 className="text-sm font-semibold text-slate-800">Pipeline funnel</h4>
                        <div className="mt-3 space-y-3 text-xs text-slate-600">
                          {Object.entries(careerFunnel)
                            .slice(0, 4)
                            .map(([label, value]) => (
                              <div key={label}>
                                <div className="flex items-center justify-between">
                                  <span className="font-medium text-slate-700">{formatStatus(label)}</span>
                                  <span>{formatNumber(value)}</span>
                                </div>
                                <div className="mt-2 h-1.5 rounded-full bg-slate-100">
                                  <div
                                    className="h-1.5 rounded-full bg-accent"
                                    style={{ width: `${Math.min(100, Math.max(4, Number(value) * 5))}%` }}
                                  />
                                </div>
                              </div>
                            ))}
                        </div>
                      </div>
                    ) : null}
                  </div>
                </div>
              </div>

              <div className="rounded-2xl border border-slate-200 bg-white/90 p-5 shadow-sm">
                <div className="flex flex-col gap-3 sm:flex-row sm:items-center sm:justify-between">
                  <div>
                    <h3 className="text-base font-semibold text-slate-900">Calendar &amp; rituals</h3>
                    <p className="text-sm text-slate-500">
                      Combine interviews, networking, deadlines, and wellbeing rituals in one focus layer.
                    </p>
                  </div>
                  <div className="text-right text-xs text-slate-500">
                    <p>Total focus time {formatMinutesToHours(focusMinutesTotal)}</p>
                    {nextFocusBlock?.startsAt ? (
                      <p>Next focus block {formatRelativeTime(nextFocusBlock.startsAt)}</p>
                    ) : null}
                  </div>
                </div>

                <div className="mt-4 grid gap-5 lg:grid-cols-2">
                  <div className="space-y-3">
                    <h4 className="text-sm font-semibold text-slate-800">Upcoming interviews</h4>
                    {upcomingInterviewEvents.length ? (
                      upcomingInterviewEvents.slice(0, 4).map((event) => (
                        <div key={event.id} className="rounded-xl border border-slate-200 bg-slate-50 p-4">
                          <p className="text-sm font-semibold text-slate-800">{event.title}</p>
                          <p className="text-xs uppercase tracking-wide text-slate-500">{formatStatus(event.eventType)}</p>
                          <p className="mt-1 text-xs text-slate-500">{formatAbsolute(event.startsAt)}</p>
                          {event.location ? (
                            <p className="mt-1 text-xs text-slate-500">{event.location}</p>
                          ) : null}
                        </div>
                      ))
                    ) : (
                      <p className="text-sm text-slate-500">No interviews scheduled yet — sync a calendar to stay ahead.</p>
                    )}
                  </div>

                  <div className="space-y-3">
                    <h4 className="text-sm font-semibold text-slate-800">Focus sessions</h4>
                    {focusSessions.length ? (
                      focusSessions.slice(0, 4).map((session) => (
                        <div key={session.id} className="rounded-xl border border-slate-200 bg-slate-50 p-4">
                          <div className="flex items-center justify-between text-sm">
                            <span className="font-semibold text-slate-800">{formatStatus(session.focusType)}</span>
                            <span className="text-xs text-slate-500">
                              {session.startedAt ? formatRelativeTime(session.startedAt) : 'Scheduled'}
                            </span>
                          </div>
                          <p className="mt-1 text-xs uppercase tracking-wide text-slate-500">
                            {session.completed ? 'Completed' : 'Planned'} • {formatMinutesToHours(session.durationMinutes)}
                          </p>
                          {session.notes ? (
                            <p className="mt-2 text-xs text-slate-600">{session.notes}</p>
                          ) : null}
                        </div>
                      ))
                    ) : (
                      <p className="text-sm text-slate-500">
                        No focus sessions logged — block time for interview prep or relationship sprints.
                      </p>
                    )}

                    {focusByTypeEntries.length ? (
                      <div className="rounded-xl border border-slate-200 bg-white/80 p-3 text-xs text-slate-600">
                        <p className="font-semibold text-slate-700">Focus mix</p>
                        <ul className="mt-2 space-y-1">
                          {focusByTypeEntries.map(([key, value]) => (
                            <li key={key} className="flex items-center justify-between">
                              <span>{formatStatus(key)}</span>
                              <span>{formatMinutesToHours(value)}</span>
                            </li>
                          ))}
                        </ul>
                      </div>
                    ) : null}
                  </div>
                </div>
              </div>
            </div>

            <div className="space-y-6">
              <div className="rounded-2xl border border-slate-200 bg-white/90 p-5 shadow-sm">
                <h3 className="text-base font-semibold text-slate-900">Weekly digest &amp; integrations</h3>
                <p className="mt-1 text-sm text-slate-500">
                  Weekly digest emails and on-demand dashboards keep your collaborators accountable.
                </p>

                <div className="mt-4 rounded-xl border border-slate-100 bg-slate-50 p-4 text-sm text-slate-600">
                  <p className="text-xs uppercase tracking-wide text-slate-500">Digest subscription</p>
                  {digestSubscription ? (
                    <div className="mt-2 space-y-2">
                      <p>
                        Frequency:{' '}
                        <span className="font-semibold text-slate-800">
                          {formatStatus(digestSubscription.frequency)}
                        </span>
                      </p>
                      <p>
                        Status:{' '}
                        <span className={digestSubscription.isActive ? 'text-emerald-600' : 'text-amber-600'}>
                          {digestSubscription.isActive ? 'Active' : 'Paused'}
                        </span>
                      </p>
                      <p>
                        Last sent:{' '}
                        {digestSubscription.lastSentAt ? formatRelativeTime(digestSubscription.lastSentAt) : 'Never'}
                      </p>
                      <p>
                        Next scheduled:{' '}
                        {digestSubscription.nextScheduledAt
                          ? formatAbsolute(digestSubscription.nextScheduledAt)
                          : 'Not scheduled'}
                      </p>
                    </div>
                  ) : (
                    <p className="mt-2">Enable weekly digests to receive momentum recaps and coaching nudges.</p>
                  )}
                </div>

                <div className="mt-5 space-y-3">
                  <h4 className="text-sm font-semibold text-slate-800">Connected calendars</h4>
                  {digestIntegrations.length ? (
                    digestIntegrations.map((integration) => {
                      const statusTone =
                        integration.status === 'connected'
                          ? 'text-emerald-600'
                          : integration.status === 'syncing'
                            ? 'text-amber-600'
                            : integration.status === 'error'
                              ? 'text-rose-600'
                              : 'text-slate-500';
                      return (
                        <div key={integration.id ?? integration.provider} className="rounded-xl border border-slate-200 p-3">
                          <div className="flex items-center justify-between text-sm">
                            <span className="font-medium text-slate-800">{formatStatus(integration.provider)}</span>
                            <span className={`text-xs font-semibold uppercase ${statusTone}`}>
                              {formatStatus(integration.status)}
                            </span>
                          </div>
                          <p className="mt-1 text-xs text-slate-500">
                            {integration.lastSyncedAt
                              ? `Last synced ${formatRelativeTime(integration.lastSyncedAt)}`
                              : 'Awaiting first sync'}
                          </p>
                          {integration.syncError ? (
                            <p className="mt-1 text-xs text-rose-500">{integration.syncError}</p>
                          ) : null}
                        </div>
                      );
                    })
                  ) : (
                    <p className="text-sm text-slate-500">
                      Connect Google or Outlook to automate reminders and focus blocks.
                    </p>
                  )}
                </div>
              </div>

              <div className="rounded-2xl border border-slate-200 bg-white/90 p-5 shadow-sm">
                <h3 className="text-base font-semibold text-slate-900">Peer benchmarks</h3>
                <p className="mt-1 text-sm text-slate-500">
                  Compare against peers with similar skill stacks to calibrate expectations.
                </p>
                <div className="mt-4 space-y-3 text-sm text-slate-600">
                  {careerBenchmarks.length ? (
                    careerBenchmarks.slice(0, 6).map((benchmark) => (
                      <div
                        key={benchmark.id ?? `${benchmark.metric}-${benchmark.cohortKey}`}
                        className="rounded-xl border border-slate-200 bg-slate-50 p-3"
                      >
                        <div className="flex items-center justify-between">
                          <span className="font-medium text-slate-800">{formatStatus(benchmark.metric)}</span>
                          <span className="text-xs text-slate-500">{benchmark.cohortKey}</span>
                        </div>
                        <p className="mt-2 text-sm font-semibold text-slate-900">
                          {benchmark.value != null ? formatPercent(benchmark.value) : '—'}
                          {benchmark.percentile != null ? (
                            <span className="ml-2 text-xs font-medium text-slate-500">
                              {Math.round(benchmark.percentile)}th percentile
                            </span>
                          ) : null}
                        </p>
                      </div>
                    ))
                  ) : (
                    <p className="text-sm text-slate-500">
                      Benchmarks will populate once enough peers match your skill stack.
                    </p>
                  )}
                </div>
              </div>
            </div>
          </div>

          <div className="grid gap-6 lg:grid-cols-2">
            <div className="rounded-2xl border border-slate-200 bg-white/90 p-5 shadow-sm">
              <div className="flex flex-col gap-3 sm:flex-row sm:items-center sm:justify-between">
                <div>
                  <h3 className="text-base font-semibold text-slate-900">Advisor collaboration</h3>
                  <p className="text-sm text-slate-500">
                    Invite mentors, agencies, or coaches with scoped permissions to co-manage parts of your search.
                  </p>
                </div>
                <div className="text-right text-xs text-slate-500">
                  <p>{advisorSummary.totalCollaborations ?? 0} workrooms</p>
                  <p>{advisorSummary.totalMembers ?? 0} collaborators</p>
                </div>
              </div>

              <div className="mt-4 space-y-3">
                {advisorCollaborations.length ? (
                  advisorCollaborations.slice(0, 3).map((collaboration) => (
                    <div key={collaboration.id} className="rounded-xl border border-slate-200 bg-slate-50 p-4">
                      <div className="flex items-center justify-between text-sm">
                        <span className="font-semibold text-slate-800">{collaboration.name}</span>
                        <span className="text-xs text-slate-500">{formatStatus(collaboration.status)}</span>
                      </div>
                      {collaboration.description ? (
                        <p className="mt-1 text-sm text-slate-600">{collaboration.description}</p>
                      ) : null}
                      <div className="mt-3 flex flex-wrap gap-2 text-xs text-slate-500">
                        {collaboration.members.slice(0, 4).map((member) => (
                          <span
                            key={`${collaboration.id}-${member.email ?? member.user?.id ?? member.id}`}
                            className="inline-flex items-center gap-1 rounded-full bg-white px-2.5 py-1 text-slate-600"
                          >
                            <span className="font-medium text-slate-800">
                              {member.user?.firstName
                                ? `${member.user.firstName} ${member.user.lastName ?? ''}`.trim()
                                : member.email ?? 'Pending invite'}
                            </span>
                            <span className="uppercase tracking-wide">{member.role}</span>
                          </span>
                        ))}
                      </div>
                      {collaboration.auditTrail?.length ? (
                        <div className="mt-3 space-y-1 text-xs text-slate-500">
                          {collaboration.auditTrail.slice(0, 2).map((audit) => (
                            <p key={audit.id}>
                              {formatRelativeTime(audit.createdAt)} – {audit.action}
                              {audit.actor?.firstName ? ` by ${audit.actor.firstName}` : ''}
                            </p>
                          ))}
                        </div>
                      ) : null}
                    </div>
                  ))
                ) : (
                  <p className="text-sm text-slate-500">
                    Invite an advisor to unlock shared pipelines, audit logs, and secure document rooms.
                  </p>
                )}
              </div>

              {advisorSummary.activeDocumentRooms ? (
                <p className="mt-4 text-xs text-slate-500">
                  {advisorSummary.activeDocumentRooms} secure document rooms active with expiration controls.
                </p>
              ) : null}
            </div>

            <div className="rounded-2xl border border-slate-200 bg-white/90 p-5 shadow-sm">
              <div className="flex flex-col gap-3 sm:flex-row sm:items-center sm:justify-between">
                <div>
                  <h3 className="text-base font-semibold text-slate-900">Support desk</h3>
                  <p className="text-sm text-slate-500">
                    Access Gigvora support, automation logs, and troubleshooting guides right from the dashboard.
                  </p>
                </div>
                <div className="text-right text-xs text-slate-500">
                  <p>SLA breaches {supportSummary.slaBreached ?? 0}</p>
                  <p>Avg response {supportSummary.averageFirstResponseMinutes ?? '—'} mins</p>
                </div>
              </div>

              <div className="mt-4 grid gap-4 lg:grid-cols-2">
                <div className="space-y-3">
                  <h4 className="text-sm font-semibold text-slate-800">Open cases</h4>
                  {supportCases.length ? (
                    supportCases.slice(0, 3).map((supportCase) => (
                      <div key={supportCase.id} className="rounded-xl border border-slate-200 bg-slate-50 p-4">
                        <div className="flex items-center justify-between text-sm">
                          <span className="font-semibold text-slate-800">Case #{supportCase.id}</span>
                          <span className="text-xs text-slate-500">{formatStatus(supportCase.priority)}</span>
                        </div>
                        <p className="mt-1 text-xs uppercase tracking-wide text-slate-500">
                          {formatStatus(supportCase.status)} • {supportCase.ageHours ?? 0}h open
                        </p>
                        {supportCase.assignedAgent ? (
                          <p className="mt-1 text-xs text-slate-500">
                            Assigned to {supportCase.assignedAgent.firstName}{' '}
                            {supportCase.assignedAgent.lastName}
                          </p>
                        ) : null}
                        {supportCase.slaBreached ? (
                          <p className="mt-2 text-xs font-medium text-rose-600">SLA attention required</p>
                        ) : null}
                      </div>
                    ))
                  ) : (
                    <p className="text-sm text-slate-500">
                      No support conversations open — automation logs will appear here when triggered.
                    </p>
                  )}
                </div>

                <div className="space-y-3">
                  <h4 className="text-sm font-semibold text-slate-800">Automation &amp; knowledge base</h4>
                  <div className="space-y-2">
                    {supportAutomation.slice(0, 3).map((log) => (
                      <div key={log.id} className="rounded-xl border border-slate-200 bg-slate-50 p-3 text-xs text-slate-600">
                        <div className="flex items-center justify-between">
                          <span className="font-semibold text-slate-800">{formatStatus(log.source)}</span>
                          <span className="uppercase tracking-wide text-slate-500">{formatStatus(log.status)}</span>
                        </div>
                        <p className="mt-1">{log.action}</p>
                        <p className="mt-1 text-[11px] text-slate-500">{formatRelativeTime(log.triggeredAt)}</p>
                      </div>
                    ))}
                  </div>

                  <div className="space-y-2">
                    {supportArticles.slice(0, 3).map((article) => (
                      <div key={article.id} className="rounded-xl border border-slate-200 bg-slate-50 p-3 text-xs text-slate-600">
                        <p className="font-semibold text-slate-800">{article.title}</p>
                        <p className="mt-1 text-slate-500">{article.summary}</p>
                        <p className="mt-1 text-[11px] text-slate-500">Audience: {formatStatus(article.audience)}</p>
                      </div>
                    ))}
                  </div>

                  <div className="rounded-xl border border-slate-200 bg-white/80 p-3 text-xs text-slate-500">
                    <p>
                      Need help? Escalate to live chat or explore the knowledge base to keep SLAs on track.
                    </p>
                  </div>
                </div>
              </div>
            </div>
          </div>
        </section>

        <section id="affiliate-program" className="rounded-3xl border border-slate-200 bg-white p-0 shadow-sm">
          <AffiliateProgramSection data={affiliateProgram} />
        </section>

        <section
          id="notifications-center"
          className="rounded-3xl border border-slate-200 bg-white p-6 shadow-sm"
        >
          <DashboardNotificationCenterSection
            userId={userId ?? DEFAULT_USER_ID}
            initialNotifications={notifications}
            initialUnreadCount={notificationsUnreadCount}
            initialPreferences={notificationPreferences}
            initialStats={notificationStats}
            session={session}
          />
        </section>
      </div>
    </DashboardLayout>
  );

  return (
    <DashboardAccessGuard requiredRoles={allowedDashboardRoles}>
      {dashboardView}
    </DashboardAccessGuard>
  );
}<|MERGE_RESOLUTION|>--- conflicted
+++ resolved
@@ -12,13 +12,10 @@
 import DashboardAccessGuard from '../../components/security/DashboardAccessGuard.jsx';
 import DashboardBlogSpotlight from '../../components/blog/DashboardBlogSpotlight.jsx';
 import AffiliateProgramSection from '../../components/affiliate/AffiliateProgramSection.jsx';
-<<<<<<< HEAD
 import WalletManagementSection from '../../components/wallet/WalletManagementSection.jsx';
-=======
 import DashboardNotificationCenterSection from '../../components/notifications/DashboardNotificationCenterSection.jsx';
 import useSavedSearches from '../../hooks/useSavedSearches.js';
 import { TopSearchSection } from './user/sections/index.js';
->>>>>>> 938a9bd7
 
 const DEFAULT_USER_ID = 1;
 const availableDashboards = ['user', 'freelancer', 'agency', 'company', 'headhunter'];
@@ -197,16 +194,13 @@
   const pipelineAutomation = data?.careerPipelineAutomation ?? {};
   const automationMetrics = pipelineAutomation.kanban?.metrics ?? {};
   const automationBoardName = pipelineAutomation.board?.name ?? 'Career pipeline';
-<<<<<<< HEAD
   const walletCompliance = data?.compliance?.wallet ?? data?.profile?.walletCompliance ?? {};
   const walletAccountCount = Array.isArray(walletCompliance.accounts) ? walletCompliance.accounts.length : 0;
   const walletLedgerIntegrity = walletCompliance.ledgerIntegrity ?? 'unknown';
   const walletComplianceStatus = walletCompliance.complianceStatus ?? 'inactive';
-=======
   const escrowManagement = data?.escrowManagement ?? {};
   const escrowSummary = escrowManagement.summary ?? {};
   const escrowCurrency = escrowSummary.currency ?? 'USD';
->>>>>>> 938a9bd7
   return [
     {
       label: 'Events',
@@ -405,7 +399,6 @@
       ],
     },
     {
-<<<<<<< HEAD
       label: 'Finance',
       items: [
         {
@@ -437,7 +430,6 @@
           description: 'Reserves overview',
           tags: ['escrow'],
           sectionId: 'wallet-escrow',
-=======
       label: 'Alerts',
       items: [
         {
@@ -454,7 +446,6 @@
               : 'Immediate'
           } cadence`,
           sectionId: 'notifications-center',
->>>>>>> 938a9bd7
         },
       ],
     },
@@ -730,9 +721,7 @@
           ))}
         </section>
 
-<<<<<<< HEAD
         {userId ? <WalletManagementSection userId={userId} /> : null}
-=======
         <TopSearchSection
           data={topSearchData}
           savedSearches={savedSearches}
@@ -742,7 +731,6 @@
           onDeleteSavedSearch={deleteSavedSearch}
           onRunSavedSearch={runSavedSearch}
         />
->>>>>>> 938a9bd7
 
         <section id="career-pipeline-automation" className="space-y-8">
           <div className="rounded-3xl border border-slate-200 bg-gradient-to-br from-white via-slate-50 to-accentSoft p-6 shadow-sm">
