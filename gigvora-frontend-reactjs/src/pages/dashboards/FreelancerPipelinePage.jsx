--- conflicted
+++ resolved
@@ -883,12 +883,10 @@
     };
   }, [session]);
 
-<<<<<<< HEAD
   const { data, error, loading, fromCache, lastUpdated, refresh } = useCachedResource(
     `freelancer:pipeline:${ownerId}:${view}:${lookbackDays}`,
     ({ signal }) => fetchFreelancerPipelineDashboard(ownerId, { view, lookbackDays, signal }),
     { dependencies: [ownerId, view, lookbackDays], enabled: hasAccess },
-=======
 export default function FreelancerPipelinePage() {
   const { session } = useSession();
   const rawOwnerId = session?.id;
@@ -906,7 +904,6 @@
       return fetchFreelancerPipelineDashboard(ownerId, { view, signal });
     },
     { dependencies: [ownerId, view], enabled: canLoad },
->>>>>>> 14fc67c9
   );
 
   const summary = data?.summary ?? {
@@ -967,7 +964,6 @@
       >
       <div className="space-y-8 px-4 py-8 sm:px-8">
         <div className="flex flex-col gap-4 sm:flex-row sm:items-center sm:justify-between">
-<<<<<<< HEAD
           <DataStatus loading={loading} fromCache={fromCache} lastUpdated={lastUpdated} onRefresh={() => refresh({ force: true })} />
           <div className="flex flex-col gap-3 sm:flex-row sm:items-center sm:gap-4">
             <div className="flex items-center gap-3">
@@ -998,7 +994,6 @@
                 ))}
               </select>
             </div>
-=======
           <DataStatus
             loading={loading && canLoad}
             fromCache={fromCache}
@@ -1023,7 +1018,6 @@
                 </option>
               ))}
             </select>
->>>>>>> 14fc67c9
           </div>
         </div>
 
