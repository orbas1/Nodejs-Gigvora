--- conflicted
+++ resolved
@@ -1,4 +1,3 @@
-<<<<<<< HEAD
 import { useEffect, useMemo, useState } from 'react';
 import { ArrowPathIcon, LockClosedIcon } from '@heroicons/react/24/outline';
 import DashboardLayout from '../../layouts/DashboardLayout.jsx';
@@ -7,7 +6,6 @@
 import { fetchAdminDashboard, updateAdminOverview as persistAdminOverview } from '../../services/admin.js';
 
 const ADMIN_ACCESS_ALIASES = new Set(['admin', 'administrator', 'super-admin', 'superadmin']);
-=======
 import { useCallback, useEffect, useMemo, useState } from 'react';
 import { Link, useNavigate } from 'react-router-dom';
 import { ArrowPathIcon, CurrencyDollarIcon, LifebuoyIcon, ShieldCheckIcon, UsersIcon } from '@heroicons/react/24/outline';
@@ -31,7 +29,6 @@
 import { listDatabaseConnections } from '../../services/databaseSettings.js';
 import { ADMIN_DASHBOARD_MENU_SECTIONS } from '../../constants/adminDashboardMenu.js';
 import { DATABASE_STATUS_STYLES } from '../../constants/databaseStatusStyles.js';
->>>>>>> 09fe6aee
 
 export const ADMIN_MENU_SECTIONS = [
 const MENU_SECTIONS = ADMIN_DASHBOARD_MENU_SECTIONS;
@@ -40,13 +37,11 @@
 const MENU_SECTIONS = ADMIN_MENU_SECTIONS;
 const MENU_SECTIONS = [
   {
-<<<<<<< HEAD
     label: 'Home',
     items: [
       { name: 'Start', sectionId: 'overview-home' },
       { name: 'Profile', sectionId: 'overview-profile' },
       { name: 'Stats', sectionId: 'overview-metrics' },
-=======
     label: 'Command modules',
     items: [
       {
@@ -240,7 +235,6 @@
         tags: ['email'],
         href: '/dashboard/admin/email',
       },
->>>>>>> 09fe6aee
     ],
   },
 ];
@@ -279,7 +273,6 @@
 }
 
 export default function AdminDashboardPage() {
-<<<<<<< HEAD
   const { session, loading: sessionLoading } = useSession();
   const [loading, setLoading] = useState(true);
   const [error, setError] = useState('');
@@ -287,7 +280,6 @@
   const [saving, setSaving] = useState(false);
   const [overviewStatus, setOverviewStatus] = useState('');
   const [overviewError, setOverviewError] = useState('');
-=======
   const navigate = useNavigate();
   const handleMenuItemSelect = useCallback(
     (itemId, item) => {
@@ -467,7 +459,6 @@
       })),
     [domainGovernance.contexts],
   );
->>>>>>> 09fe6aee
 
   const adminAllowed = useMemo(() => hasAdminAccess(session), [session]);
 
@@ -476,7 +467,6 @@
       return;
     }
     setLoading(true);
-<<<<<<< HEAD
     setError('');
     try {
       const response = await fetchAdminDashboard();
@@ -487,7 +477,6 @@
     } finally {
       setLoading(false);
     }
-=======
     setSettingsLoading(true);
     setError(null);
     setSettingsError(null);
@@ -787,7 +776,6 @@
 
   const handleAffiliateTextChange = (path) => (event) => {
     updateAffiliateDraft(path, event.target.value);
->>>>>>> 09fe6aee
   };
 
   useEffect(() => {
@@ -840,7 +828,6 @@
     }
   };
 
-<<<<<<< HEAD
   const renderState = () => {
     if (!adminAllowed) {
       return (
@@ -848,7 +835,6 @@
           <LockClosedIcon className="h-10 w-10" aria-hidden="true" />
           <h2 className="mt-4 text-xl font-semibold">Restricted</h2>
           <p className="mt-2 text-sm">Switch to an admin account to open this dashboard.</p>
-=======
   const handleResetAffiliateSettings = () => {
     if (!affiliateSettings) {
       setAffiliateDraft(null);
@@ -1773,7 +1759,6 @@
           >
             {affiliateSaving ? 'Saving…' : 'Save affiliate settings'}
           </button>
->>>>>>> 09fe6aee
         </div>
       );
     }
@@ -1785,10 +1770,8 @@
             Loading your overview…
           </div>
           <div className="grid gap-4 sm:grid-cols-2">
-<<<<<<< HEAD
             {[...Array(4)].map((_, index) => (
               <div key={index} className="h-32 rounded-3xl bg-slate-100" />
-=======
             <label className="flex flex-col gap-2 text-sm text-slate-700">
               <span className="font-semibold text-slate-800">Recurrence model</span>
               <select
@@ -2174,14 +2157,12 @@
                 <p className="mt-1 text-xl font-semibold text-blue-800">{formatNumber(count)}</p>
                 <p className="text-[11px] uppercase tracking-wide text-blue-500">{`Joined in ${data.lookbackDays} days`}</p>
               </div>
->>>>>>> 09fe6aee
             ))}
           </div>
         </div>
       );
     }
 
-<<<<<<< HEAD
     if (error && !adminOverview) {
       return (
         <div className="flex flex-col items-center justify-center rounded-3xl border border-rose-200 bg-rose-50 p-10 text-center text-rose-700">
@@ -2195,7 +2176,6 @@
           </button>
         </div>
       );
-=======
       {/* Financial governance */}
       <section className="rounded-3xl border border-slate-200 bg-white p-6 shadow-lg shadow-blue-100/40 sm:p-8">
         <div className="flex flex-col gap-4 sm:flex-row sm:items-start sm:justify-between">
@@ -2596,7 +2576,6 @@
       dashboardContent = renderErrorState;
     } else if (renderDashboardSections) {
       dashboardContent = renderDashboardSections;
->>>>>>> 09fe6aee
     }
 
     return (
@@ -2614,14 +2593,12 @@
   return (
     <DashboardLayout
       currentDashboard="admin"
-<<<<<<< HEAD
       title="Admin Overview"
       subtitle="Realtime snapshot"
       description="Stay on top of member sentiment, trust, and weather cues at a glance."
       menuSections={MENU_SECTIONS}
       sections={SECTIONS}
       availableDashboards={['admin', 'user', 'freelancer', 'company', 'agency', 'headhunter']}
-=======
       title="Gigvora Admin Control Tower"
       subtitle="Enterprise governance & compliance"
       description="Centralize every lever that powers Gigvora—from member growth and financial operations to trust, support, analytics, and the launchpad."
@@ -2644,7 +2621,6 @@
       activeMenuItem={activeMenuItem}
       onMenuItemSelect={handleMenuSelect}
       onMenuItemSelect={handleMenuItemSelect}
->>>>>>> 09fe6aee
     >
       <div className="space-y-10">
         {renderState()}
