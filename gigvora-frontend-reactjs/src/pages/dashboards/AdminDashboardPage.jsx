--- conflicted
+++ resolved
@@ -22,9 +22,7 @@
 const MENU_SECTIONS = ADMIN_DASHBOARD_MENU_SECTIONS;
 import { ADMIN_MENU_SECTIONS } from '../../constants/adminMenuSections.js';
 
-<<<<<<< HEAD
 const MENU_SECTIONS = ADMIN_MENU_SECTIONS;
-=======
 const MENU_SECTIONS = [
   {
     label: 'Command modules',
@@ -142,7 +140,6 @@
     ],
   },
 ];
->>>>>>> 2e17b421
 
 const GOVERNANCE_STATUS_STYLES = {
   approved: {
