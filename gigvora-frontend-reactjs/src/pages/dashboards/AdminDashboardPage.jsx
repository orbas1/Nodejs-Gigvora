import { useEffect, useMemo, useState } from 'react';
import { ArrowPathIcon, LockClosedIcon } from '@heroicons/react/24/outline';
import DashboardLayout from '../../layouts/DashboardLayout.jsx';
import AdminOverviewPanel from '../../components/admin/AdminOverviewPanel.jsx';
import useSession from '../../hooks/useSession.js';
import { fetchAdminDashboard, updateAdminOverview as persistAdminOverview } from '../../services/admin.js';

const ADMIN_ACCESS_ALIASES = new Set(['admin', 'administrator', 'super-admin', 'superadmin']);
import { useCallback, useEffect, useMemo, useState } from 'react';
import { Link, useNavigate } from 'react-router-dom';
import {
  ArrowPathIcon,
  CalendarDaysIcon,
  CurrencyDollarIcon,
  LifebuoyIcon,
  ShieldCheckIcon,
  UsersIcon,
} from '@heroicons/react/24/outline';
import DashboardLayout from '../../layouts/DashboardLayout.jsx';
import AdCouponManager from '../../components/admin/AdCouponManager.jsx';
import RuntimeTelemetryPanel from '../../components/admin/RuntimeTelemetryPanel.jsx';
import ConsentGovernancePanel from '../../components/admin/ConsentGovernancePanel.jsx';
import RbacMatrixPanel from '../../components/admin/RbacMatrixPanel.jsx';
import GigvoraAdsConsole from '../../components/ads/GigvoraAdsConsole.jsx';
import AdminInboxQueueSnapshot from '../../components/admin/inbox/AdminInboxQueueSnapshot.jsx';
import AdminGroupManagementPanel from './admin/AdminGroupManagementPanel.jsx';
import VolunteerInsightsPanel from '../../components/admin/volunteering/VolunteerInsightsPanel.jsx';
import AdminMobileAppManagementPanel from './admin/AdminMobileAppManagementPanel.jsx';
import { ADMIN_MENU_SECTIONS } from './admin/menuSections.js';
import useSession from '../../hooks/useSession.js';
import useRuntimeHealthSnapshot from '../../hooks/useRuntimeHealthSnapshot.js';
import useDomainGovernanceSummaries from '../../hooks/useDomainGovernanceSummaries.js';
import { fetchAdminDashboard } from '../../services/admin.js';
import { fetchPlatformSettings, updatePlatformSettings } from '../../services/platformSettings.js';
import { fetchAffiliateSettings, updateAffiliateSettings } from '../../services/affiliateSettings.js';
<<<<<<< HEAD
import { ADMIN_DASHBOARD_MENU_SECTIONS } from '../../constants/adminMenu.js';
import {
  ADMIN_ACCESS_ALIASES,
  normalizeToLowercaseArray,
  normalizeToLowercaseString,
} from '../../utils/adminAccess.js';

const GOVERNANCE_STATUS_STYLES = {
  approved: {
    label: 'Approved',
    className: 'bg-emerald-100 text-emerald-700',
  },
  remediation_required: {
    label: 'Remediation required',
    className: 'bg-amber-100 text-amber-700',
  },
  in_progress: {
    label: 'In progress',
    className: 'bg-sky-100 text-sky-700',
  },
  unknown: {
    label: 'Unknown',
    className: 'bg-slate-100 text-slate-600',
  },
};

const USER_TYPE_LABELS = {
  user: 'Members',
  company: 'Companies',
  freelancer: 'Freelancers',
  agency: 'Agencies',
  admin: 'Admins',
};

const numberFormatter = new Intl.NumberFormat('en-US');

function formatNumber(value) {
  const numeric = Number(value ?? 0);
  if (!Number.isFinite(numeric)) {
    return '0';
  }
  return numberFormatter.format(Math.round(numeric));
}

function formatCurrency(value, currency = 'USD') {
  const numeric = Number(value ?? 0);
  if (!Number.isFinite(numeric)) {
    return new Intl.NumberFormat('en-US', {
      style: 'currency',
      currency,
    }).format(0);
  }
  const formatter = new Intl.NumberFormat('en-US', {
    style: 'currency',
    currency,
    maximumFractionDigits: numeric >= 1000 ? 0 : 2,
  });
  return formatter.format(numeric);
}

function formatPercent(value, fractionDigits = 1) {
  const numeric = Number(value ?? 0);
  if (!Number.isFinite(numeric)) {
    return '0%';
  }
  return `${numeric.toFixed(fractionDigits)}%`;
}

function formatDurationMinutes(minutes) {
  const numeric = Number(minutes ?? 0);
  if (!Number.isFinite(numeric) || numeric <= 0) {
    return '—';
  }
  if (numeric >= 1440) {
    return `${(numeric / 1440).toFixed(1)} days`;
  }
  if (numeric >= 60) {
    return `${(numeric / 60).toFixed(1)} hrs`;
  }
  return `${numeric.toFixed(0)} mins`;
}

function humanizeLabel(value) {
  if (!value) return '—';
  return value
    .split('_')
    .map((part) => part.charAt(0).toUpperCase() + part.slice(1))
    .join(' ');
}

function formatDateTime(value) {
  if (!value) return '—';
  const date = new Date(value);
  return date.toLocaleString(undefined, {
    month: 'short',
    day: 'numeric',
    hour: '2-digit',
    minute: '2-digit',
  });
}

function formatDate(value) {
  if (!value) return '—';
  const date = new Date(value);
  return date.toLocaleDateString(undefined, { month: 'short', day: 'numeric' });
}

function formatRelativeTime(value) {
  if (!value) {
    return 'moments ago';
  }
  const timestamp = new Date(value);
  const diffMs = Date.now() - timestamp.getTime();
  const diffMinutes = Math.round(diffMs / (1000 * 60));
  if (diffMinutes < 1) {
    return 'moments ago';
  }
  if (diffMinutes < 60) {
    return `${diffMinutes}m ago`;
  }
  const diffHours = Math.round(diffMinutes / 60);
  if (diffHours < 24) {
    return `${diffHours}h ago`;
  }
  const diffDays = Math.round(diffHours / 24);
  if (diffDays < 7) {
    return `${diffDays}d ago`;
  }
  return timestamp.toLocaleDateString();
}

function calculatePercentages(dictionary = {}) {
  const entries = Object.entries(dictionary);
  const total = entries.reduce((sum, [, value]) => sum + Number(value ?? 0), 0);
  return entries.map(([key, value]) => {
    const numeric = Number(value ?? 0);
    const percent = total > 0 ? Math.round((numeric / total) * 100) : 0;
    return { key, value: numeric, percent, label: humanizeLabel(key) };
  });
}

function cloneDeep(value) {
  if (value == null) {
    return value;
  }
  try {
    return JSON.parse(JSON.stringify(value));
  } catch (error) {
    console.warn('Unable to clone value', error);
    return value;
  }
}

function getNestedValue(source, path, fallback = '') {
  if (!Array.isArray(path) || path.length === 0) {
    return fallback;
  }
  const result = path.reduce((accumulator, key) => {
    if (accumulator == null) {
      return undefined;
    }
    return accumulator[key];
  }, source);
  return result ?? fallback;
}

function setNestedValue(source, path, value) {
  if (!Array.isArray(path) || path.length === 0) {
    return value;
=======
import { fetchVolunteerInsights } from '../../services/adminVolunteering.js';

import { ADMIN_DASHBOARD_MENU_SECTIONS } from '../../constants/adminDashboardMenu.js';
import ADMIN_MENU_SECTIONS from './admin/adminMenuConfig.js';
import ADMIN_MENU_SECTIONS from '../../constants/adminMenu.js';
import { listDatabaseConnections } from '../../services/databaseSettings.js';
import { ADMIN_DASHBOARD_MENU_SECTIONS } from '../../constants/adminDashboardMenu.js';
import { DATABASE_STATUS_STYLES } from '../../constants/databaseStatusStyles.js';

export const ADMIN_MENU_SECTIONS = [
const MENU_SECTIONS = ADMIN_DASHBOARD_MENU_SECTIONS;
import { ADMIN_MENU_SECTIONS } from '../../constants/adminMenuSections.js';

const MENU_SECTIONS = ADMIN_MENU_SECTIONS;
const MENU_SECTIONS = [
  {
    label: 'Dash',
    items: [
      { name: 'Ops', sectionId: 'admin-runtime-health' },
      { name: 'Data', sectionId: 'admin-domain-governance' },
      { name: 'Projects', href: '/dashboard/admin/projects' },
      { name: 'Ads', sectionId: 'gigvora-ads' },
    label: 'Home',
    items: [
      { name: 'Start', sectionId: 'overview-home' },
      { name: 'Profile', sectionId: 'overview-profile' },
      { name: 'Stats', sectionId: 'overview-metrics' },
    label: 'Command modules',
    items: [
      {
        name: 'Runtime health',
        description: 'Service readiness, dependency posture, and rate-limit utilisation for the API perimeter.',
        tags: ['ops', 'security'],
        sectionId: 'admin-runtime-health',
      },
      {
        name: 'Calendar',
        description: 'Manage scheduling, types, and events.',
        tags: ['ops', 'scheduling'],
        href: '/dashboard/admin/calendar',
        icon: CalendarDaysIcon,
      },
      {
        name: 'Data governance',
        description: 'PII inventory, retention policies, and audit cadence across bounded contexts.',
        tags: ['compliance', 'data'],
        sectionId: 'admin-domain-governance',
      },
      {
        name: 'Member health',
        description: 'Growth, activation, and readiness scores across the Gigvora network.',
        tags: ['growth', 'activation'],
      },
      {
        name: 'Hiring',
        description: '',
        tags: ['talent'],
        href: '/dashboard/admin/job-applications',
        name: 'Escrow',
        description: '',
        name: 'Profile management',
        description: 'Provision accounts, edit public profiles, and capture trust annotations.',
        tags: ['members'],
        href: '/dashboard/admin/profiles',
      },
      {
        name: 'Financial governance',
        description: 'Escrow flows, fee capture, and treasury risk posture.',
        tags: ['finance'],
        href: '/dashboard/admin/escrow',
      },
      {
        name: 'Wallets',
        description: 'Manage wallet accounts and ledger.',
        tags: ['finance', 'compliance'],
        href: '/dashboard/admin/wallets',
        id: 'wallet-management',
      },
      {
        name: 'Risk & trust',
        description: 'Dispute lifecycle, escalations, and marketplace safety monitoring.',
        tags: ['compliance'],
        href: '/dashboard/admin/disputes',
      },
      {
        name: 'Users',
        description: 'Manage accounts and access.',
        tags: ['identity'],
        href: '/dashboard/admin/users',
      },
      {
        name: 'Support operations',
        description: 'Service desk load, SLAs, and sentiment guardrails.',
      },
      {
        name: 'Mentoring',
        description: 'Manage mentor schedules and feedback.',
        tags: ['learning', 'mentors'],
        href: '/dashboard/admin/mentoring',
        name: 'Mobile app management',
        description: 'Coordinate mobile releases, listings, and feature flags.',
        tags: ['mobile'],
        sectionId: 'admin-mobile-apps',
      },
      {
        name: 'Engagement & comms',
        description: 'Platform analytics, event telemetry, and notification delivery.',
      },
      {
        name: 'Volunteering management',
        description: 'Programmes, scheduling, and impact reporting for volunteers.',
        tags: ['community'],
        sectionId: 'admin-volunteering',
        href: '/dashboard/admin/volunteering',
      },
      {
        name: 'Gigvora Ads',
        description: 'Campaign coverage, targeting telemetry, and creative governance.',
        tags: ['ads', 'monetisation'],
        sectionId: 'gigvora-ads',
        href: '/dashboard/admin/ads-settings',
      },
      {
        name: 'Site',
        description: 'Brand, pages, menu.',
        tags: ['marketing'],
        href: '/dashboard/admin/site',
        sectionId: 'admin-site-management',
      },
      {
        name: 'Launchpad performance',
        description: 'Talent placements, interview runway, and employer demand.',
      },
    ],
  },
  {
    label: 'Config',
    items: [
      { name: 'Settings', sectionId: 'admin-settings-overview' },
      { name: 'Affiliates', sectionId: 'admin-affiliate-settings' },
    ],
  },
  {
    label: 'Tools',
    items: [{ name: 'Blog', sectionId: 'admin-blog' }],
      {
        name: 'Inbox workspace',
        description: 'Manage escalations, labels, and assignments in the dedicated inbox.',
        tags: ['support', 'messaging'],
        href: '/dashboard/admin/inbox',
        name: 'Gigs',
        description: 'Projects, orders, and assets.',
        tags: ['projects'],
        href: '/dashboard/admin/gig-management',
      },
      {
        name: 'Data exports',
        description: 'Pull CSV snapshots or schedule secure S3 drops.',
        tags: ['csv', 'api'],
      },
      {
        name: 'Incident response',
        description: 'Runbooks for security, privacy, and marketplace outages.',
      },
      {
        name: 'Audit center',
        description: 'Trace admin actions, approvals, and configuration changes.',
      },
    ],
  },
  {
    label: 'Configuration stack',
    items: [
      {
        name: 'System settings',
        description: 'Global runtime defaults, security posture, and incident workflows.',
        tags: ['operations'],
        sectionId: 'admin-system-settings',
        href: '/dashboard/admin/system-settings',
        name: 'Storage management',
        description: 'Configure object storage endpoints, lifecycle automation, and upload governance.',
        tags: ['storage'],
        href: '/dashboard/admin/storage',
      },
      {
        name: 'All platform settings',
        description: 'Govern application defaults, commission policies, and feature gates.',
        tags: ['settings'],
        sectionId: 'admin-settings-overview',
      },
      {
        name: 'Affiliate economics',
        description: 'Tiered commissions, payout cadences, and partner compliance.',
        tags: ['affiliate'],
        sectionId: 'admin-affiliate-settings',
      },
      {
        name: 'CMS controls',
        description: 'Editorial workflow, restricted features, and monetisation toggles.',
      items: [
      {
        name: 'All platform settings',
        description: 'Govern application defaults, commission policies, and feature gates.',
        tags: ['settings'],
        sectionId: 'admin-settings-overview',
      },
      {
        name: 'Pages workspace',
        description: 'Edit CMS pages, hero modules, SEO, and navigation content.',
        tags: ['pages'],
        href: '/dashboard/admin/pages',
      },
      {
        name: 'Affiliate economics',
        description: 'Tiered commissions, payout cadences, and partner compliance.',
        tags: ['affiliate'],
        sectionId: 'admin-affiliate-settings',
        },
        {
          name: 'Legal',
          description: 'Policies',
          tags: ['legal', 'compliance'],
          href: '/dashboard/admin/policies',
          name: 'GDPR settings',
          description: 'Configure DPO contact, data subject workflows, retention, and processor governance.',
          tags: ['privacy', 'compliance'],
          href: '/dashboard/admin/gdpr',
        },
        {
          name: 'CMS controls',
        description: 'Editorial workflow, restricted features, and monetisation toggles.',
        sectionId: 'admin-settings-cms',
      },
      {
        name: 'Environment & secrets',
        description: 'Runtime environment, storage credentials, and database endpoints.',
        sectionId: 'admin-settings-environment',
        tags: ['ops'],
      },
      {
        name: 'API & notifications',
        description: 'REST endpoints, payment gateways, and outbound email security.',
        sectionId: 'admin-settings-api',
        tags: ['api'],
      },
      {
        name: 'Appearance management',
        description: 'Themes, brand assets, and layout presets.',
        href: '/dashboard/admin/appearance',
        tags: ['brand'],
        name: 'API management',
        description: 'Provision API clients, rotate secrets, and review audit trails.',
        href: '/dashboard/admin/api-management',
        tags: ['api', 'security'],
        name: 'Email',
        description: '',
        tags: ['email'],
        href: '/dashboard/admin/email',
      },
    ],
  },
];

const SECTIONS = [
  { id: 'overview-home', title: 'Start' },
  { id: 'overview-profile', title: 'Profile' },
  { id: 'overview-metrics', title: 'Stats' },
];

function normalizeRoles(roles) {
  if (!Array.isArray(roles)) {
    return [];
  }
  return roles
    .map((role) => (role == null ? null : `${role}`.trim().toLowerCase()))
    .filter(Boolean);
}

function hasAdminAccess(session) {
  if (!session) {
    return false;
>>>>>>> 482c3267
  }
  const roleCandidates = [session.userType, session.primaryDashboard];
  if (Array.isArray(session.roles)) {
    roleCandidates.push(...session.roles);
  }
  if (Array.isArray(session.accountTypes)) {
    roleCandidates.push(...session.accountTypes);
  }
  if (Array.isArray(session.memberships)) {
    roleCandidates.push(...session.memberships);
  }
  const normalised = normalizeRoles(roleCandidates);
  return normalised.some((role) => ADMIN_ACCESS_ALIASES.has(role));
}

export default function AdminDashboardPage() {
  const { session, loading: sessionLoading } = useSession();
  const [loading, setLoading] = useState(true);
  const [error, setError] = useState('');
  const [data, setData] = useState(null);
  const [saving, setSaving] = useState(false);
  const [overviewStatus, setOverviewStatus] = useState('');
  const [overviewError, setOverviewError] = useState('');
  const navigate = useNavigate();
  const handleMenuItemSelect = useCallback(
    (itemId, item) => {
      if (item?.href) {
        navigate(item.href);
        return;
      }
      const targetId = item?.sectionId ?? item?.id;
      if (targetId && typeof document !== 'undefined') {
        const element = document.getElementById(targetId);
        if (element) {
          element.scrollIntoView({ behavior: 'smooth', block: 'start' });
        }
      }
    },
    [navigate],
  );
  const { session, isAuthenticated } = useSession();
  const {
    data: runtimeSnapshot,
    loading: runtimeLoading,
    refreshing: runtimeRefreshing,
    error: runtimeError,
    lastUpdated: runtimeUpdatedAt,
    refresh: refreshRuntime,
  } = useRuntimeHealthSnapshot();
  const domainGovernance = useDomainGovernanceSummaries({ refreshIntervalMs: 1000 * 60 * 10 });
  const normalizedMemberships = useMemo(() => normalizeToLowercaseArray(session?.memberships), [session?.memberships]);
  const normalizedRoles = useMemo(() => normalizeToLowercaseArray(session?.roles), [session?.roles]);
  const normalizedPermissions = useMemo(
    () => normalizeToLowercaseArray(session?.permissions),
    [session?.permissions],
  );
  const normalizedCapabilities = useMemo(
    () => normalizeToLowercaseArray(session?.capabilities),
    [session?.capabilities],
  );
  const sessionRole = useMemo(
    () => normalizeToLowercaseString(session?.role ?? session?.user?.role),
    [session?.role, session?.user?.role],
  );
  const sessionUserType = useMemo(
    () => normalizeToLowercaseString(session?.user?.userType ?? session?.userType),
    [session?.user?.userType, session?.userType],
  );
  const primaryDashboard = useMemo(
    () => normalizeToLowercaseString(session?.primaryDashboard ?? session?.user?.primaryDashboard),
    [session?.primaryDashboard, session?.user?.primaryDashboard],
  );

  const hasAdminSeat = useMemo(() => {
    if (!session) {
      return false;
    }

    const permissionAccess =
      normalizedPermissions.includes('admin:full') || normalizedCapabilities.includes('admin:access');

    return (
      permissionAccess ||
      normalizedMemberships.some((membership) => ADMIN_ACCESS_ALIASES.has(membership)) ||
      normalizedRoles.some((role) => ADMIN_ACCESS_ALIASES.has(role)) ||
      ADMIN_ACCESS_ALIASES.has(sessionRole) ||
      ADMIN_ACCESS_ALIASES.has(sessionUserType)
    );
  }, [
    session,
    normalizedMemberships,
    normalizedRoles,
    normalizedPermissions,
    normalizedCapabilities,
    sessionRole,
    sessionUserType,
  ]);

  const hasAdminAccess = useMemo(() => hasAdminSeat || primaryDashboard === 'admin', [hasAdminSeat, primaryDashboard]);

  const [data, setData] = useState(null);
  const [loading, setLoading] = useState(true);
  const [error, setError] = useState(null);
  const [refreshIndex, setRefreshIndex] = useState(0);

  const handleMenuSelect = useCallback(
    (itemId, item) => {
      if (item?.href) {
        navigate(item.href);
        return;
      }
      const targetId = item?.sectionId ?? item?.targetId ?? itemId;
      if (!targetId) return;
      const element = document.getElementById(targetId);
      if (element) {
        element.scrollIntoView({ behavior: 'smooth', block: 'start' });
      }
    },
    [navigate],
  );
  const [settings, setSettings] = useState(null);
  const [settingsDraft, setSettingsDraft] = useState(null);
  const [settingsLoading, setSettingsLoading] = useState(false);
  const [settingsError, setSettingsError] = useState(null);
  const [settingsDirty, setSettingsDirty] = useState(false);
  const [settingsSaving, setSettingsSaving] = useState(false);
  const [settingsStatus, setSettingsStatus] = useState('');
  const [activeMenuItem, setActiveMenuItem] = useState(null);
  const [affiliateSettings, setAffiliateSettings] = useState(null);
  const [affiliateDraft, setAffiliateDraft] = useState(null);
  const [affiliateLoading, setAffiliateLoading] = useState(false);
  const [affiliateError, setAffiliateError] = useState(null);
  const [affiliateDirty, setAffiliateDirty] = useState(false);
  const [affiliateSaving, setAffiliateSaving] = useState(false);
  const [affiliateStatus, setAffiliateStatus] = useState('');
  const [affiliateLastSavedAt, setAffiliateLastSavedAt] = useState(null);
  const [lastSavedAt, setLastSavedAt] = useState(null);
  const [restrictedFeaturesInput, setRestrictedFeaturesInput] = useState('');
  const [volunteeringInsights, setVolunteeringInsights] = useState(null);
  const [volunteeringLoading, setVolunteeringLoading] = useState(false);
  const [volunteeringError, setVolunteeringError] = useState('');
  const [volunteeringRefreshIndex, setVolunteeringRefreshIndex] = useState(0);
  const [databaseOverview, setDatabaseOverview] = useState({
    loading: false,
    items: [],
    summary: null,
    error: null,
  });

  const fetchDatabaseOverview = useCallback(async () => {
    if (!canAccessDashboard) {
      return { items: [], summary: null, error: null };
    }
    try {
      const response = await listDatabaseConnections();
      return {
        items: Array.isArray(response?.items) ? response.items : [],
        summary: response?.summary ?? null,
        error: null,
      };
    } catch (fetchError) {
      return {
        items: [],
        summary: null,
        error:
          fetchError instanceof Error
            ? fetchError
            : new Error('Unable to load database overview.'),
      };
    }
  }, [canAccessDashboard]);

  const handleMenuSelect = useCallback(
    (itemId, item) => {
      if (item?.href) {
        navigate(item.href);
        return;
      }
      setActiveMenuItem(itemId);
      if (item?.sectionId && typeof document !== 'undefined') {
        const target = document.getElementById(item.sectionId);
        if (target) {
          target.scrollIntoView({ behavior: 'smooth', block: 'start' });
        }
      }
    },
    [navigate],
  );

  const governanceRows = useMemo(
    () =>
      domainGovernance.contexts.map((context) => ({
        key: context.contextName,
        displayName: context.displayName ?? context.contextName,
        description: context.description ?? '',
        classification: context.dataClassification ?? '—',
        ownerTeam: context.ownerTeam ?? '—',
        dataSteward: context.dataSteward ?? '—',
        piiModelCount: context.piiModelCount ?? 0,
        piiFieldCount: context.piiFieldCount ?? 0,
        reviewStatus: context.reviewStatus ?? 'unknown',
        nextReviewDueAt: context.nextReviewDueAt ?? null,
        remediationItems: context.remediationItems ?? 0,
      })),
    [domainGovernance.contexts],
  );

  const adminAllowed = useMemo(() => hasAdminAccess(session), [session]);

  useEffect(() => {
    if (!canAccessDashboard) {
      setLoading(false);
      setData(null);
      setError(null);
      setSettings(null);
      setSettingsDraft(null);
      setSettingsLoading(false);
      setSettingsError(null);
      setSettingsDirty(false);
      setSettingsSaving(false);
      setSettingsStatus('');
      setLastSavedAt(null);
      setAffiliateSettings(null);
      setAffiliateDraft(null);
      setAffiliateLoading(false);
      setAffiliateError(null);
      setAffiliateDirty(false);
      setAffiliateSaving(false);
      setAffiliateStatus('');
      setAffiliateLastSavedAt(null);
      setVolunteeringInsights(null);
      setVolunteeringLoading(false);
      setVolunteeringError('');
      setVolunteeringRefreshIndex(0);
  const loadDashboard = async () => {
    if (!adminAllowed) {
      return;
    }
    setLoading(true);
    setError('');
    try {
      const response = await fetchAdminDashboard();
      setData(response);
    } catch (err) {
      const message = err?.body?.message || (err instanceof Error ? err.message : 'Unable to load admin overview.');
      setError(message);
    } finally {
      setLoading(false);
      setSettingsLoading(false);
      setError(null);
      setSettingsError(null);
      setSettingsStatus('');
      setLastSavedAt(null);
      setAffiliateSettings(null);
      setAffiliateDraft(null);
      setAffiliateDirty(false);
      setAffiliateLoading(false);
      setAffiliateSaving(false);
      setAffiliateError(null);
      setAffiliateStatus('');
      setAffiliateLastSavedAt(null);
      setVolunteeringInsights(null);
      setVolunteeringLoading(false);
      setVolunteeringError('');
      return;
    }
    setSettingsLoading(true);
    setError(null);
    setSettingsError(null);
    setSettingsSaving(false);
    setSettingsStatus('');
    setAffiliateLoading(true);
    setAffiliateError(null);
    setAffiliateSaving(false);
    setAffiliateStatus('');

    const hydrate = async () => {
      try {
        const [dashboardResult, settingsResult, affiliateResult] = await Promise.allSettled([
          fetchAdminDashboard({}, { signal: abortController.signal }),
          fetchPlatformSettings({ signal: abortController.signal }),
          fetchAffiliateSettings({ signal: abortController.signal }),
        ]);

        if (!isActive) {
          return;
        }

        if (dashboardResult.status === 'fulfilled') {
          setData(dashboardResult.value);
          setError(null);
        } else {
          const reason = dashboardResult.reason;
          if (reason?.name !== 'AbortError') {
            if (reason?.status === 401) {
              setError('Your session has expired. Please sign in again.');
            } else if (reason?.status === 403) {
              setError('Admin access required to view this telemetry.');
            } else {
              const message =
                reason?.message ||
                (reason instanceof Error ? reason.message : 'Unable to load admin telemetry at this time.');
              setError(message);
            }
            setData(null);
          }
        }
        setLoading(false);

        if (settingsResult.status === 'fulfilled') {
          const received = settingsResult.value;
          setSettings(received);
          const draft = cloneDeep(received);
          setSettingsDraft(draft);
          setRestrictedFeaturesInput(
            Array.isArray(received?.subscriptions?.restrictedFeatures)
              ? received.subscriptions.restrictedFeatures.join(', ')
              : '',
          );
          setSettingsDirty(false);
          setLastSavedAt(new Date().toISOString());
        } else {
          const reason = settingsResult.reason;
          if (reason?.name !== 'AbortError') {
            if (reason?.status === 401) {
              setSettingsError('Session expired while loading platform settings.');
            } else if (reason?.status === 403) {
              setSettingsError('Admin privileges are required to review platform settings.');
            } else {
              const message =
                reason?.message || (reason instanceof Error ? reason.message : 'Unable to load platform settings.');
              setSettingsError(message);
            }
            setSettings(null);
            setSettingsDraft(null);
            setSettingsDirty(false);
          }
        }
        setSettingsLoading(false);

        if (affiliateResult.status === 'fulfilled') {
          const receivedAffiliate = affiliateResult.value;
          setAffiliateSettings(receivedAffiliate);
          setAffiliateDraft(cloneDeep(receivedAffiliate));
          setAffiliateDirty(false);
          setAffiliateLastSavedAt(new Date().toISOString());
        } else {
          const reason = affiliateResult.reason;
          if (reason?.name !== 'AbortError') {
            if (reason?.status === 401) {
              setAffiliateError('Session expired while loading affiliate policies.');
            } else if (reason?.status === 403) {
              setAffiliateError('Admin privileges are required to configure affiliate policies.');
            } else {
              const message =
                reason?.message || (reason instanceof Error ? reason.message : 'Unable to load affiliate settings.');
              setAffiliateError(message);
            }
            setAffiliateSettings(null);
            setAffiliateDraft(null);
            setAffiliateDirty(false);
          }
        }
        setAffiliateLoading(false);
      } catch (err) {
        if (!isActive || err?.name === 'AbortError') {
          return;
        }
        setError(err?.message || 'Unable to load admin telemetry at this time.');
        setLoading(false);
        setSettingsLoading(false);
        setAffiliateLoading(false);
      }
    };

    hydrate();

    return () => {
      isActive = false;
      abortController.abort();
    };
  }, [refreshIndex, canAccessDashboard, hasAdminAccess]);

  useEffect(() => {
    if (!canAccessDashboard || !hasAdminAccess) {
      setVolunteeringInsights(null);
      setVolunteeringLoading(false);
      if (!canAccessDashboard) {
        setVolunteeringError('');
      }
      return;
    }

    let isActive = true;
    const controller = new AbortController();
    setVolunteeringLoading(true);
    setVolunteeringError('');

    fetchVolunteerInsights({ signal: controller.signal })
      .then((snapshot) => {
        if (!isActive) return;
        setVolunteeringInsights(snapshot);
      })
      .catch((error) => {
        if (!isActive || error?.name === 'AbortError') return;
        const message =
          error?.message ||
          (error?.status === 403
            ? 'Admin access required to review volunteering telemetry.'
            : 'Unable to load volunteering insights.');
        setVolunteeringError(message);
        setVolunteeringInsights(null);
      })
      .finally(() => {
        if (isActive) {
          setVolunteeringLoading(false);
        }
      });

    return () => {
      isActive = false;
      controller.abort();
    };
  }, [canAccessDashboard, hasAdminAccess, volunteeringRefreshIndex, refreshIndex]);
    let active = true;
    if (!canAccessDashboard) {
      setDatabaseOverview({ loading: false, items: [], summary: null, error: null });
      return () => {
        active = false;
      };
    }

    setDatabaseOverview((previous) => ({ ...previous, loading: true, error: null }));

    fetchDatabaseOverview().then((result) => {
      if (!active) {
        return;
      }
      setDatabaseOverview({
        loading: false,
        items: result.items,
        summary: result.summary,
        error: result.error,
      });
    });

    return () => {
      active = false;
    };
  }, [canAccessDashboard, fetchDatabaseOverview, refreshIndex]);

  const handleRefreshDatabase = useCallback(async () => {
    if (!canAccessDashboard) {
      return;
    }

    setDatabaseOverview((previous) => ({ ...previous, loading: true, error: null }));

    const result = await fetchDatabaseOverview();
    setDatabaseOverview((previous) => ({
      loading: false,
      items: result.error ? previous.items : result.items,
      summary: result.error ? previous.summary : result.summary,
      error: result.error,
    }));
  }, [canAccessDashboard, fetchDatabaseOverview]);

  const profile = useMemo(() => {
    const totals = data?.summary?.totals ?? {};
    const support = data?.support ?? {};
    const trust = data?.trust ?? {};
    const financials = data?.financials ?? {};
    const sessionUser = session?.user ?? {};
    const displayName = [sessionUser.firstName, sessionUser.lastName]
      .filter(Boolean)
      .join(' ')
      .trim() ||
      session?.name ||
      'Jordan Kim';
    const displayRole = session?.title ?? sessionUser.title ?? 'Chief Platform Administrator';
    const baseBadges = new Set(session?.badges ?? ['Security cleared']);
    if (hasAdminSeat) {
      baseBadges.add('Super admin');
    }
    if (session?.lastLoginAt) {
      baseBadges.add(`Signed in ${formatRelativeTime(session.lastLoginAt)}`);
    }

    return {
      name: displayName,
      role: displayRole,
      initials: session?.initials ?? computeInitials(displayName, session?.email ?? sessionUser.email),
      avatarUrl: session?.avatarUrl ?? sessionUser.avatarUrl ?? null,
      status: data ? `Last refresh ${formatRelativeTime(data.refreshedAt)}` : session?.status ?? 'Loading metrics…',
      badges: Array.from(baseBadges).filter(Boolean),
      metrics: [
        { label: 'Members', value: formatNumber(totals.totalUsers ?? 0) },
        { label: 'Support backlog', value: formatNumber(support.openCases ?? 0) },
        { label: 'Open disputes', value: formatNumber(trust.openDisputes ?? 0) },
        { label: 'Gross volume', value: formatCurrency(financials.grossEscrowVolume ?? 0) },
      ],
    };
  }, [data, session, hasAdminSeat]);

  const summaryCards = useMemo(() => {
    if (!data) return [];
    const totals = data.summary?.totals ?? {};
    const growth = data.summary?.growth ?? {};
    const financials = data.financials ?? {};
    const support = data.support ?? {};
    const trust = data.trust ?? {};

    return [
      {
        label: 'Total members',
        value: formatNumber(totals.totalUsers ?? 0),
        caption: `${formatNumber(totals.activeProfiles ?? 0)} active profiles / ${formatPercent(totals.averageProfileCompletion ?? 0)} completion avg`,
        delta: `+${formatNumber(growth.totalNewUsers ?? 0)} new in ${data.lookbackDays} days`,
        icon: UsersIcon,
      },
      {
        label: 'Escrow gross volume',
        value: formatCurrency(financials.grossEscrowVolume ?? 0),
        caption: `Fees captured ${formatCurrency(financials.escrowFees ?? 0)} • Pending release ${formatCurrency(financials.pendingReleaseTotal ?? 0)}`,
        delta: `Net ${formatCurrency(financials.netEscrowVolume ?? 0)}`,
        icon: CurrencyDollarIcon,
      },
      {
        label: 'Support workload',
        value: formatNumber(support.openCases ?? 0),
        caption: `First reply ${formatDurationMinutes(support.averageFirstResponseMinutes)} • Resolution ${formatDurationMinutes(support.averageResolutionMinutes)}`,
        delta: `${formatNumber(support.casesByPriority?.urgent ?? 0)} urgent tickets`,
        icon: LifebuoyIcon,
      },
      {
        label: 'Trust & safety',
        value: formatNumber(trust.openDisputes ?? 0),
        caption: `${formatNumber(trust.disputesByPriority?.high ?? 0)} high priority • ${formatNumber(trust.disputesByStage?.mediation ?? 0)} in mediation`,
        delta: `${formatNumber(trust.disputesByPriority?.urgent ?? 0)} urgent cases`,
        icon: ShieldCheckIcon,
      },
    ];
  }, [data]);

  const normalizedSettings = useMemo(
    () => buildSettingsOverview(settingsDraft ?? settings ?? {}),
    [settingsDraft, settings],
  );

  const normalizedAffiliate = useMemo(
    () => affiliateDraft ?? affiliateSettings ?? {},
    [affiliateDraft, affiliateSettings],
  );

  const normalizedAffiliateTiers = Array.isArray(normalizedAffiliate.tiers)
    ? normalizedAffiliate.tiers
    : [];

  const databaseSummary = useMemo(() => {
    const items = Array.isArray(databaseOverview.items) ? databaseOverview.items : [];
    const summary = databaseOverview.summary ?? {};
    const byStatus = summary.byStatus ?? {};
    return {
      total: summary.total ?? items.length,
      byStatus: {
        healthy: byStatus.healthy ?? 0,
        warning: byStatus.warning ?? 0,
        error: byStatus.error ?? 0,
        unknown: byStatus.unknown ?? 0,
      },
    };
  }, [databaseOverview]);

  const updateSettingsDraft = (path, value) => {
    setSettingsDraft((current) => {
      const baseline = current ?? cloneDeep(settings ?? {});
      const next = setNestedValue(baseline, path, value);
      setSettingsDirty(true);
      return next;
    });
  };

  const handleTextChange = (path) => (event) => {
    updateSettingsDraft(path, event.target.value);
  };

  const handleSelectChange = (path) => (event) => {
    updateSettingsDraft(path, event.target.value);
  };

  const handleToggleChange = (path) => (event) => {
    updateSettingsDraft(path, event.target.checked);
  };

  const updateAffiliateDraft = (path, value) => {
    setAffiliateDraft((current) => {
      const baseline = current ?? cloneDeep(affiliateSettings ?? {});
      const next = setNestedValue(baseline, path, value);
      setAffiliateDirty(true);
      return next;
    });
  };

  const handleAffiliateTextChange = (path) => (event) => {
    updateAffiliateDraft(path, event.target.value);
  };

  useEffect(() => {
    if (sessionLoading) {
      return;
    }
    if (!session) {
      setLoading(false);
      setError('Sign in to view the admin dashboard.');
      return;
    }
    if (!adminAllowed) {
      setLoading(false);
      setError('Admin access required.');
      return;
    }
    loadDashboard();
  }, [sessionLoading, session, adminAllowed]);

  const adminOverview = data?.overview ?? null;

  const handleRefresh = () => {
    if (loading || saving) {
      return;
    }
    loadDashboard();
  };

  const handleOverviewSave = async (payload = {}) => {
    if (!payload || typeof payload !== 'object') {
      return;
    }
    setSaving(true);
    setOverviewError('');
    setOverviewStatus('');
    try {
      const response = await persistAdminOverview(payload);
      setData((previous) => {
        if (!previous) {
          return { overview: response };
        }
        return { ...previous, overview: response };
      });
      setOverviewStatus('Profile updated.');
    } catch (err) {
      const message = err?.body?.message || (err instanceof Error ? err.message : 'Failed to update profile.');
      setOverviewError(message);
    } finally {
      setSaving(false);
    }
  };

  const renderState = () => {
    if (!adminAllowed) {
      return (
        <div className="flex flex-col items-center justify-center rounded-3xl border border-amber-200 bg-amber-50 p-12 text-center text-amber-900">
          <LockClosedIcon className="h-10 w-10" aria-hidden="true" />
          <h2 className="mt-4 text-xl font-semibold">Restricted</h2>
          <p className="mt-2 text-sm">Switch to an admin account to open this dashboard.</p>
  const handleResetAffiliateSettings = () => {
    if (!affiliateSettings) {
      setAffiliateDraft(null);
      setAffiliateDirty(false);
      setAffiliateError(null);
      setAffiliateStatus('');
      return;
    }
    setAffiliateDraft(cloneDeep(affiliateSettings));
    setAffiliateDirty(false);
    setAffiliateError(null);
    setAffiliateStatus('Affiliate draft reset to last saved configuration.');
  };

  const disableAffiliateInputs = affiliateLoading || affiliateSaving || (!affiliateDraft && !affiliateSettings);


  const renderSettingsSection = (
    <section
      id="admin-settings-overview"
      className="rounded-3xl border border-slate-200 bg-white p-6 shadow-lg shadow-blue-100/40 sm:p-8"
    >
      <div className="flex flex-col gap-4 xl:flex-row xl:items-start xl:justify-between">
        <div>
          <h2 className="text-xl font-semibold text-slate-900 sm:text-2xl">Platform configuration</h2>
          <p className="mt-2 max-w-3xl text-sm text-slate-600">
            Manage CMS controls, environment credentials, and API integrations from one hardened console.
          </p>
          <div className="mt-4 flex flex-wrap items-center gap-3 text-xs font-semibold uppercase tracking-wide">
            <span className="inline-flex items-center rounded-full border border-slate-200 bg-slate-50 px-3 py-1 text-slate-600">
              {settingsLoading ? 'Syncing settings…' : lastSavedAt ? `Last synced ${formatRelativeTime(lastSavedAt)}` : 'Awaiting sync'}
            </span>
            {settingsDirty ? (
              <span className="inline-flex items-center rounded-full border border-amber-200 bg-amber-50 px-3 py-1 text-amber-700">
                Unsaved changes
              </span>
            ) : null}
          </div>
        </div>
        <div className="flex flex-col gap-3 sm:flex-row sm:items-center">
          <button
            type="button"
            onClick={handleRefresh}
            className="inline-flex items-center justify-center rounded-full border border-slate-200 bg-white px-5 py-2 text-sm font-semibold text-slate-700 transition hover:border-slate-300 hover:text-slate-900 disabled:cursor-not-allowed disabled:opacity-60"
            disabled={loading || settingsLoading}
          >
            <ArrowPathIcon className="mr-2 h-4 w-4" /> Re-sync data
          </button>
          <button
            type="button"
            onClick={handleResetSettings}
            className="inline-flex items-center justify-center rounded-full border border-slate-200 bg-white px-5 py-2 text-sm font-semibold text-slate-700 transition hover:border-slate-300 hover:text-slate-900 disabled:cursor-not-allowed disabled:opacity-60"
            disabled={!settingsDirty || settingsSaving || settingsLoading}
          >
            Discard draft
          </button>
          <button
            type="button"
            onClick={handleSaveSettings}
            className="inline-flex items-center justify-center rounded-full bg-accent px-5 py-2 text-sm font-semibold text-white shadow-soft transition hover:bg-accentDark disabled:cursor-not-allowed disabled:bg-accent/60"
            disabled={!settingsDirty || settingsSaving || settingsLoading}
          >
            {settingsSaving ? 'Saving…' : 'Save changes'}
          </button>
          <Link
            to="/dashboard/admin/appearance"
            className="inline-flex items-center justify-center rounded-full border border-blue-200 bg-blue-50 px-5 py-2 text-sm font-semibold text-blue-700 transition hover:border-blue-300 hover:bg-blue-100"
          >
            Appearance console
          </Link>
        </div>
      </div>
      {settingsError ? (
        <div className="mt-6 rounded-2xl border border-red-200 bg-red-50 px-4 py-3 text-sm text-red-700">{settingsError}</div>
      ) : null}
      {settingsStatus ? (
        <div className="mt-6 rounded-2xl border border-emerald-200 bg-emerald-50 px-4 py-3 text-sm text-emerald-700">{settingsStatus}</div>
      ) : null}
      <div className="mt-6 grid gap-4 md:grid-cols-2 xl:grid-cols-4">
        {normalizedSettings.overviewMetrics.map((metric) => (
          <div key={metric.label} className="rounded-2xl border border-slate-200 bg-slate-50/60 p-4 shadow-sm">
            <p className="text-xs font-semibold uppercase tracking-wide text-slate-400">{metric.label}</p>
            <p className="mt-1 text-lg font-semibold text-slate-900">{metric.value}</p>
            {metric.caption ? (
              <p className="mt-1 text-[11px] uppercase tracking-wide text-slate-500">{metric.caption}</p>
            ) : null}
          </div>
        ))}
      </div>
      {settingsLoading && !settingsDraft ? (
        <div className="mt-6 rounded-2xl border border-dashed border-slate-200 bg-slate-50/60 p-6 text-sm text-slate-500">
          Synchronising secure configuration…
        </div>
      ) : (
        <>
          <div className="mt-8 grid gap-6 xl:grid-cols-2">
            <div id="admin-settings-cms" className="rounded-2xl border border-slate-200 bg-slate-50/80 p-6 shadow-sm">
              <div className="flex items-start justify-between gap-4">
                <div>
                  <h3 className="text-lg font-semibold text-slate-900">CMS controls & monetisation</h3>
                  <p className="mt-1 text-sm text-slate-600">
                    Toggle editorial workflows, feature gating, and revenue programs powering the marketplace.
                  </p>
                </div>
                <span className="rounded-full border border-blue-200 bg-blue-50 px-3 py-1 text-xs font-semibold uppercase tracking-wide text-blue-700">
                  {normalizedSettings.cms.plans.length} plans
                </span>
              </div>
              <div className="mt-5 space-y-4">
                <label className="flex items-start justify-between gap-4 rounded-2xl border border-white bg-white px-4 py-3 shadow-sm">
                  <span>
                    <span className="text-sm font-semibold text-slate-800">Subscriptions</span>
                    <span className="mt-1 block text-xs text-slate-500">
                      Enable paid tiers and premium content access across Explorer.
                    </span>
                  </span>
                  <input
                    type="checkbox"
                    className="h-5 w-5 rounded border-slate-300 text-accent focus:ring-accent"
                    checked={Boolean(getNestedValue(settingsDraft, ['subscriptions', 'enabled'], normalizedSettings.cms.subscriptionsEnabled))}
                    onChange={handleToggleChange(['subscriptions', 'enabled'])}
                    disabled={disableSettingsInputs}
                  />
                </label>
                <label className="flex items-start justify-between gap-4 rounded-2xl border border-white bg-white px-4 py-3 shadow-sm">
                  <span>
                    <span className="text-sm font-semibold text-slate-800">Escrow features</span>
                    <span className="mt-1 block text-xs text-slate-500">Control job escrow, milestone protection, and compliance.</span>
                  </span>
                  <input
                    type="checkbox"
                    className="h-5 w-5 rounded border-slate-300 text-accent focus:ring-accent"
                    checked={Boolean(getNestedValue(settingsDraft, ['featureToggles', 'escrow'], settings?.featureToggles?.escrow ?? true))}
                    onChange={handleToggleChange(['featureToggles', 'escrow'])}
                    disabled={disableSettingsInputs}
                  />
                </label>
                <label className="flex items-start justify-between gap-4 rounded-2xl border border-white bg-white px-4 py-3 shadow-sm">
                  <span>
                    <span className="text-sm font-semibold text-slate-800">Marketplace subscriptions</span>
                    <span className="mt-1 block text-xs text-slate-500">
                      Lock advanced analytics and workflow automation behind paid tiers.
                    </span>
                  </span>
                  <input
                    type="checkbox"
                    className="h-5 w-5 rounded border-slate-300 text-accent focus:ring-accent"
                    checked={Boolean(getNestedValue(settingsDraft, ['featureToggles', 'subscriptions'], settings?.featureToggles?.subscriptions ?? true))}
                    onChange={handleToggleChange(['featureToggles', 'subscriptions'])}
                    disabled={disableSettingsInputs}
                  />
                </label>
                <label className="flex items-start justify-between gap-4 rounded-2xl border border-white bg-white px-4 py-3 shadow-sm">
                  <span>
                    <span className="text-sm font-semibold text-slate-800">Commission engine</span>
                    <span className="mt-1 block text-xs text-slate-500">
                      Toggle marketplace fee capture globally.
                    </span>
                  </span>
                  <input
                    type="checkbox"
                    className="h-5 w-5 rounded border-slate-300 text-accent focus:ring-accent"
                    checked={Boolean(getNestedValue(settingsDraft, ['featureToggles', 'commissions'], settings?.featureToggles?.commissions ?? true))}
                    onChange={handleToggleChange(['featureToggles', 'commissions'])}
                    disabled={disableSettingsInputs}
                  />
                </label>
                <div>
                  <label className="text-sm font-semibold text-slate-800" htmlFor="restrictedFeatures">
                    Restricted features (comma separated)
                  </label>
                  <textarea
                    id="restrictedFeatures"
                    value={restrictedFeaturesInput}
                    onChange={(event) => handleRestrictedFeaturesChange(event.target.value)}
                    disabled={disableSettingsInputs}
                    className="mt-2 w-full rounded-2xl border border-slate-200 bg-white px-4 py-3 text-sm text-slate-900 outline-none transition focus:border-accent focus:ring-2 focus:ring-accent/20"
                    rows={3}
                    placeholder="analytics_pro, gig_high_value"
                  />
                  <p className="mt-2 text-xs text-slate-500">
                    These features require an active subscription. Separate values with commas.
                  </p>
                </div>
              </div>
            </div>
            <div className="rounded-2xl border border-slate-200 bg-slate-50/80 p-6 shadow-sm">
              <h3 className="text-lg font-semibold text-slate-900">Marketplace monetisation</h3>
              <p className="mt-1 text-sm text-slate-600">
                Fine-tune the default 2.5% platform fee while preserving provider-managed serviceman pay.
                Closed-loop wallet enforcement keeps Gigvora FCA-exempt and aligned with Apple App Store
                guideline 3.1.5.
              </p>
              <div className="mt-5 grid gap-4 sm:grid-cols-2">
                <div className="space-y-2">
                  <label htmlFor="commissionRate" className="text-xs font-semibold uppercase tracking-wide text-slate-500">
                    Commission rate (%)
                  </label>
                  <input
                    id="commissionRate"
                    type="number"
                    step="0.01"
                    min="0"
                    max="100"
                    value={getNestedValue(settingsDraft, ['commissions', 'rate'], settings?.commissions?.rate ?? '')}
                    onChange={handleTextChange(['commissions', 'rate'])}
                    disabled={disableSettingsInputs}
                    className="w-full rounded-2xl border border-slate-200 bg-white px-4 py-3 text-sm text-slate-900 outline-none transition focus:border-accent focus:ring-2 focus:ring-accent/20"
                  />
                </div>
                <div className="space-y-2">
                  <label htmlFor="commissionCurrency" className="text-xs font-semibold uppercase tracking-wide text-slate-500">
                    Currency
                  </label>
                  <input
                    id="commissionCurrency"
                    value={getNestedValue(settingsDraft, ['commissions', 'currency'], settings?.commissions?.currency ?? 'USD')}
                    onChange={handleTextChange(['commissions', 'currency'])}
                    disabled={disableSettingsInputs}
                    className="w-full rounded-2xl border border-slate-200 bg-white px-4 py-3 text-sm text-slate-900 outline-none transition focus:border-accent focus:ring-2 focus:ring-accent/20"
                    placeholder="USD"
                  />
                </div>
                <div className="space-y-2">
                  <label htmlFor="commissionMinimum" className="text-xs font-semibold uppercase tracking-wide text-slate-500">
                    Minimum fee
                  </label>
                  <input
                    id="commissionMinimum"
                    type="number"
                    step="0.01"
                    min="0"
                    value={getNestedValue(settingsDraft, ['commissions', 'minimumFee'], settings?.commissions?.minimumFee ?? '')}
                    onChange={handleTextChange(['commissions', 'minimumFee'])}
                    disabled={disableSettingsInputs}
                    className="w-full rounded-2xl border border-slate-200 bg-white px-4 py-3 text-sm text-slate-900 outline-none transition focus:border-accent focus:ring-2 focus:ring-accent/20"
                  />
                </div>
                <div className="sm:col-span-2">
                  <label className="flex items-start justify-between gap-4 rounded-2xl border border-white bg-white px-4 py-3 shadow-sm">
                    <span>
                      <span className="text-sm font-semibold text-slate-800">Provider-managed serviceman pay</span>
                      <span className="mt-1 block text-xs text-slate-500">
                        Allow providers to set how much they compensate their teams per engagement.
                      </span>
                    </span>
                    <input
                      type="checkbox"
                      className="h-5 w-5 rounded border-slate-300 text-accent focus:ring-accent"
                      checked={Boolean(
                        getNestedValue(
                          settingsDraft,
                          ['commissions', 'providerControlsServicemanPay'],
                          settings?.commissions?.providerControlsServicemanPay ?? true,
                        ),
                      )}
                      onChange={handleToggleChange(['commissions', 'providerControlsServicemanPay'])}
                      disabled={disableSettingsInputs}
                    />
                  </label>
                </div>
                <div className="space-y-2">
                  <label
                    htmlFor="servicemanMinimumRate"
                    className="text-xs font-semibold uppercase tracking-wide text-slate-500"
                  >
                    Serviceman minimum payout (%)
                  </label>
                  <input
                    id="servicemanMinimumRate"
                    type="number"
                    step="0.01"
                    min="0"
                    max="100"
                    value={getNestedValue(
                      settingsDraft,
                      ['commissions', 'servicemanMinimumRate'],
                      settings?.commissions?.servicemanMinimumRate ?? '',
                    )}
                    onChange={handleTextChange(['commissions', 'servicemanMinimumRate'])}
                    disabled={disableSettingsInputs}
                    className="w-full rounded-2xl border border-slate-200 bg-white px-4 py-3 text-sm text-slate-900 outline-none transition focus:border-accent focus:ring-2 focus:ring-accent/20"
                  />
                </div>
                <div className="sm:col-span-2 space-y-2">
                  <label
                    htmlFor="servicemanPayoutNotes"
                    className="text-xs font-semibold uppercase tracking-wide text-slate-500"
                  >
                    Serviceman payout policy notes
                  </label>
                  <textarea
                    id="servicemanPayoutNotes"
                    maxLength={1000}
                    rows={3}
                    value={getNestedValue(
                      settingsDraft,
                      ['commissions', 'servicemanPayoutNotes'],
                      settings?.commissions?.servicemanPayoutNotes ?? '',
                    )}
                    onChange={handleTextChange(['commissions', 'servicemanPayoutNotes'])}
                    disabled={disableSettingsInputs}
                    className="w-full rounded-2xl border border-slate-200 bg-white px-4 py-3 text-sm text-slate-900 outline-none transition focus:border-accent focus:ring-2 focus:ring-accent/20"
                    placeholder="Providers remain responsible for compensating servicemen directly in line with local labour laws."
                  />
                  <p className="text-xs text-slate-500">
                    Share clear guidance with providers about compensating servicemen. The note is included in payout
                    confirmations.
                  </p>
                </div>
                <div className="space-y-2">
                  <p className="text-xs font-semibold uppercase tracking-wide text-slate-500">Policy snapshot</p>
                  <p className="rounded-2xl border border-slate-200 bg-white px-4 py-3 text-sm text-slate-600">
                    {normalizedSettings.cms.commissions.enabled
                      ? `Platform retains ${normalizedSettings.cms.commissions.rate ?? 0}% while providers manage serviceman payouts${
                          normalizedSettings.cms.commissions.servicemanMinimumRate
                            ? ` (minimum ${normalizedSettings.cms.commissions.servicemanMinimumRate}% share)`
                            : ''
                        }. Wallet ledgers remain closed-loop and App Store compliant.`
                      : 'Commission policy currently disabled.'}
                  </p>
                </div>
              </div>
            </div>
          </div>
          <div className="mt-6 grid gap-6 xl:grid-cols-2">
            <div id="admin-settings-environment" className="rounded-2xl border border-slate-200 bg-slate-50/80 p-6 shadow-sm">
              <h3 className="text-lg font-semibold text-slate-900">Environment & runtime</h3>
              <p className="mt-1 text-sm text-slate-600">
                Ensure the application name, environment, and storage endpoints align with deployment posture.
              </p>
              <div className="mt-5 space-y-4">
                <div className="space-y-2">
                  <label htmlFor="appName" className="text-xs font-semibold uppercase tracking-wide text-slate-500">
                    Workspace name
                  </label>
                  <input
                    id="appName"
                    value={getNestedValue(settingsDraft, ['app', 'name'], settings?.app?.name ?? '')}
                    onChange={handleTextChange(['app', 'name'])}
                    disabled={disableSettingsInputs}
                    className="w-full rounded-2xl border border-slate-200 bg-white px-4 py-3 text-sm text-slate-900 outline-none transition focus:border-accent focus:ring-2 focus:ring-accent/20"
                  />
                </div>
                <div className="space-y-2">
                  <label htmlFor="appEnvironment" className="text-xs font-semibold uppercase tracking-wide text-slate-500">
                    Environment
                  </label>
                  <select
                    id="appEnvironment"
                    value={getNestedValue(settingsDraft, ['app', 'environment'], settings?.app?.environment ?? 'development')}
                    onChange={handleSelectChange(['app', 'environment'])}
                    disabled={disableSettingsInputs}
                    className="w-full rounded-2xl border border-slate-200 bg-white px-4 py-3 text-sm text-slate-900 outline-none transition focus:border-accent focus:ring-2 focus:ring-accent/20"
                  >
                    <option value="development">Development</option>
                    <option value="staging">Staging</option>
                    <option value="production">Production</option>
                  </select>
                </div>
                <div className="space-y-2">
                  <label htmlFor="clientUrl" className="text-xs font-semibold uppercase tracking-wide text-slate-500">
                    Client URL
                  </label>
                  <input
                    id="clientUrl"
                    type="url"
                    value={getNestedValue(settingsDraft, ['app', 'clientUrl'], settings?.app?.clientUrl ?? '')}
                    onChange={handleTextChange(['app', 'clientUrl'])}
                    disabled={disableSettingsInputs}
                    placeholder="https://app.gigvora.com"
                    className="w-full rounded-2xl border border-slate-200 bg-white px-4 py-3 text-sm text-slate-900 outline-none transition focus:border-accent focus:ring-2 focus:ring-accent/20"
                  />
                </div>
                <div className="space-y-2">
                  <label htmlFor="storageProvider" className="text-xs font-semibold uppercase tracking-wide text-slate-500">
                    Storage provider
                  </label>
                  <select
                    id="storageProvider"
                    value={getNestedValue(settingsDraft, ['storage', 'provider'], settings?.storage?.provider ?? 'cloudflare_r2')}
                    onChange={handleSelectChange(['storage', 'provider'])}
                    disabled={disableSettingsInputs}
                    className="w-full rounded-2xl border border-slate-200 bg-white px-4 py-3 text-sm text-slate-900 outline-none transition focus:border-accent focus:ring-2 focus:ring-accent/20"
                  >
                    <option value="cloudflare_r2">Cloudflare R2</option>
                    <option value="aws_s3">AWS S3</option>
                    <option value="azure_blob">Azure Blob Storage</option>
                  </select>
                </div>
                <div className="grid gap-4 sm:grid-cols-2">
                  <div className="space-y-2">
                    <label htmlFor="storageBucket" className="text-xs font-semibold uppercase tracking-wide text-slate-500">
                      Storage bucket
                    </label>
                    <input
                      id="storageBucket"
                      value={getNestedValue(settingsDraft, ['storage', 'cloudflare_r2', 'bucket'], settings?.storage?.cloudflare_r2?.bucket ?? '')}
                      onChange={handleTextChange(['storage', 'cloudflare_r2', 'bucket'])}
                      disabled={disableSettingsInputs}
                      className="w-full rounded-2xl border border-slate-200 bg-white px-4 py-3 text-sm text-slate-900 outline-none transition focus:border-accent focus:ring-2 focus:ring-accent/20"
                    />
                  </div>
                  <div className="space-y-2">
                    <label htmlFor="storageEndpoint" className="text-xs font-semibold uppercase tracking-wide text-slate-500">
                      Endpoint
                    </label>
                    <input
                      id="storageEndpoint"
                      value={getNestedValue(settingsDraft, ['storage', 'cloudflare_r2', 'endpoint'], settings?.storage?.cloudflare_r2?.endpoint ?? '')}
                      onChange={handleTextChange(['storage', 'cloudflare_r2', 'endpoint'])}
                      disabled={disableSettingsInputs}
                      className="w-full rounded-2xl border border-slate-200 bg-white px-4 py-3 text-sm text-slate-900 outline-none transition focus:border-accent focus:ring-2 focus:ring-accent/20"
                    />
                  </div>
                  <div className="space-y-2 sm:col-span-2">
                    <label htmlFor="storagePublicUrl" className="text-xs font-semibold uppercase tracking-wide text-slate-500">
                      Public base URL
                    </label>
                    <input
                      id="storagePublicUrl"
                      value={getNestedValue(settingsDraft, ['storage', 'cloudflare_r2', 'publicBaseUrl'], settings?.storage?.cloudflare_r2?.publicBaseUrl ?? '')}
                      onChange={handleTextChange(['storage', 'cloudflare_r2', 'publicBaseUrl'])}
                      disabled={disableSettingsInputs}
                      placeholder="https://cdn.gigvora.com"
                      className="w-full rounded-2xl border border-slate-200 bg-white px-4 py-3 text-sm text-slate-900 outline-none transition focus:border-accent focus:ring-2 focus:ring-accent/20"
                    />
                  </div>
                </div>
              </div>
            </div>
            <div className="rounded-2xl border border-slate-200 bg-slate-50/80 p-6 shadow-sm">
              <div className="flex flex-col gap-4 sm:flex-row sm:items-start sm:justify-between">
                <div>
                  <h3 className="text-lg font-semibold text-slate-900">Database infrastructure</h3>
                  <p className="mt-1 text-sm text-slate-600">
                    Manage connection profiles, read replicas, and credential rotation from the database console.
                  </p>
                </div>
                <div className="flex items-center gap-2 self-start">
                  <button
                    type="button"
                    onClick={handleRefreshDatabase}
                    disabled={databaseOverview.loading}
                    className="inline-flex items-center gap-2 rounded-full border border-slate-300 bg-white px-4 py-2 text-sm font-medium text-slate-700 shadow-sm transition hover:border-slate-400 hover:text-slate-900 focus:outline-none focus:ring-2 focus:ring-accent focus:ring-offset-1 disabled:cursor-not-allowed disabled:opacity-60"
                  >
                    <ArrowPathIcon className={`h-4 w-4 ${databaseOverview.loading ? 'animate-spin' : ''}`} />
                    Refresh
                  </button>
                  <Link
                    to="/dashboard/admin/database"
                    className="inline-flex items-center gap-2 rounded-full bg-accent px-4 py-2 text-sm font-semibold text-white shadow-sm transition hover:bg-accent/90 focus:outline-none focus:ring-2 focus:ring-accent focus:ring-offset-1"
                  >
                    Open console
                  </Link>
                </div>
              </div>
              {databaseOverview.error ? (
                <div className="mt-4 rounded-xl border border-rose-200 bg-rose-50 px-4 py-3 text-sm text-rose-700">
                  {databaseOverview.error.message || 'Unable to load database overview. Try refreshing or check API access.'}
                </div>
              ) : null}
              <div className="mt-5 grid gap-3 sm:grid-cols-2 lg:grid-cols-4">
                {[
                  {
                    key: 'total',
                    label: 'Connections',
                    value: formatNumber(databaseSummary.total ?? 0),
                    helper: 'Profiles tracked',
                  },
                  {
                    key: 'healthy',
                    label: 'Healthy',
                    value: formatNumber(databaseSummary.byStatus.healthy ?? 0),
                    helper: 'Passing checks',
                  },
                  {
                    key: 'warning',
                    label: 'Slow',
                    value: formatNumber(databaseSummary.byStatus.warning ?? 0),
                    helper: 'Latency warnings',
                  },
                  {
                    key: 'error',
                    label: 'Errors',
                    value: formatNumber(databaseSummary.byStatus.error ?? 0),
                    helper: 'Failing checks',
                  },
                ].map((metric) => (
                  <div key={metric.key} className="rounded-2xl border border-slate-200 bg-white px-4 py-4 shadow-sm">
                    <p className="text-xs font-semibold uppercase tracking-wide text-slate-500">{metric.label}</p>
                    <p className="mt-1 text-2xl font-semibold text-slate-900">{metric.value}</p>
                    <p className="mt-1 text-xs text-slate-500">{metric.helper}</p>
                  </div>
                ))}
              </div>
              <div className="mt-6">
                <p className="text-xs font-semibold uppercase tracking-wide text-slate-500">Recent checks</p>
                {databaseOverview.loading && databaseOverview.items.length === 0 ? (
                  <div className="mt-3 animate-pulse rounded-2xl border border-slate-200 bg-white px-4 py-6 text-sm text-slate-500">
                    Checking database connections…
                  </div>
                ) : (
                  <ul className="mt-3 space-y-3">
                    {databaseOverview.items.slice(0, 4).map((connection) => {
                      const statusKey = connection.status && DATABASE_STATUS_STYLES[connection.status]
                        ? connection.status
                        : 'unknown';
                      const statusStyle = DATABASE_STATUS_STYLES[statusKey];
                      return (
                        <li
                          key={connection.id}
                          className="flex flex-col gap-3 rounded-2xl border border-slate-200 bg-white px-4 py-3 sm:flex-row sm:items-center sm:justify-between"
                        >
                          <div>
                            <p className="text-sm font-semibold text-slate-900">{connection.name}</p>
                            <p className="text-xs text-slate-500">
                              {connection.environment} • {connection.role} • {connection.host}:{connection.port}
                            </p>
                            <p className="mt-1 text-xs text-slate-400">
                              {connection.lastTestedAt
                                ? `Last test ${formatDateTime(connection.lastTestedAt)}`
                                : 'Not yet tested'}
                            </p>
                          </div>
                          <span
                            className={`inline-flex w-max items-center rounded-full px-3 py-1 text-xs font-medium ${statusStyle.className}`}
                          >
                            {statusStyle.label}
                          </span>
                        </li>
                      );
                    })}
                    {databaseOverview.items.length === 0 && !databaseOverview.loading ? (
                      <li className="rounded-2xl border border-dashed border-slate-200 bg-white px-4 py-6 text-center text-sm text-slate-500">
                        No database connections have been configured yet.
                      </li>
                    ) : null}
                  </ul>
                )}
              </div>
            </div>
            <div
              id="admin-domain-governance"
              className="rounded-2xl border border-slate-200 bg-slate-50/80 p-6 shadow-sm xl:col-span-2"
            >
              <div className="flex flex-col gap-4 sm:flex-row sm:items-start sm:justify-between">
                <div>
                  <h3 className="text-lg font-semibold text-slate-900">Data governance registry</h3>
                  <p className="mt-1 text-sm text-slate-600">
                    Monitor PII coverage, retention policies, and audit cadence across bounded contexts.
                  </p>
                </div>
                <button
                  type="button"
                  onClick={() => domainGovernance.refresh({ force: true })}
                  disabled={domainGovernance.loading && domainGovernance.contexts.length === 0}
                  className="inline-flex items-center gap-2 self-start rounded-full border border-slate-300 bg-white px-4 py-2 text-sm font-medium text-slate-700 shadow-sm transition hover:border-slate-400 hover:text-slate-900 focus:outline-none focus:ring-2 focus:ring-accent focus:ring-offset-1 disabled:cursor-not-allowed disabled:opacity-60"
                >
                  <ArrowPathIcon
                    className={`h-4 w-4 ${
                      domainGovernance.refreshing || (domainGovernance.loading && domainGovernance.contexts.length === 0)
                        ? 'animate-spin'
                        : ''
                    }`}
                  />
                  Refresh
                </button>
              </div>
              {domainGovernance.error ? (
                <div className="mt-4 rounded-xl border border-rose-200 bg-rose-50 px-4 py-3 text-sm text-rose-700">
                  {domainGovernance.error.message || 'Unable to load governance registry. Try refreshing or check API access.'}
                </div>
              ) : null}
              {domainGovernance.loading && domainGovernance.contexts.length === 0 ? (
                <div className="mt-5 animate-pulse rounded-xl border border-slate-200 bg-white px-4 py-6 text-sm text-slate-500">
                  Loading data governance catalogue…
                </div>
              ) : (
                <div className="mt-5 overflow-x-auto">
                  <table className="min-w-full divide-y divide-slate-200 text-left text-sm">
                    <thead className="bg-slate-100/60">
                      <tr>
                        <th scope="col" className="px-4 py-3 font-semibold text-slate-600">Context</th>
                        <th scope="col" className="px-4 py-3 font-semibold text-slate-600">Classification</th>
                        <th scope="col" className="px-4 py-3 font-semibold text-slate-600">Owner</th>
                        <th scope="col" className="px-4 py-3 font-semibold text-slate-600">PII coverage</th>
                        <th scope="col" className="px-4 py-3 font-semibold text-slate-600">Review status</th>
                        <th scope="col" className="px-4 py-3 font-semibold text-slate-600">Next review</th>
                        <th scope="col" className="px-4 py-3 font-semibold text-slate-600">Remediation items</th>
                      </tr>
                    </thead>
                    <tbody className="divide-y divide-slate-100 bg-white">
                      {governanceRows.length === 0 ? (
                        <tr>
                          <td colSpan={7} className="px-4 py-6 text-center text-sm text-slate-500">
                            No governance records available. Confirm the backend has generated the domain registry snapshot.
                          </td>
                        </tr>
                      ) : (
                        governanceRows.map((row) => (
                          <tr key={row.key} className="align-top">
                            <td className="px-4 py-4 text-slate-900">
                              <div className="font-semibold">{row.displayName}</div>
                              {row.description ? (
                                <p className="mt-1 text-xs text-slate-500">{row.description}</p>
                              ) : null}
                            </td>
                            <td className="px-4 py-4 text-slate-700">{row.classification}</td>
                            <td className="px-4 py-4 text-slate-700">
                              <div>{row.ownerTeam}</div>
                              <div className="text-xs text-slate-500">Steward: {row.dataSteward}</div>
                            </td>
                            <td className="px-4 py-4 text-slate-700">
                              <div className="font-semibold text-slate-900">{row.piiModelCount} models</div>
                              <div className="text-xs text-slate-500">{row.piiFieldCount} tagged fields</div>
                            </td>
                            <td className="px-4 py-4">
                              <GovernanceStatusBadge status={row.reviewStatus} />
                            </td>
                            <td className="px-4 py-4 text-slate-700">
                              {row.nextReviewDueAt ? formatDateTime(row.nextReviewDueAt) : '—'}
                            </td>
                            <td className="px-4 py-4 text-slate-700">{row.remediationItems ?? 0}</td>
                          </tr>
                        ))
                      )}
                    </tbody>
                  </table>
                </div>
              )}
              <div className="mt-4 flex flex-col gap-1 text-xs text-slate-500 sm:flex-row sm:items-center sm:justify-between">
                <span>
                  Last generated{' '}
                  {domainGovernance.generatedAt ? formatDateTime(domainGovernance.generatedAt) : '—'}
                </span>
                {domainGovernance.refreshing && domainGovernance.contexts.length > 0 ? (
                  <span className="flex items-center gap-2 text-slate-500">
                    <ArrowPathIcon className="h-4 w-4 animate-spin" /> Refreshing data…
                  </span>
                ) : null}
              </div>
            </div>
          </div>
          <div className="mt-6 grid gap-6 xl:grid-cols-2">
            <div id="admin-settings-api" className="rounded-2xl border border-slate-200 bg-slate-50/80 p-6 shadow-sm">
              <h3 className="text-lg font-semibold text-slate-900">API & payment gateways</h3>
              <p className="mt-1 text-sm text-slate-600">
                Configure REST endpoints, payment providers, and webhook credentials for integrations.
              </p>
              <div className="mt-5 space-y-4">
                <div className="space-y-2">
                  <label htmlFor="apiUrl" className="text-xs font-semibold uppercase tracking-wide text-slate-500">
                    API base URL
                  </label>
                  <input
                    id="apiUrl"
                    type="url"
                    value={getNestedValue(settingsDraft, ['app', 'apiUrl'], settings?.app?.apiUrl ?? '')}
                    onChange={handleTextChange(['app', 'apiUrl'])}
                    disabled={disableSettingsInputs}
                    placeholder="https://api.gigvora.com"
                    className="w-full rounded-2xl border border-slate-200 bg-white px-4 py-3 text-sm text-slate-900 outline-none transition focus:border-accent focus:ring-2 focus:ring-accent/20"
                  />
                </div>
                <div className="space-y-2">
                  <label htmlFor="paymentProvider" className="text-xs font-semibold uppercase tracking-wide text-slate-500">
                    Payment provider
                  </label>
                  <select
                    id="paymentProvider"
                    value={getNestedValue(settingsDraft, ['payments', 'provider'], settings?.payments?.provider ?? 'stripe')}
                    onChange={handleSelectChange(['payments', 'provider'])}
                    disabled={disableSettingsInputs}
                    className="w-full rounded-2xl border border-slate-200 bg-white px-4 py-3 text-sm text-slate-900 outline-none transition focus:border-accent focus:ring-2 focus:ring-accent/20"
                  >
                    <option value="stripe">Stripe</option>
                    <option value="escrow_com">Escrow.com</option>
                  </select>
                </div>
                <div className="grid gap-4 sm:grid-cols-2">
                  <div className="space-y-2">
                    <label htmlFor="stripePublishableKey" className="text-xs font-semibold uppercase tracking-wide text-slate-500">
                      Stripe publishable key
                    </label>
                    <input
                      id="stripePublishableKey"
                      value={getNestedValue(settingsDraft, ['payments', 'stripe', 'publishableKey'], settings?.payments?.stripe?.publishableKey ?? '')}
                      onChange={handleTextChange(['payments', 'stripe', 'publishableKey'])}
                      disabled={disableSettingsInputs}
                      className="w-full rounded-2xl border border-slate-200 bg-white px-4 py-3 text-sm text-slate-900 outline-none transition focus:border-accent focus:ring-2 focus:ring-accent/20"
                    />
                  </div>
                  <div className="space-y-2">
                    <label htmlFor="stripeAccountId" className="text-xs font-semibold uppercase tracking-wide text-slate-500">
                      Stripe account ID
                    </label>
                    <input
                      id="stripeAccountId"
                      value={getNestedValue(settingsDraft, ['payments', 'stripe', 'accountId'], settings?.payments?.stripe?.accountId ?? '')}
                      onChange={handleTextChange(['payments', 'stripe', 'accountId'])}
                      disabled={disableSettingsInputs}
                      className="w-full rounded-2xl border border-slate-200 bg-white px-4 py-3 text-sm text-slate-900 outline-none transition focus:border-accent focus:ring-2 focus:ring-accent/20"
                    />
                  </div>
                  <div className="space-y-2">
                    <label htmlFor="stripeWebhookSecret" className="text-xs font-semibold uppercase tracking-wide text-slate-500">
                      Webhook secret
                    </label>
                    <input
                      id="stripeWebhookSecret"
                      type="password"
                      value={getNestedValue(settingsDraft, ['payments', 'stripe', 'webhookSecret'], settings?.payments?.stripe?.webhookSecret ?? '')}
                      onChange={handleTextChange(['payments', 'stripe', 'webhookSecret'])}
                      disabled={disableSettingsInputs}
                      className="w-full rounded-2xl border border-slate-200 bg-white px-4 py-3 text-sm text-slate-900 outline-none transition focus:border-accent focus:ring-2 focus:ring-accent/20"
                    />
                  </div>
                  <div className="space-y-2">
                    <label htmlFor="escrowApiKey" className="text-xs font-semibold uppercase tracking-wide text-slate-500">
                      Escrow.com API key
                    </label>
                    <input
                      id="escrowApiKey"
                      type="password"
                      value={getNestedValue(settingsDraft, ['payments', 'escrow_com', 'apiKey'], settings?.payments?.escrow_com?.apiKey ?? '')}
                      onChange={handleTextChange(['payments', 'escrow_com', 'apiKey'])}
                      disabled={disableSettingsInputs}
                      className="w-full rounded-2xl border border-slate-200 bg-white px-4 py-3 text-sm text-slate-900 outline-none transition focus:border-accent focus:ring-2 focus:ring-accent/20"
                    />
                  </div>
                  <div className="space-y-2">
                    <label htmlFor="escrowApiSecret" className="text-xs font-semibold uppercase tracking-wide text-slate-500">
                      Escrow.com API secret
                    </label>
                    <input
                      id="escrowApiSecret"
                      type="password"
                      value={getNestedValue(settingsDraft, ['payments', 'escrow_com', 'apiSecret'], settings?.payments?.escrow_com?.apiSecret ?? '')}
                      onChange={handleTextChange(['payments', 'escrow_com', 'apiSecret'])}
                      disabled={disableSettingsInputs}
                      className="w-full rounded-2xl border border-slate-200 bg-white px-4 py-3 text-sm text-slate-900 outline-none transition focus:border-accent focus:ring-2 focus:ring-accent/20"
                    />
                  </div>
                  <label className="flex items-center gap-3 sm:col-span-2 rounded-2xl border border-white bg-white px-4 py-3 shadow-sm">
                    <input
                      type="checkbox"
                      className="h-5 w-5 rounded border-slate-300 text-accent focus:ring-accent"
                      checked={Boolean(getNestedValue(settingsDraft, ['payments', 'escrow_com', 'sandbox'], settings?.payments?.escrow_com?.sandbox ?? true))}
                      onChange={handleToggleChange(['payments', 'escrow_com', 'sandbox'])}
                      disabled={disableSettingsInputs}
                    />
                    <span className="text-sm text-slate-600">Use Escrow.com sandbox environment</span>
                  </label>
                </div>
                <div className="rounded-2xl border border-slate-200 bg-white px-4 py-3 text-sm text-slate-600">
                  <p className="font-semibold text-slate-800">Secret fingerprints</p>
                  <p className="mt-1 text-xs text-slate-500">
                    Stripe webhook • {maskSecret(getNestedValue(settingsDraft, ['payments', 'stripe', 'webhookSecret'], settings?.payments?.stripe?.webhookSecret ?? ''))}
                  </p>
                  <p className="mt-1 text-xs text-slate-500">
                    Escrow key • {maskSecret(getNestedValue(settingsDraft, ['payments', 'escrow_com', 'apiKey'], settings?.payments?.escrow_com?.apiKey ?? ''))}
                  </p>
                </div>
              </div>
            </div>
            <div className="rounded-2xl border border-slate-200 bg-slate-50/80 p-6 shadow-sm">
              <h3 className="text-lg font-semibold text-slate-900">Notifications & email</h3>
              <p className="mt-1 text-sm text-slate-600">
                Deliver transactional email reliably with secure SMTP credentials and branding controls.
              </p>
              <div className="mt-5 grid gap-4 sm:grid-cols-2">
                <div className="space-y-2">
                  <label htmlFor="smtpHost" className="text-xs font-semibold uppercase tracking-wide text-slate-500">
                    SMTP host
                  </label>
                  <input
                    id="smtpHost"
                    value={getNestedValue(settingsDraft, ['smtp', 'host'], settings?.smtp?.host ?? '')}
                    onChange={handleTextChange(['smtp', 'host'])}
                    disabled={disableSettingsInputs}
                    className="w-full rounded-2xl border border-slate-200 bg-white px-4 py-3 text-sm text-slate-900 outline-none transition focus:border-accent focus:ring-2 focus:ring-accent/20"
                  />
                </div>
                <div className="space-y-2">
                  <label htmlFor="smtpPort" className="text-xs font-semibold uppercase tracking-wide text-slate-500">
                    Port
                  </label>
                  <input
                    id="smtpPort"
                    type="number"
                    min="0"
                    value={getNestedValue(settingsDraft, ['smtp', 'port'], settings?.smtp?.port ?? '')}
                    onChange={handleTextChange(['smtp', 'port'])}
                    disabled={disableSettingsInputs}
                    className="w-full rounded-2xl border border-slate-200 bg-white px-4 py-3 text-sm text-slate-900 outline-none transition focus:border-accent focus:ring-2 focus:ring-accent/20"
                  />
                </div>
                <label className="flex items-center gap-3 sm:col-span-2 rounded-2xl border border-white bg-white px-4 py-3 shadow-sm">
                  <input
                    type="checkbox"
                    className="h-5 w-5 rounded border-slate-300 text-accent focus:ring-accent"
                    checked={Boolean(getNestedValue(settingsDraft, ['smtp', 'secure'], settings?.smtp?.secure ?? false))}
                    onChange={handleToggleChange(['smtp', 'secure'])}
                    disabled={disableSettingsInputs}
                  />
                  <span className="text-sm text-slate-600">Use secure TLS/SSL</span>
                </label>
                <div className="space-y-2">
                  <label htmlFor="smtpUsername" className="text-xs font-semibold uppercase tracking-wide text-slate-500">
                    Username
                  </label>
                  <input
                    id="smtpUsername"
                    value={getNestedValue(settingsDraft, ['smtp', 'username'], settings?.smtp?.username ?? '')}
                    onChange={handleTextChange(['smtp', 'username'])}
                    disabled={disableSettingsInputs}
                    className="w-full rounded-2xl border border-slate-200 bg-white px-4 py-3 text-sm text-slate-900 outline-none transition focus:border-accent focus:ring-2 focus:ring-accent/20"
                  />
                </div>
                <div className="space-y-2">
                  <label htmlFor="smtpPassword" className="text-xs font-semibold uppercase tracking-wide text-slate-500">
                    Password
                  </label>
                  <input
                    id="smtpPassword"
                    type="password"
                    value={getNestedValue(settingsDraft, ['smtp', 'password'], settings?.smtp?.password ?? '')}
                    onChange={handleTextChange(['smtp', 'password'])}
                    disabled={disableSettingsInputs}
                    className="w-full rounded-2xl border border-slate-200 bg-white px-4 py-3 text-sm text-slate-900 outline-none transition focus:border-accent focus:ring-2 focus:ring-accent/20"
                  />
                </div>
                <div className="space-y-2">
                  <label htmlFor="smtpFromAddress" className="text-xs font-semibold uppercase tracking-wide text-slate-500">
                    From address
                  </label>
                  <input
                    id="smtpFromAddress"
                    type="email"
                    value={getNestedValue(settingsDraft, ['smtp', 'fromAddress'], settings?.smtp?.fromAddress ?? '')}
                    onChange={handleTextChange(['smtp', 'fromAddress'])}
                    disabled={disableSettingsInputs}
                    className="w-full rounded-2xl border border-slate-200 bg-white px-4 py-3 text-sm text-slate-900 outline-none transition focus:border-accent focus:ring-2 focus:ring-accent/20"
                  />
                </div>
                <div className="space-y-2">
                  <label htmlFor="smtpFromName" className="text-xs font-semibold uppercase tracking-wide text-slate-500">
                    From name
                  </label>
                  <input
                    id="smtpFromName"
                    value={getNestedValue(settingsDraft, ['smtp', 'fromName'], settings?.smtp?.fromName ?? '')}
                    onChange={handleTextChange(['smtp', 'fromName'])}
                    disabled={disableSettingsInputs}
                    className="w-full rounded-2xl border border-slate-200 bg-white px-4 py-3 text-sm text-slate-900 outline-none transition focus:border-accent focus:ring-2 focus:ring-accent/20"
                  />
                </div>
                <div className="space-y-2 sm:col-span-2">
                  <p className="text-xs font-semibold uppercase tracking-wide text-slate-500">Current signature</p>
                  <div className="rounded-2xl border border-slate-200 bg-white px-4 py-3 text-sm text-slate-600">
                    {getNestedValue(settingsDraft, ['smtp', 'fromName'], settings?.smtp?.fromName ?? 'Gigvora')} • {getNestedValue(settingsDraft, ['smtp', 'fromAddress'], settings?.smtp?.fromAddress ?? 'ops@gigvora.com')}
                  </div>
                </div>
              </div>
            </div>
          </div>
        </>
      )}
    </section>
  );

  const affiliateDocumentsValue = Array.isArray(normalizedAffiliate.compliance?.requiredDocuments)
    ? normalizedAffiliate.compliance.requiredDocuments.join(', ')
    : '';

  const renderAffiliateSettingsSection = (
    <section
      id="admin-affiliate-settings"
      className="rounded-3xl border border-slate-200 bg-white p-6 shadow-lg shadow-emerald-100/40 sm:p-8"
    >
      <div className="flex flex-col gap-4 xl:flex-row xl:items-start xl:justify-between">
        <div>
          <h2 className="text-xl font-semibold text-slate-900 sm:text-2xl">Affiliate programme configuration</h2>
          <p className="mt-2 max-w-3xl text-sm text-slate-600">
            Govern referral economics, payout cadence, and compliance requirements across the Gigvora network.
          </p>
          <div className="mt-4 flex flex-wrap items-center gap-3 text-xs font-semibold uppercase tracking-wide">
            <span className="inline-flex items-center rounded-full border border-slate-200 bg-slate-50 px-3 py-1 text-slate-600">
              {affiliateLoading
                ? 'Syncing settings…'
                : affiliateLastSavedAt
                ? `Last synced ${formatRelativeTime(affiliateLastSavedAt)}`
                : 'Awaiting sync'}
            </span>
            {affiliateDirty ? (
              <span className="inline-flex items-center rounded-full border border-amber-200 bg-amber-50 px-3 py-1 text-amber-700">
                Unsaved changes
              </span>
            ) : null}
            {normalizedAffiliate.enabled === false ? (
              <span className="inline-flex items-center rounded-full border border-rose-200 bg-rose-50 px-3 py-1 text-rose-600">
                Programme paused
              </span>
            ) : null}
          </div>
        </div>
        <div className="flex flex-col gap-3 sm:flex-row sm:items-center">
          <button
            type="button"
            onClick={handleResetAffiliateSettings}
            className="inline-flex items-center justify-center rounded-full border border-slate-200 bg-white px-5 py-2 text-sm font-semibold text-slate-700 transition hover:border-slate-300 hover:text-slate-900 disabled:cursor-not-allowed disabled:opacity-60"
            disabled={affiliateLoading || affiliateSaving}
          >
            Reset draft
          </button>
          <button
            type="button"
            onClick={handleSaveAffiliateSettings}
            className="inline-flex items-center justify-center rounded-full bg-emerald-600 px-6 py-2 text-sm font-semibold text-white shadow-sm transition hover:bg-emerald-700 disabled:cursor-not-allowed disabled:opacity-60"
            disabled={disableAffiliateInputs}
          >
            {affiliateSaving ? 'Saving…' : 'Save affiliate settings'}
          </button>
        </div>
      );
    }

    if (loading && !adminOverview) {
      return (
        <div className="space-y-6">
          <div className="rounded-3xl border border-dashed border-blue-200 bg-blue-50/60 p-10 text-center text-sm text-blue-700">
            Loading your overview…
          </div>
          <div className="grid gap-4 sm:grid-cols-2">
            {[...Array(4)].map((_, index) => (
              <div key={index} className="h-32 rounded-3xl bg-slate-100" />
            <label className="flex flex-col gap-2 text-sm text-slate-700">
              <span className="font-semibold text-slate-800">Recurrence model</span>
              <select
                className="rounded-2xl border border-slate-200 bg-white px-4 py-2"
                value={normalizedAffiliate.payouts?.recurrence?.type ?? 'infinite'}
                onChange={handleAffiliateRecurrenceChange}
                disabled={disableAffiliateInputs}
              >
                <option value="infinite">Infinite – recurring commissions</option>
                <option value="finite">Finite – limited commissions</option>
                <option value="one_time">Single – first transaction only</option>
              </select>
            </label>
            {normalizedAffiliate.payouts?.recurrence?.type === 'finite' ? (
              <label className="flex flex-col gap-2 text-sm text-slate-700">
                <span className="font-semibold text-slate-800">Recurrence limit (transactions)</span>
                <input
                  type="number"
                  min="1"
                  className="rounded-2xl border border-slate-200 bg-white px-4 py-2"
                  value={normalizedAffiliate.payouts?.recurrence?.limit ?? ''}
                  onChange={handleAffiliateRecurrenceLimitChange}
                  disabled={disableAffiliateInputs}
                />
              </label>
            ) : null}
          </div>

          <div className="rounded-3xl border border-slate-200 bg-slate-50/80 p-5">
            <h3 className="text-base font-semibold text-slate-900">Required compliance documents</h3>
            <p className="mt-1 text-sm text-slate-600">
              Specify documentation partners must submit before payouts are released. Separate values with commas.
            </p>
            <input
              type="text"
              className="mt-3 w-full rounded-2xl border border-slate-200 bg-white px-4 py-2 text-sm"
              value={affiliateDocumentsValue}
              onChange={handleAffiliateDocumentsChange}
              placeholder="e.g. W-8BEN, Photo ID, Proof of address"
              disabled={disableAffiliateInputs}
            />
          </div>

          <div className="space-y-4">
            <div className="flex items-center justify-between">
              <h3 className="text-base font-semibold text-slate-900">Commission tiers</h3>
              <button
                type="button"
                onClick={handleAffiliateAddTier}
                className="inline-flex items-center rounded-full border border-emerald-200 bg-emerald-50 px-3 py-1 text-xs font-semibold text-emerald-700 transition hover:border-emerald-300 hover:bg-emerald-100 disabled:cursor-not-allowed disabled:opacity-60"
                disabled={disableAffiliateInputs}
              >
                Add tier
              </button>
            </div>
            {normalizedAffiliateTiers.length ? (
              <div className="space-y-3">
                {normalizedAffiliateTiers.map((tier, index) => (
                  <div key={tier.id ?? `tier-${index}`} className="rounded-3xl border border-slate-200 bg-white p-4 shadow-sm">
                    <div className="flex flex-col gap-3 sm:flex-row sm:items-center sm:justify-between">
                      <div className="flex-1">
                        <label className="flex flex-col gap-2 text-sm text-slate-700">
                          <span className="font-semibold text-slate-800">Tier name</span>
                          <input
                            type="text"
                            className="rounded-2xl border border-slate-200 bg-white px-4 py-2"
                            value={tier.name ?? ''}
                            onChange={handleAffiliateTierChange(index, 'name')}
                            disabled={disableAffiliateInputs}
                          />
                        </label>
                      </div>
                      <button
                        type="button"
                        onClick={handleAffiliateRemoveTier(index)}
                        className="inline-flex items-center justify-center rounded-full border border-rose-200 bg-rose-50 px-3 py-1 text-xs font-semibold text-rose-600 transition hover:border-rose-300 hover:bg-rose-100 disabled:cursor-not-allowed disabled:opacity-60"
                        disabled={disableAffiliateInputs}
                      >
                        Remove
                      </button>
                    </div>
                    <div className="mt-4 grid gap-3 sm:grid-cols-3">
                      <label className="flex flex-col gap-2 text-sm text-slate-700">
                        <span className="font-semibold text-slate-800">Rate (%)</span>
                        <input
                          type="number"
                          min="0"
                          max="100"
                          step="0.1"
                          className="rounded-2xl border border-slate-200 bg-white px-4 py-2"
                          value={tier.rate ?? ''}
                          onChange={handleAffiliateTierChange(index, 'rate')}
                          disabled={disableAffiliateInputs}
                        />
                      </label>
                      <label className="flex flex-col gap-2 text-sm text-slate-700">
                        <span className="font-semibold text-slate-800">Min value ({normalizedAffiliate.currency ?? 'USD'})</span>
                        <input
                          type="number"
                          min="0"
                          step="0.01"
                          className="rounded-2xl border border-slate-200 bg-white px-4 py-2"
                          value={tier.minValue ?? ''}
                          onChange={handleAffiliateTierChange(index, 'minValue')}
                          disabled={disableAffiliateInputs}
                        />
                      </label>
                      <label className="flex flex-col gap-2 text-sm text-slate-700">
                        <span className="font-semibold text-slate-800">Max value ({normalizedAffiliate.currency ?? 'USD'})</span>
                        <input
                          type="number"
                          min="0"
                          step="0.01"
                          className="rounded-2xl border border-slate-200 bg-white px-4 py-2"
                          value={tier.maxValue ?? ''}
                          onChange={handleAffiliateTierChange(index, 'maxValue')}
                          disabled={disableAffiliateInputs}
                        />
                      </label>
                    </div>
                  </div>
                ))}
              </div>
            ) : (
              <p className="rounded-3xl border border-dashed border-slate-200 bg-slate-50/60 p-6 text-sm text-slate-500">
                No tiers configured yet. Add at least one tier to establish commission multipliers.
              </p>
            )}
          </div>
        </div>

        <div className="space-y-4">
          <div className="rounded-3xl border border-slate-200 bg-slate-50/80 p-5">
            <h3 className="text-base font-semibold text-slate-900">Programme snapshot</h3>
            <dl className="mt-4 space-y-2 text-sm text-slate-700">
              <div className="flex items-center justify-between">
                <dt>Default commission</dt>
                <dd>{formatPercent(normalizedAffiliate.defaultCommissionRate ?? 0)}</dd>
              </div>
              <div className="flex items-center justify-between">
                <dt>Referral window</dt>
                <dd>{normalizedAffiliate.referralWindowDays ?? 0} days</dd>
              </div>
              <div className="flex items-center justify-between">
                <dt>Payout cadence</dt>
                <dd>{normalizedAffiliate.payouts?.frequency ?? 'monthly'}</dd>
              </div>
              <div className="flex items-center justify-between">
                <dt>Threshold</dt>
                <dd>
                  {formatCurrency(
                    normalizedAffiliate.payouts?.minimumPayoutThreshold ?? 0,
                    normalizedAffiliate.currency ?? 'USD',
                  )}
                </dd>
              </div>
              <div className="flex items-center justify-between">
                <dt>Tiers configured</dt>
                <dd>{normalizedAffiliateTiers.length}</dd>
              </div>
            </dl>
            <p className="mt-4 text-xs text-slate-500">
              Adjusting these settings updates partner experiences across web and mobile dashboards instantly.
            </p>
          </div>

          <div className="rounded-3xl border border-slate-200 bg-white p-5 shadow-sm">
            <h3 className="text-base font-semibold text-slate-900">Security posture</h3>
            <ul className="mt-3 space-y-2 text-sm text-slate-600">
              <li>
                <span className="font-semibold text-slate-800">2FA enforcement:</span>{' '}
                {normalizedAffiliate.compliance?.twoFactorRequired ? 'Required for affiliate logins' : 'Optional for partners'}
              </li>
              <li>
                <span className="font-semibold text-slate-800">KYC verification:</span>{' '}
                {normalizedAffiliate.compliance?.payoutKyc ? 'Mandatory prior to payout' : 'Deferred to finance review'}
              </li>
              <li>
                <span className="font-semibold text-slate-800">Required documents:</span>{' '}
                {affiliateDocumentsValue || 'None configured'}
              </li>
            </ul>
            <p className="mt-4 text-xs text-slate-500">
              Align these requirements with your compliance team to ensure audit-ready payout processes.
            </p>
            <Link
              to="/dashboard/admin/security/two-factor"
              className="mt-4 inline-flex items-center justify-center rounded-full border border-blue-200 px-4 py-2 text-xs font-semibold text-blue-600 transition hover:border-blue-300 hover:text-blue-700"
            >
              Open 2FA control centre
            </Link>
          </div>
        </div>
      </div>
    </section>
  );


  const handleRefresh = () => {
    setRefreshIndex((index) => index + 1);
  };

  const refreshVolunteeringInsights = () => {
    setVolunteeringRefreshIndex((index) => index + 1);
  const handleMenuItemSelect = (itemId, item) => {
    if (item?.href) {
      navigate(item.href);
      return;
    }
    const targetId = item?.sectionId ?? item?.targetId ?? itemId;
    if (targetId && typeof document !== 'undefined') {
      const el = document.getElementById(targetId);
      if (el) {
        el.scrollIntoView({ behavior: 'smooth', block: 'start' });
      }
    }
  };

  const renderAccessDenied = (
    <div className="rounded-3xl border border-amber-200 bg-amber-50 p-8 text-amber-900">
      <h2 className="text-xl font-semibold text-amber-900">Admin role required</h2>
      <p className="mt-3 text-sm">
        This control tower is restricted to verified Gigvora administrators. Switch to an authorised account or request elevated access from the platform team.
      </p>
      <div className="mt-6 flex flex-col gap-3 sm:flex-row">
        <Link
          to="/admin"
          className="inline-flex items-center justify-center rounded-full border border-amber-300 bg-white px-5 py-2 text-sm font-semibold text-amber-900 transition hover:border-amber-400 hover:bg-amber-100"
        >
          Return to admin login
        </Link>
        <button
          type="button"
          onClick={() => setRefreshIndex((index) => index + 1)}
          className="inline-flex items-center justify-center rounded-full border border-transparent bg-amber-600 px-5 py-2 text-sm font-semibold text-white transition hover:bg-amber-700"
        >
          Check access again
        </button>
      </div>
    </div>
  );

  const renderLoadingState = (
    <div className="space-y-6">
      <div className="rounded-3xl border border-dashed border-blue-200 bg-blue-50/40 p-8 text-center text-sm text-blue-700">
        Synchronising telemetry from the platform. This typically takes just a moment…
      </div>
      <div className="rounded-3xl border border-slate-200 bg-white p-8 shadow-sm">
        <div className="animate-pulse space-y-4">
          <div className="h-6 w-1/3 rounded-full bg-slate-200" />
          <div className="h-4 w-2/3 rounded-full bg-slate-200" />
          <div className="grid gap-4 sm:grid-cols-2 lg:grid-cols-4">
            {[...Array(4)].map((_, index) => (
              <div key={index} className="h-28 rounded-2xl bg-slate-100" />
            ))}
          </div>
        </div>
      </div>
    </div>
  );

  const renderErrorState = (
    <div className="rounded-3xl border border-red-200 bg-red-50 p-6 text-sm text-red-700">
      <p className="font-semibold">We couldn’t load the admin dashboard.</p>
      <p className="mt-2">{error}</p>
      <button
        type="button"
        onClick={handleRefresh}
        className="mt-4 inline-flex items-center gap-2 rounded-full border border-red-200 bg-white px-4 py-2 text-xs font-semibold uppercase tracking-wide text-red-700 transition hover:border-red-300 hover:bg-red-50"
      >
        <ArrowPathIcon className="h-4 w-4" /> Try again
      </button>
    </div>
  );

  const projectSummary = data?.projectManagement?.summary;
  const projectSummaryCards = projectSummary
    ? [
        {
          label: 'Projects',
          value: formatNumber(projectSummary.totalProjects ?? 0),
          caption: `${formatNumber(projectSummary.activeProjects ?? 0)} active`,
          icon: UsersIcon,
        },
        {
          label: 'At risk',
          value: formatNumber(projectSummary.atRiskProjects ?? 0),
          caption: `${formatNumber(projectSummary.completedProjects ?? 0)} completed`,
          icon: ShieldCheckIcon,
        },
        {
          label: 'Budget',
          value: formatCurrency(projectSummary.budgetAllocated ?? 0),
          caption: `Spent ${formatCurrency(projectSummary.budgetSpent ?? 0)}`,
          icon: CurrencyDollarIcon,
        },
        {
          label: 'Progress',
          value: formatPercent(projectSummary.averageProgress ?? 0),
          caption: 'Portfolio average',
          icon: LifebuoyIcon,
        },
      ]
    : [];

  const renderDashboardSections = data ? (
    <div className="space-y-10">
      <RuntimeTelemetryPanel
        snapshot={runtimeSnapshot}
        loading={runtimeLoading}
        refreshing={runtimeRefreshing}
        error={runtimeError}
        onRefresh={refreshRuntime}
        lastUpdated={runtimeUpdatedAt}
      />
      <AdCouponManager />
      <AdminGroupManagementPanel />
      <div id="admin-volunteering" className="space-y-3">
        {volunteeringError ? (
          <div className="rounded-2xl border border-red-200 bg-red-50 p-4 text-sm text-red-700">{volunteeringError}</div>
        ) : null}
        <VolunteerInsightsPanel
          insights={volunteeringInsights}
          loading={volunteeringLoading}
          compact
          title="Volunteering overview"
          description="Live visibility into open roles, shifts, and impact."
          onManage={() => navigate('/dashboard/admin/volunteering')}
          onRefresh={refreshVolunteeringInsights}
        />
      </div>
      <AdminMobileAppManagementPanel />
      <ConsentGovernancePanel />
      <RbacMatrixPanel />

      <section id="admin-projects" className="rounded-3xl border border-slate-200 bg-white/95 p-6 shadow-sm">
        <div className="flex flex-col gap-4 sm:flex-row sm:items-center sm:justify-between">
          <div>
            <h2 className="text-lg font-semibold text-slate-900">Projects</h2>
            <p className="mt-1 text-sm text-slate-600">Review health and jump into the workspace for full control.</p>
          </div>
          <Link
            to="/dashboard/admin/projects"
            className="inline-flex items-center justify-center rounded-full bg-accent px-5 py-2 text-sm font-semibold text-white shadow-soft transition hover:bg-accentDark"
          >
            Open workspace
          </Link>
        </div>
        {projectSummaryCards.length ? (
          <div className="mt-6 grid gap-4 sm:grid-cols-2 xl:grid-cols-4">
            {projectSummaryCards.map((card) => (
              <SummaryCard key={card.label} {...card} />
            ))}
          </div>
        ) : null}
      </section>

      <section id="admin-blog" className="rounded-3xl border border-slate-200 bg-white/95 p-6 shadow-sm">
        <div className="flex flex-col gap-4 sm:flex-row sm:items-center sm:justify-between">
          <div>
            <h2 className="text-lg font-semibold text-slate-900">Job post management</h2>
            <p className="mt-1 max-w-2xl text-sm text-slate-600">
              Launch, govern, and monitor every role published across Gigvora. The job workspace supports full CRUD controls,
              workflow gates, attachments, distribution toggles, and publishing automation.
            </p>
          </div>
          <Link
            to="/dashboard/admin/jobs"
            className="inline-flex items-center justify-center rounded-full bg-slate-900 px-5 py-2 text-sm font-semibold text-white shadow-soft transition hover:bg-slate-700"
          >
            Open job workspace
          </Link>
        </div>
        <div className="mt-4 grid gap-3 lg:grid-cols-3">
          <div className="rounded-2xl border border-slate-200 bg-slate-50/80 p-4 text-sm text-slate-600">
            <p className="text-xs font-semibold uppercase tracking-wide text-slate-500">Operational coverage</p>
            <p className="mt-2">
              Manage job basics, compensation, hiring contacts, metadata, and publishing states with granular validation and audit
              trails.
            </p>
          </div>
          <div className="rounded-2xl border border-slate-200 bg-slate-50/80 p-4 text-sm text-slate-600">
            <p className="text-xs font-semibold uppercase tracking-wide text-slate-500">Workflow automation</p>
            <p className="mt-2">
              Trigger lifecycle transitions, archive or duplicate postings, and push updates to partner surfaces instantly.
            </p>
          </div>
          <div className="rounded-2xl border border-slate-200 bg-slate-50/80 p-4 text-sm text-slate-600">
            <p className="text-xs font-semibold uppercase tracking-wide text-slate-500">Distribution readiness</p>
            <p className="mt-2">
              Attach creative assets, set promotion flags, and prepare analytics hooks for campaign monitoring.
            </p>
          </div>
        </div>
      </section>

      <section className="rounded-3xl border border-slate-200 bg-white/95 p-6 shadow-sm">
        <div className="flex flex-col gap-4 sm:flex-row sm:items-center sm:justify-between">
          <div>
            <h2 className="text-lg font-semibold text-slate-900">Blog operations</h2>
            <p className="mt-1 max-w-2xl text-sm text-slate-600">
              Launch and govern Gigvora stories, release notes, and playbooks directly from the control tower. Published posts
              appear instantly across the public blog, member dashboards, and the mobile app.
            </p>
          </div>
          <Link
            to="/dashboard/admin/blog"
            className="inline-flex items-center justify-center rounded-full bg-accent px-5 py-2 text-sm font-semibold text-white shadow-soft transition hover:bg-accentDark"
          >
            Open blog studio
          </Link>
        </div>
        <div className="mt-4 grid gap-3 sm:grid-cols-2">
          <div className="rounded-2xl border border-slate-200 bg-slate-50/80 p-4 text-sm text-slate-600">
            <p className="text-xs font-semibold uppercase tracking-wide text-slate-500">Enterprise workflow</p>
            <p className="mt-2">
              Draft, schedule, and publish articles with tag management, hero imagery, and SEO-ready slugs in a single secured
              workspace.
            </p>
          </div>
          <div className="rounded-2xl border border-slate-200 bg-slate-50/80 p-4 text-sm text-slate-600">
            <p className="text-xs font-semibold uppercase tracking-wide text-slate-500">Cross-platform parity</p>
            <p className="mt-2">
              Blog highlights surface automatically inside the user dashboard spotlight and the Gigvora mobile experience.
            </p>
          </div>
        </div>
      </section>

      {/* Summary cards */}
      <div className="grid gap-4 sm:grid-cols-2 xl:grid-cols-4">
        {summaryCards.map((card) => (
          <SummaryCard key={card.label} {...card} />
        ))}
      </div>

      {/* Member health */}
      <section id="admin-risk-trust" className="rounded-3xl border border-slate-200 bg-white p-6 shadow-lg shadow-blue-100/40 sm:p-8">
        <div className="flex flex-col gap-4 sm:flex-row sm:items-start sm:justify-between">
          <div>
            <h2 className="text-xl font-semibold text-slate-900 sm:text-2xl">Member health</h2>
            <p className="mt-2 max-w-3xl text-sm text-slate-600">
              Monitor network growth, profile completion, and trust signals to keep the marketplace balanced and high quality.
            </p>
          </div>
          <div className="rounded-full border border-blue-200 bg-blue-50 px-4 py-2 text-xs font-semibold uppercase tracking-wide text-blue-700">
            Last {data.lookbackDays} days
          </div>
        </div>
        <div className="mt-6 grid gap-4 lg:grid-cols-2">
          <div className="rounded-2xl border border-slate-200 bg-slate-50/80 p-5 shadow-sm">
            <p className="text-sm font-semibold text-slate-700">Member distribution</p>
            <div className="mt-4 grid gap-3 sm:grid-cols-2">
              {Object.entries(data.summary?.totals?.userBreakdown ?? {}).map(([type, count]) => (
                <div key={type} className="rounded-xl border border-white/60 bg-white p-4 shadow-sm">
                  <p className="text-xs font-semibold uppercase tracking-wide text-slate-400">{USER_TYPE_LABELS[type] ?? humanizeLabel(type)}</p>
                  <p className="mt-1 text-2xl font-semibold text-slate-900">{formatNumber(count)}</p>
                </div>
              ))}
            </div>
          </div>
          <div className="rounded-2xl border border-slate-200 bg-slate-50/80 p-5 shadow-sm">
            <p className="text-sm font-semibold text-slate-700">Profile readiness</p>
            <dl className="mt-4 grid gap-3 sm:grid-cols-2">
              <div>
                <dt className="text-xs font-semibold uppercase tracking-wide text-slate-400">Active profiles</dt>
                <dd className="mt-1 text-xl font-semibold text-slate-900">{formatNumber(data.summary?.totals?.activeProfiles ?? 0)}</dd>
              </div>
              <div>
                <dt className="text-xs font-semibold uppercase tracking-wide text-slate-400">High trust (≥80)</dt>
                <dd className="mt-1 text-xl font-semibold text-slate-900">{formatNumber(data.summary?.totals?.highTrustProfiles ?? 0)}</dd>
              </div>
              <div>
                <dt className="text-xs font-semibold uppercase tracking-wide text-slate-400">Avg completion</dt>
                <dd className="mt-1 text-xl font-semibold text-slate-900">{formatPercent(data.summary?.totals?.averageProfileCompletion ?? 0)}</dd>
              </div>
              <div>
                <dt className="text-xs font-semibold uppercase tracking-wide text-slate-400">Verified references</dt>
                <dd className="mt-1 text-xl font-semibold text-slate-900">{formatNumber(data.summary?.totals?.verifiedReferences ?? 0)}</dd>
              </div>
            </dl>
          </div>
        </div>
        <div className="mt-6 rounded-2xl border border-slate-200 bg-white p-5 shadow-sm">
          <p className="text-sm font-semibold text-slate-700">New signups</p>
          <div className="mt-4 grid gap-3 sm:grid-cols-3">
            {Object.entries(data.summary?.growth?.newUsers ?? {}).map(([type, count]) => (
              <div key={type} className="rounded-xl border border-blue-100 bg-blue-50/60 p-4">
                <p className="text-xs font-semibold uppercase tracking-wide text-blue-600">{USER_TYPE_LABELS[type] ?? humanizeLabel(type)}</p>
                <p className="mt-1 text-xl font-semibold text-blue-800">{formatNumber(count)}</p>
                <p className="text-[11px] uppercase tracking-wide text-blue-500">{`Joined in ${data.lookbackDays} days`}</p>
              </div>
            ))}
          </div>
        </div>
      );
    }

    if (error && !adminOverview) {
      return (
        <div className="flex flex-col items-center justify-center rounded-3xl border border-rose-200 bg-rose-50 p-10 text-center text-rose-700">
          <p className="text-base font-semibold">{error}</p>
          <button
            type="button"
            onClick={handleRefresh}
            className="mt-4 inline-flex items-center gap-2 rounded-full border border-rose-200 bg-white px-4 py-2 text-xs font-semibold uppercase tracking-wide text-rose-700 transition hover:border-rose-300 hover:bg-rose-50"
          >
            <ArrowPathIcon className="h-4 w-4" /> Try again
          </button>
        </div>
      );
      {/* Financial governance */}
      <section className="rounded-3xl border border-slate-200 bg-white p-6 shadow-lg shadow-blue-100/40 sm:p-8">
        <div className="flex flex-col gap-4 sm:flex-row sm:items-start sm:justify-between">
          <div>
            <h2 className="text-xl font-semibold text-slate-900 sm:text-2xl">Financial governance</h2>
            <p className="mt-2 max-w-3xl text-sm text-slate-600">
              Snapshot of escrow balances, recent activity, and fee capture. Use the escrow management console for full control.
            </p>
          </div>
          <div className="flex flex-wrap items-center gap-3">
            <Link
              to="/dashboard/admin/escrow"
              className="inline-flex items-center gap-2 rounded-full border border-slate-200 bg-white px-4 py-2 text-xs font-semibold uppercase tracking-wide text-slate-700 transition hover:border-blue-300 hover:text-blue-700"
            >
              Open escrow console
            </Link>
            <button
              type="button"
              onClick={handleRefresh}
              className="inline-flex items-center gap-2 rounded-full border border-blue-200 bg-blue-50 px-4 py-2 text-xs font-semibold uppercase tracking-wide text-blue-700 transition hover:border-blue-300 hover:bg-white"
            >
              <ArrowPathIcon className="h-4 w-4" /> Refresh data
            </button>
          </div>
        </div>
        <div className="mt-6 grid gap-4 lg:grid-cols-2">
          <StatusList
            title="Transactions by status"
            items={calculatePercentages(data.financials?.transactionsByStatus ?? {})}
            emptyLabel="No transactions recorded yet."
          />
          <StatusList
            title="Escrow accounts"
            items={calculatePercentages(data.financials?.accountsByStatus ?? {})}
            emptyLabel="No accounts created yet."
          />
        </div>
        <RecentList
          title="Recent escrow activity"
          rows={(data.financials?.recentTransactions ?? []).map((txn) => ({
            reference: txn.reference,
            type: humanizeLabel(txn.type),
            status: humanizeLabel(txn.status),
            amount: formatCurrency(txn.amount, txn.currencyCode ?? 'USD'),
            netAmount: formatCurrency(txn.netAmount, txn.currencyCode ?? 'USD'),
            createdAt: formatDateTime(txn.createdAt),
          }))}
          columns={[
            { key: 'reference', label: 'Reference' },
            { key: 'type', label: 'Type' },
            { key: 'status', label: 'Status' },
            { key: 'amount', label: 'Gross' },
            { key: 'netAmount', label: 'Net' },
            { key: 'createdAt', label: 'Created' },
          ]}
          emptyLabel="Escrow activity will appear here once transactions are initiated."
        />
      </section>

      {/* Trust and safety */}
      <section className="rounded-3xl border border-slate-200 bg-white p-6 shadow-lg shadow-blue-100/40 sm:p-8">
        <div className="flex flex-col gap-4 sm:flex-row sm:items-start sm:justify-between">
          <div>
            <h2 className="text-xl font-semibold text-slate-900 sm:text-2xl">Risk & trust</h2>
            <p className="mt-2 max-w-3xl text-sm text-slate-600">
              Track dispute load, prioritisation, and lifecycle stages to keep resolution teams ahead of potential escalations.
            </p>
          </div>
          <div className="rounded-full border border-slate-200 bg-slate-50 px-4 py-2 text-xs font-semibold uppercase tracking-wide text-slate-600">
            {formatNumber(data.trust?.openDisputes ?? 0)} open cases
          </div>
        </div>
        <div className="mt-6 grid gap-4 lg:grid-cols-2">
          <StatusList title="Disputes by stage" items={calculatePercentages(data.trust?.disputesByStage ?? {})} />
          <StatusList title="Disputes by priority" items={calculatePercentages(data.trust?.disputesByPriority ?? {})} />
        </div>
        <RecentList
          title="Latest dispute updates"
          rows={(data.trust?.recentDisputes ?? []).map((dispute) => ({
            id: `#${dispute.id}`,
            stage: humanizeLabel(dispute.stage),
            priority: humanizeLabel(dispute.priority),
            status: humanizeLabel(dispute.status),
            amount: dispute.transaction ? formatCurrency(dispute.transaction.amount, dispute.transaction.currencyCode ?? 'USD') : '—',
            updatedAt: formatDateTime(dispute.updatedAt),
          }))}
          columns={[
            { key: 'id', label: 'Dispute' },
            { key: 'stage', label: 'Stage' },
            { key: 'priority', label: 'Priority' },
            { key: 'status', label: 'Status' },
            { key: 'amount', label: 'Amount' },
            { key: 'updatedAt', label: 'Updated' },
          ]}
          emptyLabel="Resolved disputes will reduce from this feed automatically."
        />
      </section>

      {/* Support operations */}
      <section className="rounded-3xl border border-slate-200 bg-white p-6 shadow-lg shadow-blue-100/40 sm:p-8">
        <div className="flex flex-col gap-4 lg:flex-row lg:items-start lg:justify-between">
          <div>
            <h2 className="text-xl font-semibold text-slate-900 sm:text-2xl">Support inbox</h2>
            <p className="mt-2 max-w-3xl text-sm text-slate-600">
              Monitor escalations, ownership, and response speed. Take action on conversations directly from this dashboard.
            </p>
          </div>
          <div className="flex flex-col items-stretch gap-3 sm:flex-row sm:items-center sm:justify-end lg:flex-col lg:items-end">
            <div className="inline-flex items-center gap-2 rounded-full border border-blue-200 bg-blue-50 px-4 py-2 text-xs font-semibold uppercase tracking-wide text-blue-700">
              <LifebuoyIcon className="h-4 w-4" /> {formatNumber(data.support?.openCases ?? 0)} cases active
            </div>
            <Link
              to="/dashboard/admin/inbox"
              className="inline-flex items-center justify-center gap-2 rounded-full border border-blue-200 px-4 py-2 text-xs font-semibold text-blue-700 transition hover:border-blue-300 hover:bg-blue-50"
            >
              Open inbox workspace
            </Link>
          </div>
        </div>
        <div className="mt-6 grid gap-6 xl:grid-cols-[minmax(0,1.2fr),minmax(0,0.8fr)]">
          <AdminInboxQueueSnapshot />
          <div className="space-y-4">
            <StatusList title="Cases by status" items={calculatePercentages(data.support?.casesByStatus ?? {})} />
            <StatusList title="Cases by priority" items={calculatePercentages(data.support?.casesByPriority ?? {})} />
            <div className="rounded-2xl border border-slate-200 bg-slate-50/60 p-5 shadow-sm">
              <p className="text-sm font-semibold text-slate-700">Service levels</p>
              <dl className="mt-4 space-y-3">
                <div>
                  <dt className="text-xs font-semibold uppercase tracking-wide text-slate-400">Average first response</dt>
                  <dd className="mt-1 text-xl font-semibold text-slate-900">{formatDurationMinutes(data.support?.averageFirstResponseMinutes)}</dd>
                </div>
                <div>
                  <dt className="text-xs font-semibold uppercase tracking-wide text-slate-400">Average resolution</dt>
                  <dd className="mt-1 text-xl font-semibold text-slate-900">{formatDurationMinutes(data.support?.averageResolutionMinutes)}</dd>
                </div>
              </dl>
            </div>
          </div>
        </div>
        <div className="mt-6">
          <RecentList
            title="Recent escalations"
            rows={(data.support?.recentCases ?? []).map((supportCase) => ({
              id: `#${supportCase.id}`,
              status: humanizeLabel(supportCase.status),
              priority: humanizeLabel(supportCase.priority),
              escalatedAt: formatDateTime(supportCase.escalatedAt),
              firstResponseAt: formatDateTime(supportCase.firstResponseAt),
              resolvedAt: formatDateTime(supportCase.resolvedAt),
            }))}
            columns={[
              { key: 'id', label: 'Case' },
              { key: 'status', label: 'Status' },
              { key: 'priority', label: 'Priority' },
              { key: 'escalatedAt', label: 'Escalated' },
              { key: 'firstResponseAt', label: 'First reply' },
              { key: 'resolvedAt', label: 'Resolved' },
            ]}
            emptyLabel="Escalations will populate as support cases move through the queue."
          />
        </div>
      </section>

      {/* Analytics & notifications */}
      <section className="rounded-3xl border border-slate-200 bg-white p-6 shadow-lg shadow-blue-100/40 sm:p-8">
        <div className="flex flex-col gap-4 sm:flex-row sm:items-start sm:justify-between">
          <div>
            <h2 className="text-xl font-semibold text-slate-900 sm:text-2xl">Engagement & communications</h2>
            <p className="mt-2 max-w-3xl text-sm text-slate-600">
              Real-time telemetry, actor mix, and notification delivery ensure product teams can respond quickly to usage signals.
            </p>
          </div>
          <div className="rounded-full border border-slate-200 bg-slate-50 px-4 py-2 text-xs font-semibold uppercase tracking-wide text-slate-600">
            {formatNumber(data.analytics?.eventsLastWindow ?? 0)} events / {data.eventWindowDays}-day window
          </div>
        </div>
        <div className="mt-6 grid gap-4 lg:grid-cols-3">
          <StatusList
            title="Events by actor"
            items={calculatePercentages(data.analytics?.eventsByActorType ?? {})}
            emptyLabel="No analytics events recorded yet."
          />
          <div className="rounded-2xl border border-slate-200 bg-white p-5 shadow-sm">
            <p className="text-sm font-semibold text-slate-700">Top events</p>
            <ol className="mt-4 space-y-3 text-sm text-slate-600">
              {(data.analytics?.topEvents ?? []).map((event, index) => (
                <li key={event.eventName} className="flex items-center justify-between rounded-xl border border-slate-100 bg-slate-50/60 px-3 py-2">
                  <span className="font-medium text-slate-700">
                    <span className="mr-2 inline-flex h-6 w-6 items-center justify-center rounded-full bg-blue-100 text-xs font-semibold text-blue-700">
                      {index + 1}
                    </span>
                    {event.eventName}
                  </span>
                  <span className="text-slate-500">{formatNumber(event.count)}</span>
                </li>
              ))}
              {!data.analytics?.topEvents?.length ? <li className="text-sm text-slate-500">No event telemetry yet.</li> : null}
            </ol>
          </div>
          <div className="rounded-2xl border border-slate-200 bg-white p-5 shadow-sm">
            <p className="text-sm font-semibold text-slate-700">Daily volume</p>
            <div className="mt-4 space-y-2">
              {(data.analytics?.dailyEvents ?? []).map((entry) => (
                <div key={entry.date} className="space-y-1">
                  <div className="flex items-center justify-between text-sm">
                    <span className="text-slate-600">{formatDate(entry.date)}</span>
                    <span className="font-semibold text-slate-900">{formatNumber(entry.count)}</span>
                  </div>
                  <div className="relative h-2 overflow-hidden rounded-full bg-slate-100">
                    <div
                      className="absolute inset-y-0 left-0 rounded-full bg-blue-500"
                      style={{ width: `${Math.min(entry.count * 5, 100)}%` }}
                    />
                  </div>
                </div>
              ))}
              {!data.analytics?.dailyEvents?.length ? <p className="text-sm text-slate-500">Events will chart here automatically.</p> : null}
            </div>
          </div>
        </div>
        <RecentList
          title="Latest analytics events"
          rows={(data.analytics?.latestEvents ?? []).map((event) => ({
            eventName: event.eventName,
            actorType: humanizeLabel(event.actorType),
            userId: event.userId ? `User ${event.userId}` : '—',
            entityType: event.entityType ? humanizeLabel(event.entityType) : '—',
            occurredAt: formatDateTime(event.occurredAt),
          }))}
          columns={[
            { key: 'eventName', label: 'Event' },
            { key: 'actorType', label: 'Actor' },
            { key: 'userId', label: 'Subject' },
            { key: 'entityType', label: 'Entity' },
            { key: 'occurredAt', label: 'Occurred' },
          ]}
          emptyLabel="Events will appear here as soon as telemetry is captured."
        />
        <div className="mt-6 rounded-2xl border border-slate-200 bg-slate-50/60 p-5 shadow-sm">
          <p className="text-sm font-semibold text-slate-700">Notification delivery</p>
          <div className="mt-4 grid gap-3 sm:grid-cols-4">
            {Object.entries(data.notifications?.byStatus ?? {}).map(([status, count]) => (
              <div key={status} className="rounded-xl border border-white/80 bg-white p-4 shadow-sm">
                <p className="text-xs font-semibold uppercase tracking-wide text-slate-400">{humanizeLabel(status)}</p>
                <p className="mt-1 text-xl font-semibold text-slate-900">{formatNumber(count)}</p>
              </div>
            ))}
            <div className="rounded-xl border border-red-100 bg-red-50/80 p-4 shadow-sm">
              <p className="text-xs font-semibold uppercase tracking-wide text-red-500">Critical pending</p>
              <p className="mt-1 text-xl font-semibold text-red-700">{formatNumber(data.notifications?.criticalOpen ?? 0)}</p>
            </div>
          </div>
        </div>
      </section>

      {/* Launchpad performance */}
      <section className="rounded-3xl border border-slate-200 bg-white p-6 shadow-lg shadow-blue-100/40 sm:p-8">
        <div className="flex flex-col gap-4 sm:flex-row sm:items-start sm:justify-between">
          <div>
            <h2 className="text-xl font-semibold text-slate-900 sm:text-2xl">Launchpad performance</h2>
            <p className="mt-2 max-w-3xl text-sm text-slate-600">
              Understand placements, interviews, and employer demand across the Experience Launchpad programme.
            </p>
          </div>
          <div className="rounded-full border border-slate-200 bg-slate-50 px-4 py-2 text-xs font-semibold uppercase tracking-wide text-slate-600">
            Conversion {formatPercent(data.launchpad?.totals?.conversionRate ?? 0)}
          </div>
        </div>
        <div className="mt-6 grid gap-4 lg:grid-cols-2">
          <div className="rounded-2xl border border-slate-200 bg-slate-50/60 p-5 shadow-sm">
            <p className="text-sm font-semibold text-slate-700">Pipeline health</p>
            <div className="mt-4 grid gap-3 sm:grid-cols-2">
              {Object.entries(data.launchpad?.pipeline ?? {}).map(([stage, count]) => (
                <div key={stage} className="rounded-xl border border-white/80 bg-white p-4 shadow-sm">
                  <p className="text-xs font-semibold uppercase tracking-wide text-slate-400">{humanizeLabel(stage)}</p>
                  <p className="mt-1 text-xl font-semibold text-slate-900">{formatNumber(count)}</p>
                </div>
              ))}
            </div>
          </div>
          <div className="rounded-2xl border border-slate-200 bg-slate-50/60 p-5 shadow-sm">
            <p className="text-sm font-semibold text-slate-700">Placements</p>
            <div className="mt-4 grid gap-3 sm:grid-cols-2">
              {Object.entries(data.launchpad?.placements ?? {}).map(([status, count]) => (
                <div key={status} className="rounded-xl border border-white/80 bg-white p-4 shadow-sm">
                  <p className="text-xs font-semibold uppercase tracking-wide text-slate-400">{humanizeLabel(status)}</p>
                  <p className="mt-1 text-xl font-semibold text-slate-900">{formatNumber(count)}</p>
                </div>
              ))}
            </div>
          </div>
        </div>
        <div className="mt-6 grid gap-4 lg:grid-cols-2">
          <RecentList
            title="Upcoming interviews"
            rows={(data.launchpad?.upcomingInterviews ?? []).map((interview) => ({
              id: `#${interview.id}`,
              candidate: interview.applicant ? `${interview.applicant.firstName} ${interview.applicant.lastName}` : '—',
              scheduled: formatDateTime(interview.interviewScheduledAt),
              status: humanizeLabel(interview.status),
            }))}
            columns={[
              { key: 'id', label: 'Interview' },
              { key: 'candidate', label: 'Candidate' },
              { key: 'scheduled', label: 'Scheduled' },
              { key: 'status', label: 'Status' },
            ]}
            emptyLabel="Interview schedules will appear as the programme books conversations."
          />
          <div className="rounded-2xl border border-slate-200 bg-white p-5 shadow-sm">
            <p className="text-sm font-semibold text-slate-700">Employer demand</p>
            <div className="mt-4 space-y-3">
              {(data.launchpad?.employerBriefs ?? []).map((brief) => (
                <div key={brief.id} className="rounded-xl border border-blue-100 bg-blue-50/60 p-4">
                  <p className="font-semibold text-blue-800">{brief.companyName ?? 'Employer brief'}</p>
                  <p className="text-sm text-blue-700">{humanizeLabel(brief.status)}</p>
                  <p className="text-xs uppercase tracking-wide text-blue-500">Updated {formatRelativeTime(brief.updatedAt)}</p>
                </div>
              ))}
              {!data.launchpad?.employerBriefs?.length ? <p className="text-sm text-slate-500">Employer briefs will populate as demand is logged.</p> : null}
            </div>
            <div className="mt-6 rounded-xl border border-slate-200 bg-slate-50/80 p-4">
              <p className="text-sm font-semibold text-slate-700">Opportunities by source</p>
              <div className="mt-3 space-y-2">
                {Object.entries(data.launchpad?.opportunities ?? {}).map(([source, count]) => (
                  <div key={source} className="flex items-center justify-between text-sm text-slate-600">
                    <span>{humanizeLabel(source)}</span>
                    <span className="font-semibold text-slate-900">{formatNumber(count)}</span>
                  </div>
                ))}
              </div>
            </div>
          </div>
        </div>
      </section>

      {/* Gigvora Ads */}
      <section id="gigvora-ads">
        <GigvoraAdsConsole initialSnapshot={data.ads} defaultContext={data.ads?.overview?.context} />
      </section>
    </div>
  ) : null;

  const handleMenuSelect = useCallback(
    (itemId, item) => {
      if (!item) {
        return;
      }
      if (item.href) {
        navigate(item.href);
        return;
      }
      const targetId = item.sectionId ?? item.targetId ?? itemId;
      if (targetId && typeof document !== 'undefined') {
        const targetElement = document.getElementById(targetId);
        if (targetElement) {
          targetElement.scrollIntoView({ behavior: 'smooth', block: 'start' });
        }
      }
    },
    [navigate],
  );

  let gatingView = null;
  if (!isAuthenticated) {
    gatingView = (
      <AccessNotice
        title="Sign in required"
        message="Sign in with your Gigvora admin credentials to open the control tower."
        primaryLabel="Go to admin login"
        onPrimaryAction={() => navigate('/admin')}
        secondaryLabel="Contact platform ops"
        secondaryHref="mailto:ops@gigvora.com?subject=Admin%20access%20request"
      />
    );
  } else if (!hasAdminSeat) {
    gatingView = (
      <AccessNotice
        title="Admin clearance required"
        message="This workspace is restricted to platform administrators. Request elevated access from operations."
        primaryLabel="Switch account"
        onPrimaryAction={() => navigate('/admin')}
        secondaryLabel="Contact platform ops"
        secondaryHref="mailto:ops@gigvora.com?subject=Admin%20access%20request"
      />
    );
  }

  if (gatingView) {
    return (
      <DashboardLayout
        currentDashboard="admin"
        title="Gigvora Admin Control Tower"
        subtitle="Enterprise governance & compliance"
        description="Centralize every lever that powers Gigvora—from member growth and financial operations to trust, support, analytics, and the launchpad."
        menuSections={ADMIN_DASHBOARD_MENU_SECTIONS}
<<<<<<< HEAD
=======
        menuSections={MENU_SECTIONS}
        onMenuItemSelect={handleMenuSelect}
        menuSections={ADMIN_MENU_SECTIONS}
>>>>>>> 482c3267
        sections={[]}
        profile={profile}
        availableDashboards={[
          'admin',
          { id: 'admin-appearance', label: 'Appearance', href: '/dashboard/admin/appearance' },
          { id: 'admin-gdpr', label: 'GDPR Settings', href: '/dashboard/admin/gdpr' },
          'user',
          'freelancer',
          'company',
          'agency',
          'headhunter',
        ]}
        onMenuItemSelect={handleMenuSelect}
        activeMenuItem={activeMenuItem}
        onMenuItemSelect={handleMenuSelect}
        onMenuItemSelect={handleMenuItemSelect}
      >
        {gatingView}
      </DashboardLayout>
    );
  }
  const renderContent = (() => {
    if (!hasAdminAccess) {
      return renderAccessDenied;
    }

    let dashboardContent = null;

    if (loading && !data) {
      dashboardContent = renderLoadingState;
    } else if (error) {
      dashboardContent = renderErrorState;
    } else if (renderDashboardSections) {
      dashboardContent = renderDashboardSections;
    }

    return (
      <AdminOverviewPanel
        overview={adminOverview}
        saving={saving}
        status={overviewStatus}
        error={overviewError || error}
        onSave={handleOverviewSave}
        onRefresh={handleRefresh}
      />
    );
  };

  return (
    <DashboardLayout
      currentDashboard="admin"
      title="Admin Overview"
      subtitle="Realtime snapshot"
      description="Stay on top of member sentiment, trust, and weather cues at a glance."
      menuSections={MENU_SECTIONS}
      sections={SECTIONS}
      availableDashboards={['admin', 'user', 'freelancer', 'company', 'agency', 'headhunter']}
      title="Gigvora Admin Control Tower"
      subtitle="Enterprise governance & compliance"
      description="Centralize every lever that powers Gigvora—from member growth and financial operations to trust, support, analytics, and the launchpad." 
      menuSections={ADMIN_DASHBOARD_MENU_SECTIONS}
<<<<<<< HEAD
=======
      description="Centralize every lever that powers Gigvora—from member growth and financial operations to trust, support, analytics, and the launchpad."
      menuSections={MENU_SECTIONS}
      onMenuItemSelect={handleMenuSelect}
      description="Centralize every lever that powers Gigvora—from member growth and financial operations to trust, support, analytics, and the launchpad." 
      menuSections={ADMIN_MENU_SECTIONS}
>>>>>>> 482c3267
      sections={[]}
      profile={profile}
      availableDashboards={[
        'admin',
        { id: 'admin-appearance', label: 'Appearance', href: '/dashboard/admin/appearance' },
        { id: 'admin-gdpr', label: 'GDPR Settings', href: '/dashboard/admin/gdpr' },
        'user',
        'freelancer',
        'company',
        'agency',
        'headhunter',
      ]}
      onMenuItemSelect={handleMenuSelect}
      activeMenuItem={activeMenuItem}
      onMenuItemSelect={handleMenuSelect}
      onMenuItemSelect={handleMenuItemSelect}
    >
      <div className="space-y-10">
        {renderState()}
      </div>
    </DashboardLayout>
  );
}<|MERGE_RESOLUTION|>--- conflicted
+++ resolved
@@ -33,7 +33,6 @@
 import { fetchAdminDashboard } from '../../services/admin.js';
 import { fetchPlatformSettings, updatePlatformSettings } from '../../services/platformSettings.js';
 import { fetchAffiliateSettings, updateAffiliateSettings } from '../../services/affiliateSettings.js';
-<<<<<<< HEAD
 import { ADMIN_DASHBOARD_MENU_SECTIONS } from '../../constants/adminMenu.js';
 import {
   ADMIN_ACCESS_ALIASES,
@@ -203,7 +202,6 @@
 function setNestedValue(source, path, value) {
   if (!Array.isArray(path) || path.length === 0) {
     return value;
-=======
 import { fetchVolunteerInsights } from '../../services/adminVolunteering.js';
 
 import { ADMIN_DASHBOARD_MENU_SECTIONS } from '../../constants/adminDashboardMenu.js';
@@ -485,7 +483,6 @@
 function hasAdminAccess(session) {
   if (!session) {
     return false;
->>>>>>> 482c3267
   }
   const roleCandidates = [session.userType, session.primaryDashboard];
   if (Array.isArray(session.roles)) {
@@ -2994,12 +2991,9 @@
         subtitle="Enterprise governance & compliance"
         description="Centralize every lever that powers Gigvora—from member growth and financial operations to trust, support, analytics, and the launchpad."
         menuSections={ADMIN_DASHBOARD_MENU_SECTIONS}
-<<<<<<< HEAD
-=======
         menuSections={MENU_SECTIONS}
         onMenuItemSelect={handleMenuSelect}
         menuSections={ADMIN_MENU_SECTIONS}
->>>>>>> 482c3267
         sections={[]}
         profile={profile}
         availableDashboards={[
@@ -3061,14 +3055,11 @@
       subtitle="Enterprise governance & compliance"
       description="Centralize every lever that powers Gigvora—from member growth and financial operations to trust, support, analytics, and the launchpad." 
       menuSections={ADMIN_DASHBOARD_MENU_SECTIONS}
-<<<<<<< HEAD
-=======
       description="Centralize every lever that powers Gigvora—from member growth and financial operations to trust, support, analytics, and the launchpad."
       menuSections={MENU_SECTIONS}
       onMenuItemSelect={handleMenuSelect}
       description="Centralize every lever that powers Gigvora—from member growth and financial operations to trust, support, analytics, and the launchpad." 
       menuSections={ADMIN_MENU_SECTIONS}
->>>>>>> 482c3267
       sections={[]}
       profile={profile}
       availableDashboards={[
