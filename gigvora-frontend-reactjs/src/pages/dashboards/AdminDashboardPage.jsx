--- conflicted
+++ resolved
@@ -48,10 +48,8 @@
         tags: ['growth', 'activation'],
       },
       {
-<<<<<<< HEAD
         name: 'Escrow',
         description: '',
-=======
         name: 'Profile management',
         description: 'Provision accounts, edit public profiles, and capture trust annotations.',
         tags: ['members'],
@@ -60,7 +58,6 @@
       {
         name: 'Financial governance',
         description: 'Escrow flows, fee capture, and treasury risk posture.',
->>>>>>> 94e1e717
         tags: ['finance'],
         href: '/dashboard/admin/escrow',
       },
