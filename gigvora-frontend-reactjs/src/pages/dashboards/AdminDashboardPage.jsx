--- conflicted
+++ resolved
@@ -77,19 +77,16 @@
         tags: ['growth', 'activation'],
       },
       {
-<<<<<<< HEAD
         name: 'Hiring',
         description: '',
         tags: ['talent'],
         href: '/dashboard/admin/job-applications',
-=======
         name: 'Escrow',
         description: '',
         name: 'Profile management',
         description: 'Provision accounts, edit public profiles, and capture trust annotations.',
         tags: ['members'],
         href: '/dashboard/admin/profiles',
->>>>>>> 376dc01e
       },
       {
         name: 'Financial governance',
