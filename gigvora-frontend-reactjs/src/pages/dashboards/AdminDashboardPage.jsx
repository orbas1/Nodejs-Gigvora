import { useCallback, useEffect, useMemo, useState } from 'react';
import { Link, useNavigate } from 'react-router-dom';
import { ArrowPathIcon, CurrencyDollarIcon, LifebuoyIcon, ShieldCheckIcon, UsersIcon } from '@heroicons/react/24/outline';
import DashboardLayout from '../../layouts/DashboardLayout.jsx';
import AdCouponManager from '../../components/admin/AdCouponManager.jsx';
import RuntimeTelemetryPanel from '../../components/admin/RuntimeTelemetryPanel.jsx';
import ConsentGovernancePanel from '../../components/admin/ConsentGovernancePanel.jsx';
import RbacMatrixPanel from '../../components/admin/RbacMatrixPanel.jsx';
import GigvoraAdsConsole from '../../components/ads/GigvoraAdsConsole.jsx';
import AdminGroupManagementPanel from './admin/AdminGroupManagementPanel.jsx';
import { ADMIN_MENU_SECTIONS } from './admin/menuSections.js';
import useSession from '../../hooks/useSession.js';
import useRuntimeHealthSnapshot from '../../hooks/useRuntimeHealthSnapshot.js';
import useDomainGovernanceSummaries from '../../hooks/useDomainGovernanceSummaries.js';
import { fetchAdminDashboard } from '../../services/admin.js';
import { fetchPlatformSettings, updatePlatformSettings } from '../../services/platformSettings.js';
import { fetchAffiliateSettings, updateAffiliateSettings } from '../../services/affiliateSettings.js';
import { listDatabaseConnections } from '../../services/databaseSettings.js';
import { ADMIN_DASHBOARD_MENU_SECTIONS } from '../../constants/adminDashboardMenu.js';
import { DATABASE_STATUS_STYLES } from '../../constants/databaseStatusStyles.js';

const MENU_SECTIONS = ADMIN_DASHBOARD_MENU_SECTIONS;
import { ADMIN_MENU_SECTIONS } from '../../constants/adminMenuSections.js';

const MENU_SECTIONS = ADMIN_MENU_SECTIONS;
const MENU_SECTIONS = [
  {
    label: 'Command modules',
    items: [
      {
        name: 'Runtime health',
        description: 'Service readiness, dependency posture, and rate-limit utilisation for the API perimeter.',
        tags: ['ops', 'security'],
        sectionId: 'admin-runtime-health',
      },
      {
        name: 'Data governance',
        description: 'PII inventory, retention policies, and audit cadence across bounded contexts.',
        tags: ['compliance', 'data'],
        sectionId: 'admin-domain-governance',
      },
      {
        name: 'Member health',
        description: 'Growth, activation, and readiness scores across the Gigvora network.',
        tags: ['growth', 'activation'],
      },
      {
        name: 'Profile management',
        description: 'Provision accounts, edit public profiles, and capture trust annotations.',
        tags: ['members'],
        href: '/dashboard/admin/profiles',
      },
      {
        name: 'Financial governance',
        description: 'Escrow flows, fee capture, and treasury risk posture.',
        tags: ['finance'],
      },
      {
        name: 'Risk & trust',
        description: 'Dispute lifecycle, escalations, and marketplace safety monitoring.',
        tags: ['compliance'],
      },
      {
        name: 'Support operations',
        description: 'Service desk load, SLAs, and sentiment guardrails.',
      },
      {
        name: 'Engagement & comms',
        description: 'Platform analytics, event telemetry, and notification delivery.',
      },
      {
        name: 'Gigvora Ads',
        description: 'Campaign coverage, targeting telemetry, and creative governance.',
        tags: ['ads', 'monetisation'],
        sectionId: 'gigvora-ads',
        href: '/dashboard/admin/ads-settings',
      },
      {
        name: 'Launchpad performance',
        description: 'Talent placements, interview runway, and employer demand.',
      },
    ],
  },
  {
    label: 'Quick tools',
    items: [
      {
        name: 'Data exports',
        description: 'Pull CSV snapshots or schedule secure S3 drops.',
        tags: ['csv', 'api'],
      },
      {
        name: 'Incident response',
        description: 'Runbooks for security, privacy, and marketplace outages.',
      },
      {
        name: 'Audit center',
        description: 'Trace admin actions, approvals, and configuration changes.',
      },
    ],
  },
  {
    label: 'Configuration stack',
    items: [
      {
        name: 'Storage management',
        description: 'Configure object storage endpoints, lifecycle automation, and upload governance.',
        tags: ['storage'],
        href: '/dashboard/admin/storage',
      },
      {
        name: 'All platform settings',
        description: 'Govern application defaults, commission policies, and feature gates.',
        tags: ['settings'],
        sectionId: 'admin-settings-overview',
      },
      {
        name: 'Affiliate economics',
        description: 'Tiered commissions, payout cadences, and partner compliance.',
        tags: ['affiliate'],
        sectionId: 'admin-affiliate-settings',
      },
      {
        name: 'CMS controls',
        description: 'Editorial workflow, restricted features, and monetisation toggles.',
      items: [
        {
          name: 'All platform settings',
          description: 'Govern application defaults, commission policies, and feature gates.',
          tags: ['settings'],
          sectionId: 'admin-settings-overview',
        },
        {
          name: 'Affiliate economics',
          description: 'Tiered commissions, payout cadences, and partner compliance.',
          tags: ['affiliate'],
          sectionId: 'admin-affiliate-settings',
        },
        {
<<<<<<< HEAD
          name: 'Legal',
          description: 'Policies',
          tags: ['legal', 'compliance'],
          href: '/dashboard/admin/policies',
=======
          name: 'GDPR settings',
          description: 'Configure DPO contact, data subject workflows, retention, and processor governance.',
          tags: ['privacy', 'compliance'],
          href: '/dashboard/admin/gdpr',
>>>>>>> 0db516d2
        },
        {
          name: 'CMS controls',
          description: 'Editorial workflow, restricted features, and monetisation toggles.',
        sectionId: 'admin-settings-cms',
      },
      {
        name: 'Environment & secrets',
        description: 'Runtime environment, storage credentials, and database endpoints.',
        sectionId: 'admin-settings-environment',
        tags: ['ops'],
      },
      {
        name: 'API & notifications',
        description: 'REST endpoints, payment gateways, and outbound email security.',
        sectionId: 'admin-settings-api',
        tags: ['api'],
      },
      {
        name: 'API management',
        description: 'Provision API clients, rotate secrets, and review audit trails.',
        href: '/dashboard/admin/api-management',
        tags: ['api', 'security'],
        name: 'Email',
        description: '',
        tags: ['email'],
        href: '/dashboard/admin/email',
      },
    ],
  },
];

const GOVERNANCE_STATUS_STYLES = {
  approved: {
    label: 'Approved',
    className: 'bg-emerald-100 text-emerald-700',
  },
  remediation_required: {
    label: 'Remediation required',
    className: 'bg-amber-100 text-amber-700',
  },
  in_progress: {
    label: 'In progress',
    className: 'bg-sky-100 text-sky-700',
  },
  unknown: {
    label: 'Unknown',
    className: 'bg-slate-100 text-slate-600',
  },
};

const USER_TYPE_LABELS = {
  user: 'Members',
  company: 'Companies',
  freelancer: 'Freelancers',
  agency: 'Agencies',
  admin: 'Admins',
};

const numberFormatter = new Intl.NumberFormat('en-US');

const ADMIN_ACCESS_ALIASES = new Set(['admin', 'administrator', 'super-admin', 'superadmin']);

function formatNumber(value) {
  const numeric = Number(value ?? 0);
  if (!Number.isFinite(numeric)) {
    return '0';
  }
  return numberFormatter.format(Math.round(numeric));
}

function formatCurrency(value, currency = 'USD') {
  const numeric = Number(value ?? 0);
  if (!Number.isFinite(numeric)) {
    return new Intl.NumberFormat('en-US', {
      style: 'currency',
      currency,
    }).format(0);
  }
  const formatter = new Intl.NumberFormat('en-US', {
    style: 'currency',
    currency,
    maximumFractionDigits: numeric >= 1000 ? 0 : 2,
  });
  return formatter.format(numeric);
}

function formatPercent(value, fractionDigits = 1) {
  const numeric = Number(value ?? 0);
  if (!Number.isFinite(numeric)) {
    return '0%';
  }
  return `${numeric.toFixed(fractionDigits)}%`;
}

function formatDurationMinutes(minutes) {
  const numeric = Number(minutes ?? 0);
  if (!Number.isFinite(numeric) || numeric <= 0) {
    return '—';
  }
  if (numeric >= 1440) {
    return `${(numeric / 1440).toFixed(1)} days`;
  }
  if (numeric >= 60) {
    return `${(numeric / 60).toFixed(1)} hrs`;
  }
  return `${numeric.toFixed(0)} mins`;
}

function humanizeLabel(value) {
  if (!value) return '—';
  return value
    .split('_')
    .map((part) => part.charAt(0).toUpperCase() + part.slice(1))
    .join(' ');
}

function formatDateTime(value) {
  if (!value) return '—';
  const date = new Date(value);
  return date.toLocaleString(undefined, {
    month: 'short',
    day: 'numeric',
    hour: '2-digit',
    minute: '2-digit',
  });
}

function formatDate(value) {
  if (!value) return '—';
  const date = new Date(value);
  return date.toLocaleDateString(undefined, { month: 'short', day: 'numeric' });
}

function formatRelativeTime(value) {
  if (!value) {
    return 'moments ago';
  }
  const timestamp = new Date(value);
  const diffMs = Date.now() - timestamp.getTime();
  const diffMinutes = Math.round(diffMs / (1000 * 60));
  if (diffMinutes < 1) {
    return 'moments ago';
  }
  if (diffMinutes < 60) {
    return `${diffMinutes}m ago`;
  }
  const diffHours = Math.round(diffMinutes / 60);
  if (diffHours < 24) {
    return `${diffHours}h ago`;
  }
  const diffDays = Math.round(diffHours / 24);
  if (diffDays < 7) {
    return `${diffDays}d ago`;
  }
  return timestamp.toLocaleDateString();
}

function calculatePercentages(dictionary = {}) {
  const entries = Object.entries(dictionary);
  const total = entries.reduce((sum, [, value]) => sum + Number(value ?? 0), 0);
  return entries.map(([key, value]) => {
    const numeric = Number(value ?? 0);
    const percent = total > 0 ? Math.round((numeric / total) * 100) : 0;
    return { key, value: numeric, percent, label: humanizeLabel(key) };
  });
}

function normalizeToLowercaseArray(value) {
  if (!Array.isArray(value)) {
    return [];
  }

  return value
    .map((item) => {
      if (typeof item !== 'string') {
        return null;
      }
      const trimmed = item.trim();
      return trimmed ? trimmed.toLowerCase() : null;
    })
    .filter(Boolean);
}

function normalizeToLowercaseString(value) {
  if (value == null) {
    return '';
  }

  return `${value}`.trim().toLowerCase();
}

function cloneDeep(value) {
  if (value == null) {
    return value;
  }
  try {
    return JSON.parse(JSON.stringify(value));
  } catch (error) {
    console.warn('Unable to clone value', error);
    return value;
  }
}

function getNestedValue(source, path, fallback = '') {
  if (!Array.isArray(path) || path.length === 0) {
    return fallback;
  }
  const result = path.reduce((accumulator, key) => {
    if (accumulator == null) {
      return undefined;
    }
    return accumulator[key];
  }, source);
  return result ?? fallback;
}

function setNestedValue(source, path, value) {
  if (!Array.isArray(path) || path.length === 0) {
    return value;
  }
  const [head, ...rest] = path;
  const current = source && typeof source === 'object' ? source : {};
  const clone = Array.isArray(current) ? [...current] : { ...current };
  clone[head] = rest.length ? setNestedValue(current?.[head], rest, value) : value;
  return clone;
}

function maskSecret(value) {
  if (!value) {
    return '—';
  }
  const stringValue = String(value);
  if (stringValue.length <= 4) {
    return '•'.repeat(stringValue.length);
  }
  return `${'•'.repeat(stringValue.length - 4)}${stringValue.slice(-4)}`;
}

function buildSettingsOverview(settings = {}) {
  const app = settings?.app ?? {};
  const commissions = settings?.commissions ?? {};
  const featureToggles = settings?.featureToggles ?? {};
  const subscriptions = settings?.subscriptions ?? {};
  const payments = settings?.payments ?? {};
  const stripe = payments?.stripe ?? {};
  const escrow = payments?.escrow_com ?? {};
  const smtp = settings?.smtp ?? {};
  const storage = settings?.storage ?? {};
  const storageR2 = storage?.cloudflare_r2 ?? {};
  const database = settings?.database ?? {};

  const toggleValues = Object.values(featureToggles);
  const activeToggleCount = toggleValues.filter(Boolean).length;
  const totalToggleCount = Object.keys(featureToggles).length;

  return {
    overviewMetrics: [
      {
        label: 'Workspace name',
        value: app.name || 'Gigvora',
        caption: app.clientUrl ? `Client URL ${app.clientUrl}` : null,
      },
      {
        label: 'Runtime environment',
        value: (app.environment || 'development').toUpperCase(),
        caption: app.apiUrl ? `API ${app.apiUrl}` : 'API URL not configured',
      },
      {
        label: 'Active feature toggles',
        value: activeToggleCount,
        caption: `${totalToggleCount} total toggles`,
      },
      {
        label: 'Platform commission',
        value: `${commissions.rate ?? 0}% ${commissions.currency ?? 'USD'}`,
        caption: commissions.enabled
          ? commissions.providerControlsServicemanPay
            ? `Providers manage serviceman pay${
                commissions.servicemanMinimumRate
                  ? ` • ${commissions.servicemanMinimumRate}% minimum`
                  : ''
              }`
            : 'Platform-managed serviceman pay'
          : 'Disabled',
      },
    ],
    cms: {
      subscriptionsEnabled: Boolean(subscriptions.enabled),
      restrictedFeatures: Array.isArray(subscriptions.restrictedFeatures)
        ? subscriptions.restrictedFeatures
        : [],
      plans: Array.isArray(subscriptions.plans) ? subscriptions.plans : [],
      featureToggles,
      commissions,
    },
    environment: {
      environmentName: app.environment ?? 'development',
      clientUrl: app.clientUrl ?? '',
      appName: app.name ?? '',
      storageProvider: storage.provider ?? 'cloudflare_r2',
      storageBucket: storageR2.bucket ?? '',
      storageEndpoint: storageR2.endpoint ?? '',
      storagePublicBaseUrl: storageR2.publicBaseUrl ?? '',
      databaseHost: database.host ?? '',
      databasePort: database.port ?? '',
      databaseName: database.name ?? '',
      databaseUser: database.username ?? '',
    },
    api: {
      apiUrl: app.apiUrl ?? '',
      paymentProvider: payments.provider ?? 'stripe',
      stripePublishableKey: stripe.publishableKey ?? '',
      stripeWebhookSecret: stripe.webhookSecret ?? '',
      stripeAccountId: stripe.accountId ?? '',
      escrowSandbox: escrow.sandbox ?? true,
      escrowApiKey: escrow.apiKey ?? '',
      escrowApiSecret: escrow.apiSecret ?? '',
      smtpHost: smtp.host ?? '',
      smtpPort: smtp.port ?? '',
      smtpSecure: Boolean(smtp.secure),
      smtpUsername: smtp.username ?? '',
      smtpFromAddress: smtp.fromAddress ?? '',
      smtpFromName: smtp.fromName ?? '',
    },
  };
}

function computeInitials(name, fallback = 'GV') {
  if (!name) return fallback;
  const letters = name
    .split(/\s+/)
    .filter(Boolean)
    .map((part) => part.charAt(0).toUpperCase());
  if (letters.length === 0) {
    return fallback;
  }
  return letters.slice(0, 2).join('').padEnd(2, fallback.charAt(0) || 'G');
}

function AccessNotice({ title, message, onPrimaryAction, primaryLabel, secondaryHref, secondaryLabel }) {
  return (
    <div className="py-20">
      <div className="mx-auto max-w-2xl rounded-3xl border border-slate-200 bg-white p-10 text-center shadow-soft">
        <h2 className="text-2xl font-semibold text-slate-900">{title}</h2>
        <p className="mt-3 text-sm text-slate-600">{message}</p>
        <div className="mt-8 flex flex-col gap-3 sm:flex-row sm:justify-center">
          {primaryLabel ? (
            <button
              type="button"
              onClick={onPrimaryAction}
              className="inline-flex items-center justify-center rounded-full bg-accent px-6 py-2 text-sm font-semibold text-white shadow-soft transition hover:bg-accentDark"
            >
              {primaryLabel}
            </button>
          ) : null}
          {secondaryHref && secondaryLabel ? (
            <a
              href={secondaryHref}
              className="inline-flex items-center justify-center rounded-full border border-slate-200 bg-white px-6 py-2 text-sm font-semibold text-slate-600 transition hover:border-accent hover:text-accent"
            >
              {secondaryLabel}
            </a>
          ) : null}
        </div>
      </div>
    </div>
  );
}

function SummaryCard({ label, value, caption, delta, icon: Icon }) {
  return (
    <div className="rounded-3xl border border-slate-200 bg-white p-5 shadow-sm shadow-blue-100/40">
      <div className="flex items-start justify-between gap-3">
        <div>
          <p className="text-sm font-medium text-slate-500">{label}</p>
          <p className="mt-2 text-2xl font-semibold text-slate-900">{value}</p>
          {delta ? <p className="mt-2 text-xs font-semibold uppercase tracking-wide text-blue-600">{delta}</p> : null}
          {caption ? <p className="mt-2 text-xs text-slate-500">{caption}</p> : null}
        </div>
        {Icon ? (
          <div className="rounded-2xl bg-blue-50 p-3 text-blue-600">
            <Icon className="h-6 w-6" />
          </div>
        ) : null}
      </div>
    </div>
  );
}

function StatusList({ title, items, emptyLabel = 'No data yet.' }) {
  return (
    <div className="rounded-2xl border border-slate-200 bg-white p-5 shadow-sm">
      <p className="text-sm font-semibold text-slate-700">{title}</p>
      <div className="mt-4 space-y-3">
        {items.length ? (
          items.map((item) => (
            <div key={item.key} className="space-y-1">
              <div className="flex items-center justify-between text-sm">
                <span className="text-slate-600">{item.label}</span>
                <span className="font-semibold text-slate-900">{formatNumber(item.value)}</span>
              </div>
              <div className="relative h-2 overflow-hidden rounded-full bg-slate-100">
                <div
                  className="absolute inset-y-0 left-0 rounded-full bg-blue-500"
                  style={{ width: `${Math.min(item.percent, 100)}%` }}
                />
              </div>
              <p className="text-right text-[10px] font-semibold uppercase tracking-wide text-slate-400">
                {item.percent}% share
              </p>
            </div>
          ))
        ) : (
          <p className="text-sm text-slate-500">{emptyLabel}</p>
        )}
      </div>
    </div>
  );
}

function RecentList({ title, rows, columns, emptyLabel }) {
  return (
    <div className="rounded-2xl border border-slate-200 bg-white p-5 shadow-sm">
      <p className="text-sm font-semibold text-slate-700">{title}</p>
      {rows.length ? (
        <div className="mt-4 overflow-x-auto">
          <table className="min-w-full text-left text-sm text-slate-600">
            <thead>
              <tr className="text-xs uppercase tracking-wide text-slate-400">
                {columns.map((column) => (
                  <th key={column.key} className="whitespace-nowrap px-3 py-2 font-semibold">
                    {column.label}
                  </th>
                ))}
              </tr>
            </thead>
            <tbody>
              {rows.map((row, rowIndex) => (
                <tr key={rowIndex} className="border-t border-slate-100">
                  {columns.map((column) => (
                    <td key={column.key} className="whitespace-nowrap px-3 py-2 text-slate-600">
                      {column.render ? column.render(row[column.key], row) : row[column.key] ?? '—'}
                    </td>
                  ))}
                </tr>
              ))}
            </tbody>
          </table>
        </div>
      ) : (
        <p className="mt-4 text-sm text-slate-500">{emptyLabel}</p>
      )}
    </div>
  );
}

export default function AdminDashboardPage() {
  const navigate = useNavigate();
  const { session, isAuthenticated } = useSession();
  const {
    data: runtimeSnapshot,
    loading: runtimeLoading,
    refreshing: runtimeRefreshing,
    error: runtimeError,
    lastUpdated: runtimeUpdatedAt,
    refresh: refreshRuntime,
  } = useRuntimeHealthSnapshot();
  const domainGovernance = useDomainGovernanceSummaries({ refreshIntervalMs: 1000 * 60 * 10 });
  const normalizedMemberships = useMemo(() => normalizeToLowercaseArray(session?.memberships), [session?.memberships]);
  const normalizedRoles = useMemo(() => normalizeToLowercaseArray(session?.roles), [session?.roles]);
  const normalizedPermissions = useMemo(
    () => normalizeToLowercaseArray(session?.permissions),
    [session?.permissions],
  );
  const normalizedCapabilities = useMemo(
    () => normalizeToLowercaseArray(session?.capabilities),
    [session?.capabilities],
  );
  const sessionRole = useMemo(
    () => normalizeToLowercaseString(session?.role ?? session?.user?.role),
    [session?.role, session?.user?.role],
  );
  const sessionUserType = useMemo(
    () => normalizeToLowercaseString(session?.user?.userType ?? session?.userType),
    [session?.user?.userType, session?.userType],
  );
  const primaryDashboard = useMemo(
    () => normalizeToLowercaseString(session?.primaryDashboard ?? session?.user?.primaryDashboard),
    [session?.primaryDashboard, session?.user?.primaryDashboard],
  );

  const hasAdminSeat = useMemo(() => {
    if (!session) {
      return false;
    }

    const permissionAccess =
      normalizedPermissions.includes('admin:full') || normalizedCapabilities.includes('admin:access');

    return (
      permissionAccess ||
      normalizedMemberships.some((membership) => ADMIN_ACCESS_ALIASES.has(membership)) ||
      normalizedRoles.some((role) => ADMIN_ACCESS_ALIASES.has(role)) ||
      ADMIN_ACCESS_ALIASES.has(sessionRole) ||
      ADMIN_ACCESS_ALIASES.has(sessionUserType)
    );
  }, [
    session,
    normalizedMemberships,
    normalizedRoles,
    normalizedPermissions,
    normalizedCapabilities,
    sessionRole,
    sessionUserType,
  ]);

  const hasAdminAccess = useMemo(() => hasAdminSeat || primaryDashboard === 'admin', [hasAdminSeat, primaryDashboard]);

  const [data, setData] = useState(null);
  const [loading, setLoading] = useState(true);
  const [error, setError] = useState(null);
  const [refreshIndex, setRefreshIndex] = useState(0);

  const handleMenuSelect = useCallback(
    (itemId, item) => {
      if (item?.href) {
        navigate(item.href);
        return;
      }
      const targetId = item?.sectionId ?? item?.targetId ?? itemId;
      if (!targetId) return;
      const element = document.getElementById(targetId);
      if (element) {
        element.scrollIntoView({ behavior: 'smooth', block: 'start' });
      }
    },
    [navigate],
  );
  const [settings, setSettings] = useState(null);
  const [settingsDraft, setSettingsDraft] = useState(null);
  const [settingsLoading, setSettingsLoading] = useState(false);
  const [settingsError, setSettingsError] = useState(null);
  const [settingsDirty, setSettingsDirty] = useState(false);
  const [settingsSaving, setSettingsSaving] = useState(false);
  const [settingsStatus, setSettingsStatus] = useState('');
  const [affiliateSettings, setAffiliateSettings] = useState(null);
  const [affiliateDraft, setAffiliateDraft] = useState(null);
  const [affiliateLoading, setAffiliateLoading] = useState(false);
  const [affiliateError, setAffiliateError] = useState(null);
  const [affiliateDirty, setAffiliateDirty] = useState(false);
  const [affiliateSaving, setAffiliateSaving] = useState(false);
  const [affiliateStatus, setAffiliateStatus] = useState('');
  const [affiliateLastSavedAt, setAffiliateLastSavedAt] = useState(null);
  const [lastSavedAt, setLastSavedAt] = useState(null);
  const [restrictedFeaturesInput, setRestrictedFeaturesInput] = useState('');
  const [databaseOverview, setDatabaseOverview] = useState({
    loading: false,
    items: [],
    summary: null,
    error: null,
  });

  const fetchDatabaseOverview = useCallback(async () => {
    if (!canAccessDashboard) {
      return { items: [], summary: null, error: null };
    }
    try {
      const response = await listDatabaseConnections();
      return {
        items: Array.isArray(response?.items) ? response.items : [],
        summary: response?.summary ?? null,
        error: null,
      };
    } catch (fetchError) {
      return {
        items: [],
        summary: null,
        error:
          fetchError instanceof Error
            ? fetchError
            : new Error('Unable to load database overview.'),
      };
    }
  }, [canAccessDashboard]);

  const governanceRows = useMemo(
    () =>
      domainGovernance.contexts.map((context) => ({
        key: context.contextName,
        displayName: context.displayName ?? context.contextName,
        description: context.description ?? '',
        classification: context.dataClassification ?? '—',
        ownerTeam: context.ownerTeam ?? '—',
        dataSteward: context.dataSteward ?? '—',
        piiModelCount: context.piiModelCount ?? 0,
        piiFieldCount: context.piiFieldCount ?? 0,
        reviewStatus: context.reviewStatus ?? 'unknown',
        nextReviewDueAt: context.nextReviewDueAt ?? null,
        remediationItems: context.remediationItems ?? 0,
      })),
    [domainGovernance.contexts],
  );

  const canAccessDashboard = isAuthenticated && hasAdminSeat;

  useEffect(() => {
    if (!canAccessDashboard) {
      setLoading(false);
      setData(null);
      setError(null);
      setSettings(null);
      setSettingsDraft(null);
      setSettingsLoading(false);
      setSettingsError(null);
      setSettingsDirty(false);
      setSettingsSaving(false);
      setSettingsStatus('');
      setLastSavedAt(null);
      setAffiliateSettings(null);
      setAffiliateDraft(null);
      setAffiliateLoading(false);
      setAffiliateError(null);
      setAffiliateDirty(false);
      setAffiliateSaving(false);
      setAffiliateStatus('');
      setAffiliateLastSavedAt(null);
      return;
    }
    if (!hasAdminAccess) {
      setData(null);
      setSettings(null);
      setSettingsDraft(null);
      setSettingsDirty(false);
      setLoading(false);
      setSettingsLoading(false);
      setError(null);
      setSettingsError(null);
      setSettingsStatus('');
      setLastSavedAt(null);
      setAffiliateSettings(null);
      setAffiliateDraft(null);
      setAffiliateDirty(false);
      setAffiliateLoading(false);
      setAffiliateSaving(false);
      setAffiliateError(null);
      setAffiliateStatus('');
      setAffiliateLastSavedAt(null);
      return;
    }

    const abortController = new AbortController();
    let isActive = true;

    setLoading(true);
    setSettingsLoading(true);
    setError(null);
    setSettingsError(null);
    setSettingsSaving(false);
    setSettingsStatus('');
    setAffiliateLoading(true);
    setAffiliateError(null);
    setAffiliateSaving(false);
    setAffiliateStatus('');

    const hydrate = async () => {
      try {
        const [dashboardResult, settingsResult, affiliateResult] = await Promise.allSettled([
          fetchAdminDashboard({}, { signal: abortController.signal }),
          fetchPlatformSettings({ signal: abortController.signal }),
          fetchAffiliateSettings({ signal: abortController.signal }),
        ]);

        if (!isActive) {
          return;
        }

        if (dashboardResult.status === 'fulfilled') {
          setData(dashboardResult.value);
          setError(null);
        } else {
          const reason = dashboardResult.reason;
          if (reason?.name !== 'AbortError') {
            if (reason?.status === 401) {
              setError('Your session has expired. Please sign in again.');
            } else if (reason?.status === 403) {
              setError('Admin access required to view this telemetry.');
            } else {
              const message =
                reason?.message ||
                (reason instanceof Error ? reason.message : 'Unable to load admin telemetry at this time.');
              setError(message);
            }
            setData(null);
          }
        }
        setLoading(false);

        if (settingsResult.status === 'fulfilled') {
          const received = settingsResult.value;
          setSettings(received);
          const draft = cloneDeep(received);
          setSettingsDraft(draft);
          setRestrictedFeaturesInput(
            Array.isArray(received?.subscriptions?.restrictedFeatures)
              ? received.subscriptions.restrictedFeatures.join(', ')
              : '',
          );
          setSettingsDirty(false);
          setLastSavedAt(new Date().toISOString());
        } else {
          const reason = settingsResult.reason;
          if (reason?.name !== 'AbortError') {
            if (reason?.status === 401) {
              setSettingsError('Session expired while loading platform settings.');
            } else if (reason?.status === 403) {
              setSettingsError('Admin privileges are required to review platform settings.');
            } else {
              const message =
                reason?.message || (reason instanceof Error ? reason.message : 'Unable to load platform settings.');
              setSettingsError(message);
            }
            setSettings(null);
            setSettingsDraft(null);
            setSettingsDirty(false);
          }
        }
        setSettingsLoading(false);

        if (affiliateResult.status === 'fulfilled') {
          const receivedAffiliate = affiliateResult.value;
          setAffiliateSettings(receivedAffiliate);
          setAffiliateDraft(cloneDeep(receivedAffiliate));
          setAffiliateDirty(false);
          setAffiliateLastSavedAt(new Date().toISOString());
        } else {
          const reason = affiliateResult.reason;
          if (reason?.name !== 'AbortError') {
            if (reason?.status === 401) {
              setAffiliateError('Session expired while loading affiliate policies.');
            } else if (reason?.status === 403) {
              setAffiliateError('Admin privileges are required to configure affiliate policies.');
            } else {
              const message =
                reason?.message || (reason instanceof Error ? reason.message : 'Unable to load affiliate settings.');
              setAffiliateError(message);
            }
            setAffiliateSettings(null);
            setAffiliateDraft(null);
            setAffiliateDirty(false);
          }
        }
        setAffiliateLoading(false);
      } catch (err) {
        if (!isActive || err?.name === 'AbortError') {
          return;
        }
        setError(err?.message || 'Unable to load admin telemetry at this time.');
        setLoading(false);
        setSettingsLoading(false);
        setAffiliateLoading(false);
      }
    };

    hydrate();

    return () => {
      isActive = false;
      abortController.abort();
    };
  }, [refreshIndex, canAccessDashboard, hasAdminAccess]);

  useEffect(() => {
    let active = true;
    if (!canAccessDashboard) {
      setDatabaseOverview({ loading: false, items: [], summary: null, error: null });
      return () => {
        active = false;
      };
    }

    setDatabaseOverview((previous) => ({ ...previous, loading: true, error: null }));

    fetchDatabaseOverview().then((result) => {
      if (!active) {
        return;
      }
      setDatabaseOverview({
        loading: false,
        items: result.items,
        summary: result.summary,
        error: result.error,
      });
    });

    return () => {
      active = false;
    };
  }, [canAccessDashboard, fetchDatabaseOverview, refreshIndex]);

  const handleRefreshDatabase = useCallback(async () => {
    if (!canAccessDashboard) {
      return;
    }

    setDatabaseOverview((previous) => ({ ...previous, loading: true, error: null }));

    const result = await fetchDatabaseOverview();
    setDatabaseOverview((previous) => ({
      loading: false,
      items: result.error ? previous.items : result.items,
      summary: result.error ? previous.summary : result.summary,
      error: result.error,
    }));
  }, [canAccessDashboard, fetchDatabaseOverview]);

  const profile = useMemo(() => {
    const totals = data?.summary?.totals ?? {};
    const support = data?.support ?? {};
    const trust = data?.trust ?? {};
    const financials = data?.financials ?? {};
    const sessionUser = session?.user ?? {};
    const displayName = [sessionUser.firstName, sessionUser.lastName]
      .filter(Boolean)
      .join(' ')
      .trim() ||
      session?.name ||
      'Jordan Kim';
    const displayRole = session?.title ?? sessionUser.title ?? 'Chief Platform Administrator';
    const baseBadges = new Set(session?.badges ?? ['Security cleared']);
    if (hasAdminSeat) {
      baseBadges.add('Super admin');
    }
    if (session?.lastLoginAt) {
      baseBadges.add(`Signed in ${formatRelativeTime(session.lastLoginAt)}`);
    }

    return {
      name: displayName,
      role: displayRole,
      initials: session?.initials ?? computeInitials(displayName, session?.email ?? sessionUser.email),
      avatarUrl: session?.avatarUrl ?? sessionUser.avatarUrl ?? null,
      status: data ? `Last refresh ${formatRelativeTime(data.refreshedAt)}` : session?.status ?? 'Loading metrics…',
      badges: Array.from(baseBadges).filter(Boolean),
      metrics: [
        { label: 'Members', value: formatNumber(totals.totalUsers ?? 0) },
        { label: 'Support backlog', value: formatNumber(support.openCases ?? 0) },
        { label: 'Open disputes', value: formatNumber(trust.openDisputes ?? 0) },
        { label: 'Gross volume', value: formatCurrency(financials.grossEscrowVolume ?? 0) },
      ],
    };
  }, [data, session, hasAdminSeat]);

  const summaryCards = useMemo(() => {
    if (!data) return [];
    const totals = data.summary?.totals ?? {};
    const growth = data.summary?.growth ?? {};
    const financials = data.financials ?? {};
    const support = data.support ?? {};
    const trust = data.trust ?? {};

    return [
      {
        label: 'Total members',
        value: formatNumber(totals.totalUsers ?? 0),
        caption: `${formatNumber(totals.activeProfiles ?? 0)} active profiles / ${formatPercent(totals.averageProfileCompletion ?? 0)} completion avg`,
        delta: `+${formatNumber(growth.totalNewUsers ?? 0)} new in ${data.lookbackDays} days`,
        icon: UsersIcon,
      },
      {
        label: 'Escrow gross volume',
        value: formatCurrency(financials.grossEscrowVolume ?? 0),
        caption: `Fees captured ${formatCurrency(financials.escrowFees ?? 0)} • Pending release ${formatCurrency(financials.pendingReleaseTotal ?? 0)}`,
        delta: `Net ${formatCurrency(financials.netEscrowVolume ?? 0)}`,
        icon: CurrencyDollarIcon,
      },
      {
        label: 'Support workload',
        value: formatNumber(support.openCases ?? 0),
        caption: `First reply ${formatDurationMinutes(support.averageFirstResponseMinutes)} • Resolution ${formatDurationMinutes(support.averageResolutionMinutes)}`,
        delta: `${formatNumber(support.casesByPriority?.urgent ?? 0)} urgent tickets`,
        icon: LifebuoyIcon,
      },
      {
        label: 'Trust & safety',
        value: formatNumber(trust.openDisputes ?? 0),
        caption: `${formatNumber(trust.disputesByPriority?.high ?? 0)} high priority • ${formatNumber(trust.disputesByStage?.mediation ?? 0)} in mediation`,
        delta: `${formatNumber(trust.disputesByPriority?.urgent ?? 0)} urgent cases`,
        icon: ShieldCheckIcon,
      },
    ];
  }, [data]);

  const normalizedSettings = useMemo(
    () => buildSettingsOverview(settingsDraft ?? settings ?? {}),
    [settingsDraft, settings],
  );

  const normalizedAffiliate = useMemo(
    () => affiliateDraft ?? affiliateSettings ?? {},
    [affiliateDraft, affiliateSettings],
  );

  const normalizedAffiliateTiers = Array.isArray(normalizedAffiliate.tiers)
    ? normalizedAffiliate.tiers
    : [];

  const databaseSummary = useMemo(() => {
    const items = Array.isArray(databaseOverview.items) ? databaseOverview.items : [];
    const summary = databaseOverview.summary ?? {};
    const byStatus = summary.byStatus ?? {};
    return {
      total: summary.total ?? items.length,
      byStatus: {
        healthy: byStatus.healthy ?? 0,
        warning: byStatus.warning ?? 0,
        error: byStatus.error ?? 0,
        unknown: byStatus.unknown ?? 0,
      },
    };
  }, [databaseOverview]);

  const updateSettingsDraft = (path, value) => {
    setSettingsDraft((current) => {
      const baseline = current ?? cloneDeep(settings ?? {});
      const next = setNestedValue(baseline, path, value);
      setSettingsDirty(true);
      return next;
    });
  };

  const handleTextChange = (path) => (event) => {
    updateSettingsDraft(path, event.target.value);
  };

  const handleSelectChange = (path) => (event) => {
    updateSettingsDraft(path, event.target.value);
  };

  const handleToggleChange = (path) => (event) => {
    updateSettingsDraft(path, event.target.checked);
  };

  const updateAffiliateDraft = (path, value) => {
    setAffiliateDraft((current) => {
      const baseline = current ?? cloneDeep(affiliateSettings ?? {});
      const next = setNestedValue(baseline, path, value);
      setAffiliateDirty(true);
      return next;
    });
  };

  const handleAffiliateTextChange = (path) => (event) => {
    updateAffiliateDraft(path, event.target.value);
  };

  const handleAffiliateNumberChange = (path) => (event) => {
    const raw = event.target.value;
    updateAffiliateDraft(path, raw === '' ? '' : Number(raw));
  };

  const handleAffiliateToggleChange = (path) => (event) => {
    updateAffiliateDraft(path, event.target.checked);
  };

  const handleAffiliateRecurrenceChange = (event) => {
    updateAffiliateDraft(['payouts', 'recurrence', 'type'], event.target.value);
  };

  const handleAffiliateRecurrenceLimitChange = (event) => {
    const raw = event.target.value;
    updateAffiliateDraft(['payouts', 'recurrence', 'limit'], raw === '' ? '' : Number(raw));
  };

  const handleAffiliateTierChange = (index, field) => (event) => {
    const raw = event.target.value;
    setAffiliateDraft((current) => {
      const baseline = cloneDeep(current ?? affiliateSettings ?? {});
      const tiers = Array.isArray(baseline.tiers) ? [...baseline.tiers] : [];
      if (!tiers[index]) {
        tiers[index] = { id: `tier-${index + 1}`, name: `Tier ${index + 1}`, minValue: 0, maxValue: null, rate: 0 };
      }
      const tier = { ...tiers[index] };
      if (field === 'rate' || field === 'minValue' || field === 'maxValue') {
        tier[field] = raw === '' ? '' : Number(raw);
      } else {
        tier[field] = raw;
      }
      if (!tier.id) {
        tier.id = `tier-${index + 1}`;
      }
      tiers[index] = tier;
      baseline.tiers = tiers;
      setAffiliateDirty(true);
      return baseline;
    });
  };

  const handleAffiliateRemoveTier = (index) => () => {
    setAffiliateDraft((current) => {
      const baseline = cloneDeep(current ?? affiliateSettings ?? {});
      const tiers = Array.isArray(baseline.tiers) ? [...baseline.tiers] : [];
      if (index < 0 || index >= tiers.length) {
        return baseline;
      }
      tiers.splice(index, 1);
      baseline.tiers = tiers;
      setAffiliateDirty(true);
      return baseline;
    });
  };

  const handleAffiliateAddTier = () => {
    setAffiliateDraft((current) => {
      const baseline = cloneDeep(current ?? affiliateSettings ?? {});
      const tiers = Array.isArray(baseline.tiers) ? [...baseline.tiers] : [];
      const nextIndex = tiers.length + 1;
      const lastMax = tiers.length ? tiers[tiers.length - 1].maxValue : null;
      tiers.push({
        id: `tier-${Date.now()}-${nextIndex}`,
        name: `Tier ${nextIndex}`,
        minValue: typeof lastMax === 'number' ? lastMax : 0,
        maxValue: null,
        rate: 5,
      });
      baseline.tiers = tiers;
      setAffiliateDirty(true);
      return baseline;
    });
  };

  const handleRestrictedFeaturesChange = (value) => {
    setRestrictedFeaturesInput(value);
    const features = value
      .split(',')
      .map((item) => item.trim())
      .filter((item) => item.length > 0);
    updateSettingsDraft(['subscriptions', 'restrictedFeatures'], features);
  };

  const handleAffiliateDocumentsChange = (event) => {
    const value = event.target.value;
    const documents = value
      .split(',')
      .map((item) => item.trim())
      .filter((item) => item.length > 0);
    updateAffiliateDraft(['compliance', 'requiredDocuments'], documents);
  };

  const handleSaveSettings = async () => {
    if (!settingsDraft || settingsSaving) {
      return;
    }
    setSettingsSaving(true);
    setSettingsError(null);
    setSettingsStatus('');
    try {
      const payload = cloneDeep(settingsDraft);
      if (Array.isArray(payload?.subscriptions?.restrictedFeatures)) {
        payload.subscriptions.restrictedFeatures = payload.subscriptions.restrictedFeatures
          .map((item) => (typeof item === 'string' ? item.trim() : ''))
          .filter((item) => item.length > 0);
      }
      const response = await updatePlatformSettings(payload);
      setSettings(response);
      const draft = cloneDeep(response);
      setSettingsDraft(draft);
      setRestrictedFeaturesInput(
        Array.isArray(response?.subscriptions?.restrictedFeatures)
          ? response.subscriptions.restrictedFeatures.join(', ')
          : '',
      );
      setSettingsDirty(false);
      setSettingsStatus('Platform settings updated successfully.');
      setLastSavedAt(new Date().toISOString());
    } catch (err) {
      setSettingsError(err?.message || 'Failed to update platform settings.');
    } finally {
      setSettingsSaving(false);
    }
  };

  const handleResetSettings = () => {
    if (!settings) {
      setSettingsDraft(null);
      setSettingsDirty(false);
      setRestrictedFeaturesInput('');
      return;
    }
    const baseline = cloneDeep(settings);
    setSettingsDraft(baseline);
    setRestrictedFeaturesInput(
      Array.isArray(baseline?.subscriptions?.restrictedFeatures)
        ? baseline.subscriptions.restrictedFeatures.join(', ')
        : '',
    );
    setSettingsDirty(false);
    setSettingsError(null);
    setSettingsStatus('Draft reset to last saved configuration.');
  };

  const disableSettingsInputs = settingsLoading || settingsSaving || !settingsDraft;

  const handleSaveAffiliateSettings = async () => {
    if (!affiliateDraft || affiliateSaving) {
      return;
    }
    setAffiliateSaving(true);
    setAffiliateError(null);
    setAffiliateStatus('');
    try {
      const payload = cloneDeep(affiliateDraft);
      if (Array.isArray(payload?.tiers)) {
        payload.tiers = payload.tiers.map((tier, index) => ({
          id: tier.id ?? `tier-${index + 1}`,
          name: tier.name ?? `Tier ${index + 1}`,
          minValue:
            tier.minValue === '' || tier.minValue == null ? 0 : Number.isFinite(Number(tier.minValue)) ? Number(tier.minValue) : 0,
          maxValue:
            tier.maxValue === '' || tier.maxValue == null
              ? null
              : Number.isFinite(Number(tier.maxValue))
              ? Number(tier.maxValue)
              : null,
          rate:
            tier.rate === '' || tier.rate == null ? 0 : Number.isFinite(Number(tier.rate)) ? Number(tier.rate) : 0,
        }));
      }
      if (payload?.payouts) {
        const recurrence = payload.payouts.recurrence ?? {};
        if (recurrence.type !== 'finite') {
          recurrence.limit = null;
        } else if (recurrence.limit === '') {
          recurrence.limit = null;
        }
        payload.payouts.recurrence = recurrence;
        if (payload.payouts.minimumPayoutThreshold === '') {
          payload.payouts.minimumPayoutThreshold = 0;
        }
      }
      if (payload.defaultCommissionRate === '') {
        payload.defaultCommissionRate = 0;
      }
      if (payload.referralWindowDays === '') {
        payload.referralWindowDays = 0;
      }
      const response = await updateAffiliateSettings(payload);
      setAffiliateSettings(response);
      setAffiliateDraft(cloneDeep(response));
      setAffiliateDirty(false);
      setAffiliateStatus('Affiliate settings updated successfully.');
      setAffiliateLastSavedAt(new Date().toISOString());
    } catch (err) {
      setAffiliateError(err?.message || 'Failed to update affiliate settings.');
    } finally {
      setAffiliateSaving(false);
    }
  };

  const handleResetAffiliateSettings = () => {
    if (!affiliateSettings) {
      setAffiliateDraft(null);
      setAffiliateDirty(false);
      setAffiliateError(null);
      setAffiliateStatus('');
      return;
    }
    setAffiliateDraft(cloneDeep(affiliateSettings));
    setAffiliateDirty(false);
    setAffiliateError(null);
    setAffiliateStatus('Affiliate draft reset to last saved configuration.');
  };

  const disableAffiliateInputs = affiliateLoading || affiliateSaving || (!affiliateDraft && !affiliateSettings);

  const renderSettingsSection = (
    <section
      id="admin-settings-overview"
      className="rounded-3xl border border-slate-200 bg-white p-6 shadow-lg shadow-blue-100/40 sm:p-8"
    >
      <div className="flex flex-col gap-4 xl:flex-row xl:items-start xl:justify-between">
        <div>
          <h2 className="text-xl font-semibold text-slate-900 sm:text-2xl">Platform configuration</h2>
          <p className="mt-2 max-w-3xl text-sm text-slate-600">
            Manage CMS controls, environment credentials, and API integrations from one hardened console.
          </p>
          <div className="mt-4 flex flex-wrap items-center gap-3 text-xs font-semibold uppercase tracking-wide">
            <span className="inline-flex items-center rounded-full border border-slate-200 bg-slate-50 px-3 py-1 text-slate-600">
              {settingsLoading ? 'Syncing settings…' : lastSavedAt ? `Last synced ${formatRelativeTime(lastSavedAt)}` : 'Awaiting sync'}
            </span>
            {settingsDirty ? (
              <span className="inline-flex items-center rounded-full border border-amber-200 bg-amber-50 px-3 py-1 text-amber-700">
                Unsaved changes
              </span>
            ) : null}
          </div>
        </div>
        <div className="flex flex-col gap-3 sm:flex-row sm:items-center">
          <button
            type="button"
            onClick={handleRefresh}
            className="inline-flex items-center justify-center rounded-full border border-slate-200 bg-white px-5 py-2 text-sm font-semibold text-slate-700 transition hover:border-slate-300 hover:text-slate-900 disabled:cursor-not-allowed disabled:opacity-60"
            disabled={loading || settingsLoading}
          >
            <ArrowPathIcon className="mr-2 h-4 w-4" /> Re-sync data
          </button>
          <button
            type="button"
            onClick={handleResetSettings}
            className="inline-flex items-center justify-center rounded-full border border-slate-200 bg-white px-5 py-2 text-sm font-semibold text-slate-700 transition hover:border-slate-300 hover:text-slate-900 disabled:cursor-not-allowed disabled:opacity-60"
            disabled={!settingsDirty || settingsSaving || settingsLoading}
          >
            Discard draft
          </button>
          <button
            type="button"
            onClick={handleSaveSettings}
            className="inline-flex items-center justify-center rounded-full bg-accent px-5 py-2 text-sm font-semibold text-white shadow-soft transition hover:bg-accentDark disabled:cursor-not-allowed disabled:bg-accent/60"
            disabled={!settingsDirty || settingsSaving || settingsLoading}
          >
            {settingsSaving ? 'Saving…' : 'Save changes'}
          </button>
        </div>
      </div>
      {settingsError ? (
        <div className="mt-6 rounded-2xl border border-red-200 bg-red-50 px-4 py-3 text-sm text-red-700">{settingsError}</div>
      ) : null}
      {settingsStatus ? (
        <div className="mt-6 rounded-2xl border border-emerald-200 bg-emerald-50 px-4 py-3 text-sm text-emerald-700">{settingsStatus}</div>
      ) : null}
      <div className="mt-6 grid gap-4 md:grid-cols-2 xl:grid-cols-4">
        {normalizedSettings.overviewMetrics.map((metric) => (
          <div key={metric.label} className="rounded-2xl border border-slate-200 bg-slate-50/60 p-4 shadow-sm">
            <p className="text-xs font-semibold uppercase tracking-wide text-slate-400">{metric.label}</p>
            <p className="mt-1 text-lg font-semibold text-slate-900">{metric.value}</p>
            {metric.caption ? (
              <p className="mt-1 text-[11px] uppercase tracking-wide text-slate-500">{metric.caption}</p>
            ) : null}
          </div>
        ))}
      </div>
      {settingsLoading && !settingsDraft ? (
        <div className="mt-6 rounded-2xl border border-dashed border-slate-200 bg-slate-50/60 p-6 text-sm text-slate-500">
          Synchronising secure configuration…
        </div>
      ) : (
        <>
          <div className="mt-8 grid gap-6 xl:grid-cols-2">
            <div id="admin-settings-cms" className="rounded-2xl border border-slate-200 bg-slate-50/80 p-6 shadow-sm">
              <div className="flex items-start justify-between gap-4">
                <div>
                  <h3 className="text-lg font-semibold text-slate-900">CMS controls & monetisation</h3>
                  <p className="mt-1 text-sm text-slate-600">
                    Toggle editorial workflows, feature gating, and revenue programs powering the marketplace.
                  </p>
                </div>
                <span className="rounded-full border border-blue-200 bg-blue-50 px-3 py-1 text-xs font-semibold uppercase tracking-wide text-blue-700">
                  {normalizedSettings.cms.plans.length} plans
                </span>
              </div>
              <div className="mt-5 space-y-4">
                <label className="flex items-start justify-between gap-4 rounded-2xl border border-white bg-white px-4 py-3 shadow-sm">
                  <span>
                    <span className="text-sm font-semibold text-slate-800">Subscriptions</span>
                    <span className="mt-1 block text-xs text-slate-500">
                      Enable paid tiers and premium content access across Explorer.
                    </span>
                  </span>
                  <input
                    type="checkbox"
                    className="h-5 w-5 rounded border-slate-300 text-accent focus:ring-accent"
                    checked={Boolean(getNestedValue(settingsDraft, ['subscriptions', 'enabled'], normalizedSettings.cms.subscriptionsEnabled))}
                    onChange={handleToggleChange(['subscriptions', 'enabled'])}
                    disabled={disableSettingsInputs}
                  />
                </label>
                <label className="flex items-start justify-between gap-4 rounded-2xl border border-white bg-white px-4 py-3 shadow-sm">
                  <span>
                    <span className="text-sm font-semibold text-slate-800">Escrow features</span>
                    <span className="mt-1 block text-xs text-slate-500">Control job escrow, milestone protection, and compliance.</span>
                  </span>
                  <input
                    type="checkbox"
                    className="h-5 w-5 rounded border-slate-300 text-accent focus:ring-accent"
                    checked={Boolean(getNestedValue(settingsDraft, ['featureToggles', 'escrow'], settings?.featureToggles?.escrow ?? true))}
                    onChange={handleToggleChange(['featureToggles', 'escrow'])}
                    disabled={disableSettingsInputs}
                  />
                </label>
                <label className="flex items-start justify-between gap-4 rounded-2xl border border-white bg-white px-4 py-3 shadow-sm">
                  <span>
                    <span className="text-sm font-semibold text-slate-800">Marketplace subscriptions</span>
                    <span className="mt-1 block text-xs text-slate-500">
                      Lock advanced analytics and workflow automation behind paid tiers.
                    </span>
                  </span>
                  <input
                    type="checkbox"
                    className="h-5 w-5 rounded border-slate-300 text-accent focus:ring-accent"
                    checked={Boolean(getNestedValue(settingsDraft, ['featureToggles', 'subscriptions'], settings?.featureToggles?.subscriptions ?? true))}
                    onChange={handleToggleChange(['featureToggles', 'subscriptions'])}
                    disabled={disableSettingsInputs}
                  />
                </label>
                <label className="flex items-start justify-between gap-4 rounded-2xl border border-white bg-white px-4 py-3 shadow-sm">
                  <span>
                    <span className="text-sm font-semibold text-slate-800">Commission engine</span>
                    <span className="mt-1 block text-xs text-slate-500">
                      Toggle marketplace fee capture globally.
                    </span>
                  </span>
                  <input
                    type="checkbox"
                    className="h-5 w-5 rounded border-slate-300 text-accent focus:ring-accent"
                    checked={Boolean(getNestedValue(settingsDraft, ['featureToggles', 'commissions'], settings?.featureToggles?.commissions ?? true))}
                    onChange={handleToggleChange(['featureToggles', 'commissions'])}
                    disabled={disableSettingsInputs}
                  />
                </label>
                <div>
                  <label className="text-sm font-semibold text-slate-800" htmlFor="restrictedFeatures">
                    Restricted features (comma separated)
                  </label>
                  <textarea
                    id="restrictedFeatures"
                    value={restrictedFeaturesInput}
                    onChange={(event) => handleRestrictedFeaturesChange(event.target.value)}
                    disabled={disableSettingsInputs}
                    className="mt-2 w-full rounded-2xl border border-slate-200 bg-white px-4 py-3 text-sm text-slate-900 outline-none transition focus:border-accent focus:ring-2 focus:ring-accent/20"
                    rows={3}
                    placeholder="analytics_pro, gig_high_value"
                  />
                  <p className="mt-2 text-xs text-slate-500">
                    These features require an active subscription. Separate values with commas.
                  </p>
                </div>
              </div>
            </div>
            <div className="rounded-2xl border border-slate-200 bg-slate-50/80 p-6 shadow-sm">
              <h3 className="text-lg font-semibold text-slate-900">Marketplace monetisation</h3>
              <p className="mt-1 text-sm text-slate-600">
                Fine-tune the default 2.5% platform fee while preserving provider-managed serviceman pay.
                Closed-loop wallet enforcement keeps Gigvora FCA-exempt and aligned with Apple App Store
                guideline 3.1.5.
              </p>
              <div className="mt-5 grid gap-4 sm:grid-cols-2">
                <div className="space-y-2">
                  <label htmlFor="commissionRate" className="text-xs font-semibold uppercase tracking-wide text-slate-500">
                    Commission rate (%)
                  </label>
                  <input
                    id="commissionRate"
                    type="number"
                    step="0.01"
                    min="0"
                    max="100"
                    value={getNestedValue(settingsDraft, ['commissions', 'rate'], settings?.commissions?.rate ?? '')}
                    onChange={handleTextChange(['commissions', 'rate'])}
                    disabled={disableSettingsInputs}
                    className="w-full rounded-2xl border border-slate-200 bg-white px-4 py-3 text-sm text-slate-900 outline-none transition focus:border-accent focus:ring-2 focus:ring-accent/20"
                  />
                </div>
                <div className="space-y-2">
                  <label htmlFor="commissionCurrency" className="text-xs font-semibold uppercase tracking-wide text-slate-500">
                    Currency
                  </label>
                  <input
                    id="commissionCurrency"
                    value={getNestedValue(settingsDraft, ['commissions', 'currency'], settings?.commissions?.currency ?? 'USD')}
                    onChange={handleTextChange(['commissions', 'currency'])}
                    disabled={disableSettingsInputs}
                    className="w-full rounded-2xl border border-slate-200 bg-white px-4 py-3 text-sm text-slate-900 outline-none transition focus:border-accent focus:ring-2 focus:ring-accent/20"
                    placeholder="USD"
                  />
                </div>
                <div className="space-y-2">
                  <label htmlFor="commissionMinimum" className="text-xs font-semibold uppercase tracking-wide text-slate-500">
                    Minimum fee
                  </label>
                  <input
                    id="commissionMinimum"
                    type="number"
                    step="0.01"
                    min="0"
                    value={getNestedValue(settingsDraft, ['commissions', 'minimumFee'], settings?.commissions?.minimumFee ?? '')}
                    onChange={handleTextChange(['commissions', 'minimumFee'])}
                    disabled={disableSettingsInputs}
                    className="w-full rounded-2xl border border-slate-200 bg-white px-4 py-3 text-sm text-slate-900 outline-none transition focus:border-accent focus:ring-2 focus:ring-accent/20"
                  />
                </div>
                <div className="sm:col-span-2">
                  <label className="flex items-start justify-between gap-4 rounded-2xl border border-white bg-white px-4 py-3 shadow-sm">
                    <span>
                      <span className="text-sm font-semibold text-slate-800">Provider-managed serviceman pay</span>
                      <span className="mt-1 block text-xs text-slate-500">
                        Allow providers to set how much they compensate their teams per engagement.
                      </span>
                    </span>
                    <input
                      type="checkbox"
                      className="h-5 w-5 rounded border-slate-300 text-accent focus:ring-accent"
                      checked={Boolean(
                        getNestedValue(
                          settingsDraft,
                          ['commissions', 'providerControlsServicemanPay'],
                          settings?.commissions?.providerControlsServicemanPay ?? true,
                        ),
                      )}
                      onChange={handleToggleChange(['commissions', 'providerControlsServicemanPay'])}
                      disabled={disableSettingsInputs}
                    />
                  </label>
                </div>
                <div className="space-y-2">
                  <label
                    htmlFor="servicemanMinimumRate"
                    className="text-xs font-semibold uppercase tracking-wide text-slate-500"
                  >
                    Serviceman minimum payout (%)
                  </label>
                  <input
                    id="servicemanMinimumRate"
                    type="number"
                    step="0.01"
                    min="0"
                    max="100"
                    value={getNestedValue(
                      settingsDraft,
                      ['commissions', 'servicemanMinimumRate'],
                      settings?.commissions?.servicemanMinimumRate ?? '',
                    )}
                    onChange={handleTextChange(['commissions', 'servicemanMinimumRate'])}
                    disabled={disableSettingsInputs}
                    className="w-full rounded-2xl border border-slate-200 bg-white px-4 py-3 text-sm text-slate-900 outline-none transition focus:border-accent focus:ring-2 focus:ring-accent/20"
                  />
                </div>
                <div className="sm:col-span-2 space-y-2">
                  <label
                    htmlFor="servicemanPayoutNotes"
                    className="text-xs font-semibold uppercase tracking-wide text-slate-500"
                  >
                    Serviceman payout policy notes
                  </label>
                  <textarea
                    id="servicemanPayoutNotes"
                    maxLength={1000}
                    rows={3}
                    value={getNestedValue(
                      settingsDraft,
                      ['commissions', 'servicemanPayoutNotes'],
                      settings?.commissions?.servicemanPayoutNotes ?? '',
                    )}
                    onChange={handleTextChange(['commissions', 'servicemanPayoutNotes'])}
                    disabled={disableSettingsInputs}
                    className="w-full rounded-2xl border border-slate-200 bg-white px-4 py-3 text-sm text-slate-900 outline-none transition focus:border-accent focus:ring-2 focus:ring-accent/20"
                    placeholder="Providers remain responsible for compensating servicemen directly in line with local labour laws."
                  />
                  <p className="text-xs text-slate-500">
                    Share clear guidance with providers about compensating servicemen. The note is included in payout
                    confirmations.
                  </p>
                </div>
                <div className="space-y-2">
                  <p className="text-xs font-semibold uppercase tracking-wide text-slate-500">Policy snapshot</p>
                  <p className="rounded-2xl border border-slate-200 bg-white px-4 py-3 text-sm text-slate-600">
                    {normalizedSettings.cms.commissions.enabled
                      ? `Platform retains ${normalizedSettings.cms.commissions.rate ?? 0}% while providers manage serviceman payouts${
                          normalizedSettings.cms.commissions.servicemanMinimumRate
                            ? ` (minimum ${normalizedSettings.cms.commissions.servicemanMinimumRate}% share)`
                            : ''
                        }. Wallet ledgers remain closed-loop and App Store compliant.`
                      : 'Commission policy currently disabled.'}
                  </p>
                </div>
              </div>
            </div>
          </div>
          <div className="mt-6 grid gap-6 xl:grid-cols-2">
            <div id="admin-settings-environment" className="rounded-2xl border border-slate-200 bg-slate-50/80 p-6 shadow-sm">
              <h3 className="text-lg font-semibold text-slate-900">Environment & runtime</h3>
              <p className="mt-1 text-sm text-slate-600">
                Ensure the application name, environment, and storage endpoints align with deployment posture.
              </p>
              <div className="mt-5 space-y-4">
                <div className="space-y-2">
                  <label htmlFor="appName" className="text-xs font-semibold uppercase tracking-wide text-slate-500">
                    Workspace name
                  </label>
                  <input
                    id="appName"
                    value={getNestedValue(settingsDraft, ['app', 'name'], settings?.app?.name ?? '')}
                    onChange={handleTextChange(['app', 'name'])}
                    disabled={disableSettingsInputs}
                    className="w-full rounded-2xl border border-slate-200 bg-white px-4 py-3 text-sm text-slate-900 outline-none transition focus:border-accent focus:ring-2 focus:ring-accent/20"
                  />
                </div>
                <div className="space-y-2">
                  <label htmlFor="appEnvironment" className="text-xs font-semibold uppercase tracking-wide text-slate-500">
                    Environment
                  </label>
                  <select
                    id="appEnvironment"
                    value={getNestedValue(settingsDraft, ['app', 'environment'], settings?.app?.environment ?? 'development')}
                    onChange={handleSelectChange(['app', 'environment'])}
                    disabled={disableSettingsInputs}
                    className="w-full rounded-2xl border border-slate-200 bg-white px-4 py-3 text-sm text-slate-900 outline-none transition focus:border-accent focus:ring-2 focus:ring-accent/20"
                  >
                    <option value="development">Development</option>
                    <option value="staging">Staging</option>
                    <option value="production">Production</option>
                  </select>
                </div>
                <div className="space-y-2">
                  <label htmlFor="clientUrl" className="text-xs font-semibold uppercase tracking-wide text-slate-500">
                    Client URL
                  </label>
                  <input
                    id="clientUrl"
                    type="url"
                    value={getNestedValue(settingsDraft, ['app', 'clientUrl'], settings?.app?.clientUrl ?? '')}
                    onChange={handleTextChange(['app', 'clientUrl'])}
                    disabled={disableSettingsInputs}
                    placeholder="https://app.gigvora.com"
                    className="w-full rounded-2xl border border-slate-200 bg-white px-4 py-3 text-sm text-slate-900 outline-none transition focus:border-accent focus:ring-2 focus:ring-accent/20"
                  />
                </div>
                <div className="space-y-2">
                  <label htmlFor="storageProvider" className="text-xs font-semibold uppercase tracking-wide text-slate-500">
                    Storage provider
                  </label>
                  <select
                    id="storageProvider"
                    value={getNestedValue(settingsDraft, ['storage', 'provider'], settings?.storage?.provider ?? 'cloudflare_r2')}
                    onChange={handleSelectChange(['storage', 'provider'])}
                    disabled={disableSettingsInputs}
                    className="w-full rounded-2xl border border-slate-200 bg-white px-4 py-3 text-sm text-slate-900 outline-none transition focus:border-accent focus:ring-2 focus:ring-accent/20"
                  >
                    <option value="cloudflare_r2">Cloudflare R2</option>
                    <option value="aws_s3">AWS S3</option>
                    <option value="azure_blob">Azure Blob Storage</option>
                  </select>
                </div>
                <div className="grid gap-4 sm:grid-cols-2">
                  <div className="space-y-2">
                    <label htmlFor="storageBucket" className="text-xs font-semibold uppercase tracking-wide text-slate-500">
                      Storage bucket
                    </label>
                    <input
                      id="storageBucket"
                      value={getNestedValue(settingsDraft, ['storage', 'cloudflare_r2', 'bucket'], settings?.storage?.cloudflare_r2?.bucket ?? '')}
                      onChange={handleTextChange(['storage', 'cloudflare_r2', 'bucket'])}
                      disabled={disableSettingsInputs}
                      className="w-full rounded-2xl border border-slate-200 bg-white px-4 py-3 text-sm text-slate-900 outline-none transition focus:border-accent focus:ring-2 focus:ring-accent/20"
                    />
                  </div>
                  <div className="space-y-2">
                    <label htmlFor="storageEndpoint" className="text-xs font-semibold uppercase tracking-wide text-slate-500">
                      Endpoint
                    </label>
                    <input
                      id="storageEndpoint"
                      value={getNestedValue(settingsDraft, ['storage', 'cloudflare_r2', 'endpoint'], settings?.storage?.cloudflare_r2?.endpoint ?? '')}
                      onChange={handleTextChange(['storage', 'cloudflare_r2', 'endpoint'])}
                      disabled={disableSettingsInputs}
                      className="w-full rounded-2xl border border-slate-200 bg-white px-4 py-3 text-sm text-slate-900 outline-none transition focus:border-accent focus:ring-2 focus:ring-accent/20"
                    />
                  </div>
                  <div className="space-y-2 sm:col-span-2">
                    <label htmlFor="storagePublicUrl" className="text-xs font-semibold uppercase tracking-wide text-slate-500">
                      Public base URL
                    </label>
                    <input
                      id="storagePublicUrl"
                      value={getNestedValue(settingsDraft, ['storage', 'cloudflare_r2', 'publicBaseUrl'], settings?.storage?.cloudflare_r2?.publicBaseUrl ?? '')}
                      onChange={handleTextChange(['storage', 'cloudflare_r2', 'publicBaseUrl'])}
                      disabled={disableSettingsInputs}
                      placeholder="https://cdn.gigvora.com"
                      className="w-full rounded-2xl border border-slate-200 bg-white px-4 py-3 text-sm text-slate-900 outline-none transition focus:border-accent focus:ring-2 focus:ring-accent/20"
                    />
                  </div>
                </div>
              </div>
            </div>
            <div className="rounded-2xl border border-slate-200 bg-slate-50/80 p-6 shadow-sm">
              <div className="flex flex-col gap-4 sm:flex-row sm:items-start sm:justify-between">
                <div>
                  <h3 className="text-lg font-semibold text-slate-900">Database infrastructure</h3>
                  <p className="mt-1 text-sm text-slate-600">
                    Manage connection profiles, read replicas, and credential rotation from the database console.
                  </p>
                </div>
                <div className="flex items-center gap-2 self-start">
                  <button
                    type="button"
                    onClick={handleRefreshDatabase}
                    disabled={databaseOverview.loading}
                    className="inline-flex items-center gap-2 rounded-full border border-slate-300 bg-white px-4 py-2 text-sm font-medium text-slate-700 shadow-sm transition hover:border-slate-400 hover:text-slate-900 focus:outline-none focus:ring-2 focus:ring-accent focus:ring-offset-1 disabled:cursor-not-allowed disabled:opacity-60"
                  >
                    <ArrowPathIcon className={`h-4 w-4 ${databaseOverview.loading ? 'animate-spin' : ''}`} />
                    Refresh
                  </button>
                  <Link
                    to="/dashboard/admin/database"
                    className="inline-flex items-center gap-2 rounded-full bg-accent px-4 py-2 text-sm font-semibold text-white shadow-sm transition hover:bg-accent/90 focus:outline-none focus:ring-2 focus:ring-accent focus:ring-offset-1"
                  >
                    Open console
                  </Link>
                </div>
              </div>
              {databaseOverview.error ? (
                <div className="mt-4 rounded-xl border border-rose-200 bg-rose-50 px-4 py-3 text-sm text-rose-700">
                  {databaseOverview.error.message || 'Unable to load database overview. Try refreshing or check API access.'}
                </div>
              ) : null}
              <div className="mt-5 grid gap-3 sm:grid-cols-2 lg:grid-cols-4">
                {[
                  {
                    key: 'total',
                    label: 'Connections',
                    value: formatNumber(databaseSummary.total ?? 0),
                    helper: 'Profiles tracked',
                  },
                  {
                    key: 'healthy',
                    label: 'Healthy',
                    value: formatNumber(databaseSummary.byStatus.healthy ?? 0),
                    helper: 'Passing checks',
                  },
                  {
                    key: 'warning',
                    label: 'Slow',
                    value: formatNumber(databaseSummary.byStatus.warning ?? 0),
                    helper: 'Latency warnings',
                  },
                  {
                    key: 'error',
                    label: 'Errors',
                    value: formatNumber(databaseSummary.byStatus.error ?? 0),
                    helper: 'Failing checks',
                  },
                ].map((metric) => (
                  <div key={metric.key} className="rounded-2xl border border-slate-200 bg-white px-4 py-4 shadow-sm">
                    <p className="text-xs font-semibold uppercase tracking-wide text-slate-500">{metric.label}</p>
                    <p className="mt-1 text-2xl font-semibold text-slate-900">{metric.value}</p>
                    <p className="mt-1 text-xs text-slate-500">{metric.helper}</p>
                  </div>
                ))}
              </div>
              <div className="mt-6">
                <p className="text-xs font-semibold uppercase tracking-wide text-slate-500">Recent checks</p>
                {databaseOverview.loading && databaseOverview.items.length === 0 ? (
                  <div className="mt-3 animate-pulse rounded-2xl border border-slate-200 bg-white px-4 py-6 text-sm text-slate-500">
                    Checking database connections…
                  </div>
                ) : (
                  <ul className="mt-3 space-y-3">
                    {databaseOverview.items.slice(0, 4).map((connection) => {
                      const statusKey = connection.status && DATABASE_STATUS_STYLES[connection.status]
                        ? connection.status
                        : 'unknown';
                      const statusStyle = DATABASE_STATUS_STYLES[statusKey];
                      return (
                        <li
                          key={connection.id}
                          className="flex flex-col gap-3 rounded-2xl border border-slate-200 bg-white px-4 py-3 sm:flex-row sm:items-center sm:justify-between"
                        >
                          <div>
                            <p className="text-sm font-semibold text-slate-900">{connection.name}</p>
                            <p className="text-xs text-slate-500">
                              {connection.environment} • {connection.role} • {connection.host}:{connection.port}
                            </p>
                            <p className="mt-1 text-xs text-slate-400">
                              {connection.lastTestedAt
                                ? `Last test ${formatDateTime(connection.lastTestedAt)}`
                                : 'Not yet tested'}
                            </p>
                          </div>
                          <span
                            className={`inline-flex w-max items-center rounded-full px-3 py-1 text-xs font-medium ${statusStyle.className}`}
                          >
                            {statusStyle.label}
                          </span>
                        </li>
                      );
                    })}
                    {databaseOverview.items.length === 0 && !databaseOverview.loading ? (
                      <li className="rounded-2xl border border-dashed border-slate-200 bg-white px-4 py-6 text-center text-sm text-slate-500">
                        No database connections have been configured yet.
                      </li>
                    ) : null}
                  </ul>
                )}
              </div>
            </div>
            <div
              id="admin-domain-governance"
              className="rounded-2xl border border-slate-200 bg-slate-50/80 p-6 shadow-sm xl:col-span-2"
            >
              <div className="flex flex-col gap-4 sm:flex-row sm:items-start sm:justify-between">
                <div>
                  <h3 className="text-lg font-semibold text-slate-900">Data governance registry</h3>
                  <p className="mt-1 text-sm text-slate-600">
                    Monitor PII coverage, retention policies, and audit cadence across bounded contexts.
                  </p>
                </div>
                <button
                  type="button"
                  onClick={() => domainGovernance.refresh({ force: true })}
                  disabled={domainGovernance.loading && domainGovernance.contexts.length === 0}
                  className="inline-flex items-center gap-2 self-start rounded-full border border-slate-300 bg-white px-4 py-2 text-sm font-medium text-slate-700 shadow-sm transition hover:border-slate-400 hover:text-slate-900 focus:outline-none focus:ring-2 focus:ring-accent focus:ring-offset-1 disabled:cursor-not-allowed disabled:opacity-60"
                >
                  <ArrowPathIcon
                    className={`h-4 w-4 ${
                      domainGovernance.refreshing || (domainGovernance.loading && domainGovernance.contexts.length === 0)
                        ? 'animate-spin'
                        : ''
                    }`}
                  />
                  Refresh
                </button>
              </div>
              {domainGovernance.error ? (
                <div className="mt-4 rounded-xl border border-rose-200 bg-rose-50 px-4 py-3 text-sm text-rose-700">
                  {domainGovernance.error.message || 'Unable to load governance registry. Try refreshing or check API access.'}
                </div>
              ) : null}
              {domainGovernance.loading && domainGovernance.contexts.length === 0 ? (
                <div className="mt-5 animate-pulse rounded-xl border border-slate-200 bg-white px-4 py-6 text-sm text-slate-500">
                  Loading data governance catalogue…
                </div>
              ) : (
                <div className="mt-5 overflow-x-auto">
                  <table className="min-w-full divide-y divide-slate-200 text-left text-sm">
                    <thead className="bg-slate-100/60">
                      <tr>
                        <th scope="col" className="px-4 py-3 font-semibold text-slate-600">Context</th>
                        <th scope="col" className="px-4 py-3 font-semibold text-slate-600">Classification</th>
                        <th scope="col" className="px-4 py-3 font-semibold text-slate-600">Owner</th>
                        <th scope="col" className="px-4 py-3 font-semibold text-slate-600">PII coverage</th>
                        <th scope="col" className="px-4 py-3 font-semibold text-slate-600">Review status</th>
                        <th scope="col" className="px-4 py-3 font-semibold text-slate-600">Next review</th>
                        <th scope="col" className="px-4 py-3 font-semibold text-slate-600">Remediation items</th>
                      </tr>
                    </thead>
                    <tbody className="divide-y divide-slate-100 bg-white">
                      {governanceRows.length === 0 ? (
                        <tr>
                          <td colSpan={7} className="px-4 py-6 text-center text-sm text-slate-500">
                            No governance records available. Confirm the backend has generated the domain registry snapshot.
                          </td>
                        </tr>
                      ) : (
                        governanceRows.map((row) => (
                          <tr key={row.key} className="align-top">
                            <td className="px-4 py-4 text-slate-900">
                              <div className="font-semibold">{row.displayName}</div>
                              {row.description ? (
                                <p className="mt-1 text-xs text-slate-500">{row.description}</p>
                              ) : null}
                            </td>
                            <td className="px-4 py-4 text-slate-700">{row.classification}</td>
                            <td className="px-4 py-4 text-slate-700">
                              <div>{row.ownerTeam}</div>
                              <div className="text-xs text-slate-500">Steward: {row.dataSteward}</div>
                            </td>
                            <td className="px-4 py-4 text-slate-700">
                              <div className="font-semibold text-slate-900">{row.piiModelCount} models</div>
                              <div className="text-xs text-slate-500">{row.piiFieldCount} tagged fields</div>
                            </td>
                            <td className="px-4 py-4">
                              <GovernanceStatusBadge status={row.reviewStatus} />
                            </td>
                            <td className="px-4 py-4 text-slate-700">
                              {row.nextReviewDueAt ? formatDateTime(row.nextReviewDueAt) : '—'}
                            </td>
                            <td className="px-4 py-4 text-slate-700">{row.remediationItems ?? 0}</td>
                          </tr>
                        ))
                      )}
                    </tbody>
                  </table>
                </div>
              )}
              <div className="mt-4 flex flex-col gap-1 text-xs text-slate-500 sm:flex-row sm:items-center sm:justify-between">
                <span>
                  Last generated{' '}
                  {domainGovernance.generatedAt ? formatDateTime(domainGovernance.generatedAt) : '—'}
                </span>
                {domainGovernance.refreshing && domainGovernance.contexts.length > 0 ? (
                  <span className="flex items-center gap-2 text-slate-500">
                    <ArrowPathIcon className="h-4 w-4 animate-spin" /> Refreshing data…
                  </span>
                ) : null}
              </div>
            </div>
          </div>
          <div className="mt-6 grid gap-6 xl:grid-cols-2">
            <div id="admin-settings-api" className="rounded-2xl border border-slate-200 bg-slate-50/80 p-6 shadow-sm">
              <h3 className="text-lg font-semibold text-slate-900">API & payment gateways</h3>
              <p className="mt-1 text-sm text-slate-600">
                Configure REST endpoints, payment providers, and webhook credentials for integrations.
              </p>
              <div className="mt-5 space-y-4">
                <div className="space-y-2">
                  <label htmlFor="apiUrl" className="text-xs font-semibold uppercase tracking-wide text-slate-500">
                    API base URL
                  </label>
                  <input
                    id="apiUrl"
                    type="url"
                    value={getNestedValue(settingsDraft, ['app', 'apiUrl'], settings?.app?.apiUrl ?? '')}
                    onChange={handleTextChange(['app', 'apiUrl'])}
                    disabled={disableSettingsInputs}
                    placeholder="https://api.gigvora.com"
                    className="w-full rounded-2xl border border-slate-200 bg-white px-4 py-3 text-sm text-slate-900 outline-none transition focus:border-accent focus:ring-2 focus:ring-accent/20"
                  />
                </div>
                <div className="space-y-2">
                  <label htmlFor="paymentProvider" className="text-xs font-semibold uppercase tracking-wide text-slate-500">
                    Payment provider
                  </label>
                  <select
                    id="paymentProvider"
                    value={getNestedValue(settingsDraft, ['payments', 'provider'], settings?.payments?.provider ?? 'stripe')}
                    onChange={handleSelectChange(['payments', 'provider'])}
                    disabled={disableSettingsInputs}
                    className="w-full rounded-2xl border border-slate-200 bg-white px-4 py-3 text-sm text-slate-900 outline-none transition focus:border-accent focus:ring-2 focus:ring-accent/20"
                  >
                    <option value="stripe">Stripe</option>
                    <option value="escrow_com">Escrow.com</option>
                  </select>
                </div>
                <div className="grid gap-4 sm:grid-cols-2">
                  <div className="space-y-2">
                    <label htmlFor="stripePublishableKey" className="text-xs font-semibold uppercase tracking-wide text-slate-500">
                      Stripe publishable key
                    </label>
                    <input
                      id="stripePublishableKey"
                      value={getNestedValue(settingsDraft, ['payments', 'stripe', 'publishableKey'], settings?.payments?.stripe?.publishableKey ?? '')}
                      onChange={handleTextChange(['payments', 'stripe', 'publishableKey'])}
                      disabled={disableSettingsInputs}
                      className="w-full rounded-2xl border border-slate-200 bg-white px-4 py-3 text-sm text-slate-900 outline-none transition focus:border-accent focus:ring-2 focus:ring-accent/20"
                    />
                  </div>
                  <div className="space-y-2">
                    <label htmlFor="stripeAccountId" className="text-xs font-semibold uppercase tracking-wide text-slate-500">
                      Stripe account ID
                    </label>
                    <input
                      id="stripeAccountId"
                      value={getNestedValue(settingsDraft, ['payments', 'stripe', 'accountId'], settings?.payments?.stripe?.accountId ?? '')}
                      onChange={handleTextChange(['payments', 'stripe', 'accountId'])}
                      disabled={disableSettingsInputs}
                      className="w-full rounded-2xl border border-slate-200 bg-white px-4 py-3 text-sm text-slate-900 outline-none transition focus:border-accent focus:ring-2 focus:ring-accent/20"
                    />
                  </div>
                  <div className="space-y-2">
                    <label htmlFor="stripeWebhookSecret" className="text-xs font-semibold uppercase tracking-wide text-slate-500">
                      Webhook secret
                    </label>
                    <input
                      id="stripeWebhookSecret"
                      type="password"
                      value={getNestedValue(settingsDraft, ['payments', 'stripe', 'webhookSecret'], settings?.payments?.stripe?.webhookSecret ?? '')}
                      onChange={handleTextChange(['payments', 'stripe', 'webhookSecret'])}
                      disabled={disableSettingsInputs}
                      className="w-full rounded-2xl border border-slate-200 bg-white px-4 py-3 text-sm text-slate-900 outline-none transition focus:border-accent focus:ring-2 focus:ring-accent/20"
                    />
                  </div>
                  <div className="space-y-2">
                    <label htmlFor="escrowApiKey" className="text-xs font-semibold uppercase tracking-wide text-slate-500">
                      Escrow.com API key
                    </label>
                    <input
                      id="escrowApiKey"
                      type="password"
                      value={getNestedValue(settingsDraft, ['payments', 'escrow_com', 'apiKey'], settings?.payments?.escrow_com?.apiKey ?? '')}
                      onChange={handleTextChange(['payments', 'escrow_com', 'apiKey'])}
                      disabled={disableSettingsInputs}
                      className="w-full rounded-2xl border border-slate-200 bg-white px-4 py-3 text-sm text-slate-900 outline-none transition focus:border-accent focus:ring-2 focus:ring-accent/20"
                    />
                  </div>
                  <div className="space-y-2">
                    <label htmlFor="escrowApiSecret" className="text-xs font-semibold uppercase tracking-wide text-slate-500">
                      Escrow.com API secret
                    </label>
                    <input
                      id="escrowApiSecret"
                      type="password"
                      value={getNestedValue(settingsDraft, ['payments', 'escrow_com', 'apiSecret'], settings?.payments?.escrow_com?.apiSecret ?? '')}
                      onChange={handleTextChange(['payments', 'escrow_com', 'apiSecret'])}
                      disabled={disableSettingsInputs}
                      className="w-full rounded-2xl border border-slate-200 bg-white px-4 py-3 text-sm text-slate-900 outline-none transition focus:border-accent focus:ring-2 focus:ring-accent/20"
                    />
                  </div>
                  <label className="flex items-center gap-3 sm:col-span-2 rounded-2xl border border-white bg-white px-4 py-3 shadow-sm">
                    <input
                      type="checkbox"
                      className="h-5 w-5 rounded border-slate-300 text-accent focus:ring-accent"
                      checked={Boolean(getNestedValue(settingsDraft, ['payments', 'escrow_com', 'sandbox'], settings?.payments?.escrow_com?.sandbox ?? true))}
                      onChange={handleToggleChange(['payments', 'escrow_com', 'sandbox'])}
                      disabled={disableSettingsInputs}
                    />
                    <span className="text-sm text-slate-600">Use Escrow.com sandbox environment</span>
                  </label>
                </div>
                <div className="rounded-2xl border border-slate-200 bg-white px-4 py-3 text-sm text-slate-600">
                  <p className="font-semibold text-slate-800">Secret fingerprints</p>
                  <p className="mt-1 text-xs text-slate-500">
                    Stripe webhook • {maskSecret(getNestedValue(settingsDraft, ['payments', 'stripe', 'webhookSecret'], settings?.payments?.stripe?.webhookSecret ?? ''))}
                  </p>
                  <p className="mt-1 text-xs text-slate-500">
                    Escrow key • {maskSecret(getNestedValue(settingsDraft, ['payments', 'escrow_com', 'apiKey'], settings?.payments?.escrow_com?.apiKey ?? ''))}
                  </p>
                </div>
              </div>
            </div>
            <div className="rounded-2xl border border-slate-200 bg-slate-50/80 p-6 shadow-sm">
              <h3 className="text-lg font-semibold text-slate-900">Notifications & email</h3>
              <p className="mt-1 text-sm text-slate-600">
                Deliver transactional email reliably with secure SMTP credentials and branding controls.
              </p>
              <div className="mt-5 grid gap-4 sm:grid-cols-2">
                <div className="space-y-2">
                  <label htmlFor="smtpHost" className="text-xs font-semibold uppercase tracking-wide text-slate-500">
                    SMTP host
                  </label>
                  <input
                    id="smtpHost"
                    value={getNestedValue(settingsDraft, ['smtp', 'host'], settings?.smtp?.host ?? '')}
                    onChange={handleTextChange(['smtp', 'host'])}
                    disabled={disableSettingsInputs}
                    className="w-full rounded-2xl border border-slate-200 bg-white px-4 py-3 text-sm text-slate-900 outline-none transition focus:border-accent focus:ring-2 focus:ring-accent/20"
                  />
                </div>
                <div className="space-y-2">
                  <label htmlFor="smtpPort" className="text-xs font-semibold uppercase tracking-wide text-slate-500">
                    Port
                  </label>
                  <input
                    id="smtpPort"
                    type="number"
                    min="0"
                    value={getNestedValue(settingsDraft, ['smtp', 'port'], settings?.smtp?.port ?? '')}
                    onChange={handleTextChange(['smtp', 'port'])}
                    disabled={disableSettingsInputs}
                    className="w-full rounded-2xl border border-slate-200 bg-white px-4 py-3 text-sm text-slate-900 outline-none transition focus:border-accent focus:ring-2 focus:ring-accent/20"
                  />
                </div>
                <label className="flex items-center gap-3 sm:col-span-2 rounded-2xl border border-white bg-white px-4 py-3 shadow-sm">
                  <input
                    type="checkbox"
                    className="h-5 w-5 rounded border-slate-300 text-accent focus:ring-accent"
                    checked={Boolean(getNestedValue(settingsDraft, ['smtp', 'secure'], settings?.smtp?.secure ?? false))}
                    onChange={handleToggleChange(['smtp', 'secure'])}
                    disabled={disableSettingsInputs}
                  />
                  <span className="text-sm text-slate-600">Use secure TLS/SSL</span>
                </label>
                <div className="space-y-2">
                  <label htmlFor="smtpUsername" className="text-xs font-semibold uppercase tracking-wide text-slate-500">
                    Username
                  </label>
                  <input
                    id="smtpUsername"
                    value={getNestedValue(settingsDraft, ['smtp', 'username'], settings?.smtp?.username ?? '')}
                    onChange={handleTextChange(['smtp', 'username'])}
                    disabled={disableSettingsInputs}
                    className="w-full rounded-2xl border border-slate-200 bg-white px-4 py-3 text-sm text-slate-900 outline-none transition focus:border-accent focus:ring-2 focus:ring-accent/20"
                  />
                </div>
                <div className="space-y-2">
                  <label htmlFor="smtpPassword" className="text-xs font-semibold uppercase tracking-wide text-slate-500">
                    Password
                  </label>
                  <input
                    id="smtpPassword"
                    type="password"
                    value={getNestedValue(settingsDraft, ['smtp', 'password'], settings?.smtp?.password ?? '')}
                    onChange={handleTextChange(['smtp', 'password'])}
                    disabled={disableSettingsInputs}
                    className="w-full rounded-2xl border border-slate-200 bg-white px-4 py-3 text-sm text-slate-900 outline-none transition focus:border-accent focus:ring-2 focus:ring-accent/20"
                  />
                </div>
                <div className="space-y-2">
                  <label htmlFor="smtpFromAddress" className="text-xs font-semibold uppercase tracking-wide text-slate-500">
                    From address
                  </label>
                  <input
                    id="smtpFromAddress"
                    type="email"
                    value={getNestedValue(settingsDraft, ['smtp', 'fromAddress'], settings?.smtp?.fromAddress ?? '')}
                    onChange={handleTextChange(['smtp', 'fromAddress'])}
                    disabled={disableSettingsInputs}
                    className="w-full rounded-2xl border border-slate-200 bg-white px-4 py-3 text-sm text-slate-900 outline-none transition focus:border-accent focus:ring-2 focus:ring-accent/20"
                  />
                </div>
                <div className="space-y-2">
                  <label htmlFor="smtpFromName" className="text-xs font-semibold uppercase tracking-wide text-slate-500">
                    From name
                  </label>
                  <input
                    id="smtpFromName"
                    value={getNestedValue(settingsDraft, ['smtp', 'fromName'], settings?.smtp?.fromName ?? '')}
                    onChange={handleTextChange(['smtp', 'fromName'])}
                    disabled={disableSettingsInputs}
                    className="w-full rounded-2xl border border-slate-200 bg-white px-4 py-3 text-sm text-slate-900 outline-none transition focus:border-accent focus:ring-2 focus:ring-accent/20"
                  />
                </div>
                <div className="space-y-2 sm:col-span-2">
                  <p className="text-xs font-semibold uppercase tracking-wide text-slate-500">Current signature</p>
                  <div className="rounded-2xl border border-slate-200 bg-white px-4 py-3 text-sm text-slate-600">
                    {getNestedValue(settingsDraft, ['smtp', 'fromName'], settings?.smtp?.fromName ?? 'Gigvora')} • {getNestedValue(settingsDraft, ['smtp', 'fromAddress'], settings?.smtp?.fromAddress ?? 'ops@gigvora.com')}
                  </div>
                </div>
              </div>
            </div>
          </div>
        </>
      )}
    </section>
  );

  const affiliateDocumentsValue = Array.isArray(normalizedAffiliate.compliance?.requiredDocuments)
    ? normalizedAffiliate.compliance.requiredDocuments.join(', ')
    : '';

  const renderAffiliateSettingsSection = (
    <section
      id="admin-affiliate-settings"
      className="rounded-3xl border border-slate-200 bg-white p-6 shadow-lg shadow-emerald-100/40 sm:p-8"
    >
      <div className="flex flex-col gap-4 xl:flex-row xl:items-start xl:justify-between">
        <div>
          <h2 className="text-xl font-semibold text-slate-900 sm:text-2xl">Affiliate programme configuration</h2>
          <p className="mt-2 max-w-3xl text-sm text-slate-600">
            Govern referral economics, payout cadence, and compliance requirements across the Gigvora network.
          </p>
          <div className="mt-4 flex flex-wrap items-center gap-3 text-xs font-semibold uppercase tracking-wide">
            <span className="inline-flex items-center rounded-full border border-slate-200 bg-slate-50 px-3 py-1 text-slate-600">
              {affiliateLoading
                ? 'Syncing settings…'
                : affiliateLastSavedAt
                ? `Last synced ${formatRelativeTime(affiliateLastSavedAt)}`
                : 'Awaiting sync'}
            </span>
            {affiliateDirty ? (
              <span className="inline-flex items-center rounded-full border border-amber-200 bg-amber-50 px-3 py-1 text-amber-700">
                Unsaved changes
              </span>
            ) : null}
            {normalizedAffiliate.enabled === false ? (
              <span className="inline-flex items-center rounded-full border border-rose-200 bg-rose-50 px-3 py-1 text-rose-600">
                Programme paused
              </span>
            ) : null}
          </div>
        </div>
        <div className="flex flex-col gap-3 sm:flex-row sm:items-center">
          <button
            type="button"
            onClick={handleResetAffiliateSettings}
            className="inline-flex items-center justify-center rounded-full border border-slate-200 bg-white px-5 py-2 text-sm font-semibold text-slate-700 transition hover:border-slate-300 hover:text-slate-900 disabled:cursor-not-allowed disabled:opacity-60"
            disabled={affiliateLoading || affiliateSaving}
          >
            Reset draft
          </button>
          <button
            type="button"
            onClick={handleSaveAffiliateSettings}
            className="inline-flex items-center justify-center rounded-full bg-emerald-600 px-6 py-2 text-sm font-semibold text-white shadow-sm transition hover:bg-emerald-700 disabled:cursor-not-allowed disabled:opacity-60"
            disabled={disableAffiliateInputs}
          >
            {affiliateSaving ? 'Saving…' : 'Save affiliate settings'}
          </button>
        </div>
      </div>

      {affiliateError ? (
        <p className="mt-4 rounded-2xl border border-rose-200 bg-rose-50 px-4 py-3 text-sm text-rose-700">{affiliateError}</p>
      ) : null}
      {affiliateStatus ? (
        <p className="mt-4 rounded-2xl border border-emerald-200 bg-emerald-50 px-4 py-3 text-sm text-emerald-700">
          {affiliateStatus}
        </p>
      ) : null}

      <div className="mt-6 grid gap-6 xl:grid-cols-3">
        <div className="space-y-6 xl:col-span-2">
          <div className="grid gap-4 sm:grid-cols-2">
            <label className="flex items-center justify-between rounded-2xl border border-slate-200 bg-slate-50 px-4 py-3 text-sm text-slate-700">
              <span className="font-semibold text-slate-800">Programme enabled</span>
              <input
                type="checkbox"
                className="h-4 w-4 rounded border-slate-300 text-emerald-600 focus:ring-emerald-500"
                checked={Boolean(normalizedAffiliate.enabled)}
                onChange={handleAffiliateToggleChange(['enabled'])}
                disabled={disableAffiliateInputs}
              />
            </label>
            <label className="flex items-center justify-between rounded-2xl border border-slate-200 bg-slate-50 px-4 py-3 text-sm text-slate-700">
              <span className="font-semibold text-slate-800">Auto-approve payouts</span>
              <input
                type="checkbox"
                className="h-4 w-4 rounded border-slate-300 text-emerald-600 focus:ring-emerald-500"
                checked={Boolean(normalizedAffiliate.payouts?.autoApprove)}
                onChange={handleAffiliateToggleChange(['payouts', 'autoApprove'])}
                disabled={disableAffiliateInputs}
              />
            </label>
            <label className="flex items-center justify-between rounded-2xl border border-slate-200 bg-slate-50 px-4 py-3 text-sm text-slate-700">
              <span className="font-semibold text-slate-800">Two-factor required</span>
              <input
                type="checkbox"
                className="h-4 w-4 rounded border-slate-300 text-emerald-600 focus:ring-emerald-500"
                checked={Boolean(normalizedAffiliate.compliance?.twoFactorRequired)}
                onChange={handleAffiliateToggleChange(['compliance', 'twoFactorRequired'])}
                disabled={disableAffiliateInputs}
              />
            </label>
            <label className="flex items-center justify-between rounded-2xl border border-slate-200 bg-slate-50 px-4 py-3 text-sm text-slate-700">
              <span className="font-semibold text-slate-800">KYC verification</span>
              <input
                type="checkbox"
                className="h-4 w-4 rounded border-slate-300 text-emerald-600 focus:ring-emerald-500"
                checked={Boolean(normalizedAffiliate.compliance?.payoutKyc)}
                onChange={handleAffiliateToggleChange(['compliance', 'payoutKyc'])}
                disabled={disableAffiliateInputs}
              />
            </label>
          </div>

          <div className="grid gap-4 sm:grid-cols-2">
            <label className="flex flex-col gap-2 text-sm text-slate-700">
              <span className="font-semibold text-slate-800">Default commission rate (%)</span>
              <input
                type="number"
                min="0"
                max="100"
                step="0.1"
                className="rounded-2xl border border-slate-200 bg-white px-4 py-2"
                value={normalizedAffiliate.defaultCommissionRate ?? ''}
                onChange={handleAffiliateNumberChange(['defaultCommissionRate'])}
                disabled={disableAffiliateInputs}
              />
            </label>
            <label className="flex flex-col gap-2 text-sm text-slate-700">
              <span className="font-semibold text-slate-800">Referral attribution window (days)</span>
              <input
                type="number"
                min="1"
                max="365"
                className="rounded-2xl border border-slate-200 bg-white px-4 py-2"
                value={normalizedAffiliate.referralWindowDays ?? ''}
                onChange={handleAffiliateNumberChange(['referralWindowDays'])}
                disabled={disableAffiliateInputs}
              />
            </label>
            <label className="flex flex-col gap-2 text-sm text-slate-700">
              <span className="font-semibold text-slate-800">Payout frequency</span>
              <select
                className="rounded-2xl border border-slate-200 bg-white px-4 py-2"
                value={normalizedAffiliate.payouts?.frequency ?? 'monthly'}
                onChange={handleAffiliateTextChange(['payouts', 'frequency'])}
                disabled={disableAffiliateInputs}
              >
                <option value="weekly">Weekly</option>
                <option value="biweekly">Bi-weekly</option>
                <option value="monthly">Monthly</option>
                <option value="quarterly">Quarterly</option>
              </select>
            </label>
            <label className="flex flex-col gap-2 text-sm text-slate-700">
              <span className="font-semibold text-slate-800">Minimum payout threshold ({normalizedAffiliate.currency ?? 'USD'})</span>
              <input
                type="number"
                min="0"
                step="0.01"
                className="rounded-2xl border border-slate-200 bg-white px-4 py-2"
                value={normalizedAffiliate.payouts?.minimumPayoutThreshold ?? ''}
                onChange={handleAffiliateNumberChange(['payouts', 'minimumPayoutThreshold'])}
                disabled={disableAffiliateInputs}
              />
            </label>
          </div>

          <div className="grid gap-4 sm:grid-cols-2">
            <label className="flex flex-col gap-2 text-sm text-slate-700">
              <span className="font-semibold text-slate-800">Recurrence model</span>
              <select
                className="rounded-2xl border border-slate-200 bg-white px-4 py-2"
                value={normalizedAffiliate.payouts?.recurrence?.type ?? 'infinite'}
                onChange={handleAffiliateRecurrenceChange}
                disabled={disableAffiliateInputs}
              >
                <option value="infinite">Infinite – recurring commissions</option>
                <option value="finite">Finite – limited commissions</option>
                <option value="one_time">Single – first transaction only</option>
              </select>
            </label>
            {normalizedAffiliate.payouts?.recurrence?.type === 'finite' ? (
              <label className="flex flex-col gap-2 text-sm text-slate-700">
                <span className="font-semibold text-slate-800">Recurrence limit (transactions)</span>
                <input
                  type="number"
                  min="1"
                  className="rounded-2xl border border-slate-200 bg-white px-4 py-2"
                  value={normalizedAffiliate.payouts?.recurrence?.limit ?? ''}
                  onChange={handleAffiliateRecurrenceLimitChange}
                  disabled={disableAffiliateInputs}
                />
              </label>
            ) : null}
          </div>

          <div className="rounded-3xl border border-slate-200 bg-slate-50/80 p-5">
            <h3 className="text-base font-semibold text-slate-900">Required compliance documents</h3>
            <p className="mt-1 text-sm text-slate-600">
              Specify documentation partners must submit before payouts are released. Separate values with commas.
            </p>
            <input
              type="text"
              className="mt-3 w-full rounded-2xl border border-slate-200 bg-white px-4 py-2 text-sm"
              value={affiliateDocumentsValue}
              onChange={handleAffiliateDocumentsChange}
              placeholder="e.g. W-8BEN, Photo ID, Proof of address"
              disabled={disableAffiliateInputs}
            />
          </div>

          <div className="space-y-4">
            <div className="flex items-center justify-between">
              <h3 className="text-base font-semibold text-slate-900">Commission tiers</h3>
              <button
                type="button"
                onClick={handleAffiliateAddTier}
                className="inline-flex items-center rounded-full border border-emerald-200 bg-emerald-50 px-3 py-1 text-xs font-semibold text-emerald-700 transition hover:border-emerald-300 hover:bg-emerald-100 disabled:cursor-not-allowed disabled:opacity-60"
                disabled={disableAffiliateInputs}
              >
                Add tier
              </button>
            </div>
            {normalizedAffiliateTiers.length ? (
              <div className="space-y-3">
                {normalizedAffiliateTiers.map((tier, index) => (
                  <div key={tier.id ?? `tier-${index}`} className="rounded-3xl border border-slate-200 bg-white p-4 shadow-sm">
                    <div className="flex flex-col gap-3 sm:flex-row sm:items-center sm:justify-between">
                      <div className="flex-1">
                        <label className="flex flex-col gap-2 text-sm text-slate-700">
                          <span className="font-semibold text-slate-800">Tier name</span>
                          <input
                            type="text"
                            className="rounded-2xl border border-slate-200 bg-white px-4 py-2"
                            value={tier.name ?? ''}
                            onChange={handleAffiliateTierChange(index, 'name')}
                            disabled={disableAffiliateInputs}
                          />
                        </label>
                      </div>
                      <button
                        type="button"
                        onClick={handleAffiliateRemoveTier(index)}
                        className="inline-flex items-center justify-center rounded-full border border-rose-200 bg-rose-50 px-3 py-1 text-xs font-semibold text-rose-600 transition hover:border-rose-300 hover:bg-rose-100 disabled:cursor-not-allowed disabled:opacity-60"
                        disabled={disableAffiliateInputs}
                      >
                        Remove
                      </button>
                    </div>
                    <div className="mt-4 grid gap-3 sm:grid-cols-3">
                      <label className="flex flex-col gap-2 text-sm text-slate-700">
                        <span className="font-semibold text-slate-800">Rate (%)</span>
                        <input
                          type="number"
                          min="0"
                          max="100"
                          step="0.1"
                          className="rounded-2xl border border-slate-200 bg-white px-4 py-2"
                          value={tier.rate ?? ''}
                          onChange={handleAffiliateTierChange(index, 'rate')}
                          disabled={disableAffiliateInputs}
                        />
                      </label>
                      <label className="flex flex-col gap-2 text-sm text-slate-700">
                        <span className="font-semibold text-slate-800">Min value ({normalizedAffiliate.currency ?? 'USD'})</span>
                        <input
                          type="number"
                          min="0"
                          step="0.01"
                          className="rounded-2xl border border-slate-200 bg-white px-4 py-2"
                          value={tier.minValue ?? ''}
                          onChange={handleAffiliateTierChange(index, 'minValue')}
                          disabled={disableAffiliateInputs}
                        />
                      </label>
                      <label className="flex flex-col gap-2 text-sm text-slate-700">
                        <span className="font-semibold text-slate-800">Max value ({normalizedAffiliate.currency ?? 'USD'})</span>
                        <input
                          type="number"
                          min="0"
                          step="0.01"
                          className="rounded-2xl border border-slate-200 bg-white px-4 py-2"
                          value={tier.maxValue ?? ''}
                          onChange={handleAffiliateTierChange(index, 'maxValue')}
                          disabled={disableAffiliateInputs}
                        />
                      </label>
                    </div>
                  </div>
                ))}
              </div>
            ) : (
              <p className="rounded-3xl border border-dashed border-slate-200 bg-slate-50/60 p-6 text-sm text-slate-500">
                No tiers configured yet. Add at least one tier to establish commission multipliers.
              </p>
            )}
          </div>
        </div>

        <div className="space-y-4">
          <div className="rounded-3xl border border-slate-200 bg-slate-50/80 p-5">
            <h3 className="text-base font-semibold text-slate-900">Programme snapshot</h3>
            <dl className="mt-4 space-y-2 text-sm text-slate-700">
              <div className="flex items-center justify-between">
                <dt>Default commission</dt>
                <dd>{formatPercent(normalizedAffiliate.defaultCommissionRate ?? 0)}</dd>
              </div>
              <div className="flex items-center justify-between">
                <dt>Referral window</dt>
                <dd>{normalizedAffiliate.referralWindowDays ?? 0} days</dd>
              </div>
              <div className="flex items-center justify-between">
                <dt>Payout cadence</dt>
                <dd>{normalizedAffiliate.payouts?.frequency ?? 'monthly'}</dd>
              </div>
              <div className="flex items-center justify-between">
                <dt>Threshold</dt>
                <dd>
                  {formatCurrency(
                    normalizedAffiliate.payouts?.minimumPayoutThreshold ?? 0,
                    normalizedAffiliate.currency ?? 'USD',
                  )}
                </dd>
              </div>
              <div className="flex items-center justify-between">
                <dt>Tiers configured</dt>
                <dd>{normalizedAffiliateTiers.length}</dd>
              </div>
            </dl>
            <p className="mt-4 text-xs text-slate-500">
              Adjusting these settings updates partner experiences across web and mobile dashboards instantly.
            </p>
          </div>

          <div className="rounded-3xl border border-slate-200 bg-white p-5 shadow-sm">
            <h3 className="text-base font-semibold text-slate-900">Security posture</h3>
            <ul className="mt-3 space-y-2 text-sm text-slate-600">
              <li>
                <span className="font-semibold text-slate-800">2FA enforcement:</span>{' '}
                {normalizedAffiliate.compliance?.twoFactorRequired ? 'Required for affiliate logins' : 'Optional for partners'}
              </li>
              <li>
                <span className="font-semibold text-slate-800">KYC verification:</span>{' '}
                {normalizedAffiliate.compliance?.payoutKyc ? 'Mandatory prior to payout' : 'Deferred to finance review'}
              </li>
              <li>
                <span className="font-semibold text-slate-800">Required documents:</span>{' '}
                {affiliateDocumentsValue || 'None configured'}
              </li>
            </ul>
            <p className="mt-4 text-xs text-slate-500">
              Align these requirements with your compliance team to ensure audit-ready payout processes.
            </p>
            <Link
              to="/dashboard/admin/security/two-factor"
              className="mt-4 inline-flex items-center justify-center rounded-full border border-blue-200 px-4 py-2 text-xs font-semibold text-blue-600 transition hover:border-blue-300 hover:text-blue-700"
            >
              Open 2FA control centre
            </Link>
          </div>
        </div>
      </div>
    </section>
  );


  const handleRefresh = () => {
    setRefreshIndex((index) => index + 1);
  };

  const handleMenuItemSelect = (itemId, item) => {
    if (item?.href) {
      navigate(item.href);
      return;
    }
    const targetId = item?.sectionId ?? item?.targetId ?? itemId;
    if (targetId && typeof document !== 'undefined') {
      const el = document.getElementById(targetId);
      if (el) {
        el.scrollIntoView({ behavior: 'smooth', block: 'start' });
      }
    }
  };

  const renderAccessDenied = (
    <div className="rounded-3xl border border-amber-200 bg-amber-50 p-8 text-amber-900">
      <h2 className="text-xl font-semibold text-amber-900">Admin role required</h2>
      <p className="mt-3 text-sm">
        This control tower is restricted to verified Gigvora administrators. Switch to an authorised account or request elevated access from the platform team.
      </p>
      <div className="mt-6 flex flex-col gap-3 sm:flex-row">
        <Link
          to="/admin"
          className="inline-flex items-center justify-center rounded-full border border-amber-300 bg-white px-5 py-2 text-sm font-semibold text-amber-900 transition hover:border-amber-400 hover:bg-amber-100"
        >
          Return to admin login
        </Link>
        <button
          type="button"
          onClick={() => setRefreshIndex((index) => index + 1)}
          className="inline-flex items-center justify-center rounded-full border border-transparent bg-amber-600 px-5 py-2 text-sm font-semibold text-white transition hover:bg-amber-700"
        >
          Check access again
        </button>
      </div>
    </div>
  );

  const renderLoadingState = (
    <div className="space-y-6">
      <div className="rounded-3xl border border-dashed border-blue-200 bg-blue-50/40 p-8 text-center text-sm text-blue-700">
        Synchronising telemetry from the platform. This typically takes just a moment…
      </div>
      <div className="rounded-3xl border border-slate-200 bg-white p-8 shadow-sm">
        <div className="animate-pulse space-y-4">
          <div className="h-6 w-1/3 rounded-full bg-slate-200" />
          <div className="h-4 w-2/3 rounded-full bg-slate-200" />
          <div className="grid gap-4 sm:grid-cols-2 lg:grid-cols-4">
            {[...Array(4)].map((_, index) => (
              <div key={index} className="h-28 rounded-2xl bg-slate-100" />
            ))}
          </div>
        </div>
      </div>
    </div>
  );

  const renderErrorState = (
    <div className="rounded-3xl border border-red-200 bg-red-50 p-6 text-sm text-red-700">
      <p className="font-semibold">We couldn’t load the admin dashboard.</p>
      <p className="mt-2">{error}</p>
      <button
        type="button"
        onClick={handleRefresh}
        className="mt-4 inline-flex items-center gap-2 rounded-full border border-red-200 bg-white px-4 py-2 text-xs font-semibold uppercase tracking-wide text-red-700 transition hover:border-red-300 hover:bg-red-50"
      >
        <ArrowPathIcon className="h-4 w-4" /> Try again
      </button>
    </div>
  );

  const renderDashboardSections = data ? (
    <div className="space-y-10">
      <RuntimeTelemetryPanel
        snapshot={runtimeSnapshot}
        loading={runtimeLoading}
        refreshing={runtimeRefreshing}
        error={runtimeError}
        onRefresh={refreshRuntime}
        lastUpdated={runtimeUpdatedAt}
      />
      <AdCouponManager />
      <AdminGroupManagementPanel />
      <ConsentGovernancePanel />
      <RbacMatrixPanel />

      <section className="rounded-3xl border border-slate-200 bg-white/95 p-6 shadow-sm">
        <div className="flex flex-col gap-4 sm:flex-row sm:items-center sm:justify-between">
          <div>
            <h2 className="text-lg font-semibold text-slate-900">Blog operations</h2>
            <p className="mt-1 max-w-2xl text-sm text-slate-600">
              Launch and govern Gigvora stories, release notes, and playbooks directly from the control tower. Published posts
              appear instantly across the public blog, member dashboards, and the mobile app.
            </p>
          </div>
          <Link
            to="/dashboard/admin/blog"
            className="inline-flex items-center justify-center rounded-full bg-accent px-5 py-2 text-sm font-semibold text-white shadow-soft transition hover:bg-accentDark"
          >
            Open blog studio
          </Link>
        </div>
        <div className="mt-4 grid gap-3 sm:grid-cols-2">
          <div className="rounded-2xl border border-slate-200 bg-slate-50/80 p-4 text-sm text-slate-600">
            <p className="text-xs font-semibold uppercase tracking-wide text-slate-500">Enterprise workflow</p>
            <p className="mt-2">
              Draft, schedule, and publish articles with tag management, hero imagery, and SEO-ready slugs in a single secured
              workspace.
            </p>
          </div>
          <div className="rounded-2xl border border-slate-200 bg-slate-50/80 p-4 text-sm text-slate-600">
            <p className="text-xs font-semibold uppercase tracking-wide text-slate-500">Cross-platform parity</p>
            <p className="mt-2">
              Blog highlights surface automatically inside the user dashboard spotlight and the Gigvora mobile experience.
            </p>
          </div>
        </div>
      </section>

      {/* Summary cards */}
      <div className="grid gap-4 sm:grid-cols-2 xl:grid-cols-4">
        {summaryCards.map((card) => (
          <SummaryCard key={card.label} {...card} />
        ))}
      </div>

      {/* Member health */}
      <section className="rounded-3xl border border-slate-200 bg-white p-6 shadow-lg shadow-blue-100/40 sm:p-8">
        <div className="flex flex-col gap-4 sm:flex-row sm:items-start sm:justify-between">
          <div>
            <h2 className="text-xl font-semibold text-slate-900 sm:text-2xl">Member health</h2>
            <p className="mt-2 max-w-3xl text-sm text-slate-600">
              Monitor network growth, profile completion, and trust signals to keep the marketplace balanced and high quality.
            </p>
          </div>
          <div className="rounded-full border border-blue-200 bg-blue-50 px-4 py-2 text-xs font-semibold uppercase tracking-wide text-blue-700">
            Last {data.lookbackDays} days
          </div>
        </div>
        <div className="mt-6 grid gap-4 lg:grid-cols-2">
          <div className="rounded-2xl border border-slate-200 bg-slate-50/80 p-5 shadow-sm">
            <p className="text-sm font-semibold text-slate-700">Member distribution</p>
            <div className="mt-4 grid gap-3 sm:grid-cols-2">
              {Object.entries(data.summary?.totals?.userBreakdown ?? {}).map(([type, count]) => (
                <div key={type} className="rounded-xl border border-white/60 bg-white p-4 shadow-sm">
                  <p className="text-xs font-semibold uppercase tracking-wide text-slate-400">{USER_TYPE_LABELS[type] ?? humanizeLabel(type)}</p>
                  <p className="mt-1 text-2xl font-semibold text-slate-900">{formatNumber(count)}</p>
                </div>
              ))}
            </div>
          </div>
          <div className="rounded-2xl border border-slate-200 bg-slate-50/80 p-5 shadow-sm">
            <p className="text-sm font-semibold text-slate-700">Profile readiness</p>
            <dl className="mt-4 grid gap-3 sm:grid-cols-2">
              <div>
                <dt className="text-xs font-semibold uppercase tracking-wide text-slate-400">Active profiles</dt>
                <dd className="mt-1 text-xl font-semibold text-slate-900">{formatNumber(data.summary?.totals?.activeProfiles ?? 0)}</dd>
              </div>
              <div>
                <dt className="text-xs font-semibold uppercase tracking-wide text-slate-400">High trust (≥80)</dt>
                <dd className="mt-1 text-xl font-semibold text-slate-900">{formatNumber(data.summary?.totals?.highTrustProfiles ?? 0)}</dd>
              </div>
              <div>
                <dt className="text-xs font-semibold uppercase tracking-wide text-slate-400">Avg completion</dt>
                <dd className="mt-1 text-xl font-semibold text-slate-900">{formatPercent(data.summary?.totals?.averageProfileCompletion ?? 0)}</dd>
              </div>
              <div>
                <dt className="text-xs font-semibold uppercase tracking-wide text-slate-400">Verified references</dt>
                <dd className="mt-1 text-xl font-semibold text-slate-900">{formatNumber(data.summary?.totals?.verifiedReferences ?? 0)}</dd>
              </div>
            </dl>
          </div>
        </div>
        <div className="mt-6 rounded-2xl border border-slate-200 bg-white p-5 shadow-sm">
          <p className="text-sm font-semibold text-slate-700">New signups</p>
          <div className="mt-4 grid gap-3 sm:grid-cols-3">
            {Object.entries(data.summary?.growth?.newUsers ?? {}).map(([type, count]) => (
              <div key={type} className="rounded-xl border border-blue-100 bg-blue-50/60 p-4">
                <p className="text-xs font-semibold uppercase tracking-wide text-blue-600">{USER_TYPE_LABELS[type] ?? humanizeLabel(type)}</p>
                <p className="mt-1 text-xl font-semibold text-blue-800">{formatNumber(count)}</p>
                <p className="text-[11px] uppercase tracking-wide text-blue-500">{`Joined in ${data.lookbackDays} days`}</p>
              </div>
            ))}
          </div>
        </div>
      </section>

      {/* Financial governance */}
      <section className="rounded-3xl border border-slate-200 bg-white p-6 shadow-lg shadow-blue-100/40 sm:p-8">
        <div className="flex flex-col gap-4 sm:flex-row sm:items-start sm:justify-between">
          <div>
            <h2 className="text-xl font-semibold text-slate-900 sm:text-2xl">Financial governance</h2>
            <p className="mt-2 max-w-3xl text-sm text-slate-600">
              Escrow balances, fee capture, and transaction mix to monitor marketplace liquidity and treasury performance.
            </p>
          </div>
          <button
            type="button"
            onClick={handleRefresh}
            className="inline-flex items-center gap-2 rounded-full border border-blue-200 bg-blue-50 px-4 py-2 text-xs font-semibold uppercase tracking-wide text-blue-700 transition hover:border-blue-300 hover:bg-white"
          >
            <ArrowPathIcon className="h-4 w-4" /> Refresh data
          </button>
        </div>
        <div className="mt-6 grid gap-4 lg:grid-cols-2">
          <StatusList
            title="Transactions by status"
            items={calculatePercentages(data.financials?.transactionsByStatus ?? {})}
            emptyLabel="No transactions recorded yet."
          />
          <StatusList
            title="Escrow accounts"
            items={calculatePercentages(data.financials?.accountsByStatus ?? {})}
            emptyLabel="No accounts created yet."
          />
        </div>
        <RecentList
          title="Recent escrow activity"
          rows={(data.financials?.recentTransactions ?? []).map((txn) => ({
            reference: txn.reference,
            type: humanizeLabel(txn.type),
            status: humanizeLabel(txn.status),
            amount: formatCurrency(txn.amount, txn.currencyCode ?? 'USD'),
            netAmount: formatCurrency(txn.netAmount, txn.currencyCode ?? 'USD'),
            createdAt: formatDateTime(txn.createdAt),
          }))}
          columns={[
            { key: 'reference', label: 'Reference' },
            { key: 'type', label: 'Type' },
            { key: 'status', label: 'Status' },
            { key: 'amount', label: 'Gross' },
            { key: 'netAmount', label: 'Net' },
            { key: 'createdAt', label: 'Created' },
          ]}
          emptyLabel="Escrow activity will appear here once transactions are initiated."
        />
      </section>

      {/* Trust and safety */}
      <section className="rounded-3xl border border-slate-200 bg-white p-6 shadow-lg shadow-blue-100/40 sm:p-8">
        <div className="flex flex-col gap-4 sm:flex-row sm:items-start sm:justify-between">
          <div>
            <h2 className="text-xl font-semibold text-slate-900 sm:text-2xl">Risk & trust</h2>
            <p className="mt-2 max-w-3xl text-sm text-slate-600">
              Track dispute load, prioritisation, and lifecycle stages to keep resolution teams ahead of potential escalations.
            </p>
          </div>
          <div className="rounded-full border border-slate-200 bg-slate-50 px-4 py-2 text-xs font-semibold uppercase tracking-wide text-slate-600">
            {formatNumber(data.trust?.openDisputes ?? 0)} open cases
          </div>
        </div>
        <div className="mt-6 grid gap-4 lg:grid-cols-2">
          <StatusList title="Disputes by stage" items={calculatePercentages(data.trust?.disputesByStage ?? {})} />
          <StatusList title="Disputes by priority" items={calculatePercentages(data.trust?.disputesByPriority ?? {})} />
        </div>
        <RecentList
          title="Latest dispute updates"
          rows={(data.trust?.recentDisputes ?? []).map((dispute) => ({
            id: `#${dispute.id}`,
            stage: humanizeLabel(dispute.stage),
            priority: humanizeLabel(dispute.priority),
            status: humanizeLabel(dispute.status),
            amount: dispute.transaction ? formatCurrency(dispute.transaction.amount, dispute.transaction.currencyCode ?? 'USD') : '—',
            updatedAt: formatDateTime(dispute.updatedAt),
          }))}
          columns={[
            { key: 'id', label: 'Dispute' },
            { key: 'stage', label: 'Stage' },
            { key: 'priority', label: 'Priority' },
            { key: 'status', label: 'Status' },
            { key: 'amount', label: 'Amount' },
            { key: 'updatedAt', label: 'Updated' },
          ]}
          emptyLabel="Resolved disputes will reduce from this feed automatically."
        />
      </section>

      {/* Support operations */}
      <section className="rounded-3xl border border-slate-200 bg-white p-6 shadow-lg shadow-blue-100/40 sm:p-8">
        <div className="flex flex-col gap-4 sm:flex-row sm:items-start sm:justify-between">
          <div>
            <h2 className="text-xl font-semibold text-slate-900 sm:text-2xl">Support operations</h2>
            <p className="mt-2 max-w-3xl text-sm text-slate-600">
              SLA adherence, backlog shape, and latest escalations ensure every member receives timely responses.
            </p>
          </div>
          <div className="rounded-full border border-blue-200 bg-blue-50 px-4 py-2 text-xs font-semibold uppercase tracking-wide text-blue-700">
            {formatNumber(data.support?.openCases ?? 0)} cases in flight
          </div>
        </div>
        <div className="mt-6 grid gap-4 lg:grid-cols-2">
          <StatusList title="Cases by status" items={calculatePercentages(data.support?.casesByStatus ?? {})} />
          <StatusList title="Cases by priority" items={calculatePercentages(data.support?.casesByPriority ?? {})} />
        </div>
        <div className="mt-6 grid gap-4 lg:grid-cols-2">
          <div className="rounded-2xl border border-slate-200 bg-slate-50/60 p-5 shadow-sm">
            <p className="text-sm font-semibold text-slate-700">Service levels</p>
            <dl className="mt-4 space-y-3">
              <div>
                <dt className="text-xs font-semibold uppercase tracking-wide text-slate-400">Average first response</dt>
                <dd className="mt-1 text-xl font-semibold text-slate-900">{formatDurationMinutes(data.support?.averageFirstResponseMinutes)}</dd>
              </div>
              <div>
                <dt className="text-xs font-semibold uppercase tracking-wide text-slate-400">Average resolution</dt>
                <dd className="mt-1 text-xl font-semibold text-slate-900">{formatDurationMinutes(data.support?.averageResolutionMinutes)}</dd>
              </div>
            </dl>
          </div>
          <RecentList
            title="Recent escalations"
            rows={(data.support?.recentCases ?? []).map((supportCase) => ({
              id: `#${supportCase.id}`,
              status: humanizeLabel(supportCase.status),
              priority: humanizeLabel(supportCase.priority),
              escalatedAt: formatDateTime(supportCase.escalatedAt),
              firstResponseAt: formatDateTime(supportCase.firstResponseAt),
              resolvedAt: formatDateTime(supportCase.resolvedAt),
            }))}
            columns={[
              { key: 'id', label: 'Case' },
              { key: 'status', label: 'Status' },
              { key: 'priority', label: 'Priority' },
              { key: 'escalatedAt', label: 'Escalated' },
              { key: 'firstResponseAt', label: 'First reply' },
              { key: 'resolvedAt', label: 'Resolved' },
            ]}
            emptyLabel="Escalations will populate as support cases move through the queue."
          />
        </div>
      </section>

      {/* Analytics & notifications */}
      <section className="rounded-3xl border border-slate-200 bg-white p-6 shadow-lg shadow-blue-100/40 sm:p-8">
        <div className="flex flex-col gap-4 sm:flex-row sm:items-start sm:justify-between">
          <div>
            <h2 className="text-xl font-semibold text-slate-900 sm:text-2xl">Engagement & communications</h2>
            <p className="mt-2 max-w-3xl text-sm text-slate-600">
              Real-time telemetry, actor mix, and notification delivery ensure product teams can respond quickly to usage signals.
            </p>
          </div>
          <div className="rounded-full border border-slate-200 bg-slate-50 px-4 py-2 text-xs font-semibold uppercase tracking-wide text-slate-600">
            {formatNumber(data.analytics?.eventsLastWindow ?? 0)} events / {data.eventWindowDays}-day window
          </div>
        </div>
        <div className="mt-6 grid gap-4 lg:grid-cols-3">
          <StatusList
            title="Events by actor"
            items={calculatePercentages(data.analytics?.eventsByActorType ?? {})}
            emptyLabel="No analytics events recorded yet."
          />
          <div className="rounded-2xl border border-slate-200 bg-white p-5 shadow-sm">
            <p className="text-sm font-semibold text-slate-700">Top events</p>
            <ol className="mt-4 space-y-3 text-sm text-slate-600">
              {(data.analytics?.topEvents ?? []).map((event, index) => (
                <li key={event.eventName} className="flex items-center justify-between rounded-xl border border-slate-100 bg-slate-50/60 px-3 py-2">
                  <span className="font-medium text-slate-700">
                    <span className="mr-2 inline-flex h-6 w-6 items-center justify-center rounded-full bg-blue-100 text-xs font-semibold text-blue-700">
                      {index + 1}
                    </span>
                    {event.eventName}
                  </span>
                  <span className="text-slate-500">{formatNumber(event.count)}</span>
                </li>
              ))}
              {!data.analytics?.topEvents?.length ? <li className="text-sm text-slate-500">No event telemetry yet.</li> : null}
            </ol>
          </div>
          <div className="rounded-2xl border border-slate-200 bg-white p-5 shadow-sm">
            <p className="text-sm font-semibold text-slate-700">Daily volume</p>
            <div className="mt-4 space-y-2">
              {(data.analytics?.dailyEvents ?? []).map((entry) => (
                <div key={entry.date} className="space-y-1">
                  <div className="flex items-center justify-between text-sm">
                    <span className="text-slate-600">{formatDate(entry.date)}</span>
                    <span className="font-semibold text-slate-900">{formatNumber(entry.count)}</span>
                  </div>
                  <div className="relative h-2 overflow-hidden rounded-full bg-slate-100">
                    <div
                      className="absolute inset-y-0 left-0 rounded-full bg-blue-500"
                      style={{ width: `${Math.min(entry.count * 5, 100)}%` }}
                    />
                  </div>
                </div>
              ))}
              {!data.analytics?.dailyEvents?.length ? <p className="text-sm text-slate-500">Events will chart here automatically.</p> : null}
            </div>
          </div>
        </div>
        <RecentList
          title="Latest analytics events"
          rows={(data.analytics?.latestEvents ?? []).map((event) => ({
            eventName: event.eventName,
            actorType: humanizeLabel(event.actorType),
            userId: event.userId ? `User ${event.userId}` : '—',
            entityType: event.entityType ? humanizeLabel(event.entityType) : '—',
            occurredAt: formatDateTime(event.occurredAt),
          }))}
          columns={[
            { key: 'eventName', label: 'Event' },
            { key: 'actorType', label: 'Actor' },
            { key: 'userId', label: 'Subject' },
            { key: 'entityType', label: 'Entity' },
            { key: 'occurredAt', label: 'Occurred' },
          ]}
          emptyLabel="Events will appear here as soon as telemetry is captured."
        />
        <div className="mt-6 rounded-2xl border border-slate-200 bg-slate-50/60 p-5 shadow-sm">
          <p className="text-sm font-semibold text-slate-700">Notification delivery</p>
          <div className="mt-4 grid gap-3 sm:grid-cols-4">
            {Object.entries(data.notifications?.byStatus ?? {}).map(([status, count]) => (
              <div key={status} className="rounded-xl border border-white/80 bg-white p-4 shadow-sm">
                <p className="text-xs font-semibold uppercase tracking-wide text-slate-400">{humanizeLabel(status)}</p>
                <p className="mt-1 text-xl font-semibold text-slate-900">{formatNumber(count)}</p>
              </div>
            ))}
            <div className="rounded-xl border border-red-100 bg-red-50/80 p-4 shadow-sm">
              <p className="text-xs font-semibold uppercase tracking-wide text-red-500">Critical pending</p>
              <p className="mt-1 text-xl font-semibold text-red-700">{formatNumber(data.notifications?.criticalOpen ?? 0)}</p>
            </div>
          </div>
        </div>
      </section>

      {/* Launchpad performance */}
      <section className="rounded-3xl border border-slate-200 bg-white p-6 shadow-lg shadow-blue-100/40 sm:p-8">
        <div className="flex flex-col gap-4 sm:flex-row sm:items-start sm:justify-between">
          <div>
            <h2 className="text-xl font-semibold text-slate-900 sm:text-2xl">Launchpad performance</h2>
            <p className="mt-2 max-w-3xl text-sm text-slate-600">
              Understand placements, interviews, and employer demand across the Experience Launchpad programme.
            </p>
          </div>
          <div className="rounded-full border border-slate-200 bg-slate-50 px-4 py-2 text-xs font-semibold uppercase tracking-wide text-slate-600">
            Conversion {formatPercent(data.launchpad?.totals?.conversionRate ?? 0)}
          </div>
        </div>
        <div className="mt-6 grid gap-4 lg:grid-cols-2">
          <div className="rounded-2xl border border-slate-200 bg-slate-50/60 p-5 shadow-sm">
            <p className="text-sm font-semibold text-slate-700">Pipeline health</p>
            <div className="mt-4 grid gap-3 sm:grid-cols-2">
              {Object.entries(data.launchpad?.pipeline ?? {}).map(([stage, count]) => (
                <div key={stage} className="rounded-xl border border-white/80 bg-white p-4 shadow-sm">
                  <p className="text-xs font-semibold uppercase tracking-wide text-slate-400">{humanizeLabel(stage)}</p>
                  <p className="mt-1 text-xl font-semibold text-slate-900">{formatNumber(count)}</p>
                </div>
              ))}
            </div>
          </div>
          <div className="rounded-2xl border border-slate-200 bg-slate-50/60 p-5 shadow-sm">
            <p className="text-sm font-semibold text-slate-700">Placements</p>
            <div className="mt-4 grid gap-3 sm:grid-cols-2">
              {Object.entries(data.launchpad?.placements ?? {}).map(([status, count]) => (
                <div key={status} className="rounded-xl border border-white/80 bg-white p-4 shadow-sm">
                  <p className="text-xs font-semibold uppercase tracking-wide text-slate-400">{humanizeLabel(status)}</p>
                  <p className="mt-1 text-xl font-semibold text-slate-900">{formatNumber(count)}</p>
                </div>
              ))}
            </div>
          </div>
        </div>
        <div className="mt-6 grid gap-4 lg:grid-cols-2">
          <RecentList
            title="Upcoming interviews"
            rows={(data.launchpad?.upcomingInterviews ?? []).map((interview) => ({
              id: `#${interview.id}`,
              candidate: interview.applicant ? `${interview.applicant.firstName} ${interview.applicant.lastName}` : '—',
              scheduled: formatDateTime(interview.interviewScheduledAt),
              status: humanizeLabel(interview.status),
            }))}
            columns={[
              { key: 'id', label: 'Interview' },
              { key: 'candidate', label: 'Candidate' },
              { key: 'scheduled', label: 'Scheduled' },
              { key: 'status', label: 'Status' },
            ]}
            emptyLabel="Interview schedules will appear as the programme books conversations."
          />
          <div className="rounded-2xl border border-slate-200 bg-white p-5 shadow-sm">
            <p className="text-sm font-semibold text-slate-700">Employer demand</p>
            <div className="mt-4 space-y-3">
              {(data.launchpad?.employerBriefs ?? []).map((brief) => (
                <div key={brief.id} className="rounded-xl border border-blue-100 bg-blue-50/60 p-4">
                  <p className="font-semibold text-blue-800">{brief.companyName ?? 'Employer brief'}</p>
                  <p className="text-sm text-blue-700">{humanizeLabel(brief.status)}</p>
                  <p className="text-xs uppercase tracking-wide text-blue-500">Updated {formatRelativeTime(brief.updatedAt)}</p>
                </div>
              ))}
              {!data.launchpad?.employerBriefs?.length ? <p className="text-sm text-slate-500">Employer briefs will populate as demand is logged.</p> : null}
            </div>
            <div className="mt-6 rounded-xl border border-slate-200 bg-slate-50/80 p-4">
              <p className="text-sm font-semibold text-slate-700">Opportunities by source</p>
              <div className="mt-3 space-y-2">
                {Object.entries(data.launchpad?.opportunities ?? {}).map(([source, count]) => (
                  <div key={source} className="flex items-center justify-between text-sm text-slate-600">
                    <span>{humanizeLabel(source)}</span>
                    <span className="font-semibold text-slate-900">{formatNumber(count)}</span>
                  </div>
                ))}
              </div>
            </div>
          </div>
        </div>
      </section>

      {/* Gigvora Ads */}
      <section id="gigvora-ads">
        <GigvoraAdsConsole initialSnapshot={data.ads} defaultContext={data.ads?.overview?.context} />
      </section>
    </div>
  ) : null;

  let gatingView = null;
  if (!isAuthenticated) {
    gatingView = (
      <AccessNotice
        title="Sign in required"
        message="Sign in with your Gigvora admin credentials to open the control tower."
        primaryLabel="Go to admin login"
        onPrimaryAction={() => navigate('/admin')}
        secondaryLabel="Contact platform ops"
        secondaryHref="mailto:ops@gigvora.com?subject=Admin%20access%20request"
      />
    );
  } else if (!hasAdminSeat) {
    gatingView = (
      <AccessNotice
        title="Admin clearance required"
        message="This workspace is restricted to platform administrators. Request elevated access from operations."
        primaryLabel="Switch account"
        onPrimaryAction={() => navigate('/admin')}
        secondaryLabel="Contact platform ops"
        secondaryHref="mailto:ops@gigvora.com?subject=Admin%20access%20request"
      />
    );
  }

  if (gatingView) {
    return (
      <DashboardLayout
        currentDashboard="admin"
        title="Gigvora Admin Control Tower"
        subtitle="Enterprise governance & compliance"
        description="Centralize every lever that powers Gigvora—from member growth and financial operations to trust, support, analytics, and the launchpad."
        menuSections={MENU_SECTIONS}
        onMenuItemSelect={handleMenuSelect}
        menuSections={ADMIN_MENU_SECTIONS}
        sections={[]}
        profile={profile}
        availableDashboards={[
          'admin',
          { id: 'admin-gdpr', label: 'GDPR Settings', href: '/dashboard/admin/gdpr' },
          'user',
          'freelancer',
          'company',
          'agency',
          'headhunter',
        ]}
        onMenuItemSelect={handleMenuItemSelect}
      >
        {gatingView}
      </DashboardLayout>
    );
  }
  const renderContent = (() => {
    if (!hasAdminAccess) {
      return renderAccessDenied;
    }

    let dashboardContent = null;

    if (loading && !data) {
      dashboardContent = renderLoadingState;
    } else if (error) {
      dashboardContent = renderErrorState;
    } else if (renderDashboardSections) {
      dashboardContent = renderDashboardSections;
    }

    return (
      <div className="space-y-10">
        {renderSettingsSection}
        {renderAffiliateSettingsSection}
        {dashboardContent}
      </div>
    );
  })();

  return (
    <DashboardLayout
      currentDashboard="admin"
      title="Gigvora Admin Control Tower"
      subtitle="Enterprise governance & compliance"
      description="Centralize every lever that powers Gigvora—from member growth and financial operations to trust, support, analytics, and the launchpad."
      menuSections={MENU_SECTIONS}
      onMenuItemSelect={handleMenuSelect}
      description="Centralize every lever that powers Gigvora—from member growth and financial operations to trust, support, analytics, and the launchpad." 
      menuSections={ADMIN_MENU_SECTIONS}
      sections={[]}
      profile={profile}
      availableDashboards={[
        'admin',
        { id: 'admin-gdpr', label: 'GDPR Settings', href: '/dashboard/admin/gdpr' },
        'user',
        'freelancer',
        'company',
        'agency',
        'headhunter',
      ]}
      onMenuItemSelect={handleMenuItemSelect}
    >
      {renderContent}
    </DashboardLayout>
  );
}

function GovernanceStatusBadge({ status }) {
  const normalized = typeof status === 'string' ? status.toLowerCase() : 'unknown';
  const config = GOVERNANCE_STATUS_STYLES[normalized] ?? GOVERNANCE_STATUS_STYLES.unknown;

  return (
    <span
      className={`inline-flex items-center rounded-full px-2.5 py-1 text-xs font-semibold ${config.className}`}
      aria-label={`Review status: ${config.label}`}
    >
      {config.label}
    </span>
  );
}<|MERGE_RESOLUTION|>--- conflicted
+++ resolved
@@ -137,17 +137,14 @@
           sectionId: 'admin-affiliate-settings',
         },
         {
-<<<<<<< HEAD
           name: 'Legal',
           description: 'Policies',
           tags: ['legal', 'compliance'],
           href: '/dashboard/admin/policies',
-=======
           name: 'GDPR settings',
           description: 'Configure DPO contact, data subject workflows, retention, and processor governance.',
           tags: ['privacy', 'compliance'],
           href: '/dashboard/admin/gdpr',
->>>>>>> 0db516d2
         },
         {
           name: 'CMS controls',
