import { useCallback, useEffect, useMemo, useState } from 'react';
import { Link, useNavigate } from 'react-router-dom';
import { ArrowPathIcon, CurrencyDollarIcon, LifebuoyIcon, ShieldCheckIcon, UsersIcon } from '@heroicons/react/24/outline';
import DashboardLayout from '../../layouts/DashboardLayout.jsx';
import AdCouponManager from '../../components/admin/AdCouponManager.jsx';
import RuntimeTelemetryPanel from '../../components/admin/RuntimeTelemetryPanel.jsx';
import ConsentGovernancePanel from '../../components/admin/ConsentGovernancePanel.jsx';
import RbacMatrixPanel from '../../components/admin/RbacMatrixPanel.jsx';
import GigvoraAdsConsole from '../../components/ads/GigvoraAdsConsole.jsx';
import AdminGroupManagementPanel from './admin/AdminGroupManagementPanel.jsx';
import { ADMIN_MENU_SECTIONS } from './admin/menuSections.js';
import useSession from '../../hooks/useSession.js';
import useRuntimeHealthSnapshot from '../../hooks/useRuntimeHealthSnapshot.js';
import useDomainGovernanceSummaries from '../../hooks/useDomainGovernanceSummaries.js';
import { fetchAdminDashboard } from '../../services/admin.js';
import { fetchPlatformSettings, updatePlatformSettings } from '../../services/platformSettings.js';
import { fetchAffiliateSettings, updateAffiliateSettings } from '../../services/affiliateSettings.js';
import { listDatabaseConnections } from '../../services/databaseSettings.js';
import { ADMIN_DASHBOARD_MENU_SECTIONS } from '../../constants/adminDashboardMenu.js';
import { DATABASE_STATUS_STYLES } from '../../constants/databaseStatusStyles.js';

<<<<<<< HEAD
export const ADMIN_MENU_SECTIONS = [
=======
const MENU_SECTIONS = ADMIN_DASHBOARD_MENU_SECTIONS;
import { ADMIN_MENU_SECTIONS } from '../../constants/adminMenuSections.js';

const MENU_SECTIONS = ADMIN_MENU_SECTIONS;
const MENU_SECTIONS = [
>>>>>>> cbff71e0
  {
    label: 'Command modules',
    items: [
      {
        name: 'Runtime health',
        description: 'Service readiness, dependency posture, and rate-limit utilisation for the API perimeter.',
        tags: ['ops', 'security'],
        sectionId: 'admin-runtime-health',
      },
      {
        name: 'Data governance',
        description: 'PII inventory, retention policies, and audit cadence across bounded contexts.',
        tags: ['compliance', 'data'],
        sectionId: 'admin-domain-governance',
      },
      {
        name: 'Member health',
        description: 'Growth, activation, and readiness scores across the Gigvora network.',
        tags: ['growth', 'activation'],
      },
      {
        name: 'Profile management',
        description: 'Provision accounts, edit public profiles, and capture trust annotations.',
        tags: ['members'],
        href: '/dashboard/admin/profiles',
      },
      {
        name: 'Financial governance',
        description: 'Escrow flows, fee capture, and treasury risk posture.',
        tags: ['finance'],
      },
      {
        name: 'Risk & trust',
        description: 'Dispute lifecycle, escalations, and marketplace safety monitoring.',
        tags: ['compliance'],
      },
      {
        name: 'Support operations',
        description: 'Service desk load, SLAs, and sentiment guardrails.',
      },
      {
        name: 'Engagement & comms',
        description: 'Platform analytics, event telemetry, and notification delivery.',
      },
      {
        name: 'Gigvora Ads',
        description: 'Campaign coverage, targeting telemetry, and creative governance.',
        tags: ['ads', 'monetisation'],
        sectionId: 'gigvora-ads',
        href: '/dashboard/admin/ads-settings',
      },
      {
        name: 'Site',
        description: 'Brand, pages, menu.',
        tags: ['marketing'],
        href: '/dashboard/admin/site',
        sectionId: 'admin-site-management',
      },
      {
        name: 'Launchpad performance',
        description: 'Talent placements, interview runway, and employer demand.',
      },
    ],
  },
  {
    label: 'Quick tools',
    items: [
      {
        name: 'Data exports',
        description: 'Pull CSV snapshots or schedule secure S3 drops.',
        tags: ['csv', 'api'],
      },
      {
        name: 'Incident response',
        description: 'Runbooks for security, privacy, and marketplace outages.',
      },
      {
        name: 'Audit center',
        description: 'Trace admin actions, approvals, and configuration changes.',
      },
    ],
  },
  {
    label: 'Configuration stack',
    items: [
      {
        name: 'Storage management',
        description: 'Configure object storage endpoints, lifecycle automation, and upload governance.',
        tags: ['storage'],
        href: '/dashboard/admin/storage',
      },
      {
        name: 'All platform settings',
        description: 'Govern application defaults, commission policies, and feature gates.',
        tags: ['settings'],
        sectionId: 'admin-settings-overview',
      },
      {
        name: 'Affiliate economics',
        description: 'Tiered commissions, payout cadences, and partner compliance.',
        tags: ['affiliate'],
        sectionId: 'admin-affiliate-settings',
      },
      {
        name: 'CMS controls',
        description: 'Editorial workflow, restricted features, and monetisation toggles.',
      items: [
        {
          name: 'All platform settings',
          description: 'Govern application defaults, commission policies, and feature gates.',
          tags: ['settings'],
          sectionId: 'admin-settings-overview',
        },
        {
          name: 'Affiliate economics',
          description: 'Tiered commissions, payout cadences, and partner compliance.',
          tags: ['affiliate'],
          sectionId: 'admin-affiliate-settings',
        },
        {
          name: 'Legal',
          description: 'Policies',
          tags: ['legal', 'compliance'],
          href: '/dashboard/admin/policies',
          name: 'GDPR settings',
          description: 'Configure DPO contact, data subject workflows, retention, and processor governance.',
          tags: ['privacy', 'compliance'],
          href: '/dashboard/admin/gdpr',
        },
        {
          name: 'CMS controls',
        description: 'Editorial workflow, restricted features, and monetisation toggles.',
        sectionId: 'admin-settings-cms',
      },
      {
        name: 'Environment & secrets',
        description: 'Runtime environment, storage credentials, and database endpoints.',
        sectionId: 'admin-settings-environment',
        tags: ['ops'],
      },
      {
        name: 'API & notifications',
        description: 'REST endpoints, payment gateways, and outbound email security.',
        sectionId: 'admin-settings-api',
        tags: ['api'],
      },
      {
        name: 'Appearance management',
        description: 'Themes, brand assets, and layout presets.',
        href: '/dashboard/admin/appearance',
        tags: ['brand'],
        name: 'API management',
        description: 'Provision API clients, rotate secrets, and review audit trails.',
        href: '/dashboard/admin/api-management',
        tags: ['api', 'security'],
        name: 'Email',
        description: '',
        tags: ['email'],
        href: '/dashboard/admin/email',
      },
    ],
  },
];

const GOVERNANCE_STATUS_STYLES = {
  approved: {
    label: 'Approved',
    className: 'bg-emerald-100 text-emerald-700',
  },
  remediation_required: {
    label: 'Remediation required',
    className: 'bg-amber-100 text-amber-700',
  },
  in_progress: {
    label: 'In progress',
    className: 'bg-sky-100 text-sky-700',
  },
  unknown: {
    label: 'Unknown',
    className: 'bg-slate-100 text-slate-600',
  },
};

const USER_TYPE_LABELS = {
  user: 'Members',
  company: 'Companies',
  freelancer: 'Freelancers',
  agency: 'Agencies',
  admin: 'Admins',
};

const numberFormatter = new Intl.NumberFormat('en-US');

const ADMIN_ACCESS_ALIASES = new Set(['admin', 'administrator', 'super-admin', 'superadmin']);

function formatNumber(value) {
  const numeric = Number(value ?? 0);
  if (!Number.isFinite(numeric)) {
    return '0';
  }
  return numberFormatter.format(Math.round(numeric));
}

function formatCurrency(value, currency = 'USD') {
  const numeric = Number(value ?? 0);
  if (!Number.isFinite(numeric)) {
    return new Intl.NumberFormat('en-US', {
      style: 'currency',
      currency,
    }).format(0);
  }
  const formatter = new Intl.NumberFormat('en-US', {
    style: 'currency',
    currency,
    maximumFractionDigits: numeric >= 1000 ? 0 : 2,
  });
  return formatter.format(numeric);
}

function formatPercent(value, fractionDigits = 1) {
  const numeric = Number(value ?? 0);
  if (!Number.isFinite(numeric)) {
    return '0%';
  }
  return `${numeric.toFixed(fractionDigits)}%`;
}

function formatDurationMinutes(minutes) {
  const numeric = Number(minutes ?? 0);
  if (!Number.isFinite(numeric) || numeric <= 0) {
    return '—';
  }
  if (numeric >= 1440) {
    return `${(numeric / 1440).toFixed(1)} days`;
  }
  if (numeric >= 60) {
    return `${(numeric / 60).toFixed(1)} hrs`;
  }
  return `${numeric.toFixed(0)} mins`;
}

function humanizeLabel(value) {
  if (!value) return '—';
  return value
    .split('_')
    .map((part) => part.charAt(0).toUpperCase() + part.slice(1))
    .join(' ');
}

function formatDateTime(value) {
  if (!value) return '—';
  const date = new Date(value);
  return date.toLocaleString(undefined, {
    month: 'short',
    day: 'numeric',
    hour: '2-digit',
    minute: '2-digit',
  });
}

function formatDate(value) {
  if (!value) return '—';
  const date = new Date(value);
  return date.toLocaleDateString(undefined, { month: 'short', day: 'numeric' });
}

function formatRelativeTime(value) {
  if (!value) {
    return 'moments ago';
  }
  const timestamp = new Date(value);
  const diffMs = Date.now() - timestamp.getTime();
  const diffMinutes = Math.round(diffMs / (1000 * 60));
  if (diffMinutes < 1) {
    return 'moments ago';
  }
  if (diffMinutes < 60) {
    return `${diffMinutes}m ago`;
  }
  const diffHours = Math.round(diffMinutes / 60);
  if (diffHours < 24) {
    return `${diffHours}h ago`;
  }
  const diffDays = Math.round(diffHours / 24);
  if (diffDays < 7) {
    return `${diffDays}d ago`;
  }
  return timestamp.toLocaleDateString();
}

function calculatePercentages(dictionary = {}) {
  const entries = Object.entries(dictionary);
  const total = entries.reduce((sum, [, value]) => sum + Number(value ?? 0), 0);
  return entries.map(([key, value]) => {
    const numeric = Number(value ?? 0);
    const percent = total > 0 ? Math.round((numeric / total) * 100) : 0;
    return { key, value: numeric, percent, label: humanizeLabel(key) };
  });
}

function normalizeToLowercaseArray(value) {
  if (!Array.isArray(value)) {
    return [];
  }

  return value
    .map((item) => {
      if (typeof item !== 'string') {
        return null;
      }
      const trimmed = item.trim();
      return trimmed ? trimmed.toLowerCase() : null;
    })
    .filter(Boolean);
}

function normalizeToLowercaseString(value) {
  if (value == null) {
    return '';
  }

  return `${value}`.trim().toLowerCase();
}

function cloneDeep(value) {
  if (value == null) {
    return value;
  }
  try {
    return JSON.parse(JSON.stringify(value));
  } catch (error) {
    console.warn('Unable to clone value', error);
    return value;
  }
}

function getNestedValue(source, path, fallback = '') {
  if (!Array.isArray(path) || path.length === 0) {
    return fallback;
  }
  const result = path.reduce((accumulator, key) => {
    if (accumulator == null) {
      return undefined;
    }
    return accumulator[key];
  }, source);
  return result ?? fallback;
}

function setNestedValue(source, path, value) {
  if (!Array.isArray(path) || path.length === 0) {
    return value;
  }
  const [head, ...rest] = path;
  const current = source && typeof source === 'object' ? source : {};
  const clone = Array.isArray(current) ? [...current] : { ...current };
  clone[head] = rest.length ? setNestedValue(current?.[head], rest, value) : value;
  return clone;
}

function maskSecret(value) {
  if (!value) {
    return '—';
  }
  const stringValue = String(value);
  if (stringValue.length <= 4) {
    return '•'.repeat(stringValue.length);
  }
  return `${'•'.repeat(stringValue.length - 4)}${stringValue.slice(-4)}`;
}

function buildSettingsOverview(settings = {}) {
  const app = settings?.app ?? {};
  const commissions = settings?.commissions ?? {};
  const featureToggles = settings?.featureToggles ?? {};
  const subscriptions = settings?.subscriptions ?? {};
  const payments = settings?.payments ?? {};
  const stripe = payments?.stripe ?? {};
  const escrow = payments?.escrow_com ?? {};
  const smtp = settings?.smtp ?? {};
  const storage = settings?.storage ?? {};
  const storageR2 = storage?.cloudflare_r2 ?? {};
  const database = settings?.database ?? {};

  const toggleValues = Object.values(featureToggles);
  const activeToggleCount = toggleValues.filter(Boolean).length;
  const totalToggleCount = Object.keys(featureToggles).length;

  return {
    overviewMetrics: [
      {
        label: 'Workspace name',
        value: app.name || 'Gigvora',
        caption: app.clientUrl ? `Client URL ${app.clientUrl}` : null,
      },
      {
        label: 'Runtime environment',
        value: (app.environment || 'development').toUpperCase(),
        caption: app.apiUrl ? `API ${app.apiUrl}` : 'API URL not configured',
      },
      {
        label: 'Active feature toggles',
        value: activeToggleCount,
        caption: `${totalToggleCount} total toggles`,
      },
      {
        label: 'Platform commission',
        value: `${commissions.rate ?? 0}% ${commissions.currency ?? 'USD'}`,
        caption: commissions.enabled
          ? commissions.providerControlsServicemanPay
            ? `Providers manage serviceman pay${
                commissions.servicemanMinimumRate
                  ? ` • ${commissions.servicemanMinimumRate}% minimum`
                  : ''
              }`
            : 'Platform-managed serviceman pay'
          : 'Disabled',
      },
    ],
    cms: {
      subscriptionsEnabled: Boolean(subscriptions.enabled),
      restrictedFeatures: Array.isArray(subscriptions.restrictedFeatures)
        ? subscriptions.restrictedFeatures
        : [],
      plans: Array.isArray(subscriptions.plans) ? subscriptions.plans : [],
      featureToggles,
      commissions,
    },
    environment: {
      environmentName: app.environment ?? 'development',
      clientUrl: app.clientUrl ?? '',
      appName: app.name ?? '',
      storageProvider: storage.provider ?? 'cloudflare_r2',
      storageBucket: storageR2.bucket ?? '',
      storageEndpoint: storageR2.endpoint ?? '',
      storagePublicBaseUrl: storageR2.publicBaseUrl ?? '',
      databaseHost: database.host ?? '',
      databasePort: database.port ?? '',
      databaseName: database.name ?? '',
      databaseUser: database.username ?? '',
    },
    api: {
      apiUrl: app.apiUrl ?? '',
      paymentProvider: payments.provider ?? 'stripe',
      stripePublishableKey: stripe.publishableKey ?? '',
      stripeWebhookSecret: stripe.webhookSecret ?? '',
      stripeAccountId: stripe.accountId ?? '',
      escrowSandbox: escrow.sandbox ?? true,
      escrowApiKey: escrow.apiKey ?? '',
      escrowApiSecret: escrow.apiSecret ?? '',
      smtpHost: smtp.host ?? '',
      smtpPort: smtp.port ?? '',
      smtpSecure: Boolean(smtp.secure),
      smtpUsername: smtp.username ?? '',
      smtpFromAddress: smtp.fromAddress ?? '',
      smtpFromName: smtp.fromName ?? '',
    },
  };
}

function computeInitials(name, fallback = 'GV') {
  if (!name) return fallback;
  const letters = name
    .split(/\s+/)
    .filter(Boolean)
    .map((part) => part.charAt(0).toUpperCase());
  if (letters.length === 0) {
    return fallback;
  }
  return letters.slice(0, 2).join('').padEnd(2, fallback.charAt(0) || 'G');
}

function AccessNotice({ title, message, onPrimaryAction, primaryLabel, secondaryHref, secondaryLabel }) {
  return (
    <div className="py-20">
      <div className="mx-auto max-w-2xl rounded-3xl border border-slate-200 bg-white p-10 text-center shadow-soft">
        <h2 className="text-2xl font-semibold text-slate-900">{title}</h2>
        <p className="mt-3 text-sm text-slate-600">{message}</p>
        <div className="mt-8 flex flex-col gap-3 sm:flex-row sm:justify-center">
          {primaryLabel ? (
            <button
              type="button"
              onClick={onPrimaryAction}
              className="inline-flex items-center justify-center rounded-full bg-accent px-6 py-2 text-sm font-semibold text-white shadow-soft transition hover:bg-accentDark"
            >
              {primaryLabel}
            </button>
          ) : null}
          {secondaryHref && secondaryLabel ? (
            <a
              href={secondaryHref}
              className="inline-flex items-center justify-center rounded-full border border-slate-200 bg-white px-6 py-2 text-sm font-semibold text-slate-600 transition hover:border-accent hover:text-accent"
            >
              {secondaryLabel}
            </a>
          ) : null}
        </div>
      </div>
    </div>
  );
}

function SummaryCard({ label, value, caption, delta, icon: Icon }) {
  return (
    <div className="rounded-3xl border border-slate-200 bg-white p-5 shadow-sm shadow-blue-100/40">
      <div className="flex items-start justify-between gap-3">
        <div>
          <p className="text-sm font-medium text-slate-500">{label}</p>
          <p className="mt-2 text-2xl font-semibold text-slate-900">{value}</p>
          {delta ? <p className="mt-2 text-xs font-semibold uppercase tracking-wide text-blue-600">{delta}</p> : null}
          {caption ? <p className="mt-2 text-xs text-slate-500">{caption}</p> : null}
        </div>
        {Icon ? (
          <div className="rounded-2xl bg-blue-50 p-3 text-blue-600">
            <Icon className="h-6 w-6" />
          </div>
        ) : null}
      </div>
    </div>
  );
}

function StatusList({ title, items, emptyLabel = 'No data yet.' }) {
  return (
    <div className="rounded-2xl border border-slate-200 bg-white p-5 shadow-sm">
      <p className="text-sm font-semibold text-slate-700">{title}</p>
      <div className="mt-4 space-y-3">
        {items.length ? (
          items.map((item) => (
            <div key={item.key} className="space-y-1">
              <div className="flex items-center justify-between text-sm">
                <span className="text-slate-600">{item.label}</span>
                <span className="font-semibold text-slate-900">{formatNumber(item.value)}</span>
              </div>
              <div className="relative h-2 overflow-hidden rounded-full bg-slate-100">
                <div
                  className="absolute inset-y-0 left-0 rounded-full bg-blue-500"
                  style={{ width: `${Math.min(item.percent, 100)}%` }}
                />
              </div>
              <p className="text-right text-[10px] font-semibold uppercase tracking-wide text-slate-400">
                {item.percent}% share
              </p>
            </div>
          ))
        ) : (
          <p className="text-sm text-slate-500">{emptyLabel}</p>
        )}
      </div>
    </div>
  );
}

function RecentList({ title, rows, columns, emptyLabel }) {
  return (
    <div className="rounded-2xl border border-slate-200 bg-white p-5 shadow-sm">
      <p className="text-sm font-semibold text-slate-700">{title}</p>
      {rows.length ? (
        <div className="mt-4 overflow-x-auto">
          <table className="min-w-full text-left text-sm text-slate-600">
            <thead>
              <tr className="text-xs uppercase tracking-wide text-slate-400">
                {columns.map((column) => (
                  <th key={column.key} className="whitespace-nowrap px-3 py-2 font-semibold">
                    {column.label}
                  </th>
                ))}
              </tr>
            </thead>
            <tbody>
              {rows.map((row, rowIndex) => (
                <tr key={rowIndex} className="border-t border-slate-100">
                  {columns.map((column) => (
                    <td key={column.key} className="whitespace-nowrap px-3 py-2 text-slate-600">
                      {column.render ? column.render(row[column.key], row) : row[column.key] ?? '—'}
                    </td>
                  ))}
                </tr>
              ))}
            </tbody>
          </table>
        </div>
      ) : (
        <p className="mt-4 text-sm text-slate-500">{emptyLabel}</p>
      )}
    </div>
  );
}

export default function AdminDashboardPage() {
  const navigate = useNavigate();
  const { session, isAuthenticated } = useSession();
  const {
    data: runtimeSnapshot,
    loading: runtimeLoading,
    refreshing: runtimeRefreshing,
    error: runtimeError,
    lastUpdated: runtimeUpdatedAt,
    refresh: refreshRuntime,
  } = useRuntimeHealthSnapshot();
  const domainGovernance = useDomainGovernanceSummaries({ refreshIntervalMs: 1000 * 60 * 10 });
  const normalizedMemberships = useMemo(() => normalizeToLowercaseArray(session?.memberships), [session?.memberships]);
  const normalizedRoles = useMemo(() => normalizeToLowercaseArray(session?.roles), [session?.roles]);
  const normalizedPermissions = useMemo(
    () => normalizeToLowercaseArray(session?.permissions),
    [session?.permissions],
  );
  const normalizedCapabilities = useMemo(
    () => normalizeToLowercaseArray(session?.capabilities),
    [session?.capabilities],
  );
  const sessionRole = useMemo(
    () => normalizeToLowercaseString(session?.role ?? session?.user?.role),
    [session?.role, session?.user?.role],
  );
  const sessionUserType = useMemo(
    () => normalizeToLowercaseString(session?.user?.userType ?? session?.userType),
    [session?.user?.userType, session?.userType],
  );
  const primaryDashboard = useMemo(
    () => normalizeToLowercaseString(session?.primaryDashboard ?? session?.user?.primaryDashboard),
    [session?.primaryDashboard, session?.user?.primaryDashboard],
  );

  const hasAdminSeat = useMemo(() => {
    if (!session) {
      return false;
    }

    const permissionAccess =
      normalizedPermissions.includes('admin:full') || normalizedCapabilities.includes('admin:access');

    return (
      permissionAccess ||
      normalizedMemberships.some((membership) => ADMIN_ACCESS_ALIASES.has(membership)) ||
      normalizedRoles.some((role) => ADMIN_ACCESS_ALIASES.has(role)) ||
      ADMIN_ACCESS_ALIASES.has(sessionRole) ||
      ADMIN_ACCESS_ALIASES.has(sessionUserType)
    );
  }, [
    session,
    normalizedMemberships,
    normalizedRoles,
    normalizedPermissions,
    normalizedCapabilities,
    sessionRole,
    sessionUserType,
  ]);

  const hasAdminAccess = useMemo(() => hasAdminSeat || primaryDashboard === 'admin', [hasAdminSeat, primaryDashboard]);

  const [data, setData] = useState(null);
  const [loading, setLoading] = useState(true);
  const [error, setError] = useState(null);
  const [refreshIndex, setRefreshIndex] = useState(0);

  const handleMenuSelect = useCallback(
    (itemId, item) => {
      if (item?.href) {
        navigate(item.href);
        return;
      }
      const targetId = item?.sectionId ?? item?.targetId ?? itemId;
      if (!targetId) return;
      const element = document.getElementById(targetId);
      if (element) {
        element.scrollIntoView({ behavior: 'smooth', block: 'start' });
      }
    },
    [navigate],
  );
  const [settings, setSettings] = useState(null);
  const [settingsDraft, setSettingsDraft] = useState(null);
  const [settingsLoading, setSettingsLoading] = useState(false);
  const [settingsError, setSettingsError] = useState(null);
  const [settingsDirty, setSettingsDirty] = useState(false);
  const [settingsSaving, setSettingsSaving] = useState(false);
  const [settingsStatus, setSettingsStatus] = useState('');
  const [affiliateSettings, setAffiliateSettings] = useState(null);
  const [affiliateDraft, setAffiliateDraft] = useState(null);
  const [affiliateLoading, setAffiliateLoading] = useState(false);
  const [affiliateError, setAffiliateError] = useState(null);
  const [affiliateDirty, setAffiliateDirty] = useState(false);
  const [affiliateSaving, setAffiliateSaving] = useState(false);
  const [affiliateStatus, setAffiliateStatus] = useState('');
  const [affiliateLastSavedAt, setAffiliateLastSavedAt] = useState(null);
  const [lastSavedAt, setLastSavedAt] = useState(null);
  const [restrictedFeaturesInput, setRestrictedFeaturesInput] = useState('');
  const [databaseOverview, setDatabaseOverview] = useState({
    loading: false,
    items: [],
    summary: null,
    error: null,
  });

  const fetchDatabaseOverview = useCallback(async () => {
    if (!canAccessDashboard) {
      return { items: [], summary: null, error: null };
    }
    try {
      const response = await listDatabaseConnections();
      return {
        items: Array.isArray(response?.items) ? response.items : [],
        summary: response?.summary ?? null,
        error: null,
      };
    } catch (fetchError) {
      return {
        items: [],
        summary: null,
        error:
          fetchError instanceof Error
            ? fetchError
            : new Error('Unable to load database overview.'),
      };
    }
  }, [canAccessDashboard]);

  const governanceRows = useMemo(
    () =>
      domainGovernance.contexts.map((context) => ({
        key: context.contextName,
        displayName: context.displayName ?? context.contextName,
        description: context.description ?? '',
        classification: context.dataClassification ?? '—',
        ownerTeam: context.ownerTeam ?? '—',
        dataSteward: context.dataSteward ?? '—',
        piiModelCount: context.piiModelCount ?? 0,
        piiFieldCount: context.piiFieldCount ?? 0,
        reviewStatus: context.reviewStatus ?? 'unknown',
        nextReviewDueAt: context.nextReviewDueAt ?? null,
        remediationItems: context.remediationItems ?? 0,
      })),
    [domainGovernance.contexts],
  );

  const canAccessDashboard = isAuthenticated && hasAdminSeat;

  useEffect(() => {
    if (!canAccessDashboard) {
      setLoading(false);
      setData(null);
      setError(null);
      setSettings(null);
      setSettingsDraft(null);
      setSettingsLoading(false);
      setSettingsError(null);
      setSettingsDirty(false);
      setSettingsSaving(false);
      setSettingsStatus('');
      setLastSavedAt(null);
      setAffiliateSettings(null);
      setAffiliateDraft(null);
      setAffiliateLoading(false);
      setAffiliateError(null);
      setAffiliateDirty(false);
      setAffiliateSaving(false);
      setAffiliateStatus('');
      setAffiliateLastSavedAt(null);
      return;
    }
    if (!hasAdminAccess) {
      setData(null);
      setSettings(null);
      setSettingsDraft(null);
      setSettingsDirty(false);
      setLoading(false);
      setSettingsLoading(false);
      setError(null);
      setSettingsError(null);
      setSettingsStatus('');
      setLastSavedAt(null);
      setAffiliateSettings(null);
      setAffiliateDraft(null);
      setAffiliateDirty(false);
      setAffiliateLoading(false);
      setAffiliateSaving(false);
      setAffiliateError(null);
      setAffiliateStatus('');
      setAffiliateLastSavedAt(null);
      return;
    }

    const abortController = new AbortController();
    let isActive = true;

    setLoading(true);
    setSettingsLoading(true);
    setError(null);
    setSettingsError(null);
    setSettingsSaving(false);
    setSettingsStatus('');
    setAffiliateLoading(true);
    setAffiliateError(null);
    setAffiliateSaving(false);
    setAffiliateStatus('');

    const hydrate = async () => {
      try {
        const [dashboardResult, settingsResult, affiliateResult] = await Promise.allSettled([
          fetchAdminDashboard({}, { signal: abortController.signal }),
          fetchPlatformSettings({ signal: abortController.signal }),
          fetchAffiliateSettings({ signal: abortController.signal }),
        ]);

        if (!isActive) {
          return;
        }

        if (dashboardResult.status === 'fulfilled') {
          setData(dashboardResult.value);
          setError(null);
        } else {
          const reason = dashboardResult.reason;
          if (reason?.name !== 'AbortError') {
            if (reason?.status === 401) {
              setError('Your session has expired. Please sign in again.');
            } else if (reason?.status === 403) {
              setError('Admin access required to view this telemetry.');
            } else {
              const message =
                reason?.message ||
                (reason instanceof Error ? reason.message : 'Unable to load admin telemetry at this time.');
              setError(message);
            }
            setData(null);
          }
        }
        setLoading(false);

        if (settingsResult.status === 'fulfilled') {
          const received = settingsResult.value;
          setSettings(received);
          const draft = cloneDeep(received);
          setSettingsDraft(draft);
          setRestrictedFeaturesInput(
            Array.isArray(received?.subscriptions?.restrictedFeatures)
              ? received.subscriptions.restrictedFeatures.join(', ')
              : '',
          );
          setSettingsDirty(false);
          setLastSavedAt(new Date().toISOString());
        } else {
          const reason = settingsResult.reason;
          if (reason?.name !== 'AbortError') {
            if (reason?.status === 401) {
              setSettingsError('Session expired while loading platform settings.');
            } else if (reason?.status === 403) {
              setSettingsError('Admin privileges are required to review platform settings.');
            } else {
              const message =
                reason?.message || (reason instanceof Error ? reason.message : 'Unable to load platform settings.');
              setSettingsError(message);
            }
            setSettings(null);
            setSettingsDraft(null);
            setSettingsDirty(false);
          }
        }
        setSettingsLoading(false);

        if (affiliateResult.status === 'fulfilled') {
          const receivedAffiliate = affiliateResult.value;
          setAffiliateSettings(receivedAffiliate);
          setAffiliateDraft(cloneDeep(receivedAffiliate));
          setAffiliateDirty(false);
          setAffiliateLastSavedAt(new Date().toISOString());
        } else {
          const reason = affiliateResult.reason;
          if (reason?.name !== 'AbortError') {
            if (reason?.status === 401) {
              setAffiliateError('Session expired while loading affiliate policies.');
            } else if (reason?.status === 403) {
              setAffiliateError('Admin privileges are required to configure affiliate policies.');
            } else {
              const message =
                reason?.message || (reason instanceof Error ? reason.message : 'Unable to load affiliate settings.');
              setAffiliateError(message);
            }
            setAffiliateSettings(null);
            setAffiliateDraft(null);
            setAffiliateDirty(false);
          }
        }
        setAffiliateLoading(false);
      } catch (err) {
        if (!isActive || err?.name === 'AbortError') {
          return;
        }
        setError(err?.message || 'Unable to load admin telemetry at this time.');
        setLoading(false);
        setSettingsLoading(false);
        setAffiliateLoading(false);
      }
    };

    hydrate();

    return () => {
      isActive = false;
      abortController.abort();
    };
  }, [refreshIndex, canAccessDashboard, hasAdminAccess]);

  useEffect(() => {
    let active = true;
    if (!canAccessDashboard) {
      setDatabaseOverview({ loading: false, items: [], summary: null, error: null });
      return () => {
        active = false;
      };
    }

    setDatabaseOverview((previous) => ({ ...previous, loading: true, error: null }));

    fetchDatabaseOverview().then((result) => {
      if (!active) {
        return;
      }
      setDatabaseOverview({
        loading: false,
        items: result.items,
        summary: result.summary,
        error: result.error,
      });
    });

    return () => {
      active = false;
    };
  }, [canAccessDashboard, fetchDatabaseOverview, refreshIndex]);

  const handleRefreshDatabase = useCallback(async () => {
    if (!canAccessDashboard) {
      return;
    }

    setDatabaseOverview((previous) => ({ ...previous, loading: true, error: null }));

    const result = await fetchDatabaseOverview();
    setDatabaseOverview((previous) => ({
      loading: false,
      items: result.error ? previous.items : result.items,
      summary: result.error ? previous.summary : result.summary,
      error: result.error,
    }));
  }, [canAccessDashboard, fetchDatabaseOverview]);

  const profile = useMemo(() => {
    const totals = data?.summary?.totals ?? {};
    const support = data?.support ?? {};
    const trust = data?.trust ?? {};
    const financials = data?.financials ?? {};
    const sessionUser = session?.user ?? {};
    const displayName = [sessionUser.firstName, sessionUser.lastName]
      .filter(Boolean)
      .join(' ')
      .trim() ||
      session?.name ||
      'Jordan Kim';
    const displayRole = session?.title ?? sessionUser.title ?? 'Chief Platform Administrator';
    const baseBadges = new Set(session?.badges ?? ['Security cleared']);
    if (hasAdminSeat) {
      baseBadges.add('Super admin');
    }
    if (session?.lastLoginAt) {
      baseBadges.add(`Signed in ${formatRelativeTime(session.lastLoginAt)}`);
    }

    return {
      name: displayName,
      role: displayRole,
      initials: session?.initials ?? computeInitials(displayName, session?.email ?? sessionUser.email),
      avatarUrl: session?.avatarUrl ?? sessionUser.avatarUrl ?? null,
      status: data ? `Last refresh ${formatRelativeTime(data.refreshedAt)}` : session?.status ?? 'Loading metrics…',
      badges: Array.from(baseBadges).filter(Boolean),
      metrics: [
        { label: 'Members', value: formatNumber(totals.totalUsers ?? 0) },
        { label: 'Support backlog', value: formatNumber(support.openCases ?? 0) },
        { label: 'Open disputes', value: formatNumber(trust.openDisputes ?? 0) },
        { label: 'Gross volume', value: formatCurrency(financials.grossEscrowVolume ?? 0) },
      ],
    };
  }, [data, session, hasAdminSeat]);

  const summaryCards = useMemo(() => {
    if (!data) return [];
    const totals = data.summary?.totals ?? {};
    const growth = data.summary?.growth ?? {};
    const financials = data.financials ?? {};
    const support = data.support ?? {};
    const trust = data.trust ?? {};

    return [
      {
        label: 'Total members',
        value: formatNumber(totals.totalUsers ?? 0),
        caption: `${formatNumber(totals.activeProfiles ?? 0)} active profiles / ${formatPercent(totals.averageProfileCompletion ?? 0)} completion avg`,
        delta: `+${formatNumber(growth.totalNewUsers ?? 0)} new in ${data.lookbackDays} days`,
        icon: UsersIcon,
      },
      {
        label: 'Escrow gross volume',
        value: formatCurrency(financials.grossEscrowVolume ?? 0),
        caption: `Fees captured ${formatCurrency(financials.escrowFees ?? 0)} • Pending release ${formatCurrency(financials.pendingReleaseTotal ?? 0)}`,
        delta: `Net ${formatCurrency(financials.netEscrowVolume ?? 0)}`,
        icon: CurrencyDollarIcon,
      },
      {
        label: 'Support workload',
        value: formatNumber(support.openCases ?? 0),
        caption: `First reply ${formatDurationMinutes(support.averageFirstResponseMinutes)} • Resolution ${formatDurationMinutes(support.averageResolutionMinutes)}`,
        delta: `${formatNumber(support.casesByPriority?.urgent ?? 0)} urgent tickets`,
        icon: LifebuoyIcon,
      },
      {
        label: 'Trust & safety',
        value: formatNumber(trust.openDisputes ?? 0),
        caption: `${formatNumber(trust.disputesByPriority?.high ?? 0)} high priority • ${formatNumber(trust.disputesByStage?.mediation ?? 0)} in mediation`,
        delta: `${formatNumber(trust.disputesByPriority?.urgent ?? 0)} urgent cases`,
        icon: ShieldCheckIcon,
      },
    ];
  }, [data]);

  const normalizedSettings = useMemo(
    () => buildSettingsOverview(settingsDraft ?? settings ?? {}),
    [settingsDraft, settings],
  );

  const normalizedAffiliate = useMemo(
    () => affiliateDraft ?? affiliateSettings ?? {},
    [affiliateDraft, affiliateSettings],
  );

  const normalizedAffiliateTiers = Array.isArray(normalizedAffiliate.tiers)
    ? normalizedAffiliate.tiers
    : [];

  const databaseSummary = useMemo(() => {
    const items = Array.isArray(databaseOverview.items) ? databaseOverview.items : [];
    const summary = databaseOverview.summary ?? {};
    const byStatus = summary.byStatus ?? {};
    return {
      total: summary.total ?? items.length,
      byStatus: {
        healthy: byStatus.healthy ?? 0,
        warning: byStatus.warning ?? 0,
        error: byStatus.error ?? 0,
        unknown: byStatus.unknown ?? 0,
      },
    };
  }, [databaseOverview]);

  const updateSettingsDraft = (path, value) => {
    setSettingsDraft((current) => {
      const baseline = current ?? cloneDeep(settings ?? {});
      const next = setNestedValue(baseline, path, value);
      setSettingsDirty(true);
      return next;
    });
  };

  const handleTextChange = (path) => (event) => {
    updateSettingsDraft(path, event.target.value);
  };

  const handleSelectChange = (path) => (event) => {
    updateSettingsDraft(path, event.target.value);
  };

  const handleToggleChange = (path) => (event) => {
    updateSettingsDraft(path, event.target.checked);
  };

  const updateAffiliateDraft = (path, value) => {
    setAffiliateDraft((current) => {
      const baseline = current ?? cloneDeep(affiliateSettings ?? {});
      const next = setNestedValue(baseline, path, value);
      setAffiliateDirty(true);
      return next;
    });
  };

  const handleAffiliateTextChange = (path) => (event) => {
    updateAffiliateDraft(path, event.target.value);
  };

  const handleAffiliateNumberChange = (path) => (event) => {
    const raw = event.target.value;
    updateAffiliateDraft(path, raw === '' ? '' : Number(raw));
  };

  const handleAffiliateToggleChange = (path) => (event) => {
    updateAffiliateDraft(path, event.target.checked);
  };

  const handleAffiliateRecurrenceChange = (event) => {
    updateAffiliateDraft(['payouts', 'recurrence', 'type'], event.target.value);
  };

  const handleAffiliateRecurrenceLimitChange = (event) => {
    const raw = event.target.value;
    updateAffiliateDraft(['payouts', 'recurrence', 'limit'], raw === '' ? '' : Number(raw));
  };

  const handleAffiliateTierChange = (index, field) => (event) => {
    const raw = event.target.value;
    setAffiliateDraft((current) => {
      const baseline = cloneDeep(current ?? affiliateSettings ?? {});
      const tiers = Array.isArray(baseline.tiers) ? [...baseline.tiers] : [];
      if (!tiers[index]) {
        tiers[index] = { id: `tier-${index + 1}`, name: `Tier ${index + 1}`, minValue: 0, maxValue: null, rate: 0 };
      }
      const tier = { ...tiers[index] };
      if (field === 'rate' || field === 'minValue' || field === 'maxValue') {
        tier[field] = raw === '' ? '' : Number(raw);
      } else {
        tier[field] = raw;
      }
      if (!tier.id) {
        tier.id = `tier-${index + 1}`;
      }
      tiers[index] = tier;
      baseline.tiers = tiers;
      setAffiliateDirty(true);
      return baseline;
    });
  };

  const handleAffiliateRemoveTier = (index) => () => {
    setAffiliateDraft((current) => {
      const baseline = cloneDeep(current ?? affiliateSettings ?? {});
      const tiers = Array.isArray(baseline.tiers) ? [...baseline.tiers] : [];
      if (index < 0 || index >= tiers.length) {
        return baseline;
      }
      tiers.splice(index, 1);
      baseline.tiers = tiers;
      setAffiliateDirty(true);
      return baseline;
    });
  };

  const handleAffiliateAddTier = () => {
    setAffiliateDraft((current) => {
      const baseline = cloneDeep(current ?? affiliateSettings ?? {});
      const tiers = Array.isArray(baseline.tiers) ? [...baseline.tiers] : [];
      const nextIndex = tiers.length + 1;
      const lastMax = tiers.length ? tiers[tiers.length - 1].maxValue : null;
      tiers.push({
        id: `tier-${Date.now()}-${nextIndex}`,
        name: `Tier ${nextIndex}`,
        minValue: typeof lastMax === 'number' ? lastMax : 0,
        maxValue: null,
        rate: 5,
      });
      baseline.tiers = tiers;
      setAffiliateDirty(true);
      return baseline;
    });
  };

  const handleRestrictedFeaturesChange = (value) => {
    setRestrictedFeaturesInput(value);
    const features = value
      .split(',')
      .map((item) => item.trim())
      .filter((item) => item.length > 0);
    updateSettingsDraft(['subscriptions', 'restrictedFeatures'], features);
  };

  const handleAffiliateDocumentsChange = (event) => {
    const value = event.target.value;
    const documents = value
      .split(',')
      .map((item) => item.trim())
      .filter((item) => item.length > 0);
    updateAffiliateDraft(['compliance', 'requiredDocuments'], documents);
  };

  const handleSaveSettings = async () => {
    if (!settingsDraft || settingsSaving) {
      return;
    }
    setSettingsSaving(true);
    setSettingsError(null);
    setSettingsStatus('');
    try {
      const payload = cloneDeep(settingsDraft);
      if (Array.isArray(payload?.subscriptions?.restrictedFeatures)) {
        payload.subscriptions.restrictedFeatures = payload.subscriptions.restrictedFeatures
          .map((item) => (typeof item === 'string' ? item.trim() : ''))
          .filter((item) => item.length > 0);
      }
      const response = await updatePlatformSettings(payload);
      setSettings(response);
      const draft = cloneDeep(response);
      setSettingsDraft(draft);
      setRestrictedFeaturesInput(
        Array.isArray(response?.subscriptions?.restrictedFeatures)
          ? response.subscriptions.restrictedFeatures.join(', ')
          : '',
      );
      setSettingsDirty(false);
      setSettingsStatus('Platform settings updated successfully.');
      setLastSavedAt(new Date().toISOString());
    } catch (err) {
      setSettingsError(err?.message || 'Failed to update platform settings.');
    } finally {
      setSettingsSaving(false);
    }
  };

  const handleResetSettings = () => {
    if (!settings) {
      setSettingsDraft(null);
      setSettingsDirty(false);
      setRestrictedFeaturesInput('');
      return;
    }
    const baseline = cloneDeep(settings);
    setSettingsDraft(baseline);
    setRestrictedFeaturesInput(
      Array.isArray(baseline?.subscriptions?.restrictedFeatures)
        ? baseline.subscriptions.restrictedFeatures.join(', ')
        : '',
    );
    setSettingsDirty(false);
    setSettingsError(null);
    setSettingsStatus('Draft reset to last saved configuration.');
  };

  const disableSettingsInputs = settingsLoading || settingsSaving || !settingsDraft;

  const handleSaveAffiliateSettings = async () => {
    if (!affiliateDraft || affiliateSaving) {
      return;
    }
    setAffiliateSaving(true);
    setAffiliateError(null);
    setAffiliateStatus('');
    try {
      const payload = cloneDeep(affiliateDraft);
      if (Array.isArray(payload?.tiers)) {
        payload.tiers = payload.tiers.map((tier, index) => ({
          id: tier.id ?? `tier-${index + 1}`,
          name: tier.name ?? `Tier ${index + 1}`,
          minValue:
            tier.minValue === '' || tier.minValue == null ? 0 : Number.isFinite(Number(tier.minValue)) ? Number(tier.minValue) : 0,
          maxValue:
            tier.maxValue === '' || tier.maxValue == null
              ? null
              : Number.isFinite(Number(tier.maxValue))
              ? Number(tier.maxValue)
              : null,
          rate:
            tier.rate === '' || tier.rate == null ? 0 : Number.isFinite(Number(tier.rate)) ? Number(tier.rate) : 0,
        }));
      }
      if (payload?.payouts) {
        const recurrence = payload.payouts.recurrence ?? {};
        if (recurrence.type !== 'finite') {
          recurrence.limit = null;
        } else if (recurrence.limit === '') {
          recurrence.limit = null;
        }
        payload.payouts.recurrence = recurrence;
        if (payload.payouts.minimumPayoutThreshold === '') {
          payload.payouts.minimumPayoutThreshold = 0;
        }
      }
      if (payload.defaultCommissionRate === '') {
        payload.defaultCommissionRate = 0;
      }
      if (payload.referralWindowDays === '') {
        payload.referralWindowDays = 0;
      }
      const response = await updateAffiliateSettings(payload);
      setAffiliateSettings(response);
      setAffiliateDraft(cloneDeep(response));
      setAffiliateDirty(false);
      setAffiliateStatus('Affiliate settings updated successfully.');
      setAffiliateLastSavedAt(new Date().toISOString());
    } catch (err) {
      setAffiliateError(err?.message || 'Failed to update affiliate settings.');
    } finally {
      setAffiliateSaving(false);
    }
  };

  const handleResetAffiliateSettings = () => {
    if (!affiliateSettings) {
      setAffiliateDraft(null);
      setAffiliateDirty(false);
      setAffiliateError(null);
      setAffiliateStatus('');
      return;
    }
    setAffiliateDraft(cloneDeep(affiliateSettings));
    setAffiliateDirty(false);
    setAffiliateError(null);
    setAffiliateStatus('Affiliate draft reset to last saved configuration.');
  };

  const disableAffiliateInputs = affiliateLoading || affiliateSaving || (!affiliateDraft && !affiliateSettings);

  const renderSettingsSection = (
    <section
      id="admin-settings-overview"
      className="rounded-3xl border border-slate-200 bg-white p-6 shadow-lg shadow-blue-100/40 sm:p-8"
    >
      <div className="flex flex-col gap-4 xl:flex-row xl:items-start xl:justify-between">
        <div>
          <h2 className="text-xl font-semibold text-slate-900 sm:text-2xl">Platform configuration</h2>
          <p className="mt-2 max-w-3xl text-sm text-slate-600">
            Manage CMS controls, environment credentials, and API integrations from one hardened console.
          </p>
          <div className="mt-4 flex flex-wrap items-center gap-3 text-xs font-semibold uppercase tracking-wide">
            <span className="inline-flex items-center rounded-full border border-slate-200 bg-slate-50 px-3 py-1 text-slate-600">
              {settingsLoading ? 'Syncing settings…' : lastSavedAt ? `Last synced ${formatRelativeTime(lastSavedAt)}` : 'Awaiting sync'}
            </span>
            {settingsDirty ? (
              <span className="inline-flex items-center rounded-full border border-amber-200 bg-amber-50 px-3 py-1 text-amber-700">
                Unsaved changes
              </span>
            ) : null}
          </div>
        </div>
        <div className="flex flex-col gap-3 sm:flex-row sm:items-center">
          <button
            type="button"
            onClick={handleRefresh}
            className="inline-flex items-center justify-center rounded-full border border-slate-200 bg-white px-5 py-2 text-sm font-semibold text-slate-700 transition hover:border-slate-300 hover:text-slate-900 disabled:cursor-not-allowed disabled:opacity-60"
            disabled={loading || settingsLoading}
          >
            <ArrowPathIcon className="mr-2 h-4 w-4" /> Re-sync data
          </button>
          <button
            type="button"
            onClick={handleResetSettings}
            className="inline-flex items-center justify-center rounded-full border border-slate-200 bg-white px-5 py-2 text-sm font-semibold text-slate-700 transition hover:border-slate-300 hover:text-slate-900 disabled:cursor-not-allowed disabled:opacity-60"
            disabled={!settingsDirty || settingsSaving || settingsLoading}
          >
            Discard draft
          </button>
          <button
            type="button"
            onClick={handleSaveSettings}
            className="inline-flex items-center justify-center rounded-full bg-accent px-5 py-2 text-sm font-semibold text-white shadow-soft transition hover:bg-accentDark disabled:cursor-not-allowed disabled:bg-accent/60"
            disabled={!settingsDirty || settingsSaving || settingsLoading}
          >
            {settingsSaving ? 'Saving…' : 'Save changes'}
          </button>
          <Link
            to="/dashboard/admin/appearance"
            className="inline-flex items-center justify-center rounded-full border border-blue-200 bg-blue-50 px-5 py-2 text-sm font-semibold text-blue-700 transition hover:border-blue-300 hover:bg-blue-100"
          >
            Appearance console
          </Link>
        </div>
      </div>
      {settingsError ? (
        <div className="mt-6 rounded-2xl border border-red-200 bg-red-50 px-4 py-3 text-sm text-red-700">{settingsError}</div>
      ) : null}
      {settingsStatus ? (
        <div className="mt-6 rounded-2xl border border-emerald-200 bg-emerald-50 px-4 py-3 text-sm text-emerald-700">{settingsStatus}</div>
      ) : null}
      <div className="mt-6 grid gap-4 md:grid-cols-2 xl:grid-cols-4">
        {normalizedSettings.overviewMetrics.map((metric) => (
          <div key={metric.label} className="rounded-2xl border border-slate-200 bg-slate-50/60 p-4 shadow-sm">
            <p className="text-xs font-semibold uppercase tracking-wide text-slate-400">{metric.label}</p>
            <p className="mt-1 text-lg font-semibold text-slate-900">{metric.value}</p>
            {metric.caption ? (
              <p className="mt-1 text-[11px] uppercase tracking-wide text-slate-500">{metric.caption}</p>
            ) : null}
          </div>
        ))}
      </div>
      {settingsLoading && !settingsDraft ? (
        <div className="mt-6 rounded-2xl border border-dashed border-slate-200 bg-slate-50/60 p-6 text-sm text-slate-500">
          Synchronising secure configuration…
        </div>
      ) : (
        <>
          <div className="mt-8 grid gap-6 xl:grid-cols-2">
            <div id="admin-settings-cms" className="rounded-2xl border border-slate-200 bg-slate-50/80 p-6 shadow-sm">
              <div className="flex items-start justify-between gap-4">
                <div>
                  <h3 className="text-lg font-semibold text-slate-900">CMS controls & monetisation</h3>
                  <p className="mt-1 text-sm text-slate-600">
                    Toggle editorial workflows, feature gating, and revenue programs powering the marketplace.
                  </p>
                </div>
                <span className="rounded-full border border-blue-200 bg-blue-50 px-3 py-1 text-xs font-semibold uppercase tracking-wide text-blue-700">
                  {normalizedSettings.cms.plans.length} plans
                </span>
              </div>
              <div className="mt-5 space-y-4">
                <label className="flex items-start justify-between gap-4 rounded-2xl border border-white bg-white px-4 py-3 shadow-sm">
                  <span>
                    <span className="text-sm font-semibold text-slate-800">Subscriptions</span>
                    <span className="mt-1 block text-xs text-slate-500">
                      Enable paid tiers and premium content access across Explorer.
                    </span>
                  </span>
                  <input
                    type="checkbox"
                    className="h-5 w-5 rounded border-slate-300 text-accent focus:ring-accent"
                    checked={Boolean(getNestedValue(settingsDraft, ['subscriptions', 'enabled'], normalizedSettings.cms.subscriptionsEnabled))}
                    onChange={handleToggleChange(['subscriptions', 'enabled'])}
                    disabled={disableSettingsInputs}
                  />
                </label>
                <label className="flex items-start justify-between gap-4 rounded-2xl border border-white bg-white px-4 py-3 shadow-sm">
                  <span>
                    <span className="text-sm font-semibold text-slate-800">Escrow features</span>
                    <span className="mt-1 block text-xs text-slate-500">Control job escrow, milestone protection, and compliance.</span>
                  </span>
                  <input
                    type="checkbox"
                    className="h-5 w-5 rounded border-slate-300 text-accent focus:ring-accent"
                    checked={Boolean(getNestedValue(settingsDraft, ['featureToggles', 'escrow'], settings?.featureToggles?.escrow ?? true))}
                    onChange={handleToggleChange(['featureToggles', 'escrow'])}
                    disabled={disableSettingsInputs}
                  />
                </label>
                <label className="flex items-start justify-between gap-4 rounded-2xl border border-white bg-white px-4 py-3 shadow-sm">
                  <span>
                    <span className="text-sm font-semibold text-slate-800">Marketplace subscriptions</span>
                    <span className="mt-1 block text-xs text-slate-500">
                      Lock advanced analytics and workflow automation behind paid tiers.
                    </span>
                  </span>
                  <input
                    type="checkbox"
                    className="h-5 w-5 rounded border-slate-300 text-accent focus:ring-accent"
                    checked={Boolean(getNestedValue(settingsDraft, ['featureToggles', 'subscriptions'], settings?.featureToggles?.subscriptions ?? true))}
                    onChange={handleToggleChange(['featureToggles', 'subscriptions'])}
                    disabled={disableSettingsInputs}
                  />
                </label>
                <label className="flex items-start justify-between gap-4 rounded-2xl border border-white bg-white px-4 py-3 shadow-sm">
                  <span>
                    <span className="text-sm font-semibold text-slate-800">Commission engine</span>
                    <span className="mt-1 block text-xs text-slate-500">
                      Toggle marketplace fee capture globally.
                    </span>
                  </span>
                  <input
                    type="checkbox"
                    className="h-5 w-5 rounded border-slate-300 text-accent focus:ring-accent"
                    checked={Boolean(getNestedValue(settingsDraft, ['featureToggles', 'commissions'], settings?.featureToggles?.commissions ?? true))}
                    onChange={handleToggleChange(['featureToggles', 'commissions'])}
                    disabled={disableSettingsInputs}
                  />
                </label>
                <div>
                  <label className="text-sm font-semibold text-slate-800" htmlFor="restrictedFeatures">
                    Restricted features (comma separated)
                  </label>
                  <textarea
                    id="restrictedFeatures"
                    value={restrictedFeaturesInput}
                    onChange={(event) => handleRestrictedFeaturesChange(event.target.value)}
                    disabled={disableSettingsInputs}
                    className="mt-2 w-full rounded-2xl border border-slate-200 bg-white px-4 py-3 text-sm text-slate-900 outline-none transition focus:border-accent focus:ring-2 focus:ring-accent/20"
                    rows={3}
                    placeholder="analytics_pro, gig_high_value"
                  />
                  <p className="mt-2 text-xs text-slate-500">
                    These features require an active subscription. Separate values with commas.
                  </p>
                </div>
              </div>
            </div>
            <div className="rounded-2xl border border-slate-200 bg-slate-50/80 p-6 shadow-sm">
              <h3 className="text-lg font-semibold text-slate-900">Marketplace monetisation</h3>
              <p className="mt-1 text-sm text-slate-600">
                Fine-tune the default 2.5% platform fee while preserving provider-managed serviceman pay.
                Closed-loop wallet enforcement keeps Gigvora FCA-exempt and aligned with Apple App Store
                guideline 3.1.5.
              </p>
              <div className="mt-5 grid gap-4 sm:grid-cols-2">
                <div className="space-y-2">
                  <label htmlFor="commissionRate" className="text-xs font-semibold uppercase tracking-wide text-slate-500">
                    Commission rate (%)
                  </label>
                  <input
                    id="commissionRate"
                    type="number"
                    step="0.01"
                    min="0"
                    max="100"
                    value={getNestedValue(settingsDraft, ['commissions', 'rate'], settings?.commissions?.rate ?? '')}
                    onChange={handleTextChange(['commissions', 'rate'])}
                    disabled={disableSettingsInputs}
                    className="w-full rounded-2xl border border-slate-200 bg-white px-4 py-3 text-sm text-slate-900 outline-none transition focus:border-accent focus:ring-2 focus:ring-accent/20"
                  />
                </div>
                <div className="space-y-2">
                  <label htmlFor="commissionCurrency" className="text-xs font-semibold uppercase tracking-wide text-slate-500">
                    Currency
                  </label>
                  <input
                    id="commissionCurrency"
                    value={getNestedValue(settingsDraft, ['commissions', 'currency'], settings?.commissions?.currency ?? 'USD')}
                    onChange={handleTextChange(['commissions', 'currency'])}
                    disabled={disableSettingsInputs}
                    className="w-full rounded-2xl border border-slate-200 bg-white px-4 py-3 text-sm text-slate-900 outline-none transition focus:border-accent focus:ring-2 focus:ring-accent/20"
                    placeholder="USD"
                  />
                </div>
                <div className="space-y-2">
                  <label htmlFor="commissionMinimum" className="text-xs font-semibold uppercase tracking-wide text-slate-500">
                    Minimum fee
                  </label>
                  <input
                    id="commissionMinimum"
                    type="number"
                    step="0.01"
                    min="0"
                    value={getNestedValue(settingsDraft, ['commissions', 'minimumFee'], settings?.commissions?.minimumFee ?? '')}
                    onChange={handleTextChange(['commissions', 'minimumFee'])}
                    disabled={disableSettingsInputs}
                    className="w-full rounded-2xl border border-slate-200 bg-white px-4 py-3 text-sm text-slate-900 outline-none transition focus:border-accent focus:ring-2 focus:ring-accent/20"
                  />
                </div>
                <div className="sm:col-span-2">
                  <label className="flex items-start justify-between gap-4 rounded-2xl border border-white bg-white px-4 py-3 shadow-sm">
                    <span>
                      <span className="text-sm font-semibold text-slate-800">Provider-managed serviceman pay</span>
                      <span className="mt-1 block text-xs text-slate-500">
                        Allow providers to set how much they compensate their teams per engagement.
                      </span>
                    </span>
                    <input
                      type="checkbox"
                      className="h-5 w-5 rounded border-slate-300 text-accent focus:ring-accent"
                      checked={Boolean(
                        getNestedValue(
                          settingsDraft,
                          ['commissions', 'providerControlsServicemanPay'],
                          settings?.commissions?.providerControlsServicemanPay ?? true,
                        ),
                      )}
                      onChange={handleToggleChange(['commissions', 'providerControlsServicemanPay'])}
                      disabled={disableSettingsInputs}
                    />
                  </label>
                </div>
                <div className="space-y-2">
                  <label
                    htmlFor="servicemanMinimumRate"
                    className="text-xs font-semibold uppercase tracking-wide text-slate-500"
                  >
                    Serviceman minimum payout (%)
                  </label>
                  <input
                    id="servicemanMinimumRate"
                    type="number"
                    step="0.01"
                    min="0"
                    max="100"
                    value={getNestedValue(
                      settingsDraft,
                      ['commissions', 'servicemanMinimumRate'],
                      settings?.commissions?.servicemanMinimumRate ?? '',
                    )}
                    onChange={handleTextChange(['commissions', 'servicemanMinimumRate'])}
                    disabled={disableSettingsInputs}
                    className="w-full rounded-2xl border border-slate-200 bg-white px-4 py-3 text-sm text-slate-900 outline-none transition focus:border-accent focus:ring-2 focus:ring-accent/20"
                  />
                </div>
                <div className="sm:col-span-2 space-y-2">
                  <label
                    htmlFor="servicemanPayoutNotes"
                    className="text-xs font-semibold uppercase tracking-wide text-slate-500"
                  >
                    Serviceman payout policy notes
                  </label>
                  <textarea
                    id="servicemanPayoutNotes"
                    maxLength={1000}
                    rows={3}
                    value={getNestedValue(
                      settingsDraft,
                      ['commissions', 'servicemanPayoutNotes'],
                      settings?.commissions?.servicemanPayoutNotes ?? '',
                    )}
                    onChange={handleTextChange(['commissions', 'servicemanPayoutNotes'])}
                    disabled={disableSettingsInputs}
                    className="w-full rounded-2xl border border-slate-200 bg-white px-4 py-3 text-sm text-slate-900 outline-none transition focus:border-accent focus:ring-2 focus:ring-accent/20"
                    placeholder="Providers remain responsible for compensating servicemen directly in line with local labour laws."
                  />
                  <p className="text-xs text-slate-500">
                    Share clear guidance with providers about compensating servicemen. The note is included in payout
                    confirmations.
                  </p>
                </div>
                <div className="space-y-2">
                  <p className="text-xs font-semibold uppercase tracking-wide text-slate-500">Policy snapshot</p>
                  <p className="rounded-2xl border border-slate-200 bg-white px-4 py-3 text-sm text-slate-600">
                    {normalizedSettings.cms.commissions.enabled
                      ? `Platform retains ${normalizedSettings.cms.commissions.rate ?? 0}% while providers manage serviceman payouts${
                          normalizedSettings.cms.commissions.servicemanMinimumRate
                            ? ` (minimum ${normalizedSettings.cms.commissions.servicemanMinimumRate}% share)`
                            : ''
                        }. Wallet ledgers remain closed-loop and App Store compliant.`
                      : 'Commission policy currently disabled.'}
                  </p>
                </div>
              </div>
            </div>
          </div>
          <div className="mt-6 grid gap-6 xl:grid-cols-2">
            <div id="admin-settings-environment" className="rounded-2xl border border-slate-200 bg-slate-50/80 p-6 shadow-sm">
              <h3 className="text-lg font-semibold text-slate-900">Environment & runtime</h3>
              <p className="mt-1 text-sm text-slate-600">
                Ensure the application name, environment, and storage endpoints align with deployment posture.
              </p>
              <div className="mt-5 space-y-4">
                <div className="space-y-2">
                  <label htmlFor="appName" className="text-xs font-semibold uppercase tracking-wide text-slate-500">
                    Workspace name
                  </label>
                  <input
                    id="appName"
                    value={getNestedValue(settingsDraft, ['app', 'name'], settings?.app?.name ?? '')}
                    onChange={handleTextChange(['app', 'name'])}
                    disabled={disableSettingsInputs}
                    className="w-full rounded-2xl border border-slate-200 bg-white px-4 py-3 text-sm text-slate-900 outline-none transition focus:border-accent focus:ring-2 focus:ring-accent/20"
                  />
                </div>
                <div className="space-y-2">
                  <label htmlFor="appEnvironment" className="text-xs font-semibold uppercase tracking-wide text-slate-500">
                    Environment
                  </label>
                  <select
                    id="appEnvironment"
                    value={getNestedValue(settingsDraft, ['app', 'environment'], settings?.app?.environment ?? 'development')}
                    onChange={handleSelectChange(['app', 'environment'])}
                    disabled={disableSettingsInputs}
                    className="w-full rounded-2xl border border-slate-200 bg-white px-4 py-3 text-sm text-slate-900 outline-none transition focus:border-accent focus:ring-2 focus:ring-accent/20"
                  >
                    <option value="development">Development</option>
                    <option value="staging">Staging</option>
                    <option value="production">Production</option>
                  </select>
                </div>
                <div className="space-y-2">
                  <label htmlFor="clientUrl" className="text-xs font-semibold uppercase tracking-wide text-slate-500">
                    Client URL
                  </label>
                  <input
                    id="clientUrl"
                    type="url"
                    value={getNestedValue(settingsDraft, ['app', 'clientUrl'], settings?.app?.clientUrl ?? '')}
                    onChange={handleTextChange(['app', 'clientUrl'])}
                    disabled={disableSettingsInputs}
                    placeholder="https://app.gigvora.com"
                    className="w-full rounded-2xl border border-slate-200 bg-white px-4 py-3 text-sm text-slate-900 outline-none transition focus:border-accent focus:ring-2 focus:ring-accent/20"
                  />
                </div>
                <div className="space-y-2">
                  <label htmlFor="storageProvider" className="text-xs font-semibold uppercase tracking-wide text-slate-500">
                    Storage provider
                  </label>
                  <select
                    id="storageProvider"
                    value={getNestedValue(settingsDraft, ['storage', 'provider'], settings?.storage?.provider ?? 'cloudflare_r2')}
                    onChange={handleSelectChange(['storage', 'provider'])}
                    disabled={disableSettingsInputs}
                    className="w-full rounded-2xl border border-slate-200 bg-white px-4 py-3 text-sm text-slate-900 outline-none transition focus:border-accent focus:ring-2 focus:ring-accent/20"
                  >
                    <option value="cloudflare_r2">Cloudflare R2</option>
                    <option value="aws_s3">AWS S3</option>
                    <option value="azure_blob">Azure Blob Storage</option>
                  </select>
                </div>
                <div className="grid gap-4 sm:grid-cols-2">
                  <div className="space-y-2">
                    <label htmlFor="storageBucket" className="text-xs font-semibold uppercase tracking-wide text-slate-500">
                      Storage bucket
                    </label>
                    <input
                      id="storageBucket"
                      value={getNestedValue(settingsDraft, ['storage', 'cloudflare_r2', 'bucket'], settings?.storage?.cloudflare_r2?.bucket ?? '')}
                      onChange={handleTextChange(['storage', 'cloudflare_r2', 'bucket'])}
                      disabled={disableSettingsInputs}
                      className="w-full rounded-2xl border border-slate-200 bg-white px-4 py-3 text-sm text-slate-900 outline-none transition focus:border-accent focus:ring-2 focus:ring-accent/20"
                    />
                  </div>
                  <div className="space-y-2">
                    <label htmlFor="storageEndpoint" className="text-xs font-semibold uppercase tracking-wide text-slate-500">
                      Endpoint
                    </label>
                    <input
                      id="storageEndpoint"
                      value={getNestedValue(settingsDraft, ['storage', 'cloudflare_r2', 'endpoint'], settings?.storage?.cloudflare_r2?.endpoint ?? '')}
                      onChange={handleTextChange(['storage', 'cloudflare_r2', 'endpoint'])}
                      disabled={disableSettingsInputs}
                      className="w-full rounded-2xl border border-slate-200 bg-white px-4 py-3 text-sm text-slate-900 outline-none transition focus:border-accent focus:ring-2 focus:ring-accent/20"
                    />
                  </div>
                  <div className="space-y-2 sm:col-span-2">
                    <label htmlFor="storagePublicUrl" className="text-xs font-semibold uppercase tracking-wide text-slate-500">
                      Public base URL
                    </label>
                    <input
                      id="storagePublicUrl"
                      value={getNestedValue(settingsDraft, ['storage', 'cloudflare_r2', 'publicBaseUrl'], settings?.storage?.cloudflare_r2?.publicBaseUrl ?? '')}
                      onChange={handleTextChange(['storage', 'cloudflare_r2', 'publicBaseUrl'])}
                      disabled={disableSettingsInputs}
                      placeholder="https://cdn.gigvora.com"
                      className="w-full rounded-2xl border border-slate-200 bg-white px-4 py-3 text-sm text-slate-900 outline-none transition focus:border-accent focus:ring-2 focus:ring-accent/20"
                    />
                  </div>
                </div>
              </div>
            </div>
            <div className="rounded-2xl border border-slate-200 bg-slate-50/80 p-6 shadow-sm">
              <div className="flex flex-col gap-4 sm:flex-row sm:items-start sm:justify-between">
                <div>
                  <h3 className="text-lg font-semibold text-slate-900">Database infrastructure</h3>
                  <p className="mt-1 text-sm text-slate-600">
                    Manage connection profiles, read replicas, and credential rotation from the database console.
                  </p>
                </div>
                <div className="flex items-center gap-2 self-start">
                  <button
                    type="button"
                    onClick={handleRefreshDatabase}
                    disabled={databaseOverview.loading}
                    className="inline-flex items-center gap-2 rounded-full border border-slate-300 bg-white px-4 py-2 text-sm font-medium text-slate-700 shadow-sm transition hover:border-slate-400 hover:text-slate-900 focus:outline-none focus:ring-2 focus:ring-accent focus:ring-offset-1 disabled:cursor-not-allowed disabled:opacity-60"
                  >
                    <ArrowPathIcon className={`h-4 w-4 ${databaseOverview.loading ? 'animate-spin' : ''}`} />
                    Refresh
                  </button>
                  <Link
                    to="/dashboard/admin/database"
                    className="inline-flex items-center gap-2 rounded-full bg-accent px-4 py-2 text-sm font-semibold text-white shadow-sm transition hover:bg-accent/90 focus:outline-none focus:ring-2 focus:ring-accent focus:ring-offset-1"
                  >
                    Open console
                  </Link>
                </div>
              </div>
              {databaseOverview.error ? (
                <div className="mt-4 rounded-xl border border-rose-200 bg-rose-50 px-4 py-3 text-sm text-rose-700">
                  {databaseOverview.error.message || 'Unable to load database overview. Try refreshing or check API access.'}
                </div>
              ) : null}
              <div className="mt-5 grid gap-3 sm:grid-cols-2 lg:grid-cols-4">
                {[
                  {
                    key: 'total',
                    label: 'Connections',
                    value: formatNumber(databaseSummary.total ?? 0),
                    helper: 'Profiles tracked',
                  },
                  {
                    key: 'healthy',
                    label: 'Healthy',
                    value: formatNumber(databaseSummary.byStatus.healthy ?? 0),
                    helper: 'Passing checks',
                  },
                  {
                    key: 'warning',
                    label: 'Slow',
                    value: formatNumber(databaseSummary.byStatus.warning ?? 0),
                    helper: 'Latency warnings',
                  },
                  {
                    key: 'error',
                    label: 'Errors',
                    value: formatNumber(databaseSummary.byStatus.error ?? 0),
                    helper: 'Failing checks',
                  },
                ].map((metric) => (
                  <div key={metric.key} className="rounded-2xl border border-slate-200 bg-white px-4 py-4 shadow-sm">
                    <p className="text-xs font-semibold uppercase tracking-wide text-slate-500">{metric.label}</p>
                    <p className="mt-1 text-2xl font-semibold text-slate-900">{metric.value}</p>
                    <p className="mt-1 text-xs text-slate-500">{metric.helper}</p>
                  </div>
                ))}
              </div>
              <div className="mt-6">
                <p className="text-xs font-semibold uppercase tracking-wide text-slate-500">Recent checks</p>
                {databaseOverview.loading && databaseOverview.items.length === 0 ? (
                  <div className="mt-3 animate-pulse rounded-2xl border border-slate-200 bg-white px-4 py-6 text-sm text-slate-500">
                    Checking database connections…
                  </div>
                ) : (
                  <ul className="mt-3 space-y-3">
                    {databaseOverview.items.slice(0, 4).map((connection) => {
                      const statusKey = connection.status && DATABASE_STATUS_STYLES[connection.status]
                        ? connection.status
                        : 'unknown';
                      const statusStyle = DATABASE_STATUS_STYLES[statusKey];
                      return (
                        <li
                          key={connection.id}
                          className="flex flex-col gap-3 rounded-2xl border border-slate-200 bg-white px-4 py-3 sm:flex-row sm:items-center sm:justify-between"
                        >
                          <div>
                            <p className="text-sm font-semibold text-slate-900">{connection.name}</p>
                            <p className="text-xs text-slate-500">
                              {connection.environment} • {connection.role} • {connection.host}:{connection.port}
                            </p>
                            <p className="mt-1 text-xs text-slate-400">
                              {connection.lastTestedAt
                                ? `Last test ${formatDateTime(connection.lastTestedAt)}`
                                : 'Not yet tested'}
                            </p>
                          </div>
                          <span
                            className={`inline-flex w-max items-center rounded-full px-3 py-1 text-xs font-medium ${statusStyle.className}`}
                          >
                            {statusStyle.label}
                          </span>
                        </li>
                      );
                    })}
                    {databaseOverview.items.length === 0 && !databaseOverview.loading ? (
                      <li className="rounded-2xl border border-dashed border-slate-200 bg-white px-4 py-6 text-center text-sm text-slate-500">
                        No database connections have been configured yet.
                      </li>
                    ) : null}
                  </ul>
                )}
              </div>
            </div>
            <div
              id="admin-domain-governance"
              className="rounded-2xl border border-slate-200 bg-slate-50/80 p-6 shadow-sm xl:col-span-2"
            >
              <div className="flex flex-col gap-4 sm:flex-row sm:items-start sm:justify-between">
                <div>
                  <h3 className="text-lg font-semibold text-slate-900">Data governance registry</h3>
                  <p className="mt-1 text-sm text-slate-600">
                    Monitor PII coverage, retention policies, and audit cadence across bounded contexts.
                  </p>
                </div>
                <button
                  type="button"
                  onClick={() => domainGovernance.refresh({ force: true })}
                  disabled={domainGovernance.loading && domainGovernance.contexts.length === 0}
                  className="inline-flex items-center gap-2 self-start rounded-full border border-slate-300 bg-white px-4 py-2 text-sm font-medium text-slate-700 shadow-sm transition hover:border-slate-400 hover:text-slate-900 focus:outline-none focus:ring-2 focus:ring-accent focus:ring-offset-1 disabled:cursor-not-allowed disabled:opacity-60"
                >
                  <ArrowPathIcon
                    className={`h-4 w-4 ${
                      domainGovernance.refreshing || (domainGovernance.loading && domainGovernance.contexts.length === 0)
                        ? 'animate-spin'
                        : ''
                    }`}
                  />
                  Refresh
                </button>
              </div>
              {domainGovernance.error ? (
                <div className="mt-4 rounded-xl border border-rose-200 bg-rose-50 px-4 py-3 text-sm text-rose-700">
                  {domainGovernance.error.message || 'Unable to load governance registry. Try refreshing or check API access.'}
                </div>
              ) : null}
              {domainGovernance.loading && domainGovernance.contexts.length === 0 ? (
                <div className="mt-5 animate-pulse rounded-xl border border-slate-200 bg-white px-4 py-6 text-sm text-slate-500">
                  Loading data governance catalogue…
                </div>
              ) : (
                <div className="mt-5 overflow-x-auto">
                  <table className="min-w-full divide-y divide-slate-200 text-left text-sm">
                    <thead className="bg-slate-100/60">
                      <tr>
                        <th scope="col" className="px-4 py-3 font-semibold text-slate-600">Context</th>
                        <th scope="col" className="px-4 py-3 font-semibold text-slate-600">Classification</th>
                        <th scope="col" className="px-4 py-3 font-semibold text-slate-600">Owner</th>
                        <th scope="col" className="px-4 py-3 font-semibold text-slate-600">PII coverage</th>
                        <th scope="col" className="px-4 py-3 font-semibold text-slate-600">Review status</th>
                        <th scope="col" className="px-4 py-3 font-semibold text-slate-600">Next review</th>
                        <th scope="col" className="px-4 py-3 font-semibold text-slate-600">Remediation items</th>
                      </tr>
                    </thead>
                    <tbody className="divide-y divide-slate-100 bg-white">
                      {governanceRows.length === 0 ? (
                        <tr>
                          <td colSpan={7} className="px-4 py-6 text-center text-sm text-slate-500">
                            No governance records available. Confirm the backend has generated the domain registry snapshot.
                          </td>
                        </tr>
                      ) : (
                        governanceRows.map((row) => (
                          <tr key={row.key} className="align-top">
                            <td className="px-4 py-4 text-slate-900">
                              <div className="font-semibold">{row.displayName}</div>
                              {row.description ? (
                                <p className="mt-1 text-xs text-slate-500">{row.description}</p>
                              ) : null}
                            </td>
                            <td className="px-4 py-4 text-slate-700">{row.classification}</td>
                            <td className="px-4 py-4 text-slate-700">
                              <div>{row.ownerTeam}</div>
                              <div className="text-xs text-slate-500">Steward: {row.dataSteward}</div>
                            </td>
                            <td className="px-4 py-4 text-slate-700">
                              <div className="font-semibold text-slate-900">{row.piiModelCount} models</div>
                              <div className="text-xs text-slate-500">{row.piiFieldCount} tagged fields</div>
                            </td>
                            <td className="px-4 py-4">
                              <GovernanceStatusBadge status={row.reviewStatus} />
                            </td>
                            <td className="px-4 py-4 text-slate-700">
                              {row.nextReviewDueAt ? formatDateTime(row.nextReviewDueAt) : '—'}
                            </td>
                            <td className="px-4 py-4 text-slate-700">{row.remediationItems ?? 0}</td>
                          </tr>
                        ))
                      )}
                    </tbody>
                  </table>
                </div>
              )}
              <div className="mt-4 flex flex-col gap-1 text-xs text-slate-500 sm:flex-row sm:items-center sm:justify-between">
                <span>
                  Last generated{' '}
                  {domainGovernance.generatedAt ? formatDateTime(domainGovernance.generatedAt) : '—'}
                </span>
                {domainGovernance.refreshing && domainGovernance.contexts.length > 0 ? (
                  <span className="flex items-center gap-2 text-slate-500">
                    <ArrowPathIcon className="h-4 w-4 animate-spin" /> Refreshing data…
                  </span>
                ) : null}
              </div>
            </div>
          </div>
          <div className="mt-6 grid gap-6 xl:grid-cols-2">
            <div id="admin-settings-api" className="rounded-2xl border border-slate-200 bg-slate-50/80 p-6 shadow-sm">
              <h3 className="text-lg font-semibold text-slate-900">API & payment gateways</h3>
              <p className="mt-1 text-sm text-slate-600">
                Configure REST endpoints, payment providers, and webhook credentials for integrations.
              </p>
              <div className="mt-5 space-y-4">
                <div className="space-y-2">
                  <label htmlFor="apiUrl" className="text-xs font-semibold uppercase tracking-wide text-slate-500">
                    API base URL
                  </label>
                  <input
                    id="apiUrl"
                    type="url"
                    value={getNestedValue(settingsDraft, ['app', 'apiUrl'], settings?.app?.apiUrl ?? '')}
                    onChange={handleTextChange(['app', 'apiUrl'])}
                    disabled={disableSettingsInputs}
                    placeholder="https://api.gigvora.com"
                    className="w-full rounded-2xl border border-slate-200 bg-white px-4 py-3 text-sm text-slate-900 outline-none transition focus:border-accent focus:ring-2 focus:ring-accent/20"
                  />
                </div>
                <div className="space-y-2">
                  <label htmlFor="paymentProvider" className="text-xs font-semibold uppercase tracking-wide text-slate-500">
                    Payment provider
                  </label>
                  <select
                    id="paymentProvider"
                    value={getNestedValue(settingsDraft, ['payments', 'provider'], settings?.payments?.provider ?? 'stripe')}
                    onChange={handleSelectChange(['payments', 'provider'])}
                    disabled={disableSettingsInputs}
                    className="w-full rounded-2xl border border-slate-200 bg-white px-4 py-3 text-sm text-slate-900 outline-none transition focus:border-accent focus:ring-2 focus:ring-accent/20"
                  >
                    <option value="stripe">Stripe</option>
                    <option value="escrow_com">Escrow.com</option>
                  </select>
                </div>
                <div className="grid gap-4 sm:grid-cols-2">
                  <div className="space-y-2">
                    <label htmlFor="stripePublishableKey" className="text-xs font-semibold uppercase tracking-wide text-slate-500">
                      Stripe publishable key
                    </label>
                    <input
                      id="stripePublishableKey"
                      value={getNestedValue(settingsDraft, ['payments', 'stripe', 'publishableKey'], settings?.payments?.stripe?.publishableKey ?? '')}
                      onChange={handleTextChange(['payments', 'stripe', 'publishableKey'])}
                      disabled={disableSettingsInputs}
                      className="w-full rounded-2xl border border-slate-200 bg-white px-4 py-3 text-sm text-slate-900 outline-none transition focus:border-accent focus:ring-2 focus:ring-accent/20"
                    />
                  </div>
                  <div className="space-y-2">
                    <label htmlFor="stripeAccountId" className="text-xs font-semibold uppercase tracking-wide text-slate-500">
                      Stripe account ID
                    </label>
                    <input
                      id="stripeAccountId"
                      value={getNestedValue(settingsDraft, ['payments', 'stripe', 'accountId'], settings?.payments?.stripe?.accountId ?? '')}
                      onChange={handleTextChange(['payments', 'stripe', 'accountId'])}
                      disabled={disableSettingsInputs}
                      className="w-full rounded-2xl border border-slate-200 bg-white px-4 py-3 text-sm text-slate-900 outline-none transition focus:border-accent focus:ring-2 focus:ring-accent/20"
                    />
                  </div>
                  <div className="space-y-2">
                    <label htmlFor="stripeWebhookSecret" className="text-xs font-semibold uppercase tracking-wide text-slate-500">
                      Webhook secret
                    </label>
                    <input
                      id="stripeWebhookSecret"
                      type="password"
                      value={getNestedValue(settingsDraft, ['payments', 'stripe', 'webhookSecret'], settings?.payments?.stripe?.webhookSecret ?? '')}
                      onChange={handleTextChange(['payments', 'stripe', 'webhookSecret'])}
                      disabled={disableSettingsInputs}
                      className="w-full rounded-2xl border border-slate-200 bg-white px-4 py-3 text-sm text-slate-900 outline-none transition focus:border-accent focus:ring-2 focus:ring-accent/20"
                    />
                  </div>
                  <div className="space-y-2">
                    <label htmlFor="escrowApiKey" className="text-xs font-semibold uppercase tracking-wide text-slate-500">
                      Escrow.com API key
                    </label>
                    <input
                      id="escrowApiKey"
                      type="password"
                      value={getNestedValue(settingsDraft, ['payments', 'escrow_com', 'apiKey'], settings?.payments?.escrow_com?.apiKey ?? '')}
                      onChange={handleTextChange(['payments', 'escrow_com', 'apiKey'])}
                      disabled={disableSettingsInputs}
                      className="w-full rounded-2xl border border-slate-200 bg-white px-4 py-3 text-sm text-slate-900 outline-none transition focus:border-accent focus:ring-2 focus:ring-accent/20"
                    />
                  </div>
                  <div className="space-y-2">
                    <label htmlFor="escrowApiSecret" className="text-xs font-semibold uppercase tracking-wide text-slate-500">
                      Escrow.com API secret
                    </label>
                    <input
                      id="escrowApiSecret"
                      type="password"
                      value={getNestedValue(settingsDraft, ['payments', 'escrow_com', 'apiSecret'], settings?.payments?.escrow_com?.apiSecret ?? '')}
                      onChange={handleTextChange(['payments', 'escrow_com', 'apiSecret'])}
                      disabled={disableSettingsInputs}
                      className="w-full rounded-2xl border border-slate-200 bg-white px-4 py-3 text-sm text-slate-900 outline-none transition focus:border-accent focus:ring-2 focus:ring-accent/20"
                    />
                  </div>
                  <label className="flex items-center gap-3 sm:col-span-2 rounded-2xl border border-white bg-white px-4 py-3 shadow-sm">
                    <input
                      type="checkbox"
                      className="h-5 w-5 rounded border-slate-300 text-accent focus:ring-accent"
                      checked={Boolean(getNestedValue(settingsDraft, ['payments', 'escrow_com', 'sandbox'], settings?.payments?.escrow_com?.sandbox ?? true))}
                      onChange={handleToggleChange(['payments', 'escrow_com', 'sandbox'])}
                      disabled={disableSettingsInputs}
                    />
                    <span className="text-sm text-slate-600">Use Escrow.com sandbox environment</span>
                  </label>
                </div>
                <div className="rounded-2xl border border-slate-200 bg-white px-4 py-3 text-sm text-slate-600">
                  <p className="font-semibold text-slate-800">Secret fingerprints</p>
                  <p className="mt-1 text-xs text-slate-500">
                    Stripe webhook • {maskSecret(getNestedValue(settingsDraft, ['payments', 'stripe', 'webhookSecret'], settings?.payments?.stripe?.webhookSecret ?? ''))}
                  </p>
                  <p className="mt-1 text-xs text-slate-500">
                    Escrow key • {maskSecret(getNestedValue(settingsDraft, ['payments', 'escrow_com', 'apiKey'], settings?.payments?.escrow_com?.apiKey ?? ''))}
                  </p>
                </div>
              </div>
            </div>
            <div className="rounded-2xl border border-slate-200 bg-slate-50/80 p-6 shadow-sm">
              <h3 className="text-lg font-semibold text-slate-900">Notifications & email</h3>
              <p className="mt-1 text-sm text-slate-600">
                Deliver transactional email reliably with secure SMTP credentials and branding controls.
              </p>
              <div className="mt-5 grid gap-4 sm:grid-cols-2">
                <div className="space-y-2">
                  <label htmlFor="smtpHost" className="text-xs font-semibold uppercase tracking-wide text-slate-500">
                    SMTP host
                  </label>
                  <input
                    id="smtpHost"
                    value={getNestedValue(settingsDraft, ['smtp', 'host'], settings?.smtp?.host ?? '')}
                    onChange={handleTextChange(['smtp', 'host'])}
                    disabled={disableSettingsInputs}
                    className="w-full rounded-2xl border border-slate-200 bg-white px-4 py-3 text-sm text-slate-900 outline-none transition focus:border-accent focus:ring-2 focus:ring-accent/20"
                  />
                </div>
                <div className="space-y-2">
                  <label htmlFor="smtpPort" className="text-xs font-semibold uppercase tracking-wide text-slate-500">
                    Port
                  </label>
                  <input
                    id="smtpPort"
                    type="number"
                    min="0"
                    value={getNestedValue(settingsDraft, ['smtp', 'port'], settings?.smtp?.port ?? '')}
                    onChange={handleTextChange(['smtp', 'port'])}
                    disabled={disableSettingsInputs}
                    className="w-full rounded-2xl border border-slate-200 bg-white px-4 py-3 text-sm text-slate-900 outline-none transition focus:border-accent focus:ring-2 focus:ring-accent/20"
                  />
                </div>
                <label className="flex items-center gap-3 sm:col-span-2 rounded-2xl border border-white bg-white px-4 py-3 shadow-sm">
                  <input
                    type="checkbox"
                    className="h-5 w-5 rounded border-slate-300 text-accent focus:ring-accent"
                    checked={Boolean(getNestedValue(settingsDraft, ['smtp', 'secure'], settings?.smtp?.secure ?? false))}
                    onChange={handleToggleChange(['smtp', 'secure'])}
                    disabled={disableSettingsInputs}
                  />
                  <span className="text-sm text-slate-600">Use secure TLS/SSL</span>
                </label>
                <div className="space-y-2">
                  <label htmlFor="smtpUsername" className="text-xs font-semibold uppercase tracking-wide text-slate-500">
                    Username
                  </label>
                  <input
                    id="smtpUsername"
                    value={getNestedValue(settingsDraft, ['smtp', 'username'], settings?.smtp?.username ?? '')}
                    onChange={handleTextChange(['smtp', 'username'])}
                    disabled={disableSettingsInputs}
                    className="w-full rounded-2xl border border-slate-200 bg-white px-4 py-3 text-sm text-slate-900 outline-none transition focus:border-accent focus:ring-2 focus:ring-accent/20"
                  />
                </div>
                <div className="space-y-2">
                  <label htmlFor="smtpPassword" className="text-xs font-semibold uppercase tracking-wide text-slate-500">
                    Password
                  </label>
                  <input
                    id="smtpPassword"
                    type="password"
                    value={getNestedValue(settingsDraft, ['smtp', 'password'], settings?.smtp?.password ?? '')}
                    onChange={handleTextChange(['smtp', 'password'])}
                    disabled={disableSettingsInputs}
                    className="w-full rounded-2xl border border-slate-200 bg-white px-4 py-3 text-sm text-slate-900 outline-none transition focus:border-accent focus:ring-2 focus:ring-accent/20"
                  />
                </div>
                <div className="space-y-2">
                  <label htmlFor="smtpFromAddress" className="text-xs font-semibold uppercase tracking-wide text-slate-500">
                    From address
                  </label>
                  <input
                    id="smtpFromAddress"
                    type="email"
                    value={getNestedValue(settingsDraft, ['smtp', 'fromAddress'], settings?.smtp?.fromAddress ?? '')}
                    onChange={handleTextChange(['smtp', 'fromAddress'])}
                    disabled={disableSettingsInputs}
                    className="w-full rounded-2xl border border-slate-200 bg-white px-4 py-3 text-sm text-slate-900 outline-none transition focus:border-accent focus:ring-2 focus:ring-accent/20"
                  />
                </div>
                <div className="space-y-2">
                  <label htmlFor="smtpFromName" className="text-xs font-semibold uppercase tracking-wide text-slate-500">
                    From name
                  </label>
                  <input
                    id="smtpFromName"
                    value={getNestedValue(settingsDraft, ['smtp', 'fromName'], settings?.smtp?.fromName ?? '')}
                    onChange={handleTextChange(['smtp', 'fromName'])}
                    disabled={disableSettingsInputs}
                    className="w-full rounded-2xl border border-slate-200 bg-white px-4 py-3 text-sm text-slate-900 outline-none transition focus:border-accent focus:ring-2 focus:ring-accent/20"
                  />
                </div>
                <div className="space-y-2 sm:col-span-2">
                  <p className="text-xs font-semibold uppercase tracking-wide text-slate-500">Current signature</p>
                  <div className="rounded-2xl border border-slate-200 bg-white px-4 py-3 text-sm text-slate-600">
                    {getNestedValue(settingsDraft, ['smtp', 'fromName'], settings?.smtp?.fromName ?? 'Gigvora')} • {getNestedValue(settingsDraft, ['smtp', 'fromAddress'], settings?.smtp?.fromAddress ?? 'ops@gigvora.com')}
                  </div>
                </div>
              </div>
            </div>
          </div>
        </>
      )}
    </section>
  );

  const affiliateDocumentsValue = Array.isArray(normalizedAffiliate.compliance?.requiredDocuments)
    ? normalizedAffiliate.compliance.requiredDocuments.join(', ')
    : '';

  const renderAffiliateSettingsSection = (
    <section
      id="admin-affiliate-settings"
      className="rounded-3xl border border-slate-200 bg-white p-6 shadow-lg shadow-emerald-100/40 sm:p-8"
    >
      <div className="flex flex-col gap-4 xl:flex-row xl:items-start xl:justify-between">
        <div>
          <h2 className="text-xl font-semibold text-slate-900 sm:text-2xl">Affiliate programme configuration</h2>
          <p className="mt-2 max-w-3xl text-sm text-slate-600">
            Govern referral economics, payout cadence, and compliance requirements across the Gigvora network.
          </p>
          <div className="mt-4 flex flex-wrap items-center gap-3 text-xs font-semibold uppercase tracking-wide">
            <span className="inline-flex items-center rounded-full border border-slate-200 bg-slate-50 px-3 py-1 text-slate-600">
              {affiliateLoading
                ? 'Syncing settings…'
                : affiliateLastSavedAt
                ? `Last synced ${formatRelativeTime(affiliateLastSavedAt)}`
                : 'Awaiting sync'}
            </span>
            {affiliateDirty ? (
              <span className="inline-flex items-center rounded-full border border-amber-200 bg-amber-50 px-3 py-1 text-amber-700">
                Unsaved changes
              </span>
            ) : null}
            {normalizedAffiliate.enabled === false ? (
              <span className="inline-flex items-center rounded-full border border-rose-200 bg-rose-50 px-3 py-1 text-rose-600">
                Programme paused
              </span>
            ) : null}
          </div>
        </div>
        <div className="flex flex-col gap-3 sm:flex-row sm:items-center">
          <button
            type="button"
            onClick={handleResetAffiliateSettings}
            className="inline-flex items-center justify-center rounded-full border border-slate-200 bg-white px-5 py-2 text-sm font-semibold text-slate-700 transition hover:border-slate-300 hover:text-slate-900 disabled:cursor-not-allowed disabled:opacity-60"
            disabled={affiliateLoading || affiliateSaving}
          >
            Reset draft
          </button>
          <button
            type="button"
            onClick={handleSaveAffiliateSettings}
            className="inline-flex items-center justify-center rounded-full bg-emerald-600 px-6 py-2 text-sm font-semibold text-white shadow-sm transition hover:bg-emerald-700 disabled:cursor-not-allowed disabled:opacity-60"
            disabled={disableAffiliateInputs}
          >
            {affiliateSaving ? 'Saving…' : 'Save affiliate settings'}
          </button>
        </div>
      </div>

      {affiliateError ? (
        <p className="mt-4 rounded-2xl border border-rose-200 bg-rose-50 px-4 py-3 text-sm text-rose-700">{affiliateError}</p>
      ) : null}
      {affiliateStatus ? (
        <p className="mt-4 rounded-2xl border border-emerald-200 bg-emerald-50 px-4 py-3 text-sm text-emerald-700">
          {affiliateStatus}
        </p>
      ) : null}

      <div className="mt-6 grid gap-6 xl:grid-cols-3">
        <div className="space-y-6 xl:col-span-2">
          <div className="grid gap-4 sm:grid-cols-2">
            <label className="flex items-center justify-between rounded-2xl border border-slate-200 bg-slate-50 px-4 py-3 text-sm text-slate-700">
              <span className="font-semibold text-slate-800">Programme enabled</span>
              <input
                type="checkbox"
                className="h-4 w-4 rounded border-slate-300 text-emerald-600 focus:ring-emerald-500"
                checked={Boolean(normalizedAffiliate.enabled)}
                onChange={handleAffiliateToggleChange(['enabled'])}
                disabled={disableAffiliateInputs}
              />
            </label>
            <label className="flex items-center justify-between rounded-2xl border border-slate-200 bg-slate-50 px-4 py-3 text-sm text-slate-700">
              <span className="font-semibold text-slate-800">Auto-approve payouts</span>
              <input
                type="checkbox"
                className="h-4 w-4 rounded border-slate-300 text-emerald-600 focus:ring-emerald-500"
                checked={Boolean(normalizedAffiliate.payouts?.autoApprove)}
                onChange={handleAffiliateToggleChange(['payouts', 'autoApprove'])}
                disabled={disableAffiliateInputs}
              />
            </label>
            <label className="flex items-center justify-between rounded-2xl border border-slate-200 bg-slate-50 px-4 py-3 text-sm text-slate-700">
              <span className="font-semibold text-slate-800">Two-factor required</span>
              <input
                type="checkbox"
                className="h-4 w-4 rounded border-slate-300 text-emerald-600 focus:ring-emerald-500"
                checked={Boolean(normalizedAffiliate.compliance?.twoFactorRequired)}
                onChange={handleAffiliateToggleChange(['compliance', 'twoFactorRequired'])}
                disabled={disableAffiliateInputs}
              />
            </label>
            <label className="flex items-center justify-between rounded-2xl border border-slate-200 bg-slate-50 px-4 py-3 text-sm text-slate-700">
              <span className="font-semibold text-slate-800">KYC verification</span>
              <input
                type="checkbox"
                className="h-4 w-4 rounded border-slate-300 text-emerald-600 focus:ring-emerald-500"
                checked={Boolean(normalizedAffiliate.compliance?.payoutKyc)}
                onChange={handleAffiliateToggleChange(['compliance', 'payoutKyc'])}
                disabled={disableAffiliateInputs}
              />
            </label>
          </div>

          <div className="grid gap-4 sm:grid-cols-2">
            <label className="flex flex-col gap-2 text-sm text-slate-700">
              <span className="font-semibold text-slate-800">Default commission rate (%)</span>
              <input
                type="number"
                min="0"
                max="100"
                step="0.1"
                className="rounded-2xl border border-slate-200 bg-white px-4 py-2"
                value={normalizedAffiliate.defaultCommissionRate ?? ''}
                onChange={handleAffiliateNumberChange(['defaultCommissionRate'])}
                disabled={disableAffiliateInputs}
              />
            </label>
            <label className="flex flex-col gap-2 text-sm text-slate-700">
              <span className="font-semibold text-slate-800">Referral attribution window (days)</span>
              <input
                type="number"
                min="1"
                max="365"
                className="rounded-2xl border border-slate-200 bg-white px-4 py-2"
                value={normalizedAffiliate.referralWindowDays ?? ''}
                onChange={handleAffiliateNumberChange(['referralWindowDays'])}
                disabled={disableAffiliateInputs}
              />
            </label>
            <label className="flex flex-col gap-2 text-sm text-slate-700">
              <span className="font-semibold text-slate-800">Payout frequency</span>
              <select
                className="rounded-2xl border border-slate-200 bg-white px-4 py-2"
                value={normalizedAffiliate.payouts?.frequency ?? 'monthly'}
                onChange={handleAffiliateTextChange(['payouts', 'frequency'])}
                disabled={disableAffiliateInputs}
              >
                <option value="weekly">Weekly</option>
                <option value="biweekly">Bi-weekly</option>
                <option value="monthly">Monthly</option>
                <option value="quarterly">Quarterly</option>
              </select>
            </label>
            <label className="flex flex-col gap-2 text-sm text-slate-700">
              <span className="font-semibold text-slate-800">Minimum payout threshold ({normalizedAffiliate.currency ?? 'USD'})</span>
              <input
                type="number"
                min="0"
                step="0.01"
                className="rounded-2xl border border-slate-200 bg-white px-4 py-2"
                value={normalizedAffiliate.payouts?.minimumPayoutThreshold ?? ''}
                onChange={handleAffiliateNumberChange(['payouts', 'minimumPayoutThreshold'])}
                disabled={disableAffiliateInputs}
              />
            </label>
          </div>

          <div className="grid gap-4 sm:grid-cols-2">
            <label className="flex flex-col gap-2 text-sm text-slate-700">
              <span className="font-semibold text-slate-800">Recurrence model</span>
              <select
                className="rounded-2xl border border-slate-200 bg-white px-4 py-2"
                value={normalizedAffiliate.payouts?.recurrence?.type ?? 'infinite'}
                onChange={handleAffiliateRecurrenceChange}
                disabled={disableAffiliateInputs}
              >
                <option value="infinite">Infinite – recurring commissions</option>
                <option value="finite">Finite – limited commissions</option>
                <option value="one_time">Single – first transaction only</option>
              </select>
            </label>
            {normalizedAffiliate.payouts?.recurrence?.type === 'finite' ? (
              <label className="flex flex-col gap-2 text-sm text-slate-700">
                <span className="font-semibold text-slate-800">Recurrence limit (transactions)</span>
                <input
                  type="number"
                  min="1"
                  className="rounded-2xl border border-slate-200 bg-white px-4 py-2"
                  value={normalizedAffiliate.payouts?.recurrence?.limit ?? ''}
                  onChange={handleAffiliateRecurrenceLimitChange}
                  disabled={disableAffiliateInputs}
                />
              </label>
            ) : null}
          </div>

          <div className="rounded-3xl border border-slate-200 bg-slate-50/80 p-5">
            <h3 className="text-base font-semibold text-slate-900">Required compliance documents</h3>
            <p className="mt-1 text-sm text-slate-600">
              Specify documentation partners must submit before payouts are released. Separate values with commas.
            </p>
            <input
              type="text"
              className="mt-3 w-full rounded-2xl border border-slate-200 bg-white px-4 py-2 text-sm"
              value={affiliateDocumentsValue}
              onChange={handleAffiliateDocumentsChange}
              placeholder="e.g. W-8BEN, Photo ID, Proof of address"
              disabled={disableAffiliateInputs}
            />
          </div>

          <div className="space-y-4">
            <div className="flex items-center justify-between">
              <h3 className="text-base font-semibold text-slate-900">Commission tiers</h3>
              <button
                type="button"
                onClick={handleAffiliateAddTier}
                className="inline-flex items-center rounded-full border border-emerald-200 bg-emerald-50 px-3 py-1 text-xs font-semibold text-emerald-700 transition hover:border-emerald-300 hover:bg-emerald-100 disabled:cursor-not-allowed disabled:opacity-60"
                disabled={disableAffiliateInputs}
              >
                Add tier
              </button>
            </div>
            {normalizedAffiliateTiers.length ? (
              <div className="space-y-3">
                {normalizedAffiliateTiers.map((tier, index) => (
                  <div key={tier.id ?? `tier-${index}`} className="rounded-3xl border border-slate-200 bg-white p-4 shadow-sm">
                    <div className="flex flex-col gap-3 sm:flex-row sm:items-center sm:justify-between">
                      <div className="flex-1">
                        <label className="flex flex-col gap-2 text-sm text-slate-700">
                          <span className="font-semibold text-slate-800">Tier name</span>
                          <input
                            type="text"
                            className="rounded-2xl border border-slate-200 bg-white px-4 py-2"
                            value={tier.name ?? ''}
                            onChange={handleAffiliateTierChange(index, 'name')}
                            disabled={disableAffiliateInputs}
                          />
                        </label>
                      </div>
                      <button
                        type="button"
                        onClick={handleAffiliateRemoveTier(index)}
                        className="inline-flex items-center justify-center rounded-full border border-rose-200 bg-rose-50 px-3 py-1 text-xs font-semibold text-rose-600 transition hover:border-rose-300 hover:bg-rose-100 disabled:cursor-not-allowed disabled:opacity-60"
                        disabled={disableAffiliateInputs}
                      >
                        Remove
                      </button>
                    </div>
                    <div className="mt-4 grid gap-3 sm:grid-cols-3">
                      <label className="flex flex-col gap-2 text-sm text-slate-700">
                        <span className="font-semibold text-slate-800">Rate (%)</span>
                        <input
                          type="number"
                          min="0"
                          max="100"
                          step="0.1"
                          className="rounded-2xl border border-slate-200 bg-white px-4 py-2"
                          value={tier.rate ?? ''}
                          onChange={handleAffiliateTierChange(index, 'rate')}
                          disabled={disableAffiliateInputs}
                        />
                      </label>
                      <label className="flex flex-col gap-2 text-sm text-slate-700">
                        <span className="font-semibold text-slate-800">Min value ({normalizedAffiliate.currency ?? 'USD'})</span>
                        <input
                          type="number"
                          min="0"
                          step="0.01"
                          className="rounded-2xl border border-slate-200 bg-white px-4 py-2"
                          value={tier.minValue ?? ''}
                          onChange={handleAffiliateTierChange(index, 'minValue')}
                          disabled={disableAffiliateInputs}
                        />
                      </label>
                      <label className="flex flex-col gap-2 text-sm text-slate-700">
                        <span className="font-semibold text-slate-800">Max value ({normalizedAffiliate.currency ?? 'USD'})</span>
                        <input
                          type="number"
                          min="0"
                          step="0.01"
                          className="rounded-2xl border border-slate-200 bg-white px-4 py-2"
                          value={tier.maxValue ?? ''}
                          onChange={handleAffiliateTierChange(index, 'maxValue')}
                          disabled={disableAffiliateInputs}
                        />
                      </label>
                    </div>
                  </div>
                ))}
              </div>
            ) : (
              <p className="rounded-3xl border border-dashed border-slate-200 bg-slate-50/60 p-6 text-sm text-slate-500">
                No tiers configured yet. Add at least one tier to establish commission multipliers.
              </p>
            )}
          </div>
        </div>

        <div className="space-y-4">
          <div className="rounded-3xl border border-slate-200 bg-slate-50/80 p-5">
            <h3 className="text-base font-semibold text-slate-900">Programme snapshot</h3>
            <dl className="mt-4 space-y-2 text-sm text-slate-700">
              <div className="flex items-center justify-between">
                <dt>Default commission</dt>
                <dd>{formatPercent(normalizedAffiliate.defaultCommissionRate ?? 0)}</dd>
              </div>
              <div className="flex items-center justify-between">
                <dt>Referral window</dt>
                <dd>{normalizedAffiliate.referralWindowDays ?? 0} days</dd>
              </div>
              <div className="flex items-center justify-between">
                <dt>Payout cadence</dt>
                <dd>{normalizedAffiliate.payouts?.frequency ?? 'monthly'}</dd>
              </div>
              <div className="flex items-center justify-between">
                <dt>Threshold</dt>
                <dd>
                  {formatCurrency(
                    normalizedAffiliate.payouts?.minimumPayoutThreshold ?? 0,
                    normalizedAffiliate.currency ?? 'USD',
                  )}
                </dd>
              </div>
              <div className="flex items-center justify-between">
                <dt>Tiers configured</dt>
                <dd>{normalizedAffiliateTiers.length}</dd>
              </div>
            </dl>
            <p className="mt-4 text-xs text-slate-500">
              Adjusting these settings updates partner experiences across web and mobile dashboards instantly.
            </p>
          </div>

          <div className="rounded-3xl border border-slate-200 bg-white p-5 shadow-sm">
            <h3 className="text-base font-semibold text-slate-900">Security posture</h3>
            <ul className="mt-3 space-y-2 text-sm text-slate-600">
              <li>
                <span className="font-semibold text-slate-800">2FA enforcement:</span>{' '}
                {normalizedAffiliate.compliance?.twoFactorRequired ? 'Required for affiliate logins' : 'Optional for partners'}
              </li>
              <li>
                <span className="font-semibold text-slate-800">KYC verification:</span>{' '}
                {normalizedAffiliate.compliance?.payoutKyc ? 'Mandatory prior to payout' : 'Deferred to finance review'}
              </li>
              <li>
                <span className="font-semibold text-slate-800">Required documents:</span>{' '}
                {affiliateDocumentsValue || 'None configured'}
              </li>
            </ul>
            <p className="mt-4 text-xs text-slate-500">
              Align these requirements with your compliance team to ensure audit-ready payout processes.
            </p>
            <Link
              to="/dashboard/admin/security/two-factor"
              className="mt-4 inline-flex items-center justify-center rounded-full border border-blue-200 px-4 py-2 text-xs font-semibold text-blue-600 transition hover:border-blue-300 hover:text-blue-700"
            >
              Open 2FA control centre
            </Link>
          </div>
        </div>
      </div>
    </section>
  );


  const handleRefresh = () => {
    setRefreshIndex((index) => index + 1);
  };

  const handleMenuItemSelect = (itemId, item) => {
    if (item?.href) {
      navigate(item.href);
      return;
    }
    const targetId = item?.sectionId ?? item?.targetId ?? itemId;
    if (targetId && typeof document !== 'undefined') {
      const el = document.getElementById(targetId);
      if (el) {
        el.scrollIntoView({ behavior: 'smooth', block: 'start' });
      }
    }
  };

  const renderAccessDenied = (
    <div className="rounded-3xl border border-amber-200 bg-amber-50 p-8 text-amber-900">
      <h2 className="text-xl font-semibold text-amber-900">Admin role required</h2>
      <p className="mt-3 text-sm">
        This control tower is restricted to verified Gigvora administrators. Switch to an authorised account or request elevated access from the platform team.
      </p>
      <div className="mt-6 flex flex-col gap-3 sm:flex-row">
        <Link
          to="/admin"
          className="inline-flex items-center justify-center rounded-full border border-amber-300 bg-white px-5 py-2 text-sm font-semibold text-amber-900 transition hover:border-amber-400 hover:bg-amber-100"
        >
          Return to admin login
        </Link>
        <button
          type="button"
          onClick={() => setRefreshIndex((index) => index + 1)}
          className="inline-flex items-center justify-center rounded-full border border-transparent bg-amber-600 px-5 py-2 text-sm font-semibold text-white transition hover:bg-amber-700"
        >
          Check access again
        </button>
      </div>
    </div>
  );

  const renderLoadingState = (
    <div className="space-y-6">
      <div className="rounded-3xl border border-dashed border-blue-200 bg-blue-50/40 p-8 text-center text-sm text-blue-700">
        Synchronising telemetry from the platform. This typically takes just a moment…
      </div>
      <div className="rounded-3xl border border-slate-200 bg-white p-8 shadow-sm">
        <div className="animate-pulse space-y-4">
          <div className="h-6 w-1/3 rounded-full bg-slate-200" />
          <div className="h-4 w-2/3 rounded-full bg-slate-200" />
          <div className="grid gap-4 sm:grid-cols-2 lg:grid-cols-4">
            {[...Array(4)].map((_, index) => (
              <div key={index} className="h-28 rounded-2xl bg-slate-100" />
            ))}
          </div>
        </div>
      </div>
    </div>
  );

  const renderErrorState = (
    <div className="rounded-3xl border border-red-200 bg-red-50 p-6 text-sm text-red-700">
      <p className="font-semibold">We couldn’t load the admin dashboard.</p>
      <p className="mt-2">{error}</p>
      <button
        type="button"
        onClick={handleRefresh}
        className="mt-4 inline-flex items-center gap-2 rounded-full border border-red-200 bg-white px-4 py-2 text-xs font-semibold uppercase tracking-wide text-red-700 transition hover:border-red-300 hover:bg-red-50"
      >
        <ArrowPathIcon className="h-4 w-4" /> Try again
      </button>
    </div>
  );

  const renderDashboardSections = data ? (
    <div className="space-y-10">
      <RuntimeTelemetryPanel
        snapshot={runtimeSnapshot}
        loading={runtimeLoading}
        refreshing={runtimeRefreshing}
        error={runtimeError}
        onRefresh={refreshRuntime}
        lastUpdated={runtimeUpdatedAt}
      />
      <AdCouponManager />
      <AdminGroupManagementPanel />
      <ConsentGovernancePanel />
      <RbacMatrixPanel />

      <section className="rounded-3xl border border-slate-200 bg-white/95 p-6 shadow-sm">
        <div className="flex flex-col gap-4 sm:flex-row sm:items-center sm:justify-between">
          <div>
            <h2 className="text-lg font-semibold text-slate-900">Blog operations</h2>
            <p className="mt-1 max-w-2xl text-sm text-slate-600">
              Launch and govern Gigvora stories, release notes, and playbooks directly from the control tower. Published posts
              appear instantly across the public blog, member dashboards, and the mobile app.
            </p>
          </div>
          <Link
            to="/dashboard/admin/blog"
            className="inline-flex items-center justify-center rounded-full bg-accent px-5 py-2 text-sm font-semibold text-white shadow-soft transition hover:bg-accentDark"
          >
            Open blog studio
          </Link>
        </div>
        <div className="mt-4 grid gap-3 sm:grid-cols-2">
          <div className="rounded-2xl border border-slate-200 bg-slate-50/80 p-4 text-sm text-slate-600">
            <p className="text-xs font-semibold uppercase tracking-wide text-slate-500">Enterprise workflow</p>
            <p className="mt-2">
              Draft, schedule, and publish articles with tag management, hero imagery, and SEO-ready slugs in a single secured
              workspace.
            </p>
          </div>
          <div className="rounded-2xl border border-slate-200 bg-slate-50/80 p-4 text-sm text-slate-600">
            <p className="text-xs font-semibold uppercase tracking-wide text-slate-500">Cross-platform parity</p>
            <p className="mt-2">
              Blog highlights surface automatically inside the user dashboard spotlight and the Gigvora mobile experience.
            </p>
          </div>
        </div>
      </section>

      {/* Summary cards */}
      <div className="grid gap-4 sm:grid-cols-2 xl:grid-cols-4">
        {summaryCards.map((card) => (
          <SummaryCard key={card.label} {...card} />
        ))}
      </div>

      {/* Member health */}
      <section className="rounded-3xl border border-slate-200 bg-white p-6 shadow-lg shadow-blue-100/40 sm:p-8">
        <div className="flex flex-col gap-4 sm:flex-row sm:items-start sm:justify-between">
          <div>
            <h2 className="text-xl font-semibold text-slate-900 sm:text-2xl">Member health</h2>
            <p className="mt-2 max-w-3xl text-sm text-slate-600">
              Monitor network growth, profile completion, and trust signals to keep the marketplace balanced and high quality.
            </p>
          </div>
          <div className="rounded-full border border-blue-200 bg-blue-50 px-4 py-2 text-xs font-semibold uppercase tracking-wide text-blue-700">
            Last {data.lookbackDays} days
          </div>
        </div>
        <div className="mt-6 grid gap-4 lg:grid-cols-2">
          <div className="rounded-2xl border border-slate-200 bg-slate-50/80 p-5 shadow-sm">
            <p className="text-sm font-semibold text-slate-700">Member distribution</p>
            <div className="mt-4 grid gap-3 sm:grid-cols-2">
              {Object.entries(data.summary?.totals?.userBreakdown ?? {}).map(([type, count]) => (
                <div key={type} className="rounded-xl border border-white/60 bg-white p-4 shadow-sm">
                  <p className="text-xs font-semibold uppercase tracking-wide text-slate-400">{USER_TYPE_LABELS[type] ?? humanizeLabel(type)}</p>
                  <p className="mt-1 text-2xl font-semibold text-slate-900">{formatNumber(count)}</p>
                </div>
              ))}
            </div>
          </div>
          <div className="rounded-2xl border border-slate-200 bg-slate-50/80 p-5 shadow-sm">
            <p className="text-sm font-semibold text-slate-700">Profile readiness</p>
            <dl className="mt-4 grid gap-3 sm:grid-cols-2">
              <div>
                <dt className="text-xs font-semibold uppercase tracking-wide text-slate-400">Active profiles</dt>
                <dd className="mt-1 text-xl font-semibold text-slate-900">{formatNumber(data.summary?.totals?.activeProfiles ?? 0)}</dd>
              </div>
              <div>
                <dt className="text-xs font-semibold uppercase tracking-wide text-slate-400">High trust (≥80)</dt>
                <dd className="mt-1 text-xl font-semibold text-slate-900">{formatNumber(data.summary?.totals?.highTrustProfiles ?? 0)}</dd>
              </div>
              <div>
                <dt className="text-xs font-semibold uppercase tracking-wide text-slate-400">Avg completion</dt>
                <dd className="mt-1 text-xl font-semibold text-slate-900">{formatPercent(data.summary?.totals?.averageProfileCompletion ?? 0)}</dd>
              </div>
              <div>
                <dt className="text-xs font-semibold uppercase tracking-wide text-slate-400">Verified references</dt>
                <dd className="mt-1 text-xl font-semibold text-slate-900">{formatNumber(data.summary?.totals?.verifiedReferences ?? 0)}</dd>
              </div>
            </dl>
          </div>
        </div>
        <div className="mt-6 rounded-2xl border border-slate-200 bg-white p-5 shadow-sm">
          <p className="text-sm font-semibold text-slate-700">New signups</p>
          <div className="mt-4 grid gap-3 sm:grid-cols-3">
            {Object.entries(data.summary?.growth?.newUsers ?? {}).map(([type, count]) => (
              <div key={type} className="rounded-xl border border-blue-100 bg-blue-50/60 p-4">
                <p className="text-xs font-semibold uppercase tracking-wide text-blue-600">{USER_TYPE_LABELS[type] ?? humanizeLabel(type)}</p>
                <p className="mt-1 text-xl font-semibold text-blue-800">{formatNumber(count)}</p>
                <p className="text-[11px] uppercase tracking-wide text-blue-500">{`Joined in ${data.lookbackDays} days`}</p>
              </div>
            ))}
          </div>
        </div>
      </section>

      {/* Financial governance */}
      <section className="rounded-3xl border border-slate-200 bg-white p-6 shadow-lg shadow-blue-100/40 sm:p-8">
        <div className="flex flex-col gap-4 sm:flex-row sm:items-start sm:justify-between">
          <div>
            <h2 className="text-xl font-semibold text-slate-900 sm:text-2xl">Financial governance</h2>
            <p className="mt-2 max-w-3xl text-sm text-slate-600">
              Escrow balances, fee capture, and transaction mix to monitor marketplace liquidity and treasury performance.
            </p>
          </div>
          <button
            type="button"
            onClick={handleRefresh}
            className="inline-flex items-center gap-2 rounded-full border border-blue-200 bg-blue-50 px-4 py-2 text-xs font-semibold uppercase tracking-wide text-blue-700 transition hover:border-blue-300 hover:bg-white"
          >
            <ArrowPathIcon className="h-4 w-4" /> Refresh data
          </button>
        </div>
        <div className="mt-6 grid gap-4 lg:grid-cols-2">
          <StatusList
            title="Transactions by status"
            items={calculatePercentages(data.financials?.transactionsByStatus ?? {})}
            emptyLabel="No transactions recorded yet."
          />
          <StatusList
            title="Escrow accounts"
            items={calculatePercentages(data.financials?.accountsByStatus ?? {})}
            emptyLabel="No accounts created yet."
          />
        </div>
        <RecentList
          title="Recent escrow activity"
          rows={(data.financials?.recentTransactions ?? []).map((txn) => ({
            reference: txn.reference,
            type: humanizeLabel(txn.type),
            status: humanizeLabel(txn.status),
            amount: formatCurrency(txn.amount, txn.currencyCode ?? 'USD'),
            netAmount: formatCurrency(txn.netAmount, txn.currencyCode ?? 'USD'),
            createdAt: formatDateTime(txn.createdAt),
          }))}
          columns={[
            { key: 'reference', label: 'Reference' },
            { key: 'type', label: 'Type' },
            { key: 'status', label: 'Status' },
            { key: 'amount', label: 'Gross' },
            { key: 'netAmount', label: 'Net' },
            { key: 'createdAt', label: 'Created' },
          ]}
          emptyLabel="Escrow activity will appear here once transactions are initiated."
        />
      </section>

      {/* Trust and safety */}
      <section className="rounded-3xl border border-slate-200 bg-white p-6 shadow-lg shadow-blue-100/40 sm:p-8">
        <div className="flex flex-col gap-4 sm:flex-row sm:items-start sm:justify-between">
          <div>
            <h2 className="text-xl font-semibold text-slate-900 sm:text-2xl">Risk & trust</h2>
            <p className="mt-2 max-w-3xl text-sm text-slate-600">
              Track dispute load, prioritisation, and lifecycle stages to keep resolution teams ahead of potential escalations.
            </p>
          </div>
          <div className="rounded-full border border-slate-200 bg-slate-50 px-4 py-2 text-xs font-semibold uppercase tracking-wide text-slate-600">
            {formatNumber(data.trust?.openDisputes ?? 0)} open cases
          </div>
        </div>
        <div className="mt-6 grid gap-4 lg:grid-cols-2">
          <StatusList title="Disputes by stage" items={calculatePercentages(data.trust?.disputesByStage ?? {})} />
          <StatusList title="Disputes by priority" items={calculatePercentages(data.trust?.disputesByPriority ?? {})} />
        </div>
        <RecentList
          title="Latest dispute updates"
          rows={(data.trust?.recentDisputes ?? []).map((dispute) => ({
            id: `#${dispute.id}`,
            stage: humanizeLabel(dispute.stage),
            priority: humanizeLabel(dispute.priority),
            status: humanizeLabel(dispute.status),
            amount: dispute.transaction ? formatCurrency(dispute.transaction.amount, dispute.transaction.currencyCode ?? 'USD') : '—',
            updatedAt: formatDateTime(dispute.updatedAt),
          }))}
          columns={[
            { key: 'id', label: 'Dispute' },
            { key: 'stage', label: 'Stage' },
            { key: 'priority', label: 'Priority' },
            { key: 'status', label: 'Status' },
            { key: 'amount', label: 'Amount' },
            { key: 'updatedAt', label: 'Updated' },
          ]}
          emptyLabel="Resolved disputes will reduce from this feed automatically."
        />
      </section>

      {/* Support operations */}
      <section className="rounded-3xl border border-slate-200 bg-white p-6 shadow-lg shadow-blue-100/40 sm:p-8">
        <div className="flex flex-col gap-4 sm:flex-row sm:items-start sm:justify-between">
          <div>
            <h2 className="text-xl font-semibold text-slate-900 sm:text-2xl">Support operations</h2>
            <p className="mt-2 max-w-3xl text-sm text-slate-600">
              SLA adherence, backlog shape, and latest escalations ensure every member receives timely responses.
            </p>
          </div>
          <div className="rounded-full border border-blue-200 bg-blue-50 px-4 py-2 text-xs font-semibold uppercase tracking-wide text-blue-700">
            {formatNumber(data.support?.openCases ?? 0)} cases in flight
          </div>
        </div>
        <div className="mt-6 grid gap-4 lg:grid-cols-2">
          <StatusList title="Cases by status" items={calculatePercentages(data.support?.casesByStatus ?? {})} />
          <StatusList title="Cases by priority" items={calculatePercentages(data.support?.casesByPriority ?? {})} />
        </div>
        <div className="mt-6 grid gap-4 lg:grid-cols-2">
          <div className="rounded-2xl border border-slate-200 bg-slate-50/60 p-5 shadow-sm">
            <p className="text-sm font-semibold text-slate-700">Service levels</p>
            <dl className="mt-4 space-y-3">
              <div>
                <dt className="text-xs font-semibold uppercase tracking-wide text-slate-400">Average first response</dt>
                <dd className="mt-1 text-xl font-semibold text-slate-900">{formatDurationMinutes(data.support?.averageFirstResponseMinutes)}</dd>
              </div>
              <div>
                <dt className="text-xs font-semibold uppercase tracking-wide text-slate-400">Average resolution</dt>
                <dd className="mt-1 text-xl font-semibold text-slate-900">{formatDurationMinutes(data.support?.averageResolutionMinutes)}</dd>
              </div>
            </dl>
          </div>
          <RecentList
            title="Recent escalations"
            rows={(data.support?.recentCases ?? []).map((supportCase) => ({
              id: `#${supportCase.id}`,
              status: humanizeLabel(supportCase.status),
              priority: humanizeLabel(supportCase.priority),
              escalatedAt: formatDateTime(supportCase.escalatedAt),
              firstResponseAt: formatDateTime(supportCase.firstResponseAt),
              resolvedAt: formatDateTime(supportCase.resolvedAt),
            }))}
            columns={[
              { key: 'id', label: 'Case' },
              { key: 'status', label: 'Status' },
              { key: 'priority', label: 'Priority' },
              { key: 'escalatedAt', label: 'Escalated' },
              { key: 'firstResponseAt', label: 'First reply' },
              { key: 'resolvedAt', label: 'Resolved' },
            ]}
            emptyLabel="Escalations will populate as support cases move through the queue."
          />
        </div>
      </section>

      {/* Analytics & notifications */}
      <section className="rounded-3xl border border-slate-200 bg-white p-6 shadow-lg shadow-blue-100/40 sm:p-8">
        <div className="flex flex-col gap-4 sm:flex-row sm:items-start sm:justify-between">
          <div>
            <h2 className="text-xl font-semibold text-slate-900 sm:text-2xl">Engagement & communications</h2>
            <p className="mt-2 max-w-3xl text-sm text-slate-600">
              Real-time telemetry, actor mix, and notification delivery ensure product teams can respond quickly to usage signals.
            </p>
          </div>
          <div className="rounded-full border border-slate-200 bg-slate-50 px-4 py-2 text-xs font-semibold uppercase tracking-wide text-slate-600">
            {formatNumber(data.analytics?.eventsLastWindow ?? 0)} events / {data.eventWindowDays}-day window
          </div>
        </div>
        <div className="mt-6 grid gap-4 lg:grid-cols-3">
          <StatusList
            title="Events by actor"
            items={calculatePercentages(data.analytics?.eventsByActorType ?? {})}
            emptyLabel="No analytics events recorded yet."
          />
          <div className="rounded-2xl border border-slate-200 bg-white p-5 shadow-sm">
            <p className="text-sm font-semibold text-slate-700">Top events</p>
            <ol className="mt-4 space-y-3 text-sm text-slate-600">
              {(data.analytics?.topEvents ?? []).map((event, index) => (
                <li key={event.eventName} className="flex items-center justify-between rounded-xl border border-slate-100 bg-slate-50/60 px-3 py-2">
                  <span className="font-medium text-slate-700">
                    <span className="mr-2 inline-flex h-6 w-6 items-center justify-center rounded-full bg-blue-100 text-xs font-semibold text-blue-700">
                      {index + 1}
                    </span>
                    {event.eventName}
                  </span>
                  <span className="text-slate-500">{formatNumber(event.count)}</span>
                </li>
              ))}
              {!data.analytics?.topEvents?.length ? <li className="text-sm text-slate-500">No event telemetry yet.</li> : null}
            </ol>
          </div>
          <div className="rounded-2xl border border-slate-200 bg-white p-5 shadow-sm">
            <p className="text-sm font-semibold text-slate-700">Daily volume</p>
            <div className="mt-4 space-y-2">
              {(data.analytics?.dailyEvents ?? []).map((entry) => (
                <div key={entry.date} className="space-y-1">
                  <div className="flex items-center justify-between text-sm">
                    <span className="text-slate-600">{formatDate(entry.date)}</span>
                    <span className="font-semibold text-slate-900">{formatNumber(entry.count)}</span>
                  </div>
                  <div className="relative h-2 overflow-hidden rounded-full bg-slate-100">
                    <div
                      className="absolute inset-y-0 left-0 rounded-full bg-blue-500"
                      style={{ width: `${Math.min(entry.count * 5, 100)}%` }}
                    />
                  </div>
                </div>
              ))}
              {!data.analytics?.dailyEvents?.length ? <p className="text-sm text-slate-500">Events will chart here automatically.</p> : null}
            </div>
          </div>
        </div>
        <RecentList
          title="Latest analytics events"
          rows={(data.analytics?.latestEvents ?? []).map((event) => ({
            eventName: event.eventName,
            actorType: humanizeLabel(event.actorType),
            userId: event.userId ? `User ${event.userId}` : '—',
            entityType: event.entityType ? humanizeLabel(event.entityType) : '—',
            occurredAt: formatDateTime(event.occurredAt),
          }))}
          columns={[
            { key: 'eventName', label: 'Event' },
            { key: 'actorType', label: 'Actor' },
            { key: 'userId', label: 'Subject' },
            { key: 'entityType', label: 'Entity' },
            { key: 'occurredAt', label: 'Occurred' },
          ]}
          emptyLabel="Events will appear here as soon as telemetry is captured."
        />
        <div className="mt-6 rounded-2xl border border-slate-200 bg-slate-50/60 p-5 shadow-sm">
          <p className="text-sm font-semibold text-slate-700">Notification delivery</p>
          <div className="mt-4 grid gap-3 sm:grid-cols-4">
            {Object.entries(data.notifications?.byStatus ?? {}).map(([status, count]) => (
              <div key={status} className="rounded-xl border border-white/80 bg-white p-4 shadow-sm">
                <p className="text-xs font-semibold uppercase tracking-wide text-slate-400">{humanizeLabel(status)}</p>
                <p className="mt-1 text-xl font-semibold text-slate-900">{formatNumber(count)}</p>
              </div>
            ))}
            <div className="rounded-xl border border-red-100 bg-red-50/80 p-4 shadow-sm">
              <p className="text-xs font-semibold uppercase tracking-wide text-red-500">Critical pending</p>
              <p className="mt-1 text-xl font-semibold text-red-700">{formatNumber(data.notifications?.criticalOpen ?? 0)}</p>
            </div>
          </div>
        </div>
      </section>

      {/* Launchpad performance */}
      <section className="rounded-3xl border border-slate-200 bg-white p-6 shadow-lg shadow-blue-100/40 sm:p-8">
        <div className="flex flex-col gap-4 sm:flex-row sm:items-start sm:justify-between">
          <div>
            <h2 className="text-xl font-semibold text-slate-900 sm:text-2xl">Launchpad performance</h2>
            <p className="mt-2 max-w-3xl text-sm text-slate-600">
              Understand placements, interviews, and employer demand across the Experience Launchpad programme.
            </p>
          </div>
          <div className="rounded-full border border-slate-200 bg-slate-50 px-4 py-2 text-xs font-semibold uppercase tracking-wide text-slate-600">
            Conversion {formatPercent(data.launchpad?.totals?.conversionRate ?? 0)}
          </div>
        </div>
        <div className="mt-6 grid gap-4 lg:grid-cols-2">
          <div className="rounded-2xl border border-slate-200 bg-slate-50/60 p-5 shadow-sm">
            <p className="text-sm font-semibold text-slate-700">Pipeline health</p>
            <div className="mt-4 grid gap-3 sm:grid-cols-2">
              {Object.entries(data.launchpad?.pipeline ?? {}).map(([stage, count]) => (
                <div key={stage} className="rounded-xl border border-white/80 bg-white p-4 shadow-sm">
                  <p className="text-xs font-semibold uppercase tracking-wide text-slate-400">{humanizeLabel(stage)}</p>
                  <p className="mt-1 text-xl font-semibold text-slate-900">{formatNumber(count)}</p>
                </div>
              ))}
            </div>
          </div>
          <div className="rounded-2xl border border-slate-200 bg-slate-50/60 p-5 shadow-sm">
            <p className="text-sm font-semibold text-slate-700">Placements</p>
            <div className="mt-4 grid gap-3 sm:grid-cols-2">
              {Object.entries(data.launchpad?.placements ?? {}).map(([status, count]) => (
                <div key={status} className="rounded-xl border border-white/80 bg-white p-4 shadow-sm">
                  <p className="text-xs font-semibold uppercase tracking-wide text-slate-400">{humanizeLabel(status)}</p>
                  <p className="mt-1 text-xl font-semibold text-slate-900">{formatNumber(count)}</p>
                </div>
              ))}
            </div>
          </div>
        </div>
        <div className="mt-6 grid gap-4 lg:grid-cols-2">
          <RecentList
            title="Upcoming interviews"
            rows={(data.launchpad?.upcomingInterviews ?? []).map((interview) => ({
              id: `#${interview.id}`,
              candidate: interview.applicant ? `${interview.applicant.firstName} ${interview.applicant.lastName}` : '—',
              scheduled: formatDateTime(interview.interviewScheduledAt),
              status: humanizeLabel(interview.status),
            }))}
            columns={[
              { key: 'id', label: 'Interview' },
              { key: 'candidate', label: 'Candidate' },
              { key: 'scheduled', label: 'Scheduled' },
              { key: 'status', label: 'Status' },
            ]}
            emptyLabel="Interview schedules will appear as the programme books conversations."
          />
          <div className="rounded-2xl border border-slate-200 bg-white p-5 shadow-sm">
            <p className="text-sm font-semibold text-slate-700">Employer demand</p>
            <div className="mt-4 space-y-3">
              {(data.launchpad?.employerBriefs ?? []).map((brief) => (
                <div key={brief.id} className="rounded-xl border border-blue-100 bg-blue-50/60 p-4">
                  <p className="font-semibold text-blue-800">{brief.companyName ?? 'Employer brief'}</p>
                  <p className="text-sm text-blue-700">{humanizeLabel(brief.status)}</p>
                  <p className="text-xs uppercase tracking-wide text-blue-500">Updated {formatRelativeTime(brief.updatedAt)}</p>
                </div>
              ))}
              {!data.launchpad?.employerBriefs?.length ? <p className="text-sm text-slate-500">Employer briefs will populate as demand is logged.</p> : null}
            </div>
            <div className="mt-6 rounded-xl border border-slate-200 bg-slate-50/80 p-4">
              <p className="text-sm font-semibold text-slate-700">Opportunities by source</p>
              <div className="mt-3 space-y-2">
                {Object.entries(data.launchpad?.opportunities ?? {}).map(([source, count]) => (
                  <div key={source} className="flex items-center justify-between text-sm text-slate-600">
                    <span>{humanizeLabel(source)}</span>
                    <span className="font-semibold text-slate-900">{formatNumber(count)}</span>
                  </div>
                ))}
              </div>
            </div>
          </div>
        </div>
      </section>

      {/* Gigvora Ads */}
      <section id="gigvora-ads">
        <GigvoraAdsConsole initialSnapshot={data.ads} defaultContext={data.ads?.overview?.context} />
      </section>
    </div>
  ) : null;

  let gatingView = null;
  if (!isAuthenticated) {
    gatingView = (
      <AccessNotice
        title="Sign in required"
        message="Sign in with your Gigvora admin credentials to open the control tower."
        primaryLabel="Go to admin login"
        onPrimaryAction={() => navigate('/admin')}
        secondaryLabel="Contact platform ops"
        secondaryHref="mailto:ops@gigvora.com?subject=Admin%20access%20request"
      />
    );
  } else if (!hasAdminSeat) {
    gatingView = (
      <AccessNotice
        title="Admin clearance required"
        message="This workspace is restricted to platform administrators. Request elevated access from operations."
        primaryLabel="Switch account"
        onPrimaryAction={() => navigate('/admin')}
        secondaryLabel="Contact platform ops"
        secondaryHref="mailto:ops@gigvora.com?subject=Admin%20access%20request"
      />
    );
  }

  if (gatingView) {
    return (
      <DashboardLayout
        currentDashboard="admin"
        title="Gigvora Admin Control Tower"
        subtitle="Enterprise governance & compliance"
        description="Centralize every lever that powers Gigvora—from member growth and financial operations to trust, support, analytics, and the launchpad."
<<<<<<< HEAD
=======
        menuSections={MENU_SECTIONS}
        onMenuItemSelect={handleMenuSelect}
>>>>>>> cbff71e0
        menuSections={ADMIN_MENU_SECTIONS}
        sections={[]}
        profile={profile}
        availableDashboards={[
          'admin',
          { id: 'admin-appearance', label: 'Appearance', href: '/dashboard/admin/appearance' },
          { id: 'admin-gdpr', label: 'GDPR Settings', href: '/dashboard/admin/gdpr' },
          'user',
          'freelancer',
          'company',
          'agency',
          'headhunter',
        ]}
        onMenuItemSelect={handleMenuItemSelect}
      >
        {gatingView}
      </DashboardLayout>
    );
  }
  const renderContent = (() => {
    if (!hasAdminAccess) {
      return renderAccessDenied;
    }

    let dashboardContent = null;

    if (loading && !data) {
      dashboardContent = renderLoadingState;
    } else if (error) {
      dashboardContent = renderErrorState;
    } else if (renderDashboardSections) {
      dashboardContent = renderDashboardSections;
    }

    return (
      <div className="space-y-10">
        {renderSettingsSection}
        {renderAffiliateSettingsSection}
        {dashboardContent}
      </div>
    );
  })();

  return (
    <DashboardLayout
      currentDashboard="admin"
      title="Gigvora Admin Control Tower"
      subtitle="Enterprise governance & compliance"
<<<<<<< HEAD
=======
      description="Centralize every lever that powers Gigvora—from member growth and financial operations to trust, support, analytics, and the launchpad."
      menuSections={MENU_SECTIONS}
      onMenuItemSelect={handleMenuSelect}
>>>>>>> cbff71e0
      description="Centralize every lever that powers Gigvora—from member growth and financial operations to trust, support, analytics, and the launchpad." 
      menuSections={ADMIN_MENU_SECTIONS}
      sections={[]}
      profile={profile}
      availableDashboards={[
        'admin',
        { id: 'admin-appearance', label: 'Appearance', href: '/dashboard/admin/appearance' },
        { id: 'admin-gdpr', label: 'GDPR Settings', href: '/dashboard/admin/gdpr' },
        'user',
        'freelancer',
        'company',
        'agency',
        'headhunter',
      ]}
      onMenuItemSelect={handleMenuItemSelect}
    >
      {renderContent}
    </DashboardLayout>
  );
}

function GovernanceStatusBadge({ status }) {
  const normalized = typeof status === 'string' ? status.toLowerCase() : 'unknown';
  const config = GOVERNANCE_STATUS_STYLES[normalized] ?? GOVERNANCE_STATUS_STYLES.unknown;

  return (
    <span
      className={`inline-flex items-center rounded-full px-2.5 py-1 text-xs font-semibold ${config.className}`}
      aria-label={`Review status: ${config.label}`}
    >
      {config.label}
    </span>
  );
}<|MERGE_RESOLUTION|>--- conflicted
+++ resolved
@@ -19,15 +19,12 @@
 import { ADMIN_DASHBOARD_MENU_SECTIONS } from '../../constants/adminDashboardMenu.js';
 import { DATABASE_STATUS_STYLES } from '../../constants/databaseStatusStyles.js';
 
-<<<<<<< HEAD
 export const ADMIN_MENU_SECTIONS = [
-=======
 const MENU_SECTIONS = ADMIN_DASHBOARD_MENU_SECTIONS;
 import { ADMIN_MENU_SECTIONS } from '../../constants/adminMenuSections.js';
 
 const MENU_SECTIONS = ADMIN_MENU_SECTIONS;
 const MENU_SECTIONS = [
->>>>>>> cbff71e0
   {
     label: 'Command modules',
     items: [
@@ -3099,11 +3096,8 @@
         title="Gigvora Admin Control Tower"
         subtitle="Enterprise governance & compliance"
         description="Centralize every lever that powers Gigvora—from member growth and financial operations to trust, support, analytics, and the launchpad."
-<<<<<<< HEAD
-=======
         menuSections={MENU_SECTIONS}
         onMenuItemSelect={handleMenuSelect}
->>>>>>> cbff71e0
         menuSections={ADMIN_MENU_SECTIONS}
         sections={[]}
         profile={profile}
@@ -3152,12 +3146,9 @@
       currentDashboard="admin"
       title="Gigvora Admin Control Tower"
       subtitle="Enterprise governance & compliance"
-<<<<<<< HEAD
-=======
       description="Centralize every lever that powers Gigvora—from member growth and financial operations to trust, support, analytics, and the launchpad."
       menuSections={MENU_SECTIONS}
       onMenuItemSelect={handleMenuSelect}
->>>>>>> cbff71e0
       description="Centralize every lever that powers Gigvora—from member growth and financial operations to trust, support, analytics, and the launchpad." 
       menuSections={ADMIN_MENU_SECTIONS}
       sections={[]}
