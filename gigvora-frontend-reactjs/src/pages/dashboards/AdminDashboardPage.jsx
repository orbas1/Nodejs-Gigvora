import { useEffect, useMemo, useState } from 'react';
import { Link, useNavigate } from 'react-router-dom';
import { ArrowPathIcon, CurrencyDollarIcon, LifebuoyIcon, ShieldCheckIcon, UsersIcon } from '@heroicons/react/24/outline';
import DashboardLayout from '../../layouts/DashboardLayout.jsx';
import AdCouponManager from '../../components/admin/AdCouponManager.jsx';
import RuntimeTelemetryPanel from '../../components/admin/RuntimeTelemetryPanel.jsx';
import ConsentGovernancePanel from '../../components/admin/ConsentGovernancePanel.jsx';
import RbacMatrixPanel from '../../components/admin/RbacMatrixPanel.jsx';
import GigvoraAdsConsole from '../../components/ads/GigvoraAdsConsole.jsx';
import AdminGroupManagementPanel from './admin/AdminGroupManagementPanel.jsx';
import useSession from '../../hooks/useSession.js';
import useRuntimeHealthSnapshot from '../../hooks/useRuntimeHealthSnapshot.js';
import useDomainGovernanceSummaries from '../../hooks/useDomainGovernanceSummaries.js';
import { fetchAdminDashboard } from '../../services/admin.js';
import { fetchPlatformSettings, updatePlatformSettings } from '../../services/platformSettings.js';
import { fetchAffiliateSettings, updateAffiliateSettings } from '../../services/affiliateSettings.js';
<<<<<<< HEAD
import { ADMIN_MENU_SECTIONS } from '../../constants/adminMenuSections.js';
=======

const MENU_SECTIONS = [
  {
    label: 'Command modules',
    items: [
      {
        name: 'Runtime health',
        description: 'Service readiness, dependency posture, and rate-limit utilisation for the API perimeter.',
        tags: ['ops', 'security'],
        sectionId: 'admin-runtime-health',
      },
      {
        name: 'Data governance',
        description: 'PII inventory, retention policies, and audit cadence across bounded contexts.',
        tags: ['compliance', 'data'],
        sectionId: 'admin-domain-governance',
      },
      {
        name: 'Member health',
        description: 'Growth, activation, and readiness scores across the Gigvora network.',
        tags: ['growth', 'activation'],
      },
      {
        name: 'Profile management',
        description: 'Provision accounts, edit public profiles, and capture trust annotations.',
        tags: ['members'],
        href: '/dashboard/admin/profiles',
      },
      {
        name: 'Financial governance',
        description: 'Escrow flows, fee capture, and treasury risk posture.',
        tags: ['finance'],
      },
      {
        name: 'Risk & trust',
        description: 'Dispute lifecycle, escalations, and marketplace safety monitoring.',
        tags: ['compliance'],
      },
      {
        name: 'Support operations',
        description: 'Service desk load, SLAs, and sentiment guardrails.',
      },
      {
        name: 'Engagement & comms',
        description: 'Platform analytics, event telemetry, and notification delivery.',
      },
      {
        name: 'Gigvora Ads',
        description: 'Campaign coverage, targeting telemetry, and creative governance.',
        tags: ['ads', 'monetisation'],
        sectionId: 'gigvora-ads',
        href: '/dashboard/admin/ads-settings',
      },
      {
        name: 'Launchpad performance',
        description: 'Talent placements, interview runway, and employer demand.',
      },
    ],
  },
  {
    label: 'Quick tools',
    items: [
      {
        name: 'Data exports',
        description: 'Pull CSV snapshots or schedule secure S3 drops.',
        tags: ['csv', 'api'],
      },
      {
        name: 'Incident response',
        description: 'Runbooks for security, privacy, and marketplace outages.',
      },
      {
        name: 'Audit center',
        description: 'Trace admin actions, approvals, and configuration changes.',
      },
    ],
  },
  {
    label: 'Configuration stack',
      items: [
        {
          name: 'All platform settings',
          description: 'Govern application defaults, commission policies, and feature gates.',
          tags: ['settings'],
          sectionId: 'admin-settings-overview',
        },
        {
          name: 'Affiliate economics',
          description: 'Tiered commissions, payout cadences, and partner compliance.',
          tags: ['affiliate'],
          sectionId: 'admin-affiliate-settings',
        },
        {
          name: 'CMS controls',
          description: 'Editorial workflow, restricted features, and monetisation toggles.',
        sectionId: 'admin-settings-cms',
      },
      {
        name: 'Environment & secrets',
        description: 'Runtime environment, storage credentials, and database endpoints.',
        sectionId: 'admin-settings-environment',
        tags: ['ops'],
      },
      {
        name: 'API & notifications',
        description: 'REST endpoints, payment gateways, and outbound email security.',
        sectionId: 'admin-settings-api',
        tags: ['api'],
      },
    ],
  },
];
>>>>>>> 50aed979

const GOVERNANCE_STATUS_STYLES = {
  approved: {
    label: 'Approved',
    className: 'bg-emerald-100 text-emerald-700',
  },
  remediation_required: {
    label: 'Remediation required',
    className: 'bg-amber-100 text-amber-700',
  },
  in_progress: {
    label: 'In progress',
    className: 'bg-sky-100 text-sky-700',
  },
  unknown: {
    label: 'Unknown',
    className: 'bg-slate-100 text-slate-600',
  },
};

const USER_TYPE_LABELS = {
  user: 'Members',
  company: 'Companies',
  freelancer: 'Freelancers',
  agency: 'Agencies',
  admin: 'Admins',
};

const numberFormatter = new Intl.NumberFormat('en-US');

const ADMIN_ACCESS_ALIASES = new Set(['admin', 'administrator', 'super-admin', 'superadmin']);

function formatNumber(value) {
  const numeric = Number(value ?? 0);
  if (!Number.isFinite(numeric)) {
    return '0';
  }
  return numberFormatter.format(Math.round(numeric));
}

function formatCurrency(value, currency = 'USD') {
  const numeric = Number(value ?? 0);
  if (!Number.isFinite(numeric)) {
    return new Intl.NumberFormat('en-US', {
      style: 'currency',
      currency,
    }).format(0);
  }
  const formatter = new Intl.NumberFormat('en-US', {
    style: 'currency',
    currency,
    maximumFractionDigits: numeric >= 1000 ? 0 : 2,
  });
  return formatter.format(numeric);
}

function formatPercent(value, fractionDigits = 1) {
  const numeric = Number(value ?? 0);
  if (!Number.isFinite(numeric)) {
    return '0%';
  }
  return `${numeric.toFixed(fractionDigits)}%`;
}

function formatDurationMinutes(minutes) {
  const numeric = Number(minutes ?? 0);
  if (!Number.isFinite(numeric) || numeric <= 0) {
    return '—';
  }
  if (numeric >= 1440) {
    return `${(numeric / 1440).toFixed(1)} days`;
  }
  if (numeric >= 60) {
    return `${(numeric / 60).toFixed(1)} hrs`;
  }
  return `${numeric.toFixed(0)} mins`;
}

function humanizeLabel(value) {
  if (!value) return '—';
  return value
    .split('_')
    .map((part) => part.charAt(0).toUpperCase() + part.slice(1))
    .join(' ');
}

function formatDateTime(value) {
  if (!value) return '—';
  const date = new Date(value);
  return date.toLocaleString(undefined, {
    month: 'short',
    day: 'numeric',
    hour: '2-digit',
    minute: '2-digit',
  });
}

function formatDate(value) {
  if (!value) return '—';
  const date = new Date(value);
  return date.toLocaleDateString(undefined, { month: 'short', day: 'numeric' });
}

function formatRelativeTime(value) {
  if (!value) {
    return 'moments ago';
  }
  const timestamp = new Date(value);
  const diffMs = Date.now() - timestamp.getTime();
  const diffMinutes = Math.round(diffMs / (1000 * 60));
  if (diffMinutes < 1) {
    return 'moments ago';
  }
  if (diffMinutes < 60) {
    return `${diffMinutes}m ago`;
  }
  const diffHours = Math.round(diffMinutes / 60);
  if (diffHours < 24) {
    return `${diffHours}h ago`;
  }
  const diffDays = Math.round(diffHours / 24);
  if (diffDays < 7) {
    return `${diffDays}d ago`;
  }
  return timestamp.toLocaleDateString();
}

function calculatePercentages(dictionary = {}) {
  const entries = Object.entries(dictionary);
  const total = entries.reduce((sum, [, value]) => sum + Number(value ?? 0), 0);
  return entries.map(([key, value]) => {
    const numeric = Number(value ?? 0);
    const percent = total > 0 ? Math.round((numeric / total) * 100) : 0;
    return { key, value: numeric, percent, label: humanizeLabel(key) };
  });
}

function normalizeToLowercaseArray(value) {
  if (!Array.isArray(value)) {
    return [];
  }

  return value
    .map((item) => {
      if (typeof item !== 'string') {
        return null;
      }
      const trimmed = item.trim();
      return trimmed ? trimmed.toLowerCase() : null;
    })
    .filter(Boolean);
}

function normalizeToLowercaseString(value) {
  if (value == null) {
    return '';
  }

  return `${value}`.trim().toLowerCase();
}

function cloneDeep(value) {
  if (value == null) {
    return value;
  }
  try {
    return JSON.parse(JSON.stringify(value));
  } catch (error) {
    console.warn('Unable to clone value', error);
    return value;
  }
}

function getNestedValue(source, path, fallback = '') {
  if (!Array.isArray(path) || path.length === 0) {
    return fallback;
  }
  const result = path.reduce((accumulator, key) => {
    if (accumulator == null) {
      return undefined;
    }
    return accumulator[key];
  }, source);
  return result ?? fallback;
}

function setNestedValue(source, path, value) {
  if (!Array.isArray(path) || path.length === 0) {
    return value;
  }
  const [head, ...rest] = path;
  const current = source && typeof source === 'object' ? source : {};
  const clone = Array.isArray(current) ? [...current] : { ...current };
  clone[head] = rest.length ? setNestedValue(current?.[head], rest, value) : value;
  return clone;
}

function maskSecret(value) {
  if (!value) {
    return '—';
  }
  const stringValue = String(value);
  if (stringValue.length <= 4) {
    return '•'.repeat(stringValue.length);
  }
  return `${'•'.repeat(stringValue.length - 4)}${stringValue.slice(-4)}`;
}

function buildSettingsOverview(settings = {}) {
  const app = settings?.app ?? {};
  const commissions = settings?.commissions ?? {};
  const featureToggles = settings?.featureToggles ?? {};
  const subscriptions = settings?.subscriptions ?? {};
  const payments = settings?.payments ?? {};
  const stripe = payments?.stripe ?? {};
  const escrow = payments?.escrow_com ?? {};
  const smtp = settings?.smtp ?? {};
  const storage = settings?.storage ?? {};
  const storageR2 = storage?.cloudflare_r2 ?? {};
  const database = settings?.database ?? {};

  const toggleValues = Object.values(featureToggles);
  const activeToggleCount = toggleValues.filter(Boolean).length;
  const totalToggleCount = Object.keys(featureToggles).length;

  return {
    overviewMetrics: [
      {
        label: 'Workspace name',
        value: app.name || 'Gigvora',
        caption: app.clientUrl ? `Client URL ${app.clientUrl}` : null,
      },
      {
        label: 'Runtime environment',
        value: (app.environment || 'development').toUpperCase(),
        caption: app.apiUrl ? `API ${app.apiUrl}` : 'API URL not configured',
      },
      {
        label: 'Active feature toggles',
        value: activeToggleCount,
        caption: `${totalToggleCount} total toggles`,
      },
      {
        label: 'Platform commission',
        value: `${commissions.rate ?? 0}% ${commissions.currency ?? 'USD'}`,
        caption: commissions.enabled
          ? commissions.providerControlsServicemanPay
            ? `Providers manage serviceman pay${
                commissions.servicemanMinimumRate
                  ? ` • ${commissions.servicemanMinimumRate}% minimum`
                  : ''
              }`
            : 'Platform-managed serviceman pay'
          : 'Disabled',
      },
    ],
    cms: {
      subscriptionsEnabled: Boolean(subscriptions.enabled),
      restrictedFeatures: Array.isArray(subscriptions.restrictedFeatures)
        ? subscriptions.restrictedFeatures
        : [],
      plans: Array.isArray(subscriptions.plans) ? subscriptions.plans : [],
      featureToggles,
      commissions,
    },
    environment: {
      environmentName: app.environment ?? 'development',
      clientUrl: app.clientUrl ?? '',
      appName: app.name ?? '',
      storageProvider: storage.provider ?? 'cloudflare_r2',
      storageBucket: storageR2.bucket ?? '',
      storageEndpoint: storageR2.endpoint ?? '',
      storagePublicBaseUrl: storageR2.publicBaseUrl ?? '',
      databaseHost: database.host ?? '',
      databasePort: database.port ?? '',
      databaseName: database.name ?? '',
      databaseUser: database.username ?? '',
    },
    api: {
      apiUrl: app.apiUrl ?? '',
      paymentProvider: payments.provider ?? 'stripe',
      stripePublishableKey: stripe.publishableKey ?? '',
      stripeWebhookSecret: stripe.webhookSecret ?? '',
      stripeAccountId: stripe.accountId ?? '',
      escrowSandbox: escrow.sandbox ?? true,
      escrowApiKey: escrow.apiKey ?? '',
      escrowApiSecret: escrow.apiSecret ?? '',
      smtpHost: smtp.host ?? '',
      smtpPort: smtp.port ?? '',
      smtpSecure: Boolean(smtp.secure),
      smtpUsername: smtp.username ?? '',
      smtpFromAddress: smtp.fromAddress ?? '',
      smtpFromName: smtp.fromName ?? '',
    },
  };
}

function computeInitials(name, fallback = 'GV') {
  if (!name) return fallback;
  const letters = name
    .split(/\s+/)
    .filter(Boolean)
    .map((part) => part.charAt(0).toUpperCase());
  if (letters.length === 0) {
    return fallback;
  }
  return letters.slice(0, 2).join('').padEnd(2, fallback.charAt(0) || 'G');
}

function AccessNotice({ title, message, onPrimaryAction, primaryLabel, secondaryHref, secondaryLabel }) {
  return (
    <div className="py-20">
      <div className="mx-auto max-w-2xl rounded-3xl border border-slate-200 bg-white p-10 text-center shadow-soft">
        <h2 className="text-2xl font-semibold text-slate-900">{title}</h2>
        <p className="mt-3 text-sm text-slate-600">{message}</p>
        <div className="mt-8 flex flex-col gap-3 sm:flex-row sm:justify-center">
          {primaryLabel ? (
            <button
              type="button"
              onClick={onPrimaryAction}
              className="inline-flex items-center justify-center rounded-full bg-accent px-6 py-2 text-sm font-semibold text-white shadow-soft transition hover:bg-accentDark"
            >
              {primaryLabel}
            </button>
          ) : null}
          {secondaryHref && secondaryLabel ? (
            <a
              href={secondaryHref}
              className="inline-flex items-center justify-center rounded-full border border-slate-200 bg-white px-6 py-2 text-sm font-semibold text-slate-600 transition hover:border-accent hover:text-accent"
            >
              {secondaryLabel}
            </a>
          ) : null}
        </div>
      </div>
    </div>
  );
}

function SummaryCard({ label, value, caption, delta, icon: Icon }) {
  return (
    <div className="rounded-3xl border border-slate-200 bg-white p-5 shadow-sm shadow-blue-100/40">
      <div className="flex items-start justify-between gap-3">
        <div>
          <p className="text-sm font-medium text-slate-500">{label}</p>
          <p className="mt-2 text-2xl font-semibold text-slate-900">{value}</p>
          {delta ? <p className="mt-2 text-xs font-semibold uppercase tracking-wide text-blue-600">{delta}</p> : null}
          {caption ? <p className="mt-2 text-xs text-slate-500">{caption}</p> : null}
        </div>
        {Icon ? (
          <div className="rounded-2xl bg-blue-50 p-3 text-blue-600">
            <Icon className="h-6 w-6" />
          </div>
        ) : null}
      </div>
    </div>
  );
}

function StatusList({ title, items, emptyLabel = 'No data yet.' }) {
  return (
    <div className="rounded-2xl border border-slate-200 bg-white p-5 shadow-sm">
      <p className="text-sm font-semibold text-slate-700">{title}</p>
      <div className="mt-4 space-y-3">
        {items.length ? (
          items.map((item) => (
            <div key={item.key} className="space-y-1">
              <div className="flex items-center justify-between text-sm">
                <span className="text-slate-600">{item.label}</span>
                <span className="font-semibold text-slate-900">{formatNumber(item.value)}</span>
              </div>
              <div className="relative h-2 overflow-hidden rounded-full bg-slate-100">
                <div
                  className="absolute inset-y-0 left-0 rounded-full bg-blue-500"
                  style={{ width: `${Math.min(item.percent, 100)}%` }}
                />
              </div>
              <p className="text-right text-[10px] font-semibold uppercase tracking-wide text-slate-400">
                {item.percent}% share
              </p>
            </div>
          ))
        ) : (
          <p className="text-sm text-slate-500">{emptyLabel}</p>
        )}
      </div>
    </div>
  );
}

function RecentList({ title, rows, columns, emptyLabel }) {
  return (
    <div className="rounded-2xl border border-slate-200 bg-white p-5 shadow-sm">
      <p className="text-sm font-semibold text-slate-700">{title}</p>
      {rows.length ? (
        <div className="mt-4 overflow-x-auto">
          <table className="min-w-full text-left text-sm text-slate-600">
            <thead>
              <tr className="text-xs uppercase tracking-wide text-slate-400">
                {columns.map((column) => (
                  <th key={column.key} className="whitespace-nowrap px-3 py-2 font-semibold">
                    {column.label}
                  </th>
                ))}
              </tr>
            </thead>
            <tbody>
              {rows.map((row, rowIndex) => (
                <tr key={rowIndex} className="border-t border-slate-100">
                  {columns.map((column) => (
                    <td key={column.key} className="whitespace-nowrap px-3 py-2 text-slate-600">
                      {column.render ? column.render(row[column.key], row) : row[column.key] ?? '—'}
                    </td>
                  ))}
                </tr>
              ))}
            </tbody>
          </table>
        </div>
      ) : (
        <p className="mt-4 text-sm text-slate-500">{emptyLabel}</p>
      )}
    </div>
  );
}

export default function AdminDashboardPage() {
  const navigate = useNavigate();
  const { session, isAuthenticated } = useSession();
  const {
    data: runtimeSnapshot,
    loading: runtimeLoading,
    refreshing: runtimeRefreshing,
    error: runtimeError,
    lastUpdated: runtimeUpdatedAt,
    refresh: refreshRuntime,
  } = useRuntimeHealthSnapshot();
  const domainGovernance = useDomainGovernanceSummaries({ refreshIntervalMs: 1000 * 60 * 10 });
  const normalizedMemberships = useMemo(() => normalizeToLowercaseArray(session?.memberships), [session?.memberships]);
  const normalizedRoles = useMemo(() => normalizeToLowercaseArray(session?.roles), [session?.roles]);
  const normalizedPermissions = useMemo(
    () => normalizeToLowercaseArray(session?.permissions),
    [session?.permissions],
  );
  const normalizedCapabilities = useMemo(
    () => normalizeToLowercaseArray(session?.capabilities),
    [session?.capabilities],
  );
  const sessionRole = useMemo(
    () => normalizeToLowercaseString(session?.role ?? session?.user?.role),
    [session?.role, session?.user?.role],
  );
  const sessionUserType = useMemo(
    () => normalizeToLowercaseString(session?.user?.userType ?? session?.userType),
    [session?.user?.userType, session?.userType],
  );
  const primaryDashboard = useMemo(
    () => normalizeToLowercaseString(session?.primaryDashboard ?? session?.user?.primaryDashboard),
    [session?.primaryDashboard, session?.user?.primaryDashboard],
  );

  const hasAdminSeat = useMemo(() => {
    if (!session) {
      return false;
    }

    const permissionAccess =
      normalizedPermissions.includes('admin:full') || normalizedCapabilities.includes('admin:access');

    return (
      permissionAccess ||
      normalizedMemberships.some((membership) => ADMIN_ACCESS_ALIASES.has(membership)) ||
      normalizedRoles.some((role) => ADMIN_ACCESS_ALIASES.has(role)) ||
      ADMIN_ACCESS_ALIASES.has(sessionRole) ||
      ADMIN_ACCESS_ALIASES.has(sessionUserType)
    );
  }, [
    session,
    normalizedMemberships,
    normalizedRoles,
    normalizedPermissions,
    normalizedCapabilities,
    sessionRole,
    sessionUserType,
  ]);

  const hasAdminAccess = useMemo(() => hasAdminSeat || primaryDashboard === 'admin', [hasAdminSeat, primaryDashboard]);

  const [data, setData] = useState(null);
  const [loading, setLoading] = useState(true);
  const [error, setError] = useState(null);
  const [refreshIndex, setRefreshIndex] = useState(0);
  const [settings, setSettings] = useState(null);
  const [settingsDraft, setSettingsDraft] = useState(null);
  const [settingsLoading, setSettingsLoading] = useState(false);
  const [settingsError, setSettingsError] = useState(null);
  const [settingsDirty, setSettingsDirty] = useState(false);
  const [settingsSaving, setSettingsSaving] = useState(false);
  const [settingsStatus, setSettingsStatus] = useState('');
  const [affiliateSettings, setAffiliateSettings] = useState(null);
  const [affiliateDraft, setAffiliateDraft] = useState(null);
  const [affiliateLoading, setAffiliateLoading] = useState(false);
  const [affiliateError, setAffiliateError] = useState(null);
  const [affiliateDirty, setAffiliateDirty] = useState(false);
  const [affiliateSaving, setAffiliateSaving] = useState(false);
  const [affiliateStatus, setAffiliateStatus] = useState('');
  const [affiliateLastSavedAt, setAffiliateLastSavedAt] = useState(null);
  const [lastSavedAt, setLastSavedAt] = useState(null);
  const [restrictedFeaturesInput, setRestrictedFeaturesInput] = useState('');

  const governanceRows = useMemo(
    () =>
      domainGovernance.contexts.map((context) => ({
        key: context.contextName,
        displayName: context.displayName ?? context.contextName,
        description: context.description ?? '',
        classification: context.dataClassification ?? '—',
        ownerTeam: context.ownerTeam ?? '—',
        dataSteward: context.dataSteward ?? '—',
        piiModelCount: context.piiModelCount ?? 0,
        piiFieldCount: context.piiFieldCount ?? 0,
        reviewStatus: context.reviewStatus ?? 'unknown',
        nextReviewDueAt: context.nextReviewDueAt ?? null,
        remediationItems: context.remediationItems ?? 0,
      })),
    [domainGovernance.contexts],
  );

  const canAccessDashboard = isAuthenticated && hasAdminSeat;

  useEffect(() => {
    if (!canAccessDashboard) {
      setLoading(false);
      setData(null);
      setError(null);
      setSettings(null);
      setSettingsDraft(null);
      setSettingsLoading(false);
      setSettingsError(null);
      setSettingsDirty(false);
      setSettingsSaving(false);
      setSettingsStatus('');
      setLastSavedAt(null);
      setAffiliateSettings(null);
      setAffiliateDraft(null);
      setAffiliateLoading(false);
      setAffiliateError(null);
      setAffiliateDirty(false);
      setAffiliateSaving(false);
      setAffiliateStatus('');
      setAffiliateLastSavedAt(null);
      return;
    }
    if (!hasAdminAccess) {
      setData(null);
      setSettings(null);
      setSettingsDraft(null);
      setSettingsDirty(false);
      setLoading(false);
      setSettingsLoading(false);
      setError(null);
      setSettingsError(null);
      setSettingsStatus('');
      setLastSavedAt(null);
      setAffiliateSettings(null);
      setAffiliateDraft(null);
      setAffiliateDirty(false);
      setAffiliateLoading(false);
      setAffiliateSaving(false);
      setAffiliateError(null);
      setAffiliateStatus('');
      setAffiliateLastSavedAt(null);
      return;
    }

    const abortController = new AbortController();
    let isActive = true;

    setLoading(true);
    setSettingsLoading(true);
    setError(null);
    setSettingsError(null);
    setSettingsSaving(false);
    setSettingsStatus('');
    setAffiliateLoading(true);
    setAffiliateError(null);
    setAffiliateSaving(false);
    setAffiliateStatus('');

    const hydrate = async () => {
      try {
        const [dashboardResult, settingsResult, affiliateResult] = await Promise.allSettled([
          fetchAdminDashboard({}, { signal: abortController.signal }),
          fetchPlatformSettings({ signal: abortController.signal }),
          fetchAffiliateSettings({ signal: abortController.signal }),
        ]);

        if (!isActive) {
          return;
        }

        if (dashboardResult.status === 'fulfilled') {
          setData(dashboardResult.value);
          setError(null);
        } else {
          const reason = dashboardResult.reason;
          if (reason?.name !== 'AbortError') {
            if (reason?.status === 401) {
              setError('Your session has expired. Please sign in again.');
            } else if (reason?.status === 403) {
              setError('Admin access required to view this telemetry.');
            } else {
              const message =
                reason?.message ||
                (reason instanceof Error ? reason.message : 'Unable to load admin telemetry at this time.');
              setError(message);
            }
            setData(null);
          }
        }
        setLoading(false);

        if (settingsResult.status === 'fulfilled') {
          const received = settingsResult.value;
          setSettings(received);
          const draft = cloneDeep(received);
          setSettingsDraft(draft);
          setRestrictedFeaturesInput(
            Array.isArray(received?.subscriptions?.restrictedFeatures)
              ? received.subscriptions.restrictedFeatures.join(', ')
              : '',
          );
          setSettingsDirty(false);
          setLastSavedAt(new Date().toISOString());
        } else {
          const reason = settingsResult.reason;
          if (reason?.name !== 'AbortError') {
            if (reason?.status === 401) {
              setSettingsError('Session expired while loading platform settings.');
            } else if (reason?.status === 403) {
              setSettingsError('Admin privileges are required to review platform settings.');
            } else {
              const message =
                reason?.message || (reason instanceof Error ? reason.message : 'Unable to load platform settings.');
              setSettingsError(message);
            }
            setSettings(null);
            setSettingsDraft(null);
            setSettingsDirty(false);
          }
        }
        setSettingsLoading(false);

        if (affiliateResult.status === 'fulfilled') {
          const receivedAffiliate = affiliateResult.value;
          setAffiliateSettings(receivedAffiliate);
          setAffiliateDraft(cloneDeep(receivedAffiliate));
          setAffiliateDirty(false);
          setAffiliateLastSavedAt(new Date().toISOString());
        } else {
          const reason = affiliateResult.reason;
          if (reason?.name !== 'AbortError') {
            if (reason?.status === 401) {
              setAffiliateError('Session expired while loading affiliate policies.');
            } else if (reason?.status === 403) {
              setAffiliateError('Admin privileges are required to configure affiliate policies.');
            } else {
              const message =
                reason?.message || (reason instanceof Error ? reason.message : 'Unable to load affiliate settings.');
              setAffiliateError(message);
            }
            setAffiliateSettings(null);
            setAffiliateDraft(null);
            setAffiliateDirty(false);
          }
        }
        setAffiliateLoading(false);
      } catch (err) {
        if (!isActive || err?.name === 'AbortError') {
          return;
        }
        setError(err?.message || 'Unable to load admin telemetry at this time.');
        setLoading(false);
        setSettingsLoading(false);
        setAffiliateLoading(false);
      }
    };

    hydrate();

    return () => {
      isActive = false;
      abortController.abort();
    };
  }, [refreshIndex, canAccessDashboard, hasAdminAccess]);

  const profile = useMemo(() => {
    const totals = data?.summary?.totals ?? {};
    const support = data?.support ?? {};
    const trust = data?.trust ?? {};
    const financials = data?.financials ?? {};
    const sessionUser = session?.user ?? {};
    const displayName = [sessionUser.firstName, sessionUser.lastName]
      .filter(Boolean)
      .join(' ')
      .trim() ||
      session?.name ||
      'Jordan Kim';
    const displayRole = session?.title ?? sessionUser.title ?? 'Chief Platform Administrator';
    const baseBadges = new Set(session?.badges ?? ['Security cleared']);
    if (hasAdminSeat) {
      baseBadges.add('Super admin');
    }
    if (session?.lastLoginAt) {
      baseBadges.add(`Signed in ${formatRelativeTime(session.lastLoginAt)}`);
    }

    return {
      name: displayName,
      role: displayRole,
      initials: session?.initials ?? computeInitials(displayName, session?.email ?? sessionUser.email),
      avatarUrl: session?.avatarUrl ?? sessionUser.avatarUrl ?? null,
      status: data ? `Last refresh ${formatRelativeTime(data.refreshedAt)}` : session?.status ?? 'Loading metrics…',
      badges: Array.from(baseBadges).filter(Boolean),
      metrics: [
        { label: 'Members', value: formatNumber(totals.totalUsers ?? 0) },
        { label: 'Support backlog', value: formatNumber(support.openCases ?? 0) },
        { label: 'Open disputes', value: formatNumber(trust.openDisputes ?? 0) },
        { label: 'Gross volume', value: formatCurrency(financials.grossEscrowVolume ?? 0) },
      ],
    };
  }, [data, session, hasAdminSeat]);

  const summaryCards = useMemo(() => {
    if (!data) return [];
    const totals = data.summary?.totals ?? {};
    const growth = data.summary?.growth ?? {};
    const financials = data.financials ?? {};
    const support = data.support ?? {};
    const trust = data.trust ?? {};

    return [
      {
        label: 'Total members',
        value: formatNumber(totals.totalUsers ?? 0),
        caption: `${formatNumber(totals.activeProfiles ?? 0)} active profiles / ${formatPercent(totals.averageProfileCompletion ?? 0)} completion avg`,
        delta: `+${formatNumber(growth.totalNewUsers ?? 0)} new in ${data.lookbackDays} days`,
        icon: UsersIcon,
      },
      {
        label: 'Escrow gross volume',
        value: formatCurrency(financials.grossEscrowVolume ?? 0),
        caption: `Fees captured ${formatCurrency(financials.escrowFees ?? 0)} • Pending release ${formatCurrency(financials.pendingReleaseTotal ?? 0)}`,
        delta: `Net ${formatCurrency(financials.netEscrowVolume ?? 0)}`,
        icon: CurrencyDollarIcon,
      },
      {
        label: 'Support workload',
        value: formatNumber(support.openCases ?? 0),
        caption: `First reply ${formatDurationMinutes(support.averageFirstResponseMinutes)} • Resolution ${formatDurationMinutes(support.averageResolutionMinutes)}`,
        delta: `${formatNumber(support.casesByPriority?.urgent ?? 0)} urgent tickets`,
        icon: LifebuoyIcon,
      },
      {
        label: 'Trust & safety',
        value: formatNumber(trust.openDisputes ?? 0),
        caption: `${formatNumber(trust.disputesByPriority?.high ?? 0)} high priority • ${formatNumber(trust.disputesByStage?.mediation ?? 0)} in mediation`,
        delta: `${formatNumber(trust.disputesByPriority?.urgent ?? 0)} urgent cases`,
        icon: ShieldCheckIcon,
      },
    ];
  }, [data]);

  const normalizedSettings = useMemo(
    () => buildSettingsOverview(settingsDraft ?? settings ?? {}),
    [settingsDraft, settings],
  );

  const normalizedAffiliate = useMemo(
    () => affiliateDraft ?? affiliateSettings ?? {},
    [affiliateDraft, affiliateSettings],
  );

  const normalizedAffiliateTiers = Array.isArray(normalizedAffiliate.tiers)
    ? normalizedAffiliate.tiers
    : [];

  const updateSettingsDraft = (path, value) => {
    setSettingsDraft((current) => {
      const baseline = current ?? cloneDeep(settings ?? {});
      const next = setNestedValue(baseline, path, value);
      setSettingsDirty(true);
      return next;
    });
  };

  const handleTextChange = (path) => (event) => {
    updateSettingsDraft(path, event.target.value);
  };

  const handleSelectChange = (path) => (event) => {
    updateSettingsDraft(path, event.target.value);
  };

  const handleToggleChange = (path) => (event) => {
    updateSettingsDraft(path, event.target.checked);
  };

  const updateAffiliateDraft = (path, value) => {
    setAffiliateDraft((current) => {
      const baseline = current ?? cloneDeep(affiliateSettings ?? {});
      const next = setNestedValue(baseline, path, value);
      setAffiliateDirty(true);
      return next;
    });
  };

  const handleAffiliateTextChange = (path) => (event) => {
    updateAffiliateDraft(path, event.target.value);
  };

  const handleAffiliateNumberChange = (path) => (event) => {
    const raw = event.target.value;
    updateAffiliateDraft(path, raw === '' ? '' : Number(raw));
  };

  const handleAffiliateToggleChange = (path) => (event) => {
    updateAffiliateDraft(path, event.target.checked);
  };

  const handleAffiliateRecurrenceChange = (event) => {
    updateAffiliateDraft(['payouts', 'recurrence', 'type'], event.target.value);
  };

  const handleAffiliateRecurrenceLimitChange = (event) => {
    const raw = event.target.value;
    updateAffiliateDraft(['payouts', 'recurrence', 'limit'], raw === '' ? '' : Number(raw));
  };

  const handleAffiliateTierChange = (index, field) => (event) => {
    const raw = event.target.value;
    setAffiliateDraft((current) => {
      const baseline = cloneDeep(current ?? affiliateSettings ?? {});
      const tiers = Array.isArray(baseline.tiers) ? [...baseline.tiers] : [];
      if (!tiers[index]) {
        tiers[index] = { id: `tier-${index + 1}`, name: `Tier ${index + 1}`, minValue: 0, maxValue: null, rate: 0 };
      }
      const tier = { ...tiers[index] };
      if (field === 'rate' || field === 'minValue' || field === 'maxValue') {
        tier[field] = raw === '' ? '' : Number(raw);
      } else {
        tier[field] = raw;
      }
      if (!tier.id) {
        tier.id = `tier-${index + 1}`;
      }
      tiers[index] = tier;
      baseline.tiers = tiers;
      setAffiliateDirty(true);
      return baseline;
    });
  };

  const handleAffiliateRemoveTier = (index) => () => {
    setAffiliateDraft((current) => {
      const baseline = cloneDeep(current ?? affiliateSettings ?? {});
      const tiers = Array.isArray(baseline.tiers) ? [...baseline.tiers] : [];
      if (index < 0 || index >= tiers.length) {
        return baseline;
      }
      tiers.splice(index, 1);
      baseline.tiers = tiers;
      setAffiliateDirty(true);
      return baseline;
    });
  };

  const handleAffiliateAddTier = () => {
    setAffiliateDraft((current) => {
      const baseline = cloneDeep(current ?? affiliateSettings ?? {});
      const tiers = Array.isArray(baseline.tiers) ? [...baseline.tiers] : [];
      const nextIndex = tiers.length + 1;
      const lastMax = tiers.length ? tiers[tiers.length - 1].maxValue : null;
      tiers.push({
        id: `tier-${Date.now()}-${nextIndex}`,
        name: `Tier ${nextIndex}`,
        minValue: typeof lastMax === 'number' ? lastMax : 0,
        maxValue: null,
        rate: 5,
      });
      baseline.tiers = tiers;
      setAffiliateDirty(true);
      return baseline;
    });
  };

  const handleRestrictedFeaturesChange = (value) => {
    setRestrictedFeaturesInput(value);
    const features = value
      .split(',')
      .map((item) => item.trim())
      .filter((item) => item.length > 0);
    updateSettingsDraft(['subscriptions', 'restrictedFeatures'], features);
  };

  const handleAffiliateDocumentsChange = (event) => {
    const value = event.target.value;
    const documents = value
      .split(',')
      .map((item) => item.trim())
      .filter((item) => item.length > 0);
    updateAffiliateDraft(['compliance', 'requiredDocuments'], documents);
  };

  const handleSaveSettings = async () => {
    if (!settingsDraft || settingsSaving) {
      return;
    }
    setSettingsSaving(true);
    setSettingsError(null);
    setSettingsStatus('');
    try {
      const payload = cloneDeep(settingsDraft);
      if (Array.isArray(payload?.subscriptions?.restrictedFeatures)) {
        payload.subscriptions.restrictedFeatures = payload.subscriptions.restrictedFeatures
          .map((item) => (typeof item === 'string' ? item.trim() : ''))
          .filter((item) => item.length > 0);
      }
      const response = await updatePlatformSettings(payload);
      setSettings(response);
      const draft = cloneDeep(response);
      setSettingsDraft(draft);
      setRestrictedFeaturesInput(
        Array.isArray(response?.subscriptions?.restrictedFeatures)
          ? response.subscriptions.restrictedFeatures.join(', ')
          : '',
      );
      setSettingsDirty(false);
      setSettingsStatus('Platform settings updated successfully.');
      setLastSavedAt(new Date().toISOString());
    } catch (err) {
      setSettingsError(err?.message || 'Failed to update platform settings.');
    } finally {
      setSettingsSaving(false);
    }
  };

  const handleResetSettings = () => {
    if (!settings) {
      setSettingsDraft(null);
      setSettingsDirty(false);
      setRestrictedFeaturesInput('');
      return;
    }
    const baseline = cloneDeep(settings);
    setSettingsDraft(baseline);
    setRestrictedFeaturesInput(
      Array.isArray(baseline?.subscriptions?.restrictedFeatures)
        ? baseline.subscriptions.restrictedFeatures.join(', ')
        : '',
    );
    setSettingsDirty(false);
    setSettingsError(null);
    setSettingsStatus('Draft reset to last saved configuration.');
  };

  const disableSettingsInputs = settingsLoading || settingsSaving || !settingsDraft;

  const handleSaveAffiliateSettings = async () => {
    if (!affiliateDraft || affiliateSaving) {
      return;
    }
    setAffiliateSaving(true);
    setAffiliateError(null);
    setAffiliateStatus('');
    try {
      const payload = cloneDeep(affiliateDraft);
      if (Array.isArray(payload?.tiers)) {
        payload.tiers = payload.tiers.map((tier, index) => ({
          id: tier.id ?? `tier-${index + 1}`,
          name: tier.name ?? `Tier ${index + 1}`,
          minValue:
            tier.minValue === '' || tier.minValue == null ? 0 : Number.isFinite(Number(tier.minValue)) ? Number(tier.minValue) : 0,
          maxValue:
            tier.maxValue === '' || tier.maxValue == null
              ? null
              : Number.isFinite(Number(tier.maxValue))
              ? Number(tier.maxValue)
              : null,
          rate:
            tier.rate === '' || tier.rate == null ? 0 : Number.isFinite(Number(tier.rate)) ? Number(tier.rate) : 0,
        }));
      }
      if (payload?.payouts) {
        const recurrence = payload.payouts.recurrence ?? {};
        if (recurrence.type !== 'finite') {
          recurrence.limit = null;
        } else if (recurrence.limit === '') {
          recurrence.limit = null;
        }
        payload.payouts.recurrence = recurrence;
        if (payload.payouts.minimumPayoutThreshold === '') {
          payload.payouts.minimumPayoutThreshold = 0;
        }
      }
      if (payload.defaultCommissionRate === '') {
        payload.defaultCommissionRate = 0;
      }
      if (payload.referralWindowDays === '') {
        payload.referralWindowDays = 0;
      }
      const response = await updateAffiliateSettings(payload);
      setAffiliateSettings(response);
      setAffiliateDraft(cloneDeep(response));
      setAffiliateDirty(false);
      setAffiliateStatus('Affiliate settings updated successfully.');
      setAffiliateLastSavedAt(new Date().toISOString());
    } catch (err) {
      setAffiliateError(err?.message || 'Failed to update affiliate settings.');
    } finally {
      setAffiliateSaving(false);
    }
  };

  const handleResetAffiliateSettings = () => {
    if (!affiliateSettings) {
      setAffiliateDraft(null);
      setAffiliateDirty(false);
      setAffiliateError(null);
      setAffiliateStatus('');
      return;
    }
    setAffiliateDraft(cloneDeep(affiliateSettings));
    setAffiliateDirty(false);
    setAffiliateError(null);
    setAffiliateStatus('Affiliate draft reset to last saved configuration.');
  };

  const disableAffiliateInputs = affiliateLoading || affiliateSaving || (!affiliateDraft && !affiliateSettings);

  const renderSettingsSection = (
    <section
      id="admin-settings-overview"
      className="rounded-3xl border border-slate-200 bg-white p-6 shadow-lg shadow-blue-100/40 sm:p-8"
    >
      <div className="flex flex-col gap-4 xl:flex-row xl:items-start xl:justify-between">
        <div>
          <h2 className="text-xl font-semibold text-slate-900 sm:text-2xl">Platform configuration</h2>
          <p className="mt-2 max-w-3xl text-sm text-slate-600">
            Manage CMS controls, environment credentials, and API integrations from one hardened console.
          </p>
          <div className="mt-4 flex flex-wrap items-center gap-3 text-xs font-semibold uppercase tracking-wide">
            <span className="inline-flex items-center rounded-full border border-slate-200 bg-slate-50 px-3 py-1 text-slate-600">
              {settingsLoading ? 'Syncing settings…' : lastSavedAt ? `Last synced ${formatRelativeTime(lastSavedAt)}` : 'Awaiting sync'}
            </span>
            {settingsDirty ? (
              <span className="inline-flex items-center rounded-full border border-amber-200 bg-amber-50 px-3 py-1 text-amber-700">
                Unsaved changes
              </span>
            ) : null}
          </div>
        </div>
        <div className="flex flex-col gap-3 sm:flex-row sm:items-center">
          <button
            type="button"
            onClick={handleRefresh}
            className="inline-flex items-center justify-center rounded-full border border-slate-200 bg-white px-5 py-2 text-sm font-semibold text-slate-700 transition hover:border-slate-300 hover:text-slate-900 disabled:cursor-not-allowed disabled:opacity-60"
            disabled={loading || settingsLoading}
          >
            <ArrowPathIcon className="mr-2 h-4 w-4" /> Re-sync data
          </button>
          <button
            type="button"
            onClick={handleResetSettings}
            className="inline-flex items-center justify-center rounded-full border border-slate-200 bg-white px-5 py-2 text-sm font-semibold text-slate-700 transition hover:border-slate-300 hover:text-slate-900 disabled:cursor-not-allowed disabled:opacity-60"
            disabled={!settingsDirty || settingsSaving || settingsLoading}
          >
            Discard draft
          </button>
          <button
            type="button"
            onClick={handleSaveSettings}
            className="inline-flex items-center justify-center rounded-full bg-accent px-5 py-2 text-sm font-semibold text-white shadow-soft transition hover:bg-accentDark disabled:cursor-not-allowed disabled:bg-accent/60"
            disabled={!settingsDirty || settingsSaving || settingsLoading}
          >
            {settingsSaving ? 'Saving…' : 'Save changes'}
          </button>
        </div>
      </div>
      {settingsError ? (
        <div className="mt-6 rounded-2xl border border-red-200 bg-red-50 px-4 py-3 text-sm text-red-700">{settingsError}</div>
      ) : null}
      {settingsStatus ? (
        <div className="mt-6 rounded-2xl border border-emerald-200 bg-emerald-50 px-4 py-3 text-sm text-emerald-700">{settingsStatus}</div>
      ) : null}
      <div className="mt-6 grid gap-4 md:grid-cols-2 xl:grid-cols-4">
        {normalizedSettings.overviewMetrics.map((metric) => (
          <div key={metric.label} className="rounded-2xl border border-slate-200 bg-slate-50/60 p-4 shadow-sm">
            <p className="text-xs font-semibold uppercase tracking-wide text-slate-400">{metric.label}</p>
            <p className="mt-1 text-lg font-semibold text-slate-900">{metric.value}</p>
            {metric.caption ? (
              <p className="mt-1 text-[11px] uppercase tracking-wide text-slate-500">{metric.caption}</p>
            ) : null}
          </div>
        ))}
      </div>
      {settingsLoading && !settingsDraft ? (
        <div className="mt-6 rounded-2xl border border-dashed border-slate-200 bg-slate-50/60 p-6 text-sm text-slate-500">
          Synchronising secure configuration…
        </div>
      ) : (
        <>
          <div className="mt-8 grid gap-6 xl:grid-cols-2">
            <div id="admin-settings-cms" className="rounded-2xl border border-slate-200 bg-slate-50/80 p-6 shadow-sm">
              <div className="flex items-start justify-between gap-4">
                <div>
                  <h3 className="text-lg font-semibold text-slate-900">CMS controls & monetisation</h3>
                  <p className="mt-1 text-sm text-slate-600">
                    Toggle editorial workflows, feature gating, and revenue programs powering the marketplace.
                  </p>
                </div>
                <span className="rounded-full border border-blue-200 bg-blue-50 px-3 py-1 text-xs font-semibold uppercase tracking-wide text-blue-700">
                  {normalizedSettings.cms.plans.length} plans
                </span>
              </div>
              <div className="mt-5 space-y-4">
                <label className="flex items-start justify-between gap-4 rounded-2xl border border-white bg-white px-4 py-3 shadow-sm">
                  <span>
                    <span className="text-sm font-semibold text-slate-800">Subscriptions</span>
                    <span className="mt-1 block text-xs text-slate-500">
                      Enable paid tiers and premium content access across Explorer.
                    </span>
                  </span>
                  <input
                    type="checkbox"
                    className="h-5 w-5 rounded border-slate-300 text-accent focus:ring-accent"
                    checked={Boolean(getNestedValue(settingsDraft, ['subscriptions', 'enabled'], normalizedSettings.cms.subscriptionsEnabled))}
                    onChange={handleToggleChange(['subscriptions', 'enabled'])}
                    disabled={disableSettingsInputs}
                  />
                </label>
                <label className="flex items-start justify-between gap-4 rounded-2xl border border-white bg-white px-4 py-3 shadow-sm">
                  <span>
                    <span className="text-sm font-semibold text-slate-800">Escrow features</span>
                    <span className="mt-1 block text-xs text-slate-500">Control job escrow, milestone protection, and compliance.</span>
                  </span>
                  <input
                    type="checkbox"
                    className="h-5 w-5 rounded border-slate-300 text-accent focus:ring-accent"
                    checked={Boolean(getNestedValue(settingsDraft, ['featureToggles', 'escrow'], settings?.featureToggles?.escrow ?? true))}
                    onChange={handleToggleChange(['featureToggles', 'escrow'])}
                    disabled={disableSettingsInputs}
                  />
                </label>
                <label className="flex items-start justify-between gap-4 rounded-2xl border border-white bg-white px-4 py-3 shadow-sm">
                  <span>
                    <span className="text-sm font-semibold text-slate-800">Marketplace subscriptions</span>
                    <span className="mt-1 block text-xs text-slate-500">
                      Lock advanced analytics and workflow automation behind paid tiers.
                    </span>
                  </span>
                  <input
                    type="checkbox"
                    className="h-5 w-5 rounded border-slate-300 text-accent focus:ring-accent"
                    checked={Boolean(getNestedValue(settingsDraft, ['featureToggles', 'subscriptions'], settings?.featureToggles?.subscriptions ?? true))}
                    onChange={handleToggleChange(['featureToggles', 'subscriptions'])}
                    disabled={disableSettingsInputs}
                  />
                </label>
                <label className="flex items-start justify-between gap-4 rounded-2xl border border-white bg-white px-4 py-3 shadow-sm">
                  <span>
                    <span className="text-sm font-semibold text-slate-800">Commission engine</span>
                    <span className="mt-1 block text-xs text-slate-500">
                      Toggle marketplace fee capture globally.
                    </span>
                  </span>
                  <input
                    type="checkbox"
                    className="h-5 w-5 rounded border-slate-300 text-accent focus:ring-accent"
                    checked={Boolean(getNestedValue(settingsDraft, ['featureToggles', 'commissions'], settings?.featureToggles?.commissions ?? true))}
                    onChange={handleToggleChange(['featureToggles', 'commissions'])}
                    disabled={disableSettingsInputs}
                  />
                </label>
                <div>
                  <label className="text-sm font-semibold text-slate-800" htmlFor="restrictedFeatures">
                    Restricted features (comma separated)
                  </label>
                  <textarea
                    id="restrictedFeatures"
                    value={restrictedFeaturesInput}
                    onChange={(event) => handleRestrictedFeaturesChange(event.target.value)}
                    disabled={disableSettingsInputs}
                    className="mt-2 w-full rounded-2xl border border-slate-200 bg-white px-4 py-3 text-sm text-slate-900 outline-none transition focus:border-accent focus:ring-2 focus:ring-accent/20"
                    rows={3}
                    placeholder="analytics_pro, gig_high_value"
                  />
                  <p className="mt-2 text-xs text-slate-500">
                    These features require an active subscription. Separate values with commas.
                  </p>
                </div>
              </div>
            </div>
            <div className="rounded-2xl border border-slate-200 bg-slate-50/80 p-6 shadow-sm">
              <h3 className="text-lg font-semibold text-slate-900">Marketplace monetisation</h3>
              <p className="mt-1 text-sm text-slate-600">
                Fine-tune the default 2.5% platform fee while preserving provider-managed serviceman pay.
                Closed-loop wallet enforcement keeps Gigvora FCA-exempt and aligned with Apple App Store
                guideline 3.1.5.
              </p>
              <div className="mt-5 grid gap-4 sm:grid-cols-2">
                <div className="space-y-2">
                  <label htmlFor="commissionRate" className="text-xs font-semibold uppercase tracking-wide text-slate-500">
                    Commission rate (%)
                  </label>
                  <input
                    id="commissionRate"
                    type="number"
                    step="0.01"
                    min="0"
                    max="100"
                    value={getNestedValue(settingsDraft, ['commissions', 'rate'], settings?.commissions?.rate ?? '')}
                    onChange={handleTextChange(['commissions', 'rate'])}
                    disabled={disableSettingsInputs}
                    className="w-full rounded-2xl border border-slate-200 bg-white px-4 py-3 text-sm text-slate-900 outline-none transition focus:border-accent focus:ring-2 focus:ring-accent/20"
                  />
                </div>
                <div className="space-y-2">
                  <label htmlFor="commissionCurrency" className="text-xs font-semibold uppercase tracking-wide text-slate-500">
                    Currency
                  </label>
                  <input
                    id="commissionCurrency"
                    value={getNestedValue(settingsDraft, ['commissions', 'currency'], settings?.commissions?.currency ?? 'USD')}
                    onChange={handleTextChange(['commissions', 'currency'])}
                    disabled={disableSettingsInputs}
                    className="w-full rounded-2xl border border-slate-200 bg-white px-4 py-3 text-sm text-slate-900 outline-none transition focus:border-accent focus:ring-2 focus:ring-accent/20"
                    placeholder="USD"
                  />
                </div>
                <div className="space-y-2">
                  <label htmlFor="commissionMinimum" className="text-xs font-semibold uppercase tracking-wide text-slate-500">
                    Minimum fee
                  </label>
                  <input
                    id="commissionMinimum"
                    type="number"
                    step="0.01"
                    min="0"
                    value={getNestedValue(settingsDraft, ['commissions', 'minimumFee'], settings?.commissions?.minimumFee ?? '')}
                    onChange={handleTextChange(['commissions', 'minimumFee'])}
                    disabled={disableSettingsInputs}
                    className="w-full rounded-2xl border border-slate-200 bg-white px-4 py-3 text-sm text-slate-900 outline-none transition focus:border-accent focus:ring-2 focus:ring-accent/20"
                  />
                </div>
                <div className="sm:col-span-2">
                  <label className="flex items-start justify-between gap-4 rounded-2xl border border-white bg-white px-4 py-3 shadow-sm">
                    <span>
                      <span className="text-sm font-semibold text-slate-800">Provider-managed serviceman pay</span>
                      <span className="mt-1 block text-xs text-slate-500">
                        Allow providers to set how much they compensate their teams per engagement.
                      </span>
                    </span>
                    <input
                      type="checkbox"
                      className="h-5 w-5 rounded border-slate-300 text-accent focus:ring-accent"
                      checked={Boolean(
                        getNestedValue(
                          settingsDraft,
                          ['commissions', 'providerControlsServicemanPay'],
                          settings?.commissions?.providerControlsServicemanPay ?? true,
                        ),
                      )}
                      onChange={handleToggleChange(['commissions', 'providerControlsServicemanPay'])}
                      disabled={disableSettingsInputs}
                    />
                  </label>
                </div>
                <div className="space-y-2">
                  <label
                    htmlFor="servicemanMinimumRate"
                    className="text-xs font-semibold uppercase tracking-wide text-slate-500"
                  >
                    Serviceman minimum payout (%)
                  </label>
                  <input
                    id="servicemanMinimumRate"
                    type="number"
                    step="0.01"
                    min="0"
                    max="100"
                    value={getNestedValue(
                      settingsDraft,
                      ['commissions', 'servicemanMinimumRate'],
                      settings?.commissions?.servicemanMinimumRate ?? '',
                    )}
                    onChange={handleTextChange(['commissions', 'servicemanMinimumRate'])}
                    disabled={disableSettingsInputs}
                    className="w-full rounded-2xl border border-slate-200 bg-white px-4 py-3 text-sm text-slate-900 outline-none transition focus:border-accent focus:ring-2 focus:ring-accent/20"
                  />
                </div>
                <div className="sm:col-span-2 space-y-2">
                  <label
                    htmlFor="servicemanPayoutNotes"
                    className="text-xs font-semibold uppercase tracking-wide text-slate-500"
                  >
                    Serviceman payout policy notes
                  </label>
                  <textarea
                    id="servicemanPayoutNotes"
                    maxLength={1000}
                    rows={3}
                    value={getNestedValue(
                      settingsDraft,
                      ['commissions', 'servicemanPayoutNotes'],
                      settings?.commissions?.servicemanPayoutNotes ?? '',
                    )}
                    onChange={handleTextChange(['commissions', 'servicemanPayoutNotes'])}
                    disabled={disableSettingsInputs}
                    className="w-full rounded-2xl border border-slate-200 bg-white px-4 py-3 text-sm text-slate-900 outline-none transition focus:border-accent focus:ring-2 focus:ring-accent/20"
                    placeholder="Providers remain responsible for compensating servicemen directly in line with local labour laws."
                  />
                  <p className="text-xs text-slate-500">
                    Share clear guidance with providers about compensating servicemen. The note is included in payout
                    confirmations.
                  </p>
                </div>
                <div className="space-y-2">
                  <p className="text-xs font-semibold uppercase tracking-wide text-slate-500">Policy snapshot</p>
                  <p className="rounded-2xl border border-slate-200 bg-white px-4 py-3 text-sm text-slate-600">
                    {normalizedSettings.cms.commissions.enabled
                      ? `Platform retains ${normalizedSettings.cms.commissions.rate ?? 0}% while providers manage serviceman payouts${
                          normalizedSettings.cms.commissions.servicemanMinimumRate
                            ? ` (minimum ${normalizedSettings.cms.commissions.servicemanMinimumRate}% share)`
                            : ''
                        }. Wallet ledgers remain closed-loop and App Store compliant.`
                      : 'Commission policy currently disabled.'}
                  </p>
                </div>
              </div>
            </div>
          </div>
          <div className="mt-6 grid gap-6 xl:grid-cols-2">
            <div id="admin-settings-environment" className="rounded-2xl border border-slate-200 bg-slate-50/80 p-6 shadow-sm">
              <h3 className="text-lg font-semibold text-slate-900">Environment & runtime</h3>
              <p className="mt-1 text-sm text-slate-600">
                Ensure the application name, environment, and storage endpoints align with deployment posture.
              </p>
              <div className="mt-5 space-y-4">
                <div className="space-y-2">
                  <label htmlFor="appName" className="text-xs font-semibold uppercase tracking-wide text-slate-500">
                    Workspace name
                  </label>
                  <input
                    id="appName"
                    value={getNestedValue(settingsDraft, ['app', 'name'], settings?.app?.name ?? '')}
                    onChange={handleTextChange(['app', 'name'])}
                    disabled={disableSettingsInputs}
                    className="w-full rounded-2xl border border-slate-200 bg-white px-4 py-3 text-sm text-slate-900 outline-none transition focus:border-accent focus:ring-2 focus:ring-accent/20"
                  />
                </div>
                <div className="space-y-2">
                  <label htmlFor="appEnvironment" className="text-xs font-semibold uppercase tracking-wide text-slate-500">
                    Environment
                  </label>
                  <select
                    id="appEnvironment"
                    value={getNestedValue(settingsDraft, ['app', 'environment'], settings?.app?.environment ?? 'development')}
                    onChange={handleSelectChange(['app', 'environment'])}
                    disabled={disableSettingsInputs}
                    className="w-full rounded-2xl border border-slate-200 bg-white px-4 py-3 text-sm text-slate-900 outline-none transition focus:border-accent focus:ring-2 focus:ring-accent/20"
                  >
                    <option value="development">Development</option>
                    <option value="staging">Staging</option>
                    <option value="production">Production</option>
                  </select>
                </div>
                <div className="space-y-2">
                  <label htmlFor="clientUrl" className="text-xs font-semibold uppercase tracking-wide text-slate-500">
                    Client URL
                  </label>
                  <input
                    id="clientUrl"
                    type="url"
                    value={getNestedValue(settingsDraft, ['app', 'clientUrl'], settings?.app?.clientUrl ?? '')}
                    onChange={handleTextChange(['app', 'clientUrl'])}
                    disabled={disableSettingsInputs}
                    placeholder="https://app.gigvora.com"
                    className="w-full rounded-2xl border border-slate-200 bg-white px-4 py-3 text-sm text-slate-900 outline-none transition focus:border-accent focus:ring-2 focus:ring-accent/20"
                  />
                </div>
                <div className="space-y-2">
                  <label htmlFor="storageProvider" className="text-xs font-semibold uppercase tracking-wide text-slate-500">
                    Storage provider
                  </label>
                  <select
                    id="storageProvider"
                    value={getNestedValue(settingsDraft, ['storage', 'provider'], settings?.storage?.provider ?? 'cloudflare_r2')}
                    onChange={handleSelectChange(['storage', 'provider'])}
                    disabled={disableSettingsInputs}
                    className="w-full rounded-2xl border border-slate-200 bg-white px-4 py-3 text-sm text-slate-900 outline-none transition focus:border-accent focus:ring-2 focus:ring-accent/20"
                  >
                    <option value="cloudflare_r2">Cloudflare R2</option>
                    <option value="aws_s3">AWS S3</option>
                    <option value="azure_blob">Azure Blob Storage</option>
                  </select>
                </div>
                <div className="grid gap-4 sm:grid-cols-2">
                  <div className="space-y-2">
                    <label htmlFor="storageBucket" className="text-xs font-semibold uppercase tracking-wide text-slate-500">
                      Storage bucket
                    </label>
                    <input
                      id="storageBucket"
                      value={getNestedValue(settingsDraft, ['storage', 'cloudflare_r2', 'bucket'], settings?.storage?.cloudflare_r2?.bucket ?? '')}
                      onChange={handleTextChange(['storage', 'cloudflare_r2', 'bucket'])}
                      disabled={disableSettingsInputs}
                      className="w-full rounded-2xl border border-slate-200 bg-white px-4 py-3 text-sm text-slate-900 outline-none transition focus:border-accent focus:ring-2 focus:ring-accent/20"
                    />
                  </div>
                  <div className="space-y-2">
                    <label htmlFor="storageEndpoint" className="text-xs font-semibold uppercase tracking-wide text-slate-500">
                      Endpoint
                    </label>
                    <input
                      id="storageEndpoint"
                      value={getNestedValue(settingsDraft, ['storage', 'cloudflare_r2', 'endpoint'], settings?.storage?.cloudflare_r2?.endpoint ?? '')}
                      onChange={handleTextChange(['storage', 'cloudflare_r2', 'endpoint'])}
                      disabled={disableSettingsInputs}
                      className="w-full rounded-2xl border border-slate-200 bg-white px-4 py-3 text-sm text-slate-900 outline-none transition focus:border-accent focus:ring-2 focus:ring-accent/20"
                    />
                  </div>
                  <div className="space-y-2 sm:col-span-2">
                    <label htmlFor="storagePublicUrl" className="text-xs font-semibold uppercase tracking-wide text-slate-500">
                      Public base URL
                    </label>
                    <input
                      id="storagePublicUrl"
                      value={getNestedValue(settingsDraft, ['storage', 'cloudflare_r2', 'publicBaseUrl'], settings?.storage?.cloudflare_r2?.publicBaseUrl ?? '')}
                      onChange={handleTextChange(['storage', 'cloudflare_r2', 'publicBaseUrl'])}
                      disabled={disableSettingsInputs}
                      placeholder="https://cdn.gigvora.com"
                      className="w-full rounded-2xl border border-slate-200 bg-white px-4 py-3 text-sm text-slate-900 outline-none transition focus:border-accent focus:ring-2 focus:ring-accent/20"
                    />
                  </div>
                </div>
              </div>
            </div>
            <div className="rounded-2xl border border-slate-200 bg-slate-50/80 p-6 shadow-sm">
              <h3 className="text-lg font-semibold text-slate-900">Database & credentials</h3>
              <p className="mt-1 text-sm text-slate-600">
                Securely manage database endpoints and connection secrets with instant rollback support.
              </p>
              <div className="mt-5 grid gap-4 sm:grid-cols-2">
                <div className="space-y-2">
                  <label htmlFor="databaseHost" className="text-xs font-semibold uppercase tracking-wide text-slate-500">
                    Database host
                  </label>
                  <input
                    id="databaseHost"
                    value={getNestedValue(settingsDraft, ['database', 'host'], settings?.database?.host ?? '')}
                    onChange={handleTextChange(['database', 'host'])}
                    disabled={disableSettingsInputs}
                    className="w-full rounded-2xl border border-slate-200 bg-white px-4 py-3 text-sm text-slate-900 outline-none transition focus:border-accent focus:ring-2 focus:ring-accent/20"
                  />
                </div>
                <div className="space-y-2">
                  <label htmlFor="databasePort" className="text-xs font-semibold uppercase tracking-wide text-slate-500">
                    Port
                  </label>
                  <input
                    id="databasePort"
                    type="number"
                    min="0"
                    value={getNestedValue(settingsDraft, ['database', 'port'], settings?.database?.port ?? '')}
                    onChange={handleTextChange(['database', 'port'])}
                    disabled={disableSettingsInputs}
                    className="w-full rounded-2xl border border-slate-200 bg-white px-4 py-3 text-sm text-slate-900 outline-none transition focus:border-accent focus:ring-2 focus:ring-accent/20"
                  />
                </div>
                <div className="space-y-2">
                  <label htmlFor="databaseName" className="text-xs font-semibold uppercase tracking-wide text-slate-500">
                    Database name
                  </label>
                  <input
                    id="databaseName"
                    value={getNestedValue(settingsDraft, ['database', 'name'], settings?.database?.name ?? '')}
                    onChange={handleTextChange(['database', 'name'])}
                    disabled={disableSettingsInputs}
                    className="w-full rounded-2xl border border-slate-200 bg-white px-4 py-3 text-sm text-slate-900 outline-none transition focus:border-accent focus:ring-2 focus:ring-accent/20"
                  />
                </div>
                <div className="space-y-2">
                  <label htmlFor="databaseUser" className="text-xs font-semibold uppercase tracking-wide text-slate-500">
                    Username
                  </label>
                  <input
                    id="databaseUser"
                    value={getNestedValue(settingsDraft, ['database', 'username'], settings?.database?.username ?? '')}
                    onChange={handleTextChange(['database', 'username'])}
                    disabled={disableSettingsInputs}
                    className="w-full rounded-2xl border border-slate-200 bg-white px-4 py-3 text-sm text-slate-900 outline-none transition focus:border-accent focus:ring-2 focus:ring-accent/20"
                  />
                </div>
                <div className="space-y-2 sm:col-span-2">
                  <label htmlFor="databasePassword" className="text-xs font-semibold uppercase tracking-wide text-slate-500">
                    Password
                  </label>
                  <input
                    id="databasePassword"
                    type="password"
                    value={getNestedValue(settingsDraft, ['database', 'password'], settings?.database?.password ?? '')}
                    onChange={handleTextChange(['database', 'password'])}
                    disabled={disableSettingsInputs}
                    className="w-full rounded-2xl border border-slate-200 bg-white px-4 py-3 text-sm text-slate-900 outline-none transition focus:border-accent focus:ring-2 focus:ring-accent/20"
                  />
                </div>
                <div className="space-y-2 sm:col-span-2">
                  <p className="text-xs font-semibold uppercase tracking-wide text-slate-500">Secret fingerprints</p>
                  <div className="rounded-2xl border border-slate-200 bg-white px-4 py-3 text-sm text-slate-600">
                    DB password • {maskSecret(getNestedValue(settingsDraft, ['database', 'password'], settings?.database?.password ?? ''))}
                  </div>
                </div>
              </div>
            </div>
            <div
              id="admin-domain-governance"
              className="rounded-2xl border border-slate-200 bg-slate-50/80 p-6 shadow-sm xl:col-span-2"
            >
              <div className="flex flex-col gap-4 sm:flex-row sm:items-start sm:justify-between">
                <div>
                  <h3 className="text-lg font-semibold text-slate-900">Data governance registry</h3>
                  <p className="mt-1 text-sm text-slate-600">
                    Monitor PII coverage, retention policies, and audit cadence across bounded contexts.
                  </p>
                </div>
                <button
                  type="button"
                  onClick={() => domainGovernance.refresh({ force: true })}
                  disabled={domainGovernance.loading && domainGovernance.contexts.length === 0}
                  className="inline-flex items-center gap-2 self-start rounded-full border border-slate-300 bg-white px-4 py-2 text-sm font-medium text-slate-700 shadow-sm transition hover:border-slate-400 hover:text-slate-900 focus:outline-none focus:ring-2 focus:ring-accent focus:ring-offset-1 disabled:cursor-not-allowed disabled:opacity-60"
                >
                  <ArrowPathIcon
                    className={`h-4 w-4 ${
                      domainGovernance.refreshing || (domainGovernance.loading && domainGovernance.contexts.length === 0)
                        ? 'animate-spin'
                        : ''
                    }`}
                  />
                  Refresh
                </button>
              </div>
              {domainGovernance.error ? (
                <div className="mt-4 rounded-xl border border-rose-200 bg-rose-50 px-4 py-3 text-sm text-rose-700">
                  {domainGovernance.error.message || 'Unable to load governance registry. Try refreshing or check API access.'}
                </div>
              ) : null}
              {domainGovernance.loading && domainGovernance.contexts.length === 0 ? (
                <div className="mt-5 animate-pulse rounded-xl border border-slate-200 bg-white px-4 py-6 text-sm text-slate-500">
                  Loading data governance catalogue…
                </div>
              ) : (
                <div className="mt-5 overflow-x-auto">
                  <table className="min-w-full divide-y divide-slate-200 text-left text-sm">
                    <thead className="bg-slate-100/60">
                      <tr>
                        <th scope="col" className="px-4 py-3 font-semibold text-slate-600">Context</th>
                        <th scope="col" className="px-4 py-3 font-semibold text-slate-600">Classification</th>
                        <th scope="col" className="px-4 py-3 font-semibold text-slate-600">Owner</th>
                        <th scope="col" className="px-4 py-3 font-semibold text-slate-600">PII coverage</th>
                        <th scope="col" className="px-4 py-3 font-semibold text-slate-600">Review status</th>
                        <th scope="col" className="px-4 py-3 font-semibold text-slate-600">Next review</th>
                        <th scope="col" className="px-4 py-3 font-semibold text-slate-600">Remediation items</th>
                      </tr>
                    </thead>
                    <tbody className="divide-y divide-slate-100 bg-white">
                      {governanceRows.length === 0 ? (
                        <tr>
                          <td colSpan={7} className="px-4 py-6 text-center text-sm text-slate-500">
                            No governance records available. Confirm the backend has generated the domain registry snapshot.
                          </td>
                        </tr>
                      ) : (
                        governanceRows.map((row) => (
                          <tr key={row.key} className="align-top">
                            <td className="px-4 py-4 text-slate-900">
                              <div className="font-semibold">{row.displayName}</div>
                              {row.description ? (
                                <p className="mt-1 text-xs text-slate-500">{row.description}</p>
                              ) : null}
                            </td>
                            <td className="px-4 py-4 text-slate-700">{row.classification}</td>
                            <td className="px-4 py-4 text-slate-700">
                              <div>{row.ownerTeam}</div>
                              <div className="text-xs text-slate-500">Steward: {row.dataSteward}</div>
                            </td>
                            <td className="px-4 py-4 text-slate-700">
                              <div className="font-semibold text-slate-900">{row.piiModelCount} models</div>
                              <div className="text-xs text-slate-500">{row.piiFieldCount} tagged fields</div>
                            </td>
                            <td className="px-4 py-4">
                              <GovernanceStatusBadge status={row.reviewStatus} />
                            </td>
                            <td className="px-4 py-4 text-slate-700">
                              {row.nextReviewDueAt ? formatDateTime(row.nextReviewDueAt) : '—'}
                            </td>
                            <td className="px-4 py-4 text-slate-700">{row.remediationItems ?? 0}</td>
                          </tr>
                        ))
                      )}
                    </tbody>
                  </table>
                </div>
              )}
              <div className="mt-4 flex flex-col gap-1 text-xs text-slate-500 sm:flex-row sm:items-center sm:justify-between">
                <span>
                  Last generated{' '}
                  {domainGovernance.generatedAt ? formatDateTime(domainGovernance.generatedAt) : '—'}
                </span>
                {domainGovernance.refreshing && domainGovernance.contexts.length > 0 ? (
                  <span className="flex items-center gap-2 text-slate-500">
                    <ArrowPathIcon className="h-4 w-4 animate-spin" /> Refreshing data…
                  </span>
                ) : null}
              </div>
            </div>
          </div>
          <div className="mt-6 grid gap-6 xl:grid-cols-2">
            <div id="admin-settings-api" className="rounded-2xl border border-slate-200 bg-slate-50/80 p-6 shadow-sm">
              <h3 className="text-lg font-semibold text-slate-900">API & payment gateways</h3>
              <p className="mt-1 text-sm text-slate-600">
                Configure REST endpoints, payment providers, and webhook credentials for integrations.
              </p>
              <div className="mt-5 space-y-4">
                <div className="space-y-2">
                  <label htmlFor="apiUrl" className="text-xs font-semibold uppercase tracking-wide text-slate-500">
                    API base URL
                  </label>
                  <input
                    id="apiUrl"
                    type="url"
                    value={getNestedValue(settingsDraft, ['app', 'apiUrl'], settings?.app?.apiUrl ?? '')}
                    onChange={handleTextChange(['app', 'apiUrl'])}
                    disabled={disableSettingsInputs}
                    placeholder="https://api.gigvora.com"
                    className="w-full rounded-2xl border border-slate-200 bg-white px-4 py-3 text-sm text-slate-900 outline-none transition focus:border-accent focus:ring-2 focus:ring-accent/20"
                  />
                </div>
                <div className="space-y-2">
                  <label htmlFor="paymentProvider" className="text-xs font-semibold uppercase tracking-wide text-slate-500">
                    Payment provider
                  </label>
                  <select
                    id="paymentProvider"
                    value={getNestedValue(settingsDraft, ['payments', 'provider'], settings?.payments?.provider ?? 'stripe')}
                    onChange={handleSelectChange(['payments', 'provider'])}
                    disabled={disableSettingsInputs}
                    className="w-full rounded-2xl border border-slate-200 bg-white px-4 py-3 text-sm text-slate-900 outline-none transition focus:border-accent focus:ring-2 focus:ring-accent/20"
                  >
                    <option value="stripe">Stripe</option>
                    <option value="escrow_com">Escrow.com</option>
                  </select>
                </div>
                <div className="grid gap-4 sm:grid-cols-2">
                  <div className="space-y-2">
                    <label htmlFor="stripePublishableKey" className="text-xs font-semibold uppercase tracking-wide text-slate-500">
                      Stripe publishable key
                    </label>
                    <input
                      id="stripePublishableKey"
                      value={getNestedValue(settingsDraft, ['payments', 'stripe', 'publishableKey'], settings?.payments?.stripe?.publishableKey ?? '')}
                      onChange={handleTextChange(['payments', 'stripe', 'publishableKey'])}
                      disabled={disableSettingsInputs}
                      className="w-full rounded-2xl border border-slate-200 bg-white px-4 py-3 text-sm text-slate-900 outline-none transition focus:border-accent focus:ring-2 focus:ring-accent/20"
                    />
                  </div>
                  <div className="space-y-2">
                    <label htmlFor="stripeAccountId" className="text-xs font-semibold uppercase tracking-wide text-slate-500">
                      Stripe account ID
                    </label>
                    <input
                      id="stripeAccountId"
                      value={getNestedValue(settingsDraft, ['payments', 'stripe', 'accountId'], settings?.payments?.stripe?.accountId ?? '')}
                      onChange={handleTextChange(['payments', 'stripe', 'accountId'])}
                      disabled={disableSettingsInputs}
                      className="w-full rounded-2xl border border-slate-200 bg-white px-4 py-3 text-sm text-slate-900 outline-none transition focus:border-accent focus:ring-2 focus:ring-accent/20"
                    />
                  </div>
                  <div className="space-y-2">
                    <label htmlFor="stripeWebhookSecret" className="text-xs font-semibold uppercase tracking-wide text-slate-500">
                      Webhook secret
                    </label>
                    <input
                      id="stripeWebhookSecret"
                      type="password"
                      value={getNestedValue(settingsDraft, ['payments', 'stripe', 'webhookSecret'], settings?.payments?.stripe?.webhookSecret ?? '')}
                      onChange={handleTextChange(['payments', 'stripe', 'webhookSecret'])}
                      disabled={disableSettingsInputs}
                      className="w-full rounded-2xl border border-slate-200 bg-white px-4 py-3 text-sm text-slate-900 outline-none transition focus:border-accent focus:ring-2 focus:ring-accent/20"
                    />
                  </div>
                  <div className="space-y-2">
                    <label htmlFor="escrowApiKey" className="text-xs font-semibold uppercase tracking-wide text-slate-500">
                      Escrow.com API key
                    </label>
                    <input
                      id="escrowApiKey"
                      type="password"
                      value={getNestedValue(settingsDraft, ['payments', 'escrow_com', 'apiKey'], settings?.payments?.escrow_com?.apiKey ?? '')}
                      onChange={handleTextChange(['payments', 'escrow_com', 'apiKey'])}
                      disabled={disableSettingsInputs}
                      className="w-full rounded-2xl border border-slate-200 bg-white px-4 py-3 text-sm text-slate-900 outline-none transition focus:border-accent focus:ring-2 focus:ring-accent/20"
                    />
                  </div>
                  <div className="space-y-2">
                    <label htmlFor="escrowApiSecret" className="text-xs font-semibold uppercase tracking-wide text-slate-500">
                      Escrow.com API secret
                    </label>
                    <input
                      id="escrowApiSecret"
                      type="password"
                      value={getNestedValue(settingsDraft, ['payments', 'escrow_com', 'apiSecret'], settings?.payments?.escrow_com?.apiSecret ?? '')}
                      onChange={handleTextChange(['payments', 'escrow_com', 'apiSecret'])}
                      disabled={disableSettingsInputs}
                      className="w-full rounded-2xl border border-slate-200 bg-white px-4 py-3 text-sm text-slate-900 outline-none transition focus:border-accent focus:ring-2 focus:ring-accent/20"
                    />
                  </div>
                  <label className="flex items-center gap-3 sm:col-span-2 rounded-2xl border border-white bg-white px-4 py-3 shadow-sm">
                    <input
                      type="checkbox"
                      className="h-5 w-5 rounded border-slate-300 text-accent focus:ring-accent"
                      checked={Boolean(getNestedValue(settingsDraft, ['payments', 'escrow_com', 'sandbox'], settings?.payments?.escrow_com?.sandbox ?? true))}
                      onChange={handleToggleChange(['payments', 'escrow_com', 'sandbox'])}
                      disabled={disableSettingsInputs}
                    />
                    <span className="text-sm text-slate-600">Use Escrow.com sandbox environment</span>
                  </label>
                </div>
                <div className="rounded-2xl border border-slate-200 bg-white px-4 py-3 text-sm text-slate-600">
                  <p className="font-semibold text-slate-800">Secret fingerprints</p>
                  <p className="mt-1 text-xs text-slate-500">
                    Stripe webhook • {maskSecret(getNestedValue(settingsDraft, ['payments', 'stripe', 'webhookSecret'], settings?.payments?.stripe?.webhookSecret ?? ''))}
                  </p>
                  <p className="mt-1 text-xs text-slate-500">
                    Escrow key • {maskSecret(getNestedValue(settingsDraft, ['payments', 'escrow_com', 'apiKey'], settings?.payments?.escrow_com?.apiKey ?? ''))}
                  </p>
                </div>
              </div>
            </div>
            <div className="rounded-2xl border border-slate-200 bg-slate-50/80 p-6 shadow-sm">
              <h3 className="text-lg font-semibold text-slate-900">Notifications & email</h3>
              <p className="mt-1 text-sm text-slate-600">
                Deliver transactional email reliably with secure SMTP credentials and branding controls.
              </p>
              <div className="mt-5 grid gap-4 sm:grid-cols-2">
                <div className="space-y-2">
                  <label htmlFor="smtpHost" className="text-xs font-semibold uppercase tracking-wide text-slate-500">
                    SMTP host
                  </label>
                  <input
                    id="smtpHost"
                    value={getNestedValue(settingsDraft, ['smtp', 'host'], settings?.smtp?.host ?? '')}
                    onChange={handleTextChange(['smtp', 'host'])}
                    disabled={disableSettingsInputs}
                    className="w-full rounded-2xl border border-slate-200 bg-white px-4 py-3 text-sm text-slate-900 outline-none transition focus:border-accent focus:ring-2 focus:ring-accent/20"
                  />
                </div>
                <div className="space-y-2">
                  <label htmlFor="smtpPort" className="text-xs font-semibold uppercase tracking-wide text-slate-500">
                    Port
                  </label>
                  <input
                    id="smtpPort"
                    type="number"
                    min="0"
                    value={getNestedValue(settingsDraft, ['smtp', 'port'], settings?.smtp?.port ?? '')}
                    onChange={handleTextChange(['smtp', 'port'])}
                    disabled={disableSettingsInputs}
                    className="w-full rounded-2xl border border-slate-200 bg-white px-4 py-3 text-sm text-slate-900 outline-none transition focus:border-accent focus:ring-2 focus:ring-accent/20"
                  />
                </div>
                <label className="flex items-center gap-3 sm:col-span-2 rounded-2xl border border-white bg-white px-4 py-3 shadow-sm">
                  <input
                    type="checkbox"
                    className="h-5 w-5 rounded border-slate-300 text-accent focus:ring-accent"
                    checked={Boolean(getNestedValue(settingsDraft, ['smtp', 'secure'], settings?.smtp?.secure ?? false))}
                    onChange={handleToggleChange(['smtp', 'secure'])}
                    disabled={disableSettingsInputs}
                  />
                  <span className="text-sm text-slate-600">Use secure TLS/SSL</span>
                </label>
                <div className="space-y-2">
                  <label htmlFor="smtpUsername" className="text-xs font-semibold uppercase tracking-wide text-slate-500">
                    Username
                  </label>
                  <input
                    id="smtpUsername"
                    value={getNestedValue(settingsDraft, ['smtp', 'username'], settings?.smtp?.username ?? '')}
                    onChange={handleTextChange(['smtp', 'username'])}
                    disabled={disableSettingsInputs}
                    className="w-full rounded-2xl border border-slate-200 bg-white px-4 py-3 text-sm text-slate-900 outline-none transition focus:border-accent focus:ring-2 focus:ring-accent/20"
                  />
                </div>
                <div className="space-y-2">
                  <label htmlFor="smtpPassword" className="text-xs font-semibold uppercase tracking-wide text-slate-500">
                    Password
                  </label>
                  <input
                    id="smtpPassword"
                    type="password"
                    value={getNestedValue(settingsDraft, ['smtp', 'password'], settings?.smtp?.password ?? '')}
                    onChange={handleTextChange(['smtp', 'password'])}
                    disabled={disableSettingsInputs}
                    className="w-full rounded-2xl border border-slate-200 bg-white px-4 py-3 text-sm text-slate-900 outline-none transition focus:border-accent focus:ring-2 focus:ring-accent/20"
                  />
                </div>
                <div className="space-y-2">
                  <label htmlFor="smtpFromAddress" className="text-xs font-semibold uppercase tracking-wide text-slate-500">
                    From address
                  </label>
                  <input
                    id="smtpFromAddress"
                    type="email"
                    value={getNestedValue(settingsDraft, ['smtp', 'fromAddress'], settings?.smtp?.fromAddress ?? '')}
                    onChange={handleTextChange(['smtp', 'fromAddress'])}
                    disabled={disableSettingsInputs}
                    className="w-full rounded-2xl border border-slate-200 bg-white px-4 py-3 text-sm text-slate-900 outline-none transition focus:border-accent focus:ring-2 focus:ring-accent/20"
                  />
                </div>
                <div className="space-y-2">
                  <label htmlFor="smtpFromName" className="text-xs font-semibold uppercase tracking-wide text-slate-500">
                    From name
                  </label>
                  <input
                    id="smtpFromName"
                    value={getNestedValue(settingsDraft, ['smtp', 'fromName'], settings?.smtp?.fromName ?? '')}
                    onChange={handleTextChange(['smtp', 'fromName'])}
                    disabled={disableSettingsInputs}
                    className="w-full rounded-2xl border border-slate-200 bg-white px-4 py-3 text-sm text-slate-900 outline-none transition focus:border-accent focus:ring-2 focus:ring-accent/20"
                  />
                </div>
                <div className="space-y-2 sm:col-span-2">
                  <p className="text-xs font-semibold uppercase tracking-wide text-slate-500">Current signature</p>
                  <div className="rounded-2xl border border-slate-200 bg-white px-4 py-3 text-sm text-slate-600">
                    {getNestedValue(settingsDraft, ['smtp', 'fromName'], settings?.smtp?.fromName ?? 'Gigvora')} • {getNestedValue(settingsDraft, ['smtp', 'fromAddress'], settings?.smtp?.fromAddress ?? 'ops@gigvora.com')}
                  </div>
                </div>
              </div>
            </div>
          </div>
        </>
      )}
    </section>
  );

  const affiliateDocumentsValue = Array.isArray(normalizedAffiliate.compliance?.requiredDocuments)
    ? normalizedAffiliate.compliance.requiredDocuments.join(', ')
    : '';

  const renderAffiliateSettingsSection = (
    <section
      id="admin-affiliate-settings"
      className="rounded-3xl border border-slate-200 bg-white p-6 shadow-lg shadow-emerald-100/40 sm:p-8"
    >
      <div className="flex flex-col gap-4 xl:flex-row xl:items-start xl:justify-between">
        <div>
          <h2 className="text-xl font-semibold text-slate-900 sm:text-2xl">Affiliate programme configuration</h2>
          <p className="mt-2 max-w-3xl text-sm text-slate-600">
            Govern referral economics, payout cadence, and compliance requirements across the Gigvora network.
          </p>
          <div className="mt-4 flex flex-wrap items-center gap-3 text-xs font-semibold uppercase tracking-wide">
            <span className="inline-flex items-center rounded-full border border-slate-200 bg-slate-50 px-3 py-1 text-slate-600">
              {affiliateLoading
                ? 'Syncing settings…'
                : affiliateLastSavedAt
                ? `Last synced ${formatRelativeTime(affiliateLastSavedAt)}`
                : 'Awaiting sync'}
            </span>
            {affiliateDirty ? (
              <span className="inline-flex items-center rounded-full border border-amber-200 bg-amber-50 px-3 py-1 text-amber-700">
                Unsaved changes
              </span>
            ) : null}
            {normalizedAffiliate.enabled === false ? (
              <span className="inline-flex items-center rounded-full border border-rose-200 bg-rose-50 px-3 py-1 text-rose-600">
                Programme paused
              </span>
            ) : null}
          </div>
        </div>
        <div className="flex flex-col gap-3 sm:flex-row sm:items-center">
          <button
            type="button"
            onClick={handleResetAffiliateSettings}
            className="inline-flex items-center justify-center rounded-full border border-slate-200 bg-white px-5 py-2 text-sm font-semibold text-slate-700 transition hover:border-slate-300 hover:text-slate-900 disabled:cursor-not-allowed disabled:opacity-60"
            disabled={affiliateLoading || affiliateSaving}
          >
            Reset draft
          </button>
          <button
            type="button"
            onClick={handleSaveAffiliateSettings}
            className="inline-flex items-center justify-center rounded-full bg-emerald-600 px-6 py-2 text-sm font-semibold text-white shadow-sm transition hover:bg-emerald-700 disabled:cursor-not-allowed disabled:opacity-60"
            disabled={disableAffiliateInputs}
          >
            {affiliateSaving ? 'Saving…' : 'Save affiliate settings'}
          </button>
        </div>
      </div>

      {affiliateError ? (
        <p className="mt-4 rounded-2xl border border-rose-200 bg-rose-50 px-4 py-3 text-sm text-rose-700">{affiliateError}</p>
      ) : null}
      {affiliateStatus ? (
        <p className="mt-4 rounded-2xl border border-emerald-200 bg-emerald-50 px-4 py-3 text-sm text-emerald-700">
          {affiliateStatus}
        </p>
      ) : null}

      <div className="mt-6 grid gap-6 xl:grid-cols-3">
        <div className="space-y-6 xl:col-span-2">
          <div className="grid gap-4 sm:grid-cols-2">
            <label className="flex items-center justify-between rounded-2xl border border-slate-200 bg-slate-50 px-4 py-3 text-sm text-slate-700">
              <span className="font-semibold text-slate-800">Programme enabled</span>
              <input
                type="checkbox"
                className="h-4 w-4 rounded border-slate-300 text-emerald-600 focus:ring-emerald-500"
                checked={Boolean(normalizedAffiliate.enabled)}
                onChange={handleAffiliateToggleChange(['enabled'])}
                disabled={disableAffiliateInputs}
              />
            </label>
            <label className="flex items-center justify-between rounded-2xl border border-slate-200 bg-slate-50 px-4 py-3 text-sm text-slate-700">
              <span className="font-semibold text-slate-800">Auto-approve payouts</span>
              <input
                type="checkbox"
                className="h-4 w-4 rounded border-slate-300 text-emerald-600 focus:ring-emerald-500"
                checked={Boolean(normalizedAffiliate.payouts?.autoApprove)}
                onChange={handleAffiliateToggleChange(['payouts', 'autoApprove'])}
                disabled={disableAffiliateInputs}
              />
            </label>
            <label className="flex items-center justify-between rounded-2xl border border-slate-200 bg-slate-50 px-4 py-3 text-sm text-slate-700">
              <span className="font-semibold text-slate-800">Two-factor required</span>
              <input
                type="checkbox"
                className="h-4 w-4 rounded border-slate-300 text-emerald-600 focus:ring-emerald-500"
                checked={Boolean(normalizedAffiliate.compliance?.twoFactorRequired)}
                onChange={handleAffiliateToggleChange(['compliance', 'twoFactorRequired'])}
                disabled={disableAffiliateInputs}
              />
            </label>
            <label className="flex items-center justify-between rounded-2xl border border-slate-200 bg-slate-50 px-4 py-3 text-sm text-slate-700">
              <span className="font-semibold text-slate-800">KYC verification</span>
              <input
                type="checkbox"
                className="h-4 w-4 rounded border-slate-300 text-emerald-600 focus:ring-emerald-500"
                checked={Boolean(normalizedAffiliate.compliance?.payoutKyc)}
                onChange={handleAffiliateToggleChange(['compliance', 'payoutKyc'])}
                disabled={disableAffiliateInputs}
              />
            </label>
          </div>

          <div className="grid gap-4 sm:grid-cols-2">
            <label className="flex flex-col gap-2 text-sm text-slate-700">
              <span className="font-semibold text-slate-800">Default commission rate (%)</span>
              <input
                type="number"
                min="0"
                max="100"
                step="0.1"
                className="rounded-2xl border border-slate-200 bg-white px-4 py-2"
                value={normalizedAffiliate.defaultCommissionRate ?? ''}
                onChange={handleAffiliateNumberChange(['defaultCommissionRate'])}
                disabled={disableAffiliateInputs}
              />
            </label>
            <label className="flex flex-col gap-2 text-sm text-slate-700">
              <span className="font-semibold text-slate-800">Referral attribution window (days)</span>
              <input
                type="number"
                min="1"
                max="365"
                className="rounded-2xl border border-slate-200 bg-white px-4 py-2"
                value={normalizedAffiliate.referralWindowDays ?? ''}
                onChange={handleAffiliateNumberChange(['referralWindowDays'])}
                disabled={disableAffiliateInputs}
              />
            </label>
            <label className="flex flex-col gap-2 text-sm text-slate-700">
              <span className="font-semibold text-slate-800">Payout frequency</span>
              <select
                className="rounded-2xl border border-slate-200 bg-white px-4 py-2"
                value={normalizedAffiliate.payouts?.frequency ?? 'monthly'}
                onChange={handleAffiliateTextChange(['payouts', 'frequency'])}
                disabled={disableAffiliateInputs}
              >
                <option value="weekly">Weekly</option>
                <option value="biweekly">Bi-weekly</option>
                <option value="monthly">Monthly</option>
                <option value="quarterly">Quarterly</option>
              </select>
            </label>
            <label className="flex flex-col gap-2 text-sm text-slate-700">
              <span className="font-semibold text-slate-800">Minimum payout threshold ({normalizedAffiliate.currency ?? 'USD'})</span>
              <input
                type="number"
                min="0"
                step="0.01"
                className="rounded-2xl border border-slate-200 bg-white px-4 py-2"
                value={normalizedAffiliate.payouts?.minimumPayoutThreshold ?? ''}
                onChange={handleAffiliateNumberChange(['payouts', 'minimumPayoutThreshold'])}
                disabled={disableAffiliateInputs}
              />
            </label>
          </div>

          <div className="grid gap-4 sm:grid-cols-2">
            <label className="flex flex-col gap-2 text-sm text-slate-700">
              <span className="font-semibold text-slate-800">Recurrence model</span>
              <select
                className="rounded-2xl border border-slate-200 bg-white px-4 py-2"
                value={normalizedAffiliate.payouts?.recurrence?.type ?? 'infinite'}
                onChange={handleAffiliateRecurrenceChange}
                disabled={disableAffiliateInputs}
              >
                <option value="infinite">Infinite – recurring commissions</option>
                <option value="finite">Finite – limited commissions</option>
                <option value="one_time">Single – first transaction only</option>
              </select>
            </label>
            {normalizedAffiliate.payouts?.recurrence?.type === 'finite' ? (
              <label className="flex flex-col gap-2 text-sm text-slate-700">
                <span className="font-semibold text-slate-800">Recurrence limit (transactions)</span>
                <input
                  type="number"
                  min="1"
                  className="rounded-2xl border border-slate-200 bg-white px-4 py-2"
                  value={normalizedAffiliate.payouts?.recurrence?.limit ?? ''}
                  onChange={handleAffiliateRecurrenceLimitChange}
                  disabled={disableAffiliateInputs}
                />
              </label>
            ) : null}
          </div>

          <div className="rounded-3xl border border-slate-200 bg-slate-50/80 p-5">
            <h3 className="text-base font-semibold text-slate-900">Required compliance documents</h3>
            <p className="mt-1 text-sm text-slate-600">
              Specify documentation partners must submit before payouts are released. Separate values with commas.
            </p>
            <input
              type="text"
              className="mt-3 w-full rounded-2xl border border-slate-200 bg-white px-4 py-2 text-sm"
              value={affiliateDocumentsValue}
              onChange={handleAffiliateDocumentsChange}
              placeholder="e.g. W-8BEN, Photo ID, Proof of address"
              disabled={disableAffiliateInputs}
            />
          </div>

          <div className="space-y-4">
            <div className="flex items-center justify-between">
              <h3 className="text-base font-semibold text-slate-900">Commission tiers</h3>
              <button
                type="button"
                onClick={handleAffiliateAddTier}
                className="inline-flex items-center rounded-full border border-emerald-200 bg-emerald-50 px-3 py-1 text-xs font-semibold text-emerald-700 transition hover:border-emerald-300 hover:bg-emerald-100 disabled:cursor-not-allowed disabled:opacity-60"
                disabled={disableAffiliateInputs}
              >
                Add tier
              </button>
            </div>
            {normalizedAffiliateTiers.length ? (
              <div className="space-y-3">
                {normalizedAffiliateTiers.map((tier, index) => (
                  <div key={tier.id ?? `tier-${index}`} className="rounded-3xl border border-slate-200 bg-white p-4 shadow-sm">
                    <div className="flex flex-col gap-3 sm:flex-row sm:items-center sm:justify-between">
                      <div className="flex-1">
                        <label className="flex flex-col gap-2 text-sm text-slate-700">
                          <span className="font-semibold text-slate-800">Tier name</span>
                          <input
                            type="text"
                            className="rounded-2xl border border-slate-200 bg-white px-4 py-2"
                            value={tier.name ?? ''}
                            onChange={handleAffiliateTierChange(index, 'name')}
                            disabled={disableAffiliateInputs}
                          />
                        </label>
                      </div>
                      <button
                        type="button"
                        onClick={handleAffiliateRemoveTier(index)}
                        className="inline-flex items-center justify-center rounded-full border border-rose-200 bg-rose-50 px-3 py-1 text-xs font-semibold text-rose-600 transition hover:border-rose-300 hover:bg-rose-100 disabled:cursor-not-allowed disabled:opacity-60"
                        disabled={disableAffiliateInputs}
                      >
                        Remove
                      </button>
                    </div>
                    <div className="mt-4 grid gap-3 sm:grid-cols-3">
                      <label className="flex flex-col gap-2 text-sm text-slate-700">
                        <span className="font-semibold text-slate-800">Rate (%)</span>
                        <input
                          type="number"
                          min="0"
                          max="100"
                          step="0.1"
                          className="rounded-2xl border border-slate-200 bg-white px-4 py-2"
                          value={tier.rate ?? ''}
                          onChange={handleAffiliateTierChange(index, 'rate')}
                          disabled={disableAffiliateInputs}
                        />
                      </label>
                      <label className="flex flex-col gap-2 text-sm text-slate-700">
                        <span className="font-semibold text-slate-800">Min value ({normalizedAffiliate.currency ?? 'USD'})</span>
                        <input
                          type="number"
                          min="0"
                          step="0.01"
                          className="rounded-2xl border border-slate-200 bg-white px-4 py-2"
                          value={tier.minValue ?? ''}
                          onChange={handleAffiliateTierChange(index, 'minValue')}
                          disabled={disableAffiliateInputs}
                        />
                      </label>
                      <label className="flex flex-col gap-2 text-sm text-slate-700">
                        <span className="font-semibold text-slate-800">Max value ({normalizedAffiliate.currency ?? 'USD'})</span>
                        <input
                          type="number"
                          min="0"
                          step="0.01"
                          className="rounded-2xl border border-slate-200 bg-white px-4 py-2"
                          value={tier.maxValue ?? ''}
                          onChange={handleAffiliateTierChange(index, 'maxValue')}
                          disabled={disableAffiliateInputs}
                        />
                      </label>
                    </div>
                  </div>
                ))}
              </div>
            ) : (
              <p className="rounded-3xl border border-dashed border-slate-200 bg-slate-50/60 p-6 text-sm text-slate-500">
                No tiers configured yet. Add at least one tier to establish commission multipliers.
              </p>
            )}
          </div>
        </div>

        <div className="space-y-4">
          <div className="rounded-3xl border border-slate-200 bg-slate-50/80 p-5">
            <h3 className="text-base font-semibold text-slate-900">Programme snapshot</h3>
            <dl className="mt-4 space-y-2 text-sm text-slate-700">
              <div className="flex items-center justify-between">
                <dt>Default commission</dt>
                <dd>{formatPercent(normalizedAffiliate.defaultCommissionRate ?? 0)}</dd>
              </div>
              <div className="flex items-center justify-between">
                <dt>Referral window</dt>
                <dd>{normalizedAffiliate.referralWindowDays ?? 0} days</dd>
              </div>
              <div className="flex items-center justify-between">
                <dt>Payout cadence</dt>
                <dd>{normalizedAffiliate.payouts?.frequency ?? 'monthly'}</dd>
              </div>
              <div className="flex items-center justify-between">
                <dt>Threshold</dt>
                <dd>
                  {formatCurrency(
                    normalizedAffiliate.payouts?.minimumPayoutThreshold ?? 0,
                    normalizedAffiliate.currency ?? 'USD',
                  )}
                </dd>
              </div>
              <div className="flex items-center justify-between">
                <dt>Tiers configured</dt>
                <dd>{normalizedAffiliateTiers.length}</dd>
              </div>
            </dl>
            <p className="mt-4 text-xs text-slate-500">
              Adjusting these settings updates partner experiences across web and mobile dashboards instantly.
            </p>
          </div>

          <div className="rounded-3xl border border-slate-200 bg-white p-5 shadow-sm">
            <h3 className="text-base font-semibold text-slate-900">Security posture</h3>
            <ul className="mt-3 space-y-2 text-sm text-slate-600">
              <li>
                <span className="font-semibold text-slate-800">2FA enforcement:</span>{' '}
                {normalizedAffiliate.compliance?.twoFactorRequired ? 'Required for affiliate logins' : 'Optional for partners'}
              </li>
              <li>
                <span className="font-semibold text-slate-800">KYC verification:</span>{' '}
                {normalizedAffiliate.compliance?.payoutKyc ? 'Mandatory prior to payout' : 'Deferred to finance review'}
              </li>
              <li>
                <span className="font-semibold text-slate-800">Required documents:</span>{' '}
                {affiliateDocumentsValue || 'None configured'}
              </li>
            </ul>
            <p className="mt-4 text-xs text-slate-500">
              Align these requirements with your compliance team to ensure audit-ready payout processes.
            </p>
          </div>
        </div>
      </div>
    </section>
  );


  const handleRefresh = () => {
    setRefreshIndex((index) => index + 1);
  };

  const renderAccessDenied = (
    <div className="rounded-3xl border border-amber-200 bg-amber-50 p-8 text-amber-900">
      <h2 className="text-xl font-semibold text-amber-900">Admin role required</h2>
      <p className="mt-3 text-sm">
        This control tower is restricted to verified Gigvora administrators. Switch to an authorised account or request elevated access from the platform team.
      </p>
      <div className="mt-6 flex flex-col gap-3 sm:flex-row">
        <Link
          to="/admin"
          className="inline-flex items-center justify-center rounded-full border border-amber-300 bg-white px-5 py-2 text-sm font-semibold text-amber-900 transition hover:border-amber-400 hover:bg-amber-100"
        >
          Return to admin login
        </Link>
        <button
          type="button"
          onClick={() => setRefreshIndex((index) => index + 1)}
          className="inline-flex items-center justify-center rounded-full border border-transparent bg-amber-600 px-5 py-2 text-sm font-semibold text-white transition hover:bg-amber-700"
        >
          Check access again
        </button>
      </div>
    </div>
  );

  const renderLoadingState = (
    <div className="space-y-6">
      <div className="rounded-3xl border border-dashed border-blue-200 bg-blue-50/40 p-8 text-center text-sm text-blue-700">
        Synchronising telemetry from the platform. This typically takes just a moment…
      </div>
      <div className="rounded-3xl border border-slate-200 bg-white p-8 shadow-sm">
        <div className="animate-pulse space-y-4">
          <div className="h-6 w-1/3 rounded-full bg-slate-200" />
          <div className="h-4 w-2/3 rounded-full bg-slate-200" />
          <div className="grid gap-4 sm:grid-cols-2 lg:grid-cols-4">
            {[...Array(4)].map((_, index) => (
              <div key={index} className="h-28 rounded-2xl bg-slate-100" />
            ))}
          </div>
        </div>
      </div>
    </div>
  );

  const renderErrorState = (
    <div className="rounded-3xl border border-red-200 bg-red-50 p-6 text-sm text-red-700">
      <p className="font-semibold">We couldn’t load the admin dashboard.</p>
      <p className="mt-2">{error}</p>
      <button
        type="button"
        onClick={handleRefresh}
        className="mt-4 inline-flex items-center gap-2 rounded-full border border-red-200 bg-white px-4 py-2 text-xs font-semibold uppercase tracking-wide text-red-700 transition hover:border-red-300 hover:bg-red-50"
      >
        <ArrowPathIcon className="h-4 w-4" /> Try again
      </button>
    </div>
  );

  const renderDashboardSections = data ? (
    <div className="space-y-10">
      <RuntimeTelemetryPanel
        snapshot={runtimeSnapshot}
        loading={runtimeLoading}
        refreshing={runtimeRefreshing}
        error={runtimeError}
        onRefresh={refreshRuntime}
        lastUpdated={runtimeUpdatedAt}
      />
      <AdCouponManager />
      <AdminGroupManagementPanel />
      <ConsentGovernancePanel />
      <RbacMatrixPanel />

      <section className="rounded-3xl border border-slate-200 bg-white/95 p-6 shadow-sm">
        <div className="flex flex-col gap-4 sm:flex-row sm:items-center sm:justify-between">
          <div>
            <h2 className="text-lg font-semibold text-slate-900">Blog operations</h2>
            <p className="mt-1 max-w-2xl text-sm text-slate-600">
              Launch and govern Gigvora stories, release notes, and playbooks directly from the control tower. Published posts
              appear instantly across the public blog, member dashboards, and the mobile app.
            </p>
          </div>
          <Link
            to="/dashboard/admin/blog"
            className="inline-flex items-center justify-center rounded-full bg-accent px-5 py-2 text-sm font-semibold text-white shadow-soft transition hover:bg-accentDark"
          >
            Open blog studio
          </Link>
        </div>
        <div className="mt-4 grid gap-3 sm:grid-cols-2">
          <div className="rounded-2xl border border-slate-200 bg-slate-50/80 p-4 text-sm text-slate-600">
            <p className="text-xs font-semibold uppercase tracking-wide text-slate-500">Enterprise workflow</p>
            <p className="mt-2">
              Draft, schedule, and publish articles with tag management, hero imagery, and SEO-ready slugs in a single secured
              workspace.
            </p>
          </div>
          <div className="rounded-2xl border border-slate-200 bg-slate-50/80 p-4 text-sm text-slate-600">
            <p className="text-xs font-semibold uppercase tracking-wide text-slate-500">Cross-platform parity</p>
            <p className="mt-2">
              Blog highlights surface automatically inside the user dashboard spotlight and the Gigvora mobile experience.
            </p>
          </div>
        </div>
      </section>

      {/* Summary cards */}
      <div className="grid gap-4 sm:grid-cols-2 xl:grid-cols-4">
        {summaryCards.map((card) => (
          <SummaryCard key={card.label} {...card} />
        ))}
      </div>

      {/* Member health */}
      <section className="rounded-3xl border border-slate-200 bg-white p-6 shadow-lg shadow-blue-100/40 sm:p-8">
        <div className="flex flex-col gap-4 sm:flex-row sm:items-start sm:justify-between">
          <div>
            <h2 className="text-xl font-semibold text-slate-900 sm:text-2xl">Member health</h2>
            <p className="mt-2 max-w-3xl text-sm text-slate-600">
              Monitor network growth, profile completion, and trust signals to keep the marketplace balanced and high quality.
            </p>
          </div>
          <div className="rounded-full border border-blue-200 bg-blue-50 px-4 py-2 text-xs font-semibold uppercase tracking-wide text-blue-700">
            Last {data.lookbackDays} days
          </div>
        </div>
        <div className="mt-6 grid gap-4 lg:grid-cols-2">
          <div className="rounded-2xl border border-slate-200 bg-slate-50/80 p-5 shadow-sm">
            <p className="text-sm font-semibold text-slate-700">Member distribution</p>
            <div className="mt-4 grid gap-3 sm:grid-cols-2">
              {Object.entries(data.summary?.totals?.userBreakdown ?? {}).map(([type, count]) => (
                <div key={type} className="rounded-xl border border-white/60 bg-white p-4 shadow-sm">
                  <p className="text-xs font-semibold uppercase tracking-wide text-slate-400">{USER_TYPE_LABELS[type] ?? humanizeLabel(type)}</p>
                  <p className="mt-1 text-2xl font-semibold text-slate-900">{formatNumber(count)}</p>
                </div>
              ))}
            </div>
          </div>
          <div className="rounded-2xl border border-slate-200 bg-slate-50/80 p-5 shadow-sm">
            <p className="text-sm font-semibold text-slate-700">Profile readiness</p>
            <dl className="mt-4 grid gap-3 sm:grid-cols-2">
              <div>
                <dt className="text-xs font-semibold uppercase tracking-wide text-slate-400">Active profiles</dt>
                <dd className="mt-1 text-xl font-semibold text-slate-900">{formatNumber(data.summary?.totals?.activeProfiles ?? 0)}</dd>
              </div>
              <div>
                <dt className="text-xs font-semibold uppercase tracking-wide text-slate-400">High trust (≥80)</dt>
                <dd className="mt-1 text-xl font-semibold text-slate-900">{formatNumber(data.summary?.totals?.highTrustProfiles ?? 0)}</dd>
              </div>
              <div>
                <dt className="text-xs font-semibold uppercase tracking-wide text-slate-400">Avg completion</dt>
                <dd className="mt-1 text-xl font-semibold text-slate-900">{formatPercent(data.summary?.totals?.averageProfileCompletion ?? 0)}</dd>
              </div>
              <div>
                <dt className="text-xs font-semibold uppercase tracking-wide text-slate-400">Verified references</dt>
                <dd className="mt-1 text-xl font-semibold text-slate-900">{formatNumber(data.summary?.totals?.verifiedReferences ?? 0)}</dd>
              </div>
            </dl>
          </div>
        </div>
        <div className="mt-6 rounded-2xl border border-slate-200 bg-white p-5 shadow-sm">
          <p className="text-sm font-semibold text-slate-700">New signups</p>
          <div className="mt-4 grid gap-3 sm:grid-cols-3">
            {Object.entries(data.summary?.growth?.newUsers ?? {}).map(([type, count]) => (
              <div key={type} className="rounded-xl border border-blue-100 bg-blue-50/60 p-4">
                <p className="text-xs font-semibold uppercase tracking-wide text-blue-600">{USER_TYPE_LABELS[type] ?? humanizeLabel(type)}</p>
                <p className="mt-1 text-xl font-semibold text-blue-800">{formatNumber(count)}</p>
                <p className="text-[11px] uppercase tracking-wide text-blue-500">{`Joined in ${data.lookbackDays} days`}</p>
              </div>
            ))}
          </div>
        </div>
      </section>

      {/* Financial governance */}
      <section className="rounded-3xl border border-slate-200 bg-white p-6 shadow-lg shadow-blue-100/40 sm:p-8">
        <div className="flex flex-col gap-4 sm:flex-row sm:items-start sm:justify-between">
          <div>
            <h2 className="text-xl font-semibold text-slate-900 sm:text-2xl">Financial governance</h2>
            <p className="mt-2 max-w-3xl text-sm text-slate-600">
              Escrow balances, fee capture, and transaction mix to monitor marketplace liquidity and treasury performance.
            </p>
          </div>
          <button
            type="button"
            onClick={handleRefresh}
            className="inline-flex items-center gap-2 rounded-full border border-blue-200 bg-blue-50 px-4 py-2 text-xs font-semibold uppercase tracking-wide text-blue-700 transition hover:border-blue-300 hover:bg-white"
          >
            <ArrowPathIcon className="h-4 w-4" /> Refresh data
          </button>
        </div>
        <div className="mt-6 grid gap-4 lg:grid-cols-2">
          <StatusList
            title="Transactions by status"
            items={calculatePercentages(data.financials?.transactionsByStatus ?? {})}
            emptyLabel="No transactions recorded yet."
          />
          <StatusList
            title="Escrow accounts"
            items={calculatePercentages(data.financials?.accountsByStatus ?? {})}
            emptyLabel="No accounts created yet."
          />
        </div>
        <RecentList
          title="Recent escrow activity"
          rows={(data.financials?.recentTransactions ?? []).map((txn) => ({
            reference: txn.reference,
            type: humanizeLabel(txn.type),
            status: humanizeLabel(txn.status),
            amount: formatCurrency(txn.amount, txn.currencyCode ?? 'USD'),
            netAmount: formatCurrency(txn.netAmount, txn.currencyCode ?? 'USD'),
            createdAt: formatDateTime(txn.createdAt),
          }))}
          columns={[
            { key: 'reference', label: 'Reference' },
            { key: 'type', label: 'Type' },
            { key: 'status', label: 'Status' },
            { key: 'amount', label: 'Gross' },
            { key: 'netAmount', label: 'Net' },
            { key: 'createdAt', label: 'Created' },
          ]}
          emptyLabel="Escrow activity will appear here once transactions are initiated."
        />
      </section>

      {/* Trust and safety */}
      <section className="rounded-3xl border border-slate-200 bg-white p-6 shadow-lg shadow-blue-100/40 sm:p-8">
        <div className="flex flex-col gap-4 sm:flex-row sm:items-start sm:justify-between">
          <div>
            <h2 className="text-xl font-semibold text-slate-900 sm:text-2xl">Risk & trust</h2>
            <p className="mt-2 max-w-3xl text-sm text-slate-600">
              Track dispute load, prioritisation, and lifecycle stages to keep resolution teams ahead of potential escalations.
            </p>
          </div>
          <div className="rounded-full border border-slate-200 bg-slate-50 px-4 py-2 text-xs font-semibold uppercase tracking-wide text-slate-600">
            {formatNumber(data.trust?.openDisputes ?? 0)} open cases
          </div>
        </div>
        <div className="mt-6 grid gap-4 lg:grid-cols-2">
          <StatusList title="Disputes by stage" items={calculatePercentages(data.trust?.disputesByStage ?? {})} />
          <StatusList title="Disputes by priority" items={calculatePercentages(data.trust?.disputesByPriority ?? {})} />
        </div>
        <RecentList
          title="Latest dispute updates"
          rows={(data.trust?.recentDisputes ?? []).map((dispute) => ({
            id: `#${dispute.id}`,
            stage: humanizeLabel(dispute.stage),
            priority: humanizeLabel(dispute.priority),
            status: humanizeLabel(dispute.status),
            amount: dispute.transaction ? formatCurrency(dispute.transaction.amount, dispute.transaction.currencyCode ?? 'USD') : '—',
            updatedAt: formatDateTime(dispute.updatedAt),
          }))}
          columns={[
            { key: 'id', label: 'Dispute' },
            { key: 'stage', label: 'Stage' },
            { key: 'priority', label: 'Priority' },
            { key: 'status', label: 'Status' },
            { key: 'amount', label: 'Amount' },
            { key: 'updatedAt', label: 'Updated' },
          ]}
          emptyLabel="Resolved disputes will reduce from this feed automatically."
        />
      </section>

      {/* Support operations */}
      <section className="rounded-3xl border border-slate-200 bg-white p-6 shadow-lg shadow-blue-100/40 sm:p-8">
        <div className="flex flex-col gap-4 sm:flex-row sm:items-start sm:justify-between">
          <div>
            <h2 className="text-xl font-semibold text-slate-900 sm:text-2xl">Support operations</h2>
            <p className="mt-2 max-w-3xl text-sm text-slate-600">
              SLA adherence, backlog shape, and latest escalations ensure every member receives timely responses.
            </p>
          </div>
          <div className="rounded-full border border-blue-200 bg-blue-50 px-4 py-2 text-xs font-semibold uppercase tracking-wide text-blue-700">
            {formatNumber(data.support?.openCases ?? 0)} cases in flight
          </div>
        </div>
        <div className="mt-6 grid gap-4 lg:grid-cols-2">
          <StatusList title="Cases by status" items={calculatePercentages(data.support?.casesByStatus ?? {})} />
          <StatusList title="Cases by priority" items={calculatePercentages(data.support?.casesByPriority ?? {})} />
        </div>
        <div className="mt-6 grid gap-4 lg:grid-cols-2">
          <div className="rounded-2xl border border-slate-200 bg-slate-50/60 p-5 shadow-sm">
            <p className="text-sm font-semibold text-slate-700">Service levels</p>
            <dl className="mt-4 space-y-3">
              <div>
                <dt className="text-xs font-semibold uppercase tracking-wide text-slate-400">Average first response</dt>
                <dd className="mt-1 text-xl font-semibold text-slate-900">{formatDurationMinutes(data.support?.averageFirstResponseMinutes)}</dd>
              </div>
              <div>
                <dt className="text-xs font-semibold uppercase tracking-wide text-slate-400">Average resolution</dt>
                <dd className="mt-1 text-xl font-semibold text-slate-900">{formatDurationMinutes(data.support?.averageResolutionMinutes)}</dd>
              </div>
            </dl>
          </div>
          <RecentList
            title="Recent escalations"
            rows={(data.support?.recentCases ?? []).map((supportCase) => ({
              id: `#${supportCase.id}`,
              status: humanizeLabel(supportCase.status),
              priority: humanizeLabel(supportCase.priority),
              escalatedAt: formatDateTime(supportCase.escalatedAt),
              firstResponseAt: formatDateTime(supportCase.firstResponseAt),
              resolvedAt: formatDateTime(supportCase.resolvedAt),
            }))}
            columns={[
              { key: 'id', label: 'Case' },
              { key: 'status', label: 'Status' },
              { key: 'priority', label: 'Priority' },
              { key: 'escalatedAt', label: 'Escalated' },
              { key: 'firstResponseAt', label: 'First reply' },
              { key: 'resolvedAt', label: 'Resolved' },
            ]}
            emptyLabel="Escalations will populate as support cases move through the queue."
          />
        </div>
      </section>

      {/* Analytics & notifications */}
      <section className="rounded-3xl border border-slate-200 bg-white p-6 shadow-lg shadow-blue-100/40 sm:p-8">
        <div className="flex flex-col gap-4 sm:flex-row sm:items-start sm:justify-between">
          <div>
            <h2 className="text-xl font-semibold text-slate-900 sm:text-2xl">Engagement & communications</h2>
            <p className="mt-2 max-w-3xl text-sm text-slate-600">
              Real-time telemetry, actor mix, and notification delivery ensure product teams can respond quickly to usage signals.
            </p>
          </div>
          <div className="rounded-full border border-slate-200 bg-slate-50 px-4 py-2 text-xs font-semibold uppercase tracking-wide text-slate-600">
            {formatNumber(data.analytics?.eventsLastWindow ?? 0)} events / {data.eventWindowDays}-day window
          </div>
        </div>
        <div className="mt-6 grid gap-4 lg:grid-cols-3">
          <StatusList
            title="Events by actor"
            items={calculatePercentages(data.analytics?.eventsByActorType ?? {})}
            emptyLabel="No analytics events recorded yet."
          />
          <div className="rounded-2xl border border-slate-200 bg-white p-5 shadow-sm">
            <p className="text-sm font-semibold text-slate-700">Top events</p>
            <ol className="mt-4 space-y-3 text-sm text-slate-600">
              {(data.analytics?.topEvents ?? []).map((event, index) => (
                <li key={event.eventName} className="flex items-center justify-between rounded-xl border border-slate-100 bg-slate-50/60 px-3 py-2">
                  <span className="font-medium text-slate-700">
                    <span className="mr-2 inline-flex h-6 w-6 items-center justify-center rounded-full bg-blue-100 text-xs font-semibold text-blue-700">
                      {index + 1}
                    </span>
                    {event.eventName}
                  </span>
                  <span className="text-slate-500">{formatNumber(event.count)}</span>
                </li>
              ))}
              {!data.analytics?.topEvents?.length ? <li className="text-sm text-slate-500">No event telemetry yet.</li> : null}
            </ol>
          </div>
          <div className="rounded-2xl border border-slate-200 bg-white p-5 shadow-sm">
            <p className="text-sm font-semibold text-slate-700">Daily volume</p>
            <div className="mt-4 space-y-2">
              {(data.analytics?.dailyEvents ?? []).map((entry) => (
                <div key={entry.date} className="space-y-1">
                  <div className="flex items-center justify-between text-sm">
                    <span className="text-slate-600">{formatDate(entry.date)}</span>
                    <span className="font-semibold text-slate-900">{formatNumber(entry.count)}</span>
                  </div>
                  <div className="relative h-2 overflow-hidden rounded-full bg-slate-100">
                    <div
                      className="absolute inset-y-0 left-0 rounded-full bg-blue-500"
                      style={{ width: `${Math.min(entry.count * 5, 100)}%` }}
                    />
                  </div>
                </div>
              ))}
              {!data.analytics?.dailyEvents?.length ? <p className="text-sm text-slate-500">Events will chart here automatically.</p> : null}
            </div>
          </div>
        </div>
        <RecentList
          title="Latest analytics events"
          rows={(data.analytics?.latestEvents ?? []).map((event) => ({
            eventName: event.eventName,
            actorType: humanizeLabel(event.actorType),
            userId: event.userId ? `User ${event.userId}` : '—',
            entityType: event.entityType ? humanizeLabel(event.entityType) : '—',
            occurredAt: formatDateTime(event.occurredAt),
          }))}
          columns={[
            { key: 'eventName', label: 'Event' },
            { key: 'actorType', label: 'Actor' },
            { key: 'userId', label: 'Subject' },
            { key: 'entityType', label: 'Entity' },
            { key: 'occurredAt', label: 'Occurred' },
          ]}
          emptyLabel="Events will appear here as soon as telemetry is captured."
        />
        <div className="mt-6 rounded-2xl border border-slate-200 bg-slate-50/60 p-5 shadow-sm">
          <p className="text-sm font-semibold text-slate-700">Notification delivery</p>
          <div className="mt-4 grid gap-3 sm:grid-cols-4">
            {Object.entries(data.notifications?.byStatus ?? {}).map(([status, count]) => (
              <div key={status} className="rounded-xl border border-white/80 bg-white p-4 shadow-sm">
                <p className="text-xs font-semibold uppercase tracking-wide text-slate-400">{humanizeLabel(status)}</p>
                <p className="mt-1 text-xl font-semibold text-slate-900">{formatNumber(count)}</p>
              </div>
            ))}
            <div className="rounded-xl border border-red-100 bg-red-50/80 p-4 shadow-sm">
              <p className="text-xs font-semibold uppercase tracking-wide text-red-500">Critical pending</p>
              <p className="mt-1 text-xl font-semibold text-red-700">{formatNumber(data.notifications?.criticalOpen ?? 0)}</p>
            </div>
          </div>
        </div>
      </section>

      {/* Launchpad performance */}
      <section className="rounded-3xl border border-slate-200 bg-white p-6 shadow-lg shadow-blue-100/40 sm:p-8">
        <div className="flex flex-col gap-4 sm:flex-row sm:items-start sm:justify-between">
          <div>
            <h2 className="text-xl font-semibold text-slate-900 sm:text-2xl">Launchpad performance</h2>
            <p className="mt-2 max-w-3xl text-sm text-slate-600">
              Understand placements, interviews, and employer demand across the Experience Launchpad programme.
            </p>
          </div>
          <div className="rounded-full border border-slate-200 bg-slate-50 px-4 py-2 text-xs font-semibold uppercase tracking-wide text-slate-600">
            Conversion {formatPercent(data.launchpad?.totals?.conversionRate ?? 0)}
          </div>
        </div>
        <div className="mt-6 grid gap-4 lg:grid-cols-2">
          <div className="rounded-2xl border border-slate-200 bg-slate-50/60 p-5 shadow-sm">
            <p className="text-sm font-semibold text-slate-700">Pipeline health</p>
            <div className="mt-4 grid gap-3 sm:grid-cols-2">
              {Object.entries(data.launchpad?.pipeline ?? {}).map(([stage, count]) => (
                <div key={stage} className="rounded-xl border border-white/80 bg-white p-4 shadow-sm">
                  <p className="text-xs font-semibold uppercase tracking-wide text-slate-400">{humanizeLabel(stage)}</p>
                  <p className="mt-1 text-xl font-semibold text-slate-900">{formatNumber(count)}</p>
                </div>
              ))}
            </div>
          </div>
          <div className="rounded-2xl border border-slate-200 bg-slate-50/60 p-5 shadow-sm">
            <p className="text-sm font-semibold text-slate-700">Placements</p>
            <div className="mt-4 grid gap-3 sm:grid-cols-2">
              {Object.entries(data.launchpad?.placements ?? {}).map(([status, count]) => (
                <div key={status} className="rounded-xl border border-white/80 bg-white p-4 shadow-sm">
                  <p className="text-xs font-semibold uppercase tracking-wide text-slate-400">{humanizeLabel(status)}</p>
                  <p className="mt-1 text-xl font-semibold text-slate-900">{formatNumber(count)}</p>
                </div>
              ))}
            </div>
          </div>
        </div>
        <div className="mt-6 grid gap-4 lg:grid-cols-2">
          <RecentList
            title="Upcoming interviews"
            rows={(data.launchpad?.upcomingInterviews ?? []).map((interview) => ({
              id: `#${interview.id}`,
              candidate: interview.applicant ? `${interview.applicant.firstName} ${interview.applicant.lastName}` : '—',
              scheduled: formatDateTime(interview.interviewScheduledAt),
              status: humanizeLabel(interview.status),
            }))}
            columns={[
              { key: 'id', label: 'Interview' },
              { key: 'candidate', label: 'Candidate' },
              { key: 'scheduled', label: 'Scheduled' },
              { key: 'status', label: 'Status' },
            ]}
            emptyLabel="Interview schedules will appear as the programme books conversations."
          />
          <div className="rounded-2xl border border-slate-200 bg-white p-5 shadow-sm">
            <p className="text-sm font-semibold text-slate-700">Employer demand</p>
            <div className="mt-4 space-y-3">
              {(data.launchpad?.employerBriefs ?? []).map((brief) => (
                <div key={brief.id} className="rounded-xl border border-blue-100 bg-blue-50/60 p-4">
                  <p className="font-semibold text-blue-800">{brief.companyName ?? 'Employer brief'}</p>
                  <p className="text-sm text-blue-700">{humanizeLabel(brief.status)}</p>
                  <p className="text-xs uppercase tracking-wide text-blue-500">Updated {formatRelativeTime(brief.updatedAt)}</p>
                </div>
              ))}
              {!data.launchpad?.employerBriefs?.length ? <p className="text-sm text-slate-500">Employer briefs will populate as demand is logged.</p> : null}
            </div>
            <div className="mt-6 rounded-xl border border-slate-200 bg-slate-50/80 p-4">
              <p className="text-sm font-semibold text-slate-700">Opportunities by source</p>
              <div className="mt-3 space-y-2">
                {Object.entries(data.launchpad?.opportunities ?? {}).map(([source, count]) => (
                  <div key={source} className="flex items-center justify-between text-sm text-slate-600">
                    <span>{humanizeLabel(source)}</span>
                    <span className="font-semibold text-slate-900">{formatNumber(count)}</span>
                  </div>
                ))}
              </div>
            </div>
          </div>
        </div>
      </section>

      {/* Gigvora Ads */}
      <section id="gigvora-ads">
        <GigvoraAdsConsole initialSnapshot={data.ads} defaultContext={data.ads?.overview?.context} />
      </section>
    </div>
  ) : null;

  let gatingView = null;
  if (!isAuthenticated) {
    gatingView = (
      <AccessNotice
        title="Sign in required"
        message="Sign in with your Gigvora admin credentials to open the control tower."
        primaryLabel="Go to admin login"
        onPrimaryAction={() => navigate('/admin')}
        secondaryLabel="Contact platform ops"
        secondaryHref="mailto:ops@gigvora.com?subject=Admin%20access%20request"
      />
    );
  } else if (!hasAdminSeat) {
    gatingView = (
      <AccessNotice
        title="Admin clearance required"
        message="This workspace is restricted to platform administrators. Request elevated access from operations."
        primaryLabel="Switch account"
        onPrimaryAction={() => navigate('/admin')}
        secondaryLabel="Contact platform ops"
        secondaryHref="mailto:ops@gigvora.com?subject=Admin%20access%20request"
      />
    );
  }

  if (gatingView) {
    return (
      <DashboardLayout
        currentDashboard="admin"
        title="Gigvora Admin Control Tower"
        subtitle="Enterprise governance & compliance"
        description="Centralize every lever that powers Gigvora—from member growth and financial operations to trust, support, analytics, and the launchpad."
        menuSections={ADMIN_MENU_SECTIONS}
        sections={[]}
        profile={profile}
        availableDashboards={[
          'admin',
          'user',
          'freelancer',
          'company',
          'agency',
          'headhunter',
        ]}
      >
        {gatingView}
      </DashboardLayout>
    );
  }
  const renderContent = (() => {
    if (!hasAdminAccess) {
      return renderAccessDenied;
    }

    let dashboardContent = null;

    if (loading && !data) {
      dashboardContent = renderLoadingState;
    } else if (error) {
      dashboardContent = renderErrorState;
    } else if (renderDashboardSections) {
      dashboardContent = renderDashboardSections;
    }

    return (
      <div className="space-y-10">
        {renderSettingsSection}
        {renderAffiliateSettingsSection}
        {dashboardContent}
      </div>
    );
  })();

  return (
    <DashboardLayout
      currentDashboard="admin"
      title="Gigvora Admin Control Tower"
      subtitle="Enterprise governance & compliance"
      description="Centralize every lever that powers Gigvora—from member growth and financial operations to trust, support, analytics, and the launchpad." 
      menuSections={ADMIN_MENU_SECTIONS}
      sections={[]}
      profile={profile}
      availableDashboards={[
        'admin',
        'user',
        'freelancer',
        'company',
        'agency',
        'headhunter',
      ]}
    >
      {renderContent}
    </DashboardLayout>
  );
}

function GovernanceStatusBadge({ status }) {
  const normalized = typeof status === 'string' ? status.toLowerCase() : 'unknown';
  const config = GOVERNANCE_STATUS_STYLES[normalized] ?? GOVERNANCE_STATUS_STYLES.unknown;

  return (
    <span
      className={`inline-flex items-center rounded-full px-2.5 py-1 text-xs font-semibold ${config.className}`}
      aria-label={`Review status: ${config.label}`}
    >
      {config.label}
    </span>
  );
}<|MERGE_RESOLUTION|>--- conflicted
+++ resolved
@@ -14,9 +14,7 @@
 import { fetchAdminDashboard } from '../../services/admin.js';
 import { fetchPlatformSettings, updatePlatformSettings } from '../../services/platformSettings.js';
 import { fetchAffiliateSettings, updateAffiliateSettings } from '../../services/affiliateSettings.js';
-<<<<<<< HEAD
 import { ADMIN_MENU_SECTIONS } from '../../constants/adminMenuSections.js';
-=======
 
 const MENU_SECTIONS = [
   {
@@ -129,7 +127,6 @@
     ],
   },
 ];
->>>>>>> 50aed979
 
 const GOVERNANCE_STATUS_STYLES = {
   approved: {
