import { useCallback, useEffect, useMemo, useState } from 'react';
import { Link, useNavigate } from 'react-router-dom';
import { ArrowPathIcon, CurrencyDollarIcon, LifebuoyIcon, ShieldCheckIcon, UsersIcon } from '@heroicons/react/24/outline';
import DashboardLayout from '../../layouts/DashboardLayout.jsx';
import AdCouponManager from '../../components/admin/AdCouponManager.jsx';
import RuntimeTelemetryPanel from '../../components/admin/RuntimeTelemetryPanel.jsx';
import ConsentGovernancePanel from '../../components/admin/ConsentGovernancePanel.jsx';
import RbacMatrixPanel from '../../components/admin/RbacMatrixPanel.jsx';
import GigvoraAdsConsole from '../../components/ads/GigvoraAdsConsole.jsx';
import AdminGroupManagementPanel from './admin/AdminGroupManagementPanel.jsx';
import { ADMIN_MENU_SECTIONS } from './admin/menuSections.js';
import useSession from '../../hooks/useSession.js';
import useRuntimeHealthSnapshot from '../../hooks/useRuntimeHealthSnapshot.js';
import useDomainGovernanceSummaries from '../../hooks/useDomainGovernanceSummaries.js';
import { fetchAdminDashboard } from '../../services/admin.js';
import { fetchPlatformSettings, updatePlatformSettings } from '../../services/platformSettings.js';
import { fetchAffiliateSettings, updateAffiliateSettings } from '../../services/affiliateSettings.js';
import { listDatabaseConnections } from '../../services/databaseSettings.js';
import { ADMIN_DASHBOARD_MENU_SECTIONS } from '../../constants/adminDashboardMenu.js';
import { DATABASE_STATUS_STYLES } from '../../constants/databaseStatusStyles.js';

const MENU_SECTIONS = ADMIN_DASHBOARD_MENU_SECTIONS;
import { ADMIN_MENU_SECTIONS } from '../../constants/adminMenuSections.js';

const MENU_SECTIONS = ADMIN_MENU_SECTIONS;
const MENU_SECTIONS = [
  {
    label: 'Command modules',
    items: [
      {
        name: 'Runtime health',
        description: 'Service readiness, dependency posture, and rate-limit utilisation for the API perimeter.',
        tags: ['ops', 'security'],
        sectionId: 'admin-runtime-health',
      },
      {
        name: 'Data governance',
        description: 'PII inventory, retention policies, and audit cadence across bounded contexts.',
        tags: ['compliance', 'data'],
        sectionId: 'admin-domain-governance',
      },
      {
        name: 'Member health',
        description: 'Growth, activation, and readiness scores across the Gigvora network.',
        tags: ['growth', 'activation'],
      },
      {
        name: 'Profile management',
        description: 'Provision accounts, edit public profiles, and capture trust annotations.',
        tags: ['members'],
        href: '/dashboard/admin/profiles',
      },
      {
        name: 'Financial governance',
        description: 'Escrow flows, fee capture, and treasury risk posture.',
        tags: ['finance'],
      },
      {
        name: 'Risk & trust',
        description: 'Dispute lifecycle, escalations, and marketplace safety monitoring.',
        tags: ['compliance'],
      },
      {
        name: 'Support operations',
        description: 'Service desk load, SLAs, and sentiment guardrails.',
      },
      {
        name: 'Engagement & comms',
        description: 'Platform analytics, event telemetry, and notification delivery.',
      },
      {
        name: 'Gigvora Ads',
        description: 'Campaign coverage, targeting telemetry, and creative governance.',
        tags: ['ads', 'monetisation'],
        sectionId: 'gigvora-ads',
        href: '/dashboard/admin/ads-settings',
      },
      {
        name: 'Launchpad performance',
        description: 'Talent placements, interview runway, and employer demand.',
      },
    ],
  },
  {
    label: 'Quick tools',
    items: [
      {
        name: 'Data exports',
        description: 'Pull CSV snapshots or schedule secure S3 drops.',
        tags: ['csv', 'api'],
      },
      {
        name: 'Incident response',
        description: 'Runbooks for security, privacy, and marketplace outages.',
      },
      {
        name: 'Audit center',
        description: 'Trace admin actions, approvals, and configuration changes.',
      },
    ],
  },
  {
    label: 'Configuration stack',
    items: [
      {
        name: 'Storage management',
        description: 'Configure object storage endpoints, lifecycle automation, and upload governance.',
        tags: ['storage'],
        href: '/dashboard/admin/storage',
      },
      {
        name: 'All platform settings',
        description: 'Govern application defaults, commission policies, and feature gates.',
        tags: ['settings'],
        sectionId: 'admin-settings-overview',
      },
      {
        name: 'Affiliate economics',
        description: 'Tiered commissions, payout cadences, and partner compliance.',
        tags: ['affiliate'],
        sectionId: 'admin-affiliate-settings',
      },
      {
        name: 'CMS controls',
        description: 'Editorial workflow, restricted features, and monetisation toggles.',
      items: [
        {
          name: 'All platform settings',
          description: 'Govern application defaults, commission policies, and feature gates.',
          tags: ['settings'],
          sectionId: 'admin-settings-overview',
        },
        {
          name: 'Affiliate economics',
          description: 'Tiered commissions, payout cadences, and partner compliance.',
          tags: ['affiliate'],
          sectionId: 'admin-affiliate-settings',
        },
        {
          name: 'GDPR settings',
          description: 'Configure DPO contact, data subject workflows, retention, and processor governance.',
          tags: ['privacy', 'compliance'],
          href: '/dashboard/admin/gdpr',
        },
        {
          name: 'CMS controls',
          description: 'Editorial workflow, restricted features, and monetisation toggles.',
        sectionId: 'admin-settings-cms',
      },
      {
        name: 'Environment & secrets',
        description: 'Runtime environment, storage credentials, and database endpoints.',
        sectionId: 'admin-settings-environment',
        tags: ['ops'],
      },
      {
        name: 'API & notifications',
        description: 'REST endpoints, payment gateways, and outbound email security.',
        sectionId: 'admin-settings-api',
        tags: ['api'],
      },
      {
<<<<<<< HEAD
        name: 'API management',
        description: 'Provision API clients, rotate secrets, and review audit trails.',
        href: '/dashboard/admin/api-management',
        tags: ['api', 'security'],
=======
        name: 'Email',
        description: '',
        tags: ['email'],
        href: '/dashboard/admin/email',
>>>>>>> 88e79cfe
      },
    ],
  },
];

const GOVERNANCE_STATUS_STYLES = {
  approved: {
    label: 'Approved',
    className: 'bg-emerald-100 text-emerald-700',
  },
  remediation_required: {
    label: 'Remediation required',
    className: 'bg-amber-100 text-amber-700',
  },
  in_progress: {
    label: 'In progress',
    className: 'bg-sky-100 text-sky-700',
  },
  unknown: {
    label: 'Unknown',
    className: 'bg-slate-100 text-slate-600',
  },
};

const USER_TYPE_LABELS = {
  user: 'Members',
  company: 'Companies',
  freelancer: 'Freelancers',
  agency: 'Agencies',
  admin: 'Admins',
};

const numberFormatter = new Intl.NumberFormat('en-US');

const ADMIN_ACCESS_ALIASES = new Set(['admin', 'administrator', 'super-admin', 'superadmin']);

function formatNumber(value) {
  const numeric = Number(value ?? 0);
  if (!Number.isFinite(numeric)) {
    return '0';
  }
  return numberFormatter.format(Math.round(numeric));
}

function formatCurrency(value, currency = 'USD') {
  const numeric = Number(value ?? 0);
  if (!Number.isFinite(numeric)) {
    return new Intl.NumberFormat('en-US', {
      style: 'currency',
      currency,
    }).format(0);
  }
  const formatter = new Intl.NumberFormat('en-US', {
    style: 'currency',
    currency,
    maximumFractionDigits: numeric >= 1000 ? 0 : 2,
  });
  return formatter.format(numeric);
}

function formatPercent(value, fractionDigits = 1) {
  const numeric = Number(value ?? 0);
  if (!Number.isFinite(numeric)) {
    return '0%';
  }
  return `${numeric.toFixed(fractionDigits)}%`;
}

function formatDurationMinutes(minutes) {
  const numeric = Number(minutes ?? 0);
  if (!Number.isFinite(numeric) || numeric <= 0) {
    return '—';
  }
  if (numeric >= 1440) {
    return `${(numeric / 1440).toFixed(1)} days`;
  }
  if (numeric >= 60) {
    return `${(numeric / 60).toFixed(1)} hrs`;
  }
  return `${numeric.toFixed(0)} mins`;
}

function humanizeLabel(value) {
  if (!value) return '—';
  return value
    .split('_')
    .map((part) => part.charAt(0).toUpperCase() + part.slice(1))
    .join(' ');
}

function formatDateTime(value) {
  if (!value) return '—';
  const date = new Date(value);
  return date.toLocaleString(undefined, {
    month: 'short',
    day: 'numeric',
    hour: '2-digit',
    minute: '2-digit',
  });
}

function formatDate(value) {
  if (!value) return '—';
  const date = new Date(value);
  return date.toLocaleDateString(undefined, { month: 'short', day: 'numeric' });
}

function formatRelativeTime(value) {
  if (!value) {
    return 'moments ago';
  }
  const timestamp = new Date(value);
  const diffMs = Date.now() - timestamp.getTime();
  const diffMinutes = Math.round(diffMs / (1000 * 60));
  if (diffMinutes < 1) {
    return 'moments ago';
  }
  if (diffMinutes < 60) {
    return `${diffMinutes}m ago`;
  }
  const diffHours = Math.round(diffMinutes / 60);
  if (diffHours < 24) {
    return `${diffHours}h ago`;
  }
  const diffDays = Math.round(diffHours / 24);
  if (diffDays < 7) {
    return `${diffDays}d ago`;
  }
  return timestamp.toLocaleDateString();
}

function calculatePercentages(dictionary = {}) {
  const entries = Object.entries(dictionary);
  const total = entries.reduce((sum, [, value]) => sum + Number(value ?? 0), 0);
  return entries.map(([key, value]) => {
    const numeric = Number(value ?? 0);
    const percent = total > 0 ? Math.round((numeric / total) * 100) : 0;
    return { key, value: numeric, percent, label: humanizeLabel(key) };
  });
}

function normalizeToLowercaseArray(value) {
  if (!Array.isArray(value)) {
    return [];
  }

  return value
    .map((item) => {
      if (typeof item !== 'string') {
        return null;
      }
      const trimmed = item.trim();
      return trimmed ? trimmed.toLowerCase() : null;
    })
    .filter(Boolean);
}

function normalizeToLowercaseString(value) {
  if (value == null) {
    return '';
  }

  return `${value}`.trim().toLowerCase();
}

function cloneDeep(value) {
  if (value == null) {
    return value;
  }
  try {
    return JSON.parse(JSON.stringify(value));
  } catch (error) {
    console.warn('Unable to clone value', error);
    return value;
  }
}

function getNestedValue(source, path, fallback = '') {
  if (!Array.isArray(path) || path.length === 0) {
    return fallback;
  }
  const result = path.reduce((accumulator, key) => {
    if (accumulator == null) {
      return undefined;
    }
    return accumulator[key];
  }, source);
  return result ?? fallback;
}

function setNestedValue(source, path, value) {
  if (!Array.isArray(path) || path.length === 0) {
    return value;
  }
  const [head, ...rest] = path;
  const current = source && typeof source === 'object' ? source : {};
  const clone = Array.isArray(current) ? [...current] : { ...current };
  clone[head] = rest.length ? setNestedValue(current?.[head], rest, value) : value;
  return clone;
}

function maskSecret(value) {
  if (!value) {
    return '—';
  }
  const stringValue = String(value);
  if (stringValue.length <= 4) {
    return '•'.repeat(stringValue.length);
  }
  return `${'•'.repeat(stringValue.length - 4)}${stringValue.slice(-4)}`;
}

function buildSettingsOverview(settings = {}) {
  const app = settings?.app ?? {};
  const commissions = settings?.commissions ?? {};
  const featureToggles = settings?.featureToggles ?? {};
  const subscriptions = settings?.subscriptions ?? {};
  const payments = settings?.payments ?? {};
  const stripe = payments?.stripe ?? {};
  const escrow = payments?.escrow_com ?? {};
  const smtp = settings?.smtp ?? {};
  const storage = settings?.storage ?? {};
  const storageR2 = storage?.cloudflare_r2 ?? {};
  const database = settings?.database ?? {};

  const toggleValues = Object.values(featureToggles);
  const activeToggleCount = toggleValues.filter(Boolean).length;
  const totalToggleCount = Object.keys(featureToggles).length;

  return {
    overviewMetrics: [
      {
        label: 'Workspace name',
        value: app.name || 'Gigvora',
        caption: app.clientUrl ? `Client URL ${app.clientUrl}` : null,
      },
      {
        label: 'Runtime environment',
        value: (app.environment || 'development').toUpperCase(),
        caption: app.apiUrl ? `API ${app.apiUrl}` : 'API URL not configured',
      },
      {
        label: 'Active feature toggles',
        value: activeToggleCount,
        caption: `${totalToggleCount} total toggles`,
      },
      {
        label: 'Platform commission',
        value: `${commissions.rate ?? 0}% ${commissions.currency ?? 'USD'}`,
        caption: commissions.enabled
          ? commissions.providerControlsServicemanPay
            ? `Providers manage serviceman pay${
                commissions.servicemanMinimumRate
                  ? ` • ${commissions.servicemanMinimumRate}% minimum`
                  : ''
              }`
            : 'Platform-managed serviceman pay'
          : 'Disabled',
      },
    ],
    cms: {
      subscriptionsEnabled: Boolean(subscriptions.enabled),
      restrictedFeatures: Array.isArray(subscriptions.restrictedFeatures)
        ? subscriptions.restrictedFeatures
        : [],
      plans: Array.isArray(subscriptions.plans) ? subscriptions.plans : [],
      featureToggles,
      commissions,
    },
    environment: {
      environmentName: app.environment ?? 'development',
      clientUrl: app.clientUrl ?? '',
      appName: app.name ?? '',
      storageProvider: storage.provider ?? 'cloudflare_r2',
      storageBucket: storageR2.bucket ?? '',
      storageEndpoint: storageR2.endpoint ?? '',
      storagePublicBaseUrl: storageR2.publicBaseUrl ?? '',
      databaseHost: database.host ?? '',
      databasePort: database.port ?? '',
      databaseName: database.name ?? '',
      databaseUser: database.username ?? '',
    },
    api: {
      apiUrl: app.apiUrl ?? '',
      paymentProvider: payments.provider ?? 'stripe',
      stripePublishableKey: stripe.publishableKey ?? '',
      stripeWebhookSecret: stripe.webhookSecret ?? '',
      stripeAccountId: stripe.accountId ?? '',
      escrowSandbox: escrow.sandbox ?? true,
      escrowApiKey: escrow.apiKey ?? '',
      escrowApiSecret: escrow.apiSecret ?? '',
      smtpHost: smtp.host ?? '',
      smtpPort: smtp.port ?? '',
      smtpSecure: Boolean(smtp.secure),
      smtpUsername: smtp.username ?? '',
      smtpFromAddress: smtp.fromAddress ?? '',
      smtpFromName: smtp.fromName ?? '',
    },
  };
}

function computeInitials(name, fallback = 'GV') {
  if (!name) return fallback;
  const letters = name
    .split(/\s+/)
    .filter(Boolean)
    .map((part) => part.charAt(0).toUpperCase());
  if (letters.length === 0) {
    return fallback;
  }
  return letters.slice(0, 2).join('').padEnd(2, fallback.charAt(0) || 'G');
}

function AccessNotice({ title, message, onPrimaryAction, primaryLabel, secondaryHref, secondaryLabel }) {
  return (
    <div className="py-20">
      <div className="mx-auto max-w-2xl rounded-3xl border border-slate-200 bg-white p-10 text-center shadow-soft">
        <h2 className="text-2xl font-semibold text-slate-900">{title}</h2>
        <p className="mt-3 text-sm text-slate-600">{message}</p>
        <div className="mt-8 flex flex-col gap-3 sm:flex-row sm:justify-center">
          {primaryLabel ? (
            <button
              type="button"
              onClick={onPrimaryAction}
              className="inline-flex items-center justify-center rounded-full bg-accent px-6 py-2 text-sm font-semibold text-white shadow-soft transition hover:bg-accentDark"
            >
              {primaryLabel}
            </button>
          ) : null}
          {secondaryHref && secondaryLabel ? (
            <a
              href={secondaryHref}
              className="inline-flex items-center justify-center rounded-full border border-slate-200 bg-white px-6 py-2 text-sm font-semibold text-slate-600 transition hover:border-accent hover:text-accent"
            >
              {secondaryLabel}
            </a>
          ) : null}
        </div>
      </div>
    </div>
  );
}

function SummaryCard({ label, value, caption, delta, icon: Icon }) {
  return (
    <div className="rounded-3xl border border-slate-200 bg-white p-5 shadow-sm shadow-blue-100/40">
      <div className="flex items-start justify-between gap-3">
        <div>
          <p className="text-sm font-medium text-slate-500">{label}</p>
          <p className="mt-2 text-2xl font-semibold text-slate-900">{value}</p>
          {delta ? <p className="mt-2 text-xs font-semibold uppercase tracking-wide text-blue-600">{delta}</p> : null}
          {caption ? <p className="mt-2 text-xs text-slate-500">{caption}</p> : null}
        </div>
        {Icon ? (
          <div className="rounded-2xl bg-blue-50 p-3 text-blue-600">
            <Icon className="h-6 w-6" />
          </div>
        ) : null}
      </div>
    </div>
  );
}

function StatusList({ title, items, emptyLabel = 'No data yet.' }) {
  return (
    <div className="rounded-2xl border border-slate-200 bg-white p-5 shadow-sm">
      <p className="text-sm font-semibold text-slate-700">{title}</p>
      <div className="mt-4 space-y-3">
        {items.length ? (
          items.map((item) => (
            <div key={item.key} className="space-y-1">
              <div className="flex items-center justify-between text-sm">
                <span className="text-slate-600">{item.label}</span>
                <span className="font-semibold text-slate-900">{formatNumber(item.value)}</span>
              </div>
              <div className="relative h-2 overflow-hidden rounded-full bg-slate-100">
                <div
                  className="absolute inset-y-0 left-0 rounded-full bg-blue-500"
                  style={{ width: `${Math.min(item.percent, 100)}%` }}
                />
              </div>
              <p className="text-right text-[10px] font-semibold uppercase tracking-wide text-slate-400">
                {item.percent}% share
              </p>
            </div>
          ))
        ) : (
          <p className="text-sm text-slate-500">{emptyLabel}</p>
        )}
      </div>
    </div>
  );
}

function RecentList({ title, rows, columns, emptyLabel }) {
  return (
    <div className="rounded-2xl border border-slate-200 bg-white p-5 shadow-sm">
      <p className="text-sm font-semibold text-slate-700">{title}</p>
      {rows.length ? (
        <div className="mt-4 overflow-x-auto">
          <table className="min-w-full text-left text-sm text-slate-600">
            <thead>
              <tr className="text-xs uppercase tracking-wide text-slate-400">
                {columns.map((column) => (
                  <th key={column.key} className="whitespace-nowrap px-3 py-2 font-semibold">
                    {column.label}
                  </th>
                ))}
              </tr>
            </thead>
            <tbody>
              {rows.map((row, rowIndex) => (
                <tr key={rowIndex} className="border-t border-slate-100">
                  {columns.map((column) => (
                    <td key={column.key} className="whitespace-nowrap px-3 py-2 text-slate-600">
                      {column.render ? column.render(row[column.key], row) : row[column.key] ?? '—'}
                    </td>
                  ))}
                </tr>
              ))}
            </tbody>
          </table>
        </div>
      ) : (
        <p className="mt-4 text-sm text-slate-500">{emptyLabel}</p>
      )}
    </div>
  );
}

export default function AdminDashboardPage() {
  const navigate = useNavigate();
  const { session, isAuthenticated } = useSession();
  const {
    data: runtimeSnapshot,
    loading: runtimeLoading,
    refreshing: runtimeRefreshing,
    error: runtimeError,
    lastUpdated: runtimeUpdatedAt,
    refresh: refreshRuntime,
  } = useRuntimeHealthSnapshot();
  const domainGovernance = useDomainGovernanceSummaries({ refreshIntervalMs: 1000 * 60 * 10 });
  const normalizedMemberships = useMemo(() => normalizeToLowercaseArray(session?.memberships), [session?.memberships]);
  const normalizedRoles = useMemo(() => normalizeToLowercaseArray(session?.roles), [session?.roles]);
  const normalizedPermissions = useMemo(
    () => normalizeToLowercaseArray(session?.permissions),
    [session?.permissions],
  );
  const normalizedCapabilities = useMemo(
    () => normalizeToLowercaseArray(session?.capabilities),
    [session?.capabilities],
  );
  const sessionRole = useMemo(
    () => normalizeToLowercaseString(session?.role ?? session?.user?.role),
    [session?.role, session?.user?.role],
  );
  const sessionUserType = useMemo(
    () => normalizeToLowercaseString(session?.user?.userType ?? session?.userType),
    [session?.user?.userType, session?.userType],
  );
  const primaryDashboard = useMemo(
    () => normalizeToLowercaseString(session?.primaryDashboard ?? session?.user?.primaryDashboard),
    [session?.primaryDashboard, session?.user?.primaryDashboard],
  );

  const hasAdminSeat = useMemo(() => {
    if (!session) {
      return false;
    }

    const permissionAccess =
      normalizedPermissions.includes('admin:full') || normalizedCapabilities.includes('admin:access');

    return (
      permissionAccess ||
      normalizedMemberships.some((membership) => ADMIN_ACCESS_ALIASES.has(membership)) ||
      normalizedRoles.some((role) => ADMIN_ACCESS_ALIASES.has(role)) ||
      ADMIN_ACCESS_ALIASES.has(sessionRole) ||
      ADMIN_ACCESS_ALIASES.has(sessionUserType)
    );
  }, [
    session,
    normalizedMemberships,
    normalizedRoles,
    normalizedPermissions,
    normalizedCapabilities,
    sessionRole,
    sessionUserType,
  ]);

  const hasAdminAccess = useMemo(() => hasAdminSeat || primaryDashboard === 'admin', [hasAdminSeat, primaryDashboard]);

  const [data, setData] = useState(null);
  const [loading, setLoading] = useState(true);
  const [error, setError] = useState(null);
  const [refreshIndex, setRefreshIndex] = useState(0);

  const handleMenuSelect = useCallback(
    (itemId, item) => {
      if (item?.href) {
        navigate(item.href);
        return;
      }
      const targetId = item?.sectionId ?? item?.targetId ?? itemId;
      if (!targetId) return;
      const element = document.getElementById(targetId);
      if (element) {
        element.scrollIntoView({ behavior: 'smooth', block: 'start' });
      }
    },
    [navigate],
  );
  const [settings, setSettings] = useState(null);
  const [settingsDraft, setSettingsDraft] = useState(null);
  const [settingsLoading, setSettingsLoading] = useState(false);
  const [settingsError, setSettingsError] = useState(null);
  const [settingsDirty, setSettingsDirty] = useState(false);
  const [settingsSaving, setSettingsSaving] = useState(false);
  const [settingsStatus, setSettingsStatus] = useState('');
  const [affiliateSettings, setAffiliateSettings] = useState(null);
  const [affiliateDraft, setAffiliateDraft] = useState(null);
  const [affiliateLoading, setAffiliateLoading] = useState(false);
  const [affiliateError, setAffiliateError] = useState(null);
  const [affiliateDirty, setAffiliateDirty] = useState(false);
  const [affiliateSaving, setAffiliateSaving] = useState(false);
  const [affiliateStatus, setAffiliateStatus] = useState('');
  const [affiliateLastSavedAt, setAffiliateLastSavedAt] = useState(null);
  const [lastSavedAt, setLastSavedAt] = useState(null);
  const [restrictedFeaturesInput, setRestrictedFeaturesInput] = useState('');
  const [databaseOverview, setDatabaseOverview] = useState({
    loading: false,
    items: [],
    summary: null,
    error: null,
  });

  const fetchDatabaseOverview = useCallback(async () => {
    if (!canAccessDashboard) {
      return { items: [], summary: null, error: null };
    }
    try {
      const response = await listDatabaseConnections();
      return {
        items: Array.isArray(response?.items) ? response.items : [],
        summary: response?.summary ?? null,
        error: null,
      };
    } catch (fetchError) {
      return {
        items: [],
        summary: null,
        error:
          fetchError instanceof Error
            ? fetchError
            : new Error('Unable to load database overview.'),
      };
    }
  }, [canAccessDashboard]);

  const governanceRows = useMemo(
    () =>
      domainGovernance.contexts.map((context) => ({
        key: context.contextName,
        displayName: context.displayName ?? context.contextName,
        description: context.description ?? '',
        classification: context.dataClassification ?? '—',
        ownerTeam: context.ownerTeam ?? '—',
        dataSteward: context.dataSteward ?? '—',
        piiModelCount: context.piiModelCount ?? 0,
        piiFieldCount: context.piiFieldCount ?? 0,
        reviewStatus: context.reviewStatus ?? 'unknown',
        nextReviewDueAt: context.nextReviewDueAt ?? null,
        remediationItems: context.remediationItems ?? 0,
      })),
    [domainGovernance.contexts],
  );

  const canAccessDashboard = isAuthenticated && hasAdminSeat;

  useEffect(() => {
    if (!canAccessDashboard) {
      setLoading(false);
      setData(null);
      setError(null);
      setSettings(null);
      setSettingsDraft(null);
      setSettingsLoading(false);
      setSettingsError(null);
      setSettingsDirty(false);
      setSettingsSaving(false);
      setSettingsStatus('');
      setLastSavedAt(null);
      setAffiliateSettings(null);
      setAffiliateDraft(null);
      setAffiliateLoading(false);
      setAffiliateError(null);
      setAffiliateDirty(false);
      setAffiliateSaving(false);
      setAffiliateStatus('');
      setAffiliateLastSavedAt(null);
      return;
    }
    if (!hasAdminAccess) {
      setData(null);
      setSettings(null);
      setSettingsDraft(null);
      setSettingsDirty(false);
      setLoading(false);
      setSettingsLoading(false);
      setError(null);
      setSettingsError(null);
      setSettingsStatus('');
      setLastSavedAt(null);
      setAffiliateSettings(null);
      setAffiliateDraft(null);
      setAffiliateDirty(false);
      setAffiliateLoading(false);
      setAffiliateSaving(false);
      setAffiliateError(null);
      setAffiliateStatus('');
      setAffiliateLastSavedAt(null);
      return;
    }

    const abortController = new AbortController();
    let isActive = true;

    setLoading(true);
    setSettingsLoading(true);
    setError(null);
    setSettingsError(null);
    setSettingsSaving(false);
    setSettingsStatus('');
    setAffiliateLoading(true);
    setAffiliateError(null);
    setAffiliateSaving(false);
    setAffiliateStatus('');

    const hydrate = async () => {
      try {
        const [dashboardResult, settingsResult, affiliateResult] = await Promise.allSettled([
          fetchAdminDashboard({}, { signal: abortController.signal }),
          fetchPlatformSettings({ signal: abortController.signal }),
          fetchAffiliateSettings({ signal: abortController.signal }),
        ]);

        if (!isActive) {
          return;
        }

        if (dashboardResult.status === 'fulfilled') {
          setData(dashboardResult.value);
          setError(null);
        } else {
          const reason = dashboardResult.reason;
          if (reason?.name !== 'AbortError') {
            if (reason?.status === 401) {
              setError('Your session has expired. Please sign in again.');
            } else if (reason?.status === 403) {
              setError('Admin access required to view this telemetry.');
            } else {
              const message =
                reason?.message ||
                (reason instanceof Error ? reason.message : 'Unable to load admin telemetry at this time.');
              setError(message);
            }
            setData(null);
          }
        }
        setLoading(false);

        if (settingsResult.status === 'fulfilled') {
          const received = settingsResult.value;
          setSettings(received);
          const draft = cloneDeep(received);
          setSettingsDraft(draft);
          setRestrictedFeaturesInput(
            Array.isArray(received?.subscriptions?.restrictedFeatures)
              ? received.subscriptions.restrictedFeatures.join(', ')
              : '',
          );
          setSettingsDirty(false);
          setLastSavedAt(new Date().toISOString());
        } else {
          const reason = settingsResult.reason;
          if (reason?.name !== 'AbortError') {
            if (reason?.status === 401) {
              setSettingsError('Session expired while loading platform settings.');
            } else if (reason?.status === 403) {
              setSettingsError('Admin privileges are required to review platform settings.');
            } else {
              const message =
                reason?.message || (reason instanceof Error ? reason.message : 'Unable to load platform settings.');
              setSettingsError(message);
            }
            setSettings(null);
            setSettingsDraft(null);
            setSettingsDirty(false);
          }
        }
        setSettingsLoading(false);

        if (affiliateResult.status === 'fulfilled') {
          const receivedAffiliate = affiliateResult.value;
          setAffiliateSettings(receivedAffiliate);
          setAffiliateDraft(cloneDeep(receivedAffiliate));
          setAffiliateDirty(false);
          setAffiliateLastSavedAt(new Date().toISOString());
        } else {
          const reason = affiliateResult.reason;
          if (reason?.name !== 'AbortError') {
            if (reason?.status === 401) {
              setAffiliateError('Session expired while loading affiliate policies.');
            } else if (reason?.status === 403) {
              setAffiliateError('Admin privileges are required to configure affiliate policies.');
            } else {
              const message =
                reason?.message || (reason instanceof Error ? reason.message : 'Unable to load affiliate settings.');
              setAffiliateError(message);
            }
            setAffiliateSettings(null);
            setAffiliateDraft(null);
            setAffiliateDirty(false);
          }
        }
        setAffiliateLoading(false);
      } catch (err) {
        if (!isActive || err?.name === 'AbortError') {
          return;
        }
        setError(err?.message || 'Unable to load admin telemetry at this time.');
        setLoading(false);
        setSettingsLoading(false);
        setAffiliateLoading(false);
      }
    };

    hydrate();

    return () => {
      isActive = false;
      abortController.abort();
    };
  }, [refreshIndex, canAccessDashboard, hasAdminAccess]);

  useEffect(() => {
    let active = true;
    if (!canAccessDashboard) {
      setDatabaseOverview({ loading: false, items: [], summary: null, error: null });
      return () => {
        active = false;
      };
    }

    setDatabaseOverview((previous) => ({ ...previous, loading: true, error: null }));

    fetchDatabaseOverview().then((result) => {
      if (!active) {
        return;
      }
      setDatabaseOverview({
        loading: false,
        items: result.items,
        summary: result.summary,
        error: result.error,
      });
    });

    return () => {
      active = false;
    };
  }, [canAccessDashboard, fetchDatabaseOverview, refreshIndex]);

  const handleRefreshDatabase = useCallback(async () => {
    if (!canAccessDashboard) {
      return;
    }

    setDatabaseOverview((previous) => ({ ...previous, loading: true, error: null }));

    const result = await fetchDatabaseOverview();
    setDatabaseOverview((previous) => ({
      loading: false,
      items: result.error ? previous.items : result.items,
      summary: result.error ? previous.summary : result.summary,
      error: result.error,
    }));
  }, [canAccessDashboard, fetchDatabaseOverview]);

  const profile = useMemo(() => {
    const totals = data?.summary?.totals ?? {};
    const support = data?.support ?? {};
    const trust = data?.trust ?? {};
    const financials = data?.financials ?? {};
    const sessionUser = session?.user ?? {};
    const displayName = [sessionUser.firstName, sessionUser.lastName]
      .filter(Boolean)
      .join(' ')
      .trim() ||
      session?.name ||
      'Jordan Kim';
    const displayRole = session?.title ?? sessionUser.title ?? 'Chief Platform Administrator';
    const baseBadges = new Set(session?.badges ?? ['Security cleared']);
    if (hasAdminSeat) {
      baseBadges.add('Super admin');
    }
    if (session?.lastLoginAt) {
      baseBadges.add(`Signed in ${formatRelativeTime(session.lastLoginAt)}`);
    }

    return {
      name: displayName,
      role: displayRole,
      initials: session?.initials ?? computeInitials(displayName, session?.email ?? sessionUser.email),
      avatarUrl: session?.avatarUrl ?? sessionUser.avatarUrl ?? null,
      status: data ? `Last refresh ${formatRelativeTime(data.refreshedAt)}` : session?.status ?? 'Loading metrics…',
      badges: Array.from(baseBadges).filter(Boolean),
      metrics: [
        { label: 'Members', value: formatNumber(totals.totalUsers ?? 0) },
        { label: 'Support backlog', value: formatNumber(support.openCases ?? 0) },
        { label: 'Open disputes', value: formatNumber(trust.openDisputes ?? 0) },
        { label: 'Gross volume', value: formatCurrency(financials.grossEscrowVolume ?? 0) },
      ],
    };
  }, [data, session, hasAdminSeat]);

  const summaryCards = useMemo(() => {
    if (!data) return [];
    const totals = data.summary?.totals ?? {};
    const growth = data.summary?.growth ?? {};
    const financials = data.financials ?? {};
    const support = data.support ?? {};
    const trust = data.trust ?? {};

    return [
      {
        label: 'Total members',
        value: formatNumber(totals.totalUsers ?? 0),
        caption: `${formatNumber(totals.activeProfiles ?? 0)} active profiles / ${formatPercent(totals.averageProfileCompletion ?? 0)} completion avg`,
        delta: `+${formatNumber(growth.totalNewUsers ?? 0)} new in ${data.lookbackDays} days`,
        icon: UsersIcon,
      },
      {
        label: 'Escrow gross volume',
        value: formatCurrency(financials.grossEscrowVolume ?? 0),
        caption: `Fees captured ${formatCurrency(financials.escrowFees ?? 0)} • Pending release ${formatCurrency(financials.pendingReleaseTotal ?? 0)}`,
        delta: `Net ${formatCurrency(financials.netEscrowVolume ?? 0)}`,
        icon: CurrencyDollarIcon,
      },
      {
        label: 'Support workload',
        value: formatNumber(support.openCases ?? 0),
        caption: `First reply ${formatDurationMinutes(support.averageFirstResponseMinutes)} • Resolution ${formatDurationMinutes(support.averageResolutionMinutes)}`,
        delta: `${formatNumber(support.casesByPriority?.urgent ?? 0)} urgent tickets`,
        icon: LifebuoyIcon,
      },
      {
        label: 'Trust & safety',
        value: formatNumber(trust.openDisputes ?? 0),
        caption: `${formatNumber(trust.disputesByPriority?.high ?? 0)} high priority • ${formatNumber(trust.disputesByStage?.mediation ?? 0)} in mediation`,
        delta: `${formatNumber(trust.disputesByPriority?.urgent ?? 0)} urgent cases`,
        icon: ShieldCheckIcon,
      },
    ];
  }, [data]);

  const normalizedSettings = useMemo(
    () => buildSettingsOverview(settingsDraft ?? settings ?? {}),
    [settingsDraft, settings],
  );

  const normalizedAffiliate = useMemo(
    () => affiliateDraft ?? affiliateSettings ?? {},
    [affiliateDraft, affiliateSettings],
  );

  const normalizedAffiliateTiers = Array.isArray(normalizedAffiliate.tiers)
    ? normalizedAffiliate.tiers
    : [];

  const databaseSummary = useMemo(() => {
    const items = Array.isArray(databaseOverview.items) ? databaseOverview.items : [];
    const summary = databaseOverview.summary ?? {};
    const byStatus = summary.byStatus ?? {};
    return {
      total: summary.total ?? items.length,
      byStatus: {
        healthy: byStatus.healthy ?? 0,
        warning: byStatus.warning ?? 0,
        error: byStatus.error ?? 0,
        unknown: byStatus.unknown ?? 0,
      },
    };
  }, [databaseOverview]);

  const updateSettingsDraft = (path, value) => {
    setSettingsDraft((current) => {
      const baseline = current ?? cloneDeep(settings ?? {});
      const next = setNestedValue(baseline, path, value);
      setSettingsDirty(true);
      return next;
    });
  };

  const handleTextChange = (path) => (event) => {
    updateSettingsDraft(path, event.target.value);
  };

  const handleSelectChange = (path) => (event) => {
    updateSettingsDraft(path, event.target.value);
  };

  const handleToggleChange = (path) => (event) => {
    updateSettingsDraft(path, event.target.checked);
  };

  const updateAffiliateDraft = (path, value) => {
    setAffiliateDraft((current) => {
      const baseline = current ?? cloneDeep(affiliateSettings ?? {});
      const next = setNestedValue(baseline, path, value);
      setAffiliateDirty(true);
      return next;
    });
  };

  const handleAffiliateTextChange = (path) => (event) => {
    updateAffiliateDraft(path, event.target.value);
  };

  const handleAffiliateNumberChange = (path) => (event) => {
    const raw = event.target.value;
    updateAffiliateDraft(path, raw === '' ? '' : Number(raw));
  };

  const handleAffiliateToggleChange = (path) => (event) => {
    updateAffiliateDraft(path, event.target.checked);
  };

  const handleAffiliateRecurrenceChange = (event) => {
    updateAffiliateDraft(['payouts', 'recurrence', 'type'], event.target.value);
  };

  const handleAffiliateRecurrenceLimitChange = (event) => {
    const raw = event.target.value;
    updateAffiliateDraft(['payouts', 'recurrence', 'limit'], raw === '' ? '' : Number(raw));
  };

  const handleAffiliateTierChange = (index, field) => (event) => {
    const raw = event.target.value;
    setAffiliateDraft((current) => {
      const baseline = cloneDeep(current ?? affiliateSettings ?? {});
      const tiers = Array.isArray(baseline.tiers) ? [...baseline.tiers] : [];
      if (!tiers[index]) {
        tiers[index] = { id: `tier-${index + 1}`, name: `Tier ${index + 1}`, minValue: 0, maxValue: null, rate: 0 };
      }
      const tier = { ...tiers[index] };
      if (field === 'rate' || field === 'minValue' || field === 'maxValue') {
        tier[field] = raw === '' ? '' : Number(raw);
      } else {
        tier[field] = raw;
      }
      if (!tier.id) {
        tier.id = `tier-${index + 1}`;
      }
      tiers[index] = tier;
      baseline.tiers = tiers;
      setAffiliateDirty(true);
      return baseline;
    });
  };

  const handleAffiliateRemoveTier = (index) => () => {
    setAffiliateDraft((current) => {
      const baseline = cloneDeep(current ?? affiliateSettings ?? {});
      const tiers = Array.isArray(baseline.tiers) ? [...baseline.tiers] : [];
      if (index < 0 || index >= tiers.length) {
        return baseline;
      }
      tiers.splice(index, 1);
      baseline.tiers = tiers;
      setAffiliateDirty(true);
      return baseline;
    });
  };

  const handleAffiliateAddTier = () => {
    setAffiliateDraft((current) => {
      const baseline = cloneDeep(current ?? affiliateSettings ?? {});
      const tiers = Array.isArray(baseline.tiers) ? [...baseline.tiers] : [];
      const nextIndex = tiers.length + 1;
      const lastMax = tiers.length ? tiers[tiers.length - 1].maxValue : null;
      tiers.push({
        id: `tier-${Date.now()}-${nextIndex}`,
        name: `Tier ${nextIndex}`,
        minValue: typeof lastMax === 'number' ? lastMax : 0,
        maxValue: null,
        rate: 5,
      });
      baseline.tiers = tiers;
      setAffiliateDirty(true);
      return baseline;
    });
  };

  const handleRestrictedFeaturesChange = (value) => {
    setRestrictedFeaturesInput(value);
    const features = value
      .split(',')
      .map((item) => item.trim())
      .filter((item) => item.length > 0);
    updateSettingsDraft(['subscriptions', 'restrictedFeatures'], features);
  };

  const handleAffiliateDocumentsChange = (event) => {
    const value = event.target.value;
    const documents = value
      .split(',')
      .map((item) => item.trim())
      .filter((item) => item.length > 0);
    updateAffiliateDraft(['compliance', 'requiredDocuments'], documents);
  };

  const handleSaveSettings = async () => {
    if (!settingsDraft || settingsSaving) {
      return;
    }
    setSettingsSaving(true);
    setSettingsError(null);
    setSettingsStatus('');
    try {
      const payload = cloneDeep(settingsDraft);
      if (Array.isArray(payload?.subscriptions?.restrictedFeatures)) {
        payload.subscriptions.restrictedFeatures = payload.subscriptions.restrictedFeatures
          .map((item) => (typeof item === 'string' ? item.trim() : ''))
          .filter((item) => item.length > 0);
      }
      const response = await updatePlatformSettings(payload);
      setSettings(response);
      const draft = cloneDeep(response);
      setSettingsDraft(draft);
      setRestrictedFeaturesInput(
        Array.isArray(response?.subscriptions?.restrictedFeatures)
          ? response.subscriptions.restrictedFeatures.join(', ')
          : '',
      );
      setSettingsDirty(false);
      setSettingsStatus('Platform settings updated successfully.');
      setLastSavedAt(new Date().toISOString());
    } catch (err) {
      setSettingsError(err?.message || 'Failed to update platform settings.');
    } finally {
      setSettingsSaving(false);
    }
  };

  const handleResetSettings = () => {
    if (!settings) {
      setSettingsDraft(null);
      setSettingsDirty(false);
      setRestrictedFeaturesInput('');
      return;
    }
    const baseline = cloneDeep(settings);
    setSettingsDraft(baseline);
    setRestrictedFeaturesInput(
      Array.isArray(baseline?.subscriptions?.restrictedFeatures)
        ? baseline.subscriptions.restrictedFeatures.join(', ')
        : '',
    );
    setSettingsDirty(false);
    setSettingsError(null);
    setSettingsStatus('Draft reset to last saved configuration.');
  };

  const disableSettingsInputs = settingsLoading || settingsSaving || !settingsDraft;

  const handleSaveAffiliateSettings = async () => {
    if (!affiliateDraft || affiliateSaving) {
      return;
    }
    setAffiliateSaving(true);
    setAffiliateError(null);
    setAffiliateStatus('');
    try {
      const payload = cloneDeep(affiliateDraft);
      if (Array.isArray(payload?.tiers)) {
        payload.tiers = payload.tiers.map((tier, index) => ({
          id: tier.id ?? `tier-${index + 1}`,
          name: tier.name ?? `Tier ${index + 1}`,
          minValue:
            tier.minValue === '' || tier.minValue == null ? 0 : Number.isFinite(Number(tier.minValue)) ? Number(tier.minValue) : 0,
          maxValue:
            tier.maxValue === '' || tier.maxValue == null
              ? null
              : Number.isFinite(Number(tier.maxValue))
              ? Number(tier.maxValue)
              : null,
          rate:
            tier.rate === '' || tier.rate == null ? 0 : Number.isFinite(Number(tier.rate)) ? Number(tier.rate) : 0,
        }));
      }
      if (payload?.payouts) {
        const recurrence = payload.payouts.recurrence ?? {};
        if (recurrence.type !== 'finite') {
          recurrence.limit = null;
        } else if (recurrence.limit === '') {
          recurrence.limit = null;
        }
        payload.payouts.recurrence = recurrence;
        if (payload.payouts.minimumPayoutThreshold === '') {
          payload.payouts.minimumPayoutThreshold = 0;
        }
      }
      if (payload.defaultCommissionRate === '') {
        payload.defaultCommissionRate = 0;
      }
      if (payload.referralWindowDays === '') {
        payload.referralWindowDays = 0;
      }
      const response = await updateAffiliateSettings(payload);
      setAffiliateSettings(response);
      setAffiliateDraft(cloneDeep(response));
      setAffiliateDirty(false);
      setAffiliateStatus('Affiliate settings updated successfully.');
      setAffiliateLastSavedAt(new Date().toISOString());
    } catch (err) {
      setAffiliateError(err?.message || 'Failed to update affiliate settings.');
    } finally {
      setAffiliateSaving(false);
    }
  };

  const handleResetAffiliateSettings = () => {
    if (!affiliateSettings) {
      setAffiliateDraft(null);
      setAffiliateDirty(false);
      setAffiliateError(null);
      setAffiliateStatus('');
      return;
    }
    setAffiliateDraft(cloneDeep(affiliateSettings));
    setAffiliateDirty(false);
    setAffiliateError(null);
    setAffiliateStatus('Affiliate draft reset to last saved configuration.');
  };

  const disableAffiliateInputs = affiliateLoading || affiliateSaving || (!affiliateDraft && !affiliateSettings);

  const renderSettingsSection = (
    <section
      id="admin-settings-overview"
      className="rounded-3xl border border-slate-200 bg-white p-6 shadow-lg shadow-blue-100/40 sm:p-8"
    >
      <div className="flex flex-col gap-4 xl:flex-row xl:items-start xl:justify-between">
        <div>
          <h2 className="text-xl font-semibold text-slate-900 sm:text-2xl">Platform configuration</h2>
          <p className="mt-2 max-w-3xl text-sm text-slate-600">
            Manage CMS controls, environment credentials, and API integrations from one hardened console.
          </p>
          <div className="mt-4 flex flex-wrap items-center gap-3 text-xs font-semibold uppercase tracking-wide">
            <span className="inline-flex items-center rounded-full border border-slate-200 bg-slate-50 px-3 py-1 text-slate-600">
              {settingsLoading ? 'Syncing settings…' : lastSavedAt ? `Last synced ${formatRelativeTime(lastSavedAt)}` : 'Awaiting sync'}
            </span>
            {settingsDirty ? (
              <span className="inline-flex items-center rounded-full border border-amber-200 bg-amber-50 px-3 py-1 text-amber-700">
                Unsaved changes
              </span>
            ) : null}
          </div>
        </div>
        <div className="flex flex-col gap-3 sm:flex-row sm:items-center">
          <button
            type="button"
            onClick={handleRefresh}
            className="inline-flex items-center justify-center rounded-full border border-slate-200 bg-white px-5 py-2 text-sm font-semibold text-slate-700 transition hover:border-slate-300 hover:text-slate-900 disabled:cursor-not-allowed disabled:opacity-60"
            disabled={loading || settingsLoading}
          >
            <ArrowPathIcon className="mr-2 h-4 w-4" /> Re-sync data
          </button>
          <button
            type="button"
            onClick={handleResetSettings}
            className="inline-flex items-center justify-center rounded-full border border-slate-200 bg-white px-5 py-2 text-sm font-semibold text-slate-700 transition hover:border-slate-300 hover:text-slate-900 disabled:cursor-not-allowed disabled:opacity-60"
            disabled={!settingsDirty || settingsSaving || settingsLoading}
          >
            Discard draft
          </button>
          <button
            type="button"
            onClick={handleSaveSettings}
            className="inline-flex items-center justify-center rounded-full bg-accent px-5 py-2 text-sm font-semibold text-white shadow-soft transition hover:bg-accentDark disabled:cursor-not-allowed disabled:bg-accent/60"
            disabled={!settingsDirty || settingsSaving || settingsLoading}
          >
            {settingsSaving ? 'Saving…' : 'Save changes'}
          </button>
        </div>
      </div>
      {settingsError ? (
        <div className="mt-6 rounded-2xl border border-red-200 bg-red-50 px-4 py-3 text-sm text-red-700">{settingsError}</div>
      ) : null}
      {settingsStatus ? (
        <div className="mt-6 rounded-2xl border border-emerald-200 bg-emerald-50 px-4 py-3 text-sm text-emerald-700">{settingsStatus}</div>
      ) : null}
      <div className="mt-6 grid gap-4 md:grid-cols-2 xl:grid-cols-4">
        {normalizedSettings.overviewMetrics.map((metric) => (
          <div key={metric.label} className="rounded-2xl border border-slate-200 bg-slate-50/60 p-4 shadow-sm">
            <p className="text-xs font-semibold uppercase tracking-wide text-slate-400">{metric.label}</p>
            <p className="mt-1 text-lg font-semibold text-slate-900">{metric.value}</p>
            {metric.caption ? (
              <p className="mt-1 text-[11px] uppercase tracking-wide text-slate-500">{metric.caption}</p>
            ) : null}
          </div>
        ))}
      </div>
      {settingsLoading && !settingsDraft ? (
        <div className="mt-6 rounded-2xl border border-dashed border-slate-200 bg-slate-50/60 p-6 text-sm text-slate-500">
          Synchronising secure configuration…
        </div>
      ) : (
        <>
          <div className="mt-8 grid gap-6 xl:grid-cols-2">
            <div id="admin-settings-cms" className="rounded-2xl border border-slate-200 bg-slate-50/80 p-6 shadow-sm">
              <div className="flex items-start justify-between gap-4">
                <div>
                  <h3 className="text-lg font-semibold text-slate-900">CMS controls & monetisation</h3>
                  <p className="mt-1 text-sm text-slate-600">
                    Toggle editorial workflows, feature gating, and revenue programs powering the marketplace.
                  </p>
                </div>
                <span className="rounded-full border border-blue-200 bg-blue-50 px-3 py-1 text-xs font-semibold uppercase tracking-wide text-blue-700">
                  {normalizedSettings.cms.plans.length} plans
                </span>
              </div>
              <div className="mt-5 space-y-4">
                <label className="flex items-start justify-between gap-4 rounded-2xl border border-white bg-white px-4 py-3 shadow-sm">
                  <span>
                    <span className="text-sm font-semibold text-slate-800">Subscriptions</span>
                    <span className="mt-1 block text-xs text-slate-500">
                      Enable paid tiers and premium content access across Explorer.
                    </span>
                  </span>
                  <input
                    type="checkbox"
                    className="h-5 w-5 rounded border-slate-300 text-accent focus:ring-accent"
                    checked={Boolean(getNestedValue(settingsDraft, ['subscriptions', 'enabled'], normalizedSettings.cms.subscriptionsEnabled))}
                    onChange={handleToggleChange(['subscriptions', 'enabled'])}
                    disabled={disableSettingsInputs}
                  />
                </label>
                <label className="flex items-start justify-between gap-4 rounded-2xl border border-white bg-white px-4 py-3 shadow-sm">
                  <span>
                    <span className="text-sm font-semibold text-slate-800">Escrow features</span>
                    <span className="mt-1 block text-xs text-slate-500">Control job escrow, milestone protection, and compliance.</span>
                  </span>
                  <input
                    type="checkbox"
                    className="h-5 w-5 rounded border-slate-300 text-accent focus:ring-accent"
                    checked={Boolean(getNestedValue(settingsDraft, ['featureToggles', 'escrow'], settings?.featureToggles?.escrow ?? true))}
                    onChange={handleToggleChange(['featureToggles', 'escrow'])}
                    disabled={disableSettingsInputs}
                  />
                </label>
                <label className="flex items-start justify-between gap-4 rounded-2xl border border-white bg-white px-4 py-3 shadow-sm">
                  <span>
                    <span className="text-sm font-semibold text-slate-800">Marketplace subscriptions</span>
                    <span className="mt-1 block text-xs text-slate-500">
                      Lock advanced analytics and workflow automation behind paid tiers.
                    </span>
                  </span>
                  <input
                    type="checkbox"
                    className="h-5 w-5 rounded border-slate-300 text-accent focus:ring-accent"
                    checked={Boolean(getNestedValue(settingsDraft, ['featureToggles', 'subscriptions'], settings?.featureToggles?.subscriptions ?? true))}
                    onChange={handleToggleChange(['featureToggles', 'subscriptions'])}
                    disabled={disableSettingsInputs}
                  />
                </label>
                <label className="flex items-start justify-between gap-4 rounded-2xl border border-white bg-white px-4 py-3 shadow-sm">
                  <span>
                    <span className="text-sm font-semibold text-slate-800">Commission engine</span>
                    <span className="mt-1 block text-xs text-slate-500">
                      Toggle marketplace fee capture globally.
                    </span>
                  </span>
                  <input
                    type="checkbox"
                    className="h-5 w-5 rounded border-slate-300 text-accent focus:ring-accent"
                    checked={Boolean(getNestedValue(settingsDraft, ['featureToggles', 'commissions'], settings?.featureToggles?.commissions ?? true))}
                    onChange={handleToggleChange(['featureToggles', 'commissions'])}
                    disabled={disableSettingsInputs}
                  />
                </label>
                <div>
                  <label className="text-sm font-semibold text-slate-800" htmlFor="restrictedFeatures">
                    Restricted features (comma separated)
                  </label>
                  <textarea
                    id="restrictedFeatures"
                    value={restrictedFeaturesInput}
                    onChange={(event) => handleRestrictedFeaturesChange(event.target.value)}
                    disabled={disableSettingsInputs}
                    className="mt-2 w-full rounded-2xl border border-slate-200 bg-white px-4 py-3 text-sm text-slate-900 outline-none transition focus:border-accent focus:ring-2 focus:ring-accent/20"
                    rows={3}
                    placeholder="analytics_pro, gig_high_value"
                  />
                  <p className="mt-2 text-xs text-slate-500">
                    These features require an active subscription. Separate values with commas.
                  </p>
                </div>
              </div>
            </div>
            <div className="rounded-2xl border border-slate-200 bg-slate-50/80 p-6 shadow-sm">
              <h3 className="text-lg font-semibold text-slate-900">Marketplace monetisation</h3>
              <p className="mt-1 text-sm text-slate-600">
                Fine-tune the default 2.5% platform fee while preserving provider-managed serviceman pay.
                Closed-loop wallet enforcement keeps Gigvora FCA-exempt and aligned with Apple App Store
                guideline 3.1.5.
              </p>
              <div className="mt-5 grid gap-4 sm:grid-cols-2">
                <div className="space-y-2">
                  <label htmlFor="commissionRate" className="text-xs font-semibold uppercase tracking-wide text-slate-500">
                    Commission rate (%)
                  </label>
                  <input
                    id="commissionRate"
                    type="number"
                    step="0.01"
                    min="0"
                    max="100"
                    value={getNestedValue(settingsDraft, ['commissions', 'rate'], settings?.commissions?.rate ?? '')}
                    onChange={handleTextChange(['commissions', 'rate'])}
                    disabled={disableSettingsInputs}
                    className="w-full rounded-2xl border border-slate-200 bg-white px-4 py-3 text-sm text-slate-900 outline-none transition focus:border-accent focus:ring-2 focus:ring-accent/20"
                  />
                </div>
                <div className="space-y-2">
                  <label htmlFor="commissionCurrency" className="text-xs font-semibold uppercase tracking-wide text-slate-500">
                    Currency
                  </label>
                  <input
                    id="commissionCurrency"
                    value={getNestedValue(settingsDraft, ['commissions', 'currency'], settings?.commissions?.currency ?? 'USD')}
                    onChange={handleTextChange(['commissions', 'currency'])}
                    disabled={disableSettingsInputs}
                    className="w-full rounded-2xl border border-slate-200 bg-white px-4 py-3 text-sm text-slate-900 outline-none transition focus:border-accent focus:ring-2 focus:ring-accent/20"
                    placeholder="USD"
                  />
                </div>
                <div className="space-y-2">
                  <label htmlFor="commissionMinimum" className="text-xs font-semibold uppercase tracking-wide text-slate-500">
                    Minimum fee
                  </label>
                  <input
                    id="commissionMinimum"
                    type="number"
                    step="0.01"
                    min="0"
                    value={getNestedValue(settingsDraft, ['commissions', 'minimumFee'], settings?.commissions?.minimumFee ?? '')}
                    onChange={handleTextChange(['commissions', 'minimumFee'])}
                    disabled={disableSettingsInputs}
                    className="w-full rounded-2xl border border-slate-200 bg-white px-4 py-3 text-sm text-slate-900 outline-none transition focus:border-accent focus:ring-2 focus:ring-accent/20"
                  />
                </div>
                <div className="sm:col-span-2">
                  <label className="flex items-start justify-between gap-4 rounded-2xl border border-white bg-white px-4 py-3 shadow-sm">
                    <span>
                      <span className="text-sm font-semibold text-slate-800">Provider-managed serviceman pay</span>
                      <span className="mt-1 block text-xs text-slate-500">
                        Allow providers to set how much they compensate their teams per engagement.
                      </span>
                    </span>
                    <input
                      type="checkbox"
                      className="h-5 w-5 rounded border-slate-300 text-accent focus:ring-accent"
                      checked={Boolean(
                        getNestedValue(
                          settingsDraft,
                          ['commissions', 'providerControlsServicemanPay'],
                          settings?.commissions?.providerControlsServicemanPay ?? true,
                        ),
                      )}
                      onChange={handleToggleChange(['commissions', 'providerControlsServicemanPay'])}
                      disabled={disableSettingsInputs}
                    />
                  </label>
                </div>
                <div className="space-y-2">
                  <label
                    htmlFor="servicemanMinimumRate"
                    className="text-xs font-semibold uppercase tracking-wide text-slate-500"
                  >
                    Serviceman minimum payout (%)
                  </label>
                  <input
                    id="servicemanMinimumRate"
                    type="number"
                    step="0.01"
                    min="0"
                    max="100"
                    value={getNestedValue(
                      settingsDraft,
                      ['commissions', 'servicemanMinimumRate'],
                      settings?.commissions?.servicemanMinimumRate ?? '',
                    )}
                    onChange={handleTextChange(['commissions', 'servicemanMinimumRate'])}
                    disabled={disableSettingsInputs}
                    className="w-full rounded-2xl border border-slate-200 bg-white px-4 py-3 text-sm text-slate-900 outline-none transition focus:border-accent focus:ring-2 focus:ring-accent/20"
                  />
                </div>
                <div className="sm:col-span-2 space-y-2">
                  <label
                    htmlFor="servicemanPayoutNotes"
                    className="text-xs font-semibold uppercase tracking-wide text-slate-500"
                  >
                    Serviceman payout policy notes
                  </label>
                  <textarea
                    id="servicemanPayoutNotes"
                    maxLength={1000}
                    rows={3}
                    value={getNestedValue(
                      settingsDraft,
                      ['commissions', 'servicemanPayoutNotes'],
                      settings?.commissions?.servicemanPayoutNotes ?? '',
                    )}
                    onChange={handleTextChange(['commissions', 'servicemanPayoutNotes'])}
                    disabled={disableSettingsInputs}
                    className="w-full rounded-2xl border border-slate-200 bg-white px-4 py-3 text-sm text-slate-900 outline-none transition focus:border-accent focus:ring-2 focus:ring-accent/20"
                    placeholder="Providers remain responsible for compensating servicemen directly in line with local labour laws."
                  />
                  <p className="text-xs text-slate-500">
                    Share clear guidance with providers about compensating servicemen. The note is included in payout
                    confirmations.
                  </p>
                </div>
                <div className="space-y-2">
                  <p className="text-xs font-semibold uppercase tracking-wide text-slate-500">Policy snapshot</p>
                  <p className="rounded-2xl border border-slate-200 bg-white px-4 py-3 text-sm text-slate-600">
                    {normalizedSettings.cms.commissions.enabled
                      ? `Platform retains ${normalizedSettings.cms.commissions.rate ?? 0}% while providers manage serviceman payouts${
                          normalizedSettings.cms.commissions.servicemanMinimumRate
                            ? ` (minimum ${normalizedSettings.cms.commissions.servicemanMinimumRate}% share)`
                            : ''
                        }. Wallet ledgers remain closed-loop and App Store compliant.`
                      : 'Commission policy currently disabled.'}
                  </p>
                </div>
              </div>
            </div>
          </div>
          <div className="mt-6 grid gap-6 xl:grid-cols-2">
            <div id="admin-settings-environment" className="rounded-2xl border border-slate-200 bg-slate-50/80 p-6 shadow-sm">
              <h3 className="text-lg font-semibold text-slate-900">Environment & runtime</h3>
              <p className="mt-1 text-sm text-slate-600">
                Ensure the application name, environment, and storage endpoints align with deployment posture.
              </p>
              <div className="mt-5 space-y-4">
                <div className="space-y-2">
                  <label htmlFor="appName" className="text-xs font-semibold uppercase tracking-wide text-slate-500">
                    Workspace name
                  </label>
                  <input
                    id="appName"
                    value={getNestedValue(settingsDraft, ['app', 'name'], settings?.app?.name ?? '')}
                    onChange={handleTextChange(['app', 'name'])}
                    disabled={disableSettingsInputs}
                    className="w-full rounded-2xl border border-slate-200 bg-white px-4 py-3 text-sm text-slate-900 outline-none transition focus:border-accent focus:ring-2 focus:ring-accent/20"
                  />
                </div>
                <div className="space-y-2">
                  <label htmlFor="appEnvironment" className="text-xs font-semibold uppercase tracking-wide text-slate-500">
                    Environment
                  </label>
                  <select
                    id="appEnvironment"
                    value={getNestedValue(settingsDraft, ['app', 'environment'], settings?.app?.environment ?? 'development')}
                    onChange={handleSelectChange(['app', 'environment'])}
                    disabled={disableSettingsInputs}
                    className="w-full rounded-2xl border border-slate-200 bg-white px-4 py-3 text-sm text-slate-900 outline-none transition focus:border-accent focus:ring-2 focus:ring-accent/20"
                  >
                    <option value="development">Development</option>
                    <option value="staging">Staging</option>
                    <option value="production">Production</option>
                  </select>
                </div>
                <div className="space-y-2">
                  <label htmlFor="clientUrl" className="text-xs font-semibold uppercase tracking-wide text-slate-500">
                    Client URL
                  </label>
                  <input
                    id="clientUrl"
                    type="url"
                    value={getNestedValue(settingsDraft, ['app', 'clientUrl'], settings?.app?.clientUrl ?? '')}
                    onChange={handleTextChange(['app', 'clientUrl'])}
                    disabled={disableSettingsInputs}
                    placeholder="https://app.gigvora.com"
                    className="w-full rounded-2xl border border-slate-200 bg-white px-4 py-3 text-sm text-slate-900 outline-none transition focus:border-accent focus:ring-2 focus:ring-accent/20"
                  />
                </div>
                <div className="space-y-2">
                  <label htmlFor="storageProvider" className="text-xs font-semibold uppercase tracking-wide text-slate-500">
                    Storage provider
                  </label>
                  <select
                    id="storageProvider"
                    value={getNestedValue(settingsDraft, ['storage', 'provider'], settings?.storage?.provider ?? 'cloudflare_r2')}
                    onChange={handleSelectChange(['storage', 'provider'])}
                    disabled={disableSettingsInputs}
                    className="w-full rounded-2xl border border-slate-200 bg-white px-4 py-3 text-sm text-slate-900 outline-none transition focus:border-accent focus:ring-2 focus:ring-accent/20"
                  >
                    <option value="cloudflare_r2">Cloudflare R2</option>
                    <option value="aws_s3">AWS S3</option>
                    <option value="azure_blob">Azure Blob Storage</option>
                  </select>
                </div>
                <div className="grid gap-4 sm:grid-cols-2">
                  <div className="space-y-2">
                    <label htmlFor="storageBucket" className="text-xs font-semibold uppercase tracking-wide text-slate-500">
                      Storage bucket
                    </label>
                    <input
                      id="storageBucket"
                      value={getNestedValue(settingsDraft, ['storage', 'cloudflare_r2', 'bucket'], settings?.storage?.cloudflare_r2?.bucket ?? '')}
                      onChange={handleTextChange(['storage', 'cloudflare_r2', 'bucket'])}
                      disabled={disableSettingsInputs}
                      className="w-full rounded-2xl border border-slate-200 bg-white px-4 py-3 text-sm text-slate-900 outline-none transition focus:border-accent focus:ring-2 focus:ring-accent/20"
                    />
                  </div>
                  <div className="space-y-2">
                    <label htmlFor="storageEndpoint" className="text-xs font-semibold uppercase tracking-wide text-slate-500">
                      Endpoint
                    </label>
                    <input
                      id="storageEndpoint"
                      value={getNestedValue(settingsDraft, ['storage', 'cloudflare_r2', 'endpoint'], settings?.storage?.cloudflare_r2?.endpoint ?? '')}
                      onChange={handleTextChange(['storage', 'cloudflare_r2', 'endpoint'])}
                      disabled={disableSettingsInputs}
                      className="w-full rounded-2xl border border-slate-200 bg-white px-4 py-3 text-sm text-slate-900 outline-none transition focus:border-accent focus:ring-2 focus:ring-accent/20"
                    />
                  </div>
                  <div className="space-y-2 sm:col-span-2">
                    <label htmlFor="storagePublicUrl" className="text-xs font-semibold uppercase tracking-wide text-slate-500">
                      Public base URL
                    </label>
                    <input
                      id="storagePublicUrl"
                      value={getNestedValue(settingsDraft, ['storage', 'cloudflare_r2', 'publicBaseUrl'], settings?.storage?.cloudflare_r2?.publicBaseUrl ?? '')}
                      onChange={handleTextChange(['storage', 'cloudflare_r2', 'publicBaseUrl'])}
                      disabled={disableSettingsInputs}
                      placeholder="https://cdn.gigvora.com"
                      className="w-full rounded-2xl border border-slate-200 bg-white px-4 py-3 text-sm text-slate-900 outline-none transition focus:border-accent focus:ring-2 focus:ring-accent/20"
                    />
                  </div>
                </div>
              </div>
            </div>
            <div className="rounded-2xl border border-slate-200 bg-slate-50/80 p-6 shadow-sm">
              <div className="flex flex-col gap-4 sm:flex-row sm:items-start sm:justify-between">
                <div>
                  <h3 className="text-lg font-semibold text-slate-900">Database infrastructure</h3>
                  <p className="mt-1 text-sm text-slate-600">
                    Manage connection profiles, read replicas, and credential rotation from the database console.
                  </p>
                </div>
                <div className="flex items-center gap-2 self-start">
                  <button
                    type="button"
                    onClick={handleRefreshDatabase}
                    disabled={databaseOverview.loading}
                    className="inline-flex items-center gap-2 rounded-full border border-slate-300 bg-white px-4 py-2 text-sm font-medium text-slate-700 shadow-sm transition hover:border-slate-400 hover:text-slate-900 focus:outline-none focus:ring-2 focus:ring-accent focus:ring-offset-1 disabled:cursor-not-allowed disabled:opacity-60"
                  >
                    <ArrowPathIcon className={`h-4 w-4 ${databaseOverview.loading ? 'animate-spin' : ''}`} />
                    Refresh
                  </button>
                  <Link
                    to="/dashboard/admin/database"
                    className="inline-flex items-center gap-2 rounded-full bg-accent px-4 py-2 text-sm font-semibold text-white shadow-sm transition hover:bg-accent/90 focus:outline-none focus:ring-2 focus:ring-accent focus:ring-offset-1"
                  >
                    Open console
                  </Link>
                </div>
              </div>
              {databaseOverview.error ? (
                <div className="mt-4 rounded-xl border border-rose-200 bg-rose-50 px-4 py-3 text-sm text-rose-700">
                  {databaseOverview.error.message || 'Unable to load database overview. Try refreshing or check API access.'}
                </div>
              ) : null}
              <div className="mt-5 grid gap-3 sm:grid-cols-2 lg:grid-cols-4">
                {[
                  {
                    key: 'total',
                    label: 'Connections',
                    value: formatNumber(databaseSummary.total ?? 0),
                    helper: 'Profiles tracked',
                  },
                  {
                    key: 'healthy',
                    label: 'Healthy',
                    value: formatNumber(databaseSummary.byStatus.healthy ?? 0),
                    helper: 'Passing checks',
                  },
                  {
                    key: 'warning',
                    label: 'Slow',
                    value: formatNumber(databaseSummary.byStatus.warning ?? 0),
                    helper: 'Latency warnings',
                  },
                  {
                    key: 'error',
                    label: 'Errors',
                    value: formatNumber(databaseSummary.byStatus.error ?? 0),
                    helper: 'Failing checks',
                  },
                ].map((metric) => (
                  <div key={metric.key} className="rounded-2xl border border-slate-200 bg-white px-4 py-4 shadow-sm">
                    <p className="text-xs font-semibold uppercase tracking-wide text-slate-500">{metric.label}</p>
                    <p className="mt-1 text-2xl font-semibold text-slate-900">{metric.value}</p>
                    <p className="mt-1 text-xs text-slate-500">{metric.helper}</p>
                  </div>
                ))}
              </div>
              <div className="mt-6">
                <p className="text-xs font-semibold uppercase tracking-wide text-slate-500">Recent checks</p>
                {databaseOverview.loading && databaseOverview.items.length === 0 ? (
                  <div className="mt-3 animate-pulse rounded-2xl border border-slate-200 bg-white px-4 py-6 text-sm text-slate-500">
                    Checking database connections…
                  </div>
                ) : (
                  <ul className="mt-3 space-y-3">
                    {databaseOverview.items.slice(0, 4).map((connection) => {
                      const statusKey = connection.status && DATABASE_STATUS_STYLES[connection.status]
                        ? connection.status
                        : 'unknown';
                      const statusStyle = DATABASE_STATUS_STYLES[statusKey];
                      return (
                        <li
                          key={connection.id}
                          className="flex flex-col gap-3 rounded-2xl border border-slate-200 bg-white px-4 py-3 sm:flex-row sm:items-center sm:justify-between"
                        >
                          <div>
                            <p className="text-sm font-semibold text-slate-900">{connection.name}</p>
                            <p className="text-xs text-slate-500">
                              {connection.environment} • {connection.role} • {connection.host}:{connection.port}
                            </p>
                            <p className="mt-1 text-xs text-slate-400">
                              {connection.lastTestedAt
                                ? `Last test ${formatDateTime(connection.lastTestedAt)}`
                                : 'Not yet tested'}
                            </p>
                          </div>
                          <span
                            className={`inline-flex w-max items-center rounded-full px-3 py-1 text-xs font-medium ${statusStyle.className}`}
                          >
                            {statusStyle.label}
                          </span>
                        </li>
                      );
                    })}
                    {databaseOverview.items.length === 0 && !databaseOverview.loading ? (
                      <li className="rounded-2xl border border-dashed border-slate-200 bg-white px-4 py-6 text-center text-sm text-slate-500">
                        No database connections have been configured yet.
                      </li>
                    ) : null}
                  </ul>
                )}
              </div>
            </div>
            <div
              id="admin-domain-governance"
              className="rounded-2xl border border-slate-200 bg-slate-50/80 p-6 shadow-sm xl:col-span-2"
            >
              <div className="flex flex-col gap-4 sm:flex-row sm:items-start sm:justify-between">
                <div>
                  <h3 className="text-lg font-semibold text-slate-900">Data governance registry</h3>
                  <p className="mt-1 text-sm text-slate-600">
                    Monitor PII coverage, retention policies, and audit cadence across bounded contexts.
                  </p>
                </div>
                <button
                  type="button"
                  onClick={() => domainGovernance.refresh({ force: true })}
                  disabled={domainGovernance.loading && domainGovernance.contexts.length === 0}
                  className="inline-flex items-center gap-2 self-start rounded-full border border-slate-300 bg-white px-4 py-2 text-sm font-medium text-slate-700 shadow-sm transition hover:border-slate-400 hover:text-slate-900 focus:outline-none focus:ring-2 focus:ring-accent focus:ring-offset-1 disabled:cursor-not-allowed disabled:opacity-60"
                >
                  <ArrowPathIcon
                    className={`h-4 w-4 ${
                      domainGovernance.refreshing || (domainGovernance.loading && domainGovernance.contexts.length === 0)
                        ? 'animate-spin'
                        : ''
                    }`}
                  />
                  Refresh
                </button>
              </div>
              {domainGovernance.error ? (
                <div className="mt-4 rounded-xl border border-rose-200 bg-rose-50 px-4 py-3 text-sm text-rose-700">
                  {domainGovernance.error.message || 'Unable to load governance registry. Try refreshing or check API access.'}
                </div>
              ) : null}
              {domainGovernance.loading && domainGovernance.contexts.length === 0 ? (
                <div className="mt-5 animate-pulse rounded-xl border border-slate-200 bg-white px-4 py-6 text-sm text-slate-500">
                  Loading data governance catalogue…
                </div>
              ) : (
                <div className="mt-5 overflow-x-auto">
                  <table className="min-w-full divide-y divide-slate-200 text-left text-sm">
                    <thead className="bg-slate-100/60">
                      <tr>
                        <th scope="col" className="px-4 py-3 font-semibold text-slate-600">Context</th>
                        <th scope="col" className="px-4 py-3 font-semibold text-slate-600">Classification</th>
                        <th scope="col" className="px-4 py-3 font-semibold text-slate-600">Owner</th>
                        <th scope="col" className="px-4 py-3 font-semibold text-slate-600">PII coverage</th>
                        <th scope="col" className="px-4 py-3 font-semibold text-slate-600">Review status</th>
                        <th scope="col" className="px-4 py-3 font-semibold text-slate-600">Next review</th>
                        <th scope="col" className="px-4 py-3 font-semibold text-slate-600">Remediation items</th>
                      </tr>
                    </thead>
                    <tbody className="divide-y divide-slate-100 bg-white">
                      {governanceRows.length === 0 ? (
                        <tr>
                          <td colSpan={7} className="px-4 py-6 text-center text-sm text-slate-500">
                            No governance records available. Confirm the backend has generated the domain registry snapshot.
                          </td>
                        </tr>
                      ) : (
                        governanceRows.map((row) => (
                          <tr key={row.key} className="align-top">
                            <td className="px-4 py-4 text-slate-900">
                              <div className="font-semibold">{row.displayName}</div>
                              {row.description ? (
                                <p className="mt-1 text-xs text-slate-500">{row.description}</p>
                              ) : null}
                            </td>
                            <td className="px-4 py-4 text-slate-700">{row.classification}</td>
                            <td className="px-4 py-4 text-slate-700">
                              <div>{row.ownerTeam}</div>
                              <div className="text-xs text-slate-500">Steward: {row.dataSteward}</div>
                            </td>
                            <td className="px-4 py-4 text-slate-700">
                              <div className="font-semibold text-slate-900">{row.piiModelCount} models</div>
                              <div className="text-xs text-slate-500">{row.piiFieldCount} tagged fields</div>
                            </td>
                            <td className="px-4 py-4">
                              <GovernanceStatusBadge status={row.reviewStatus} />
                            </td>
                            <td className="px-4 py-4 text-slate-700">
                              {row.nextReviewDueAt ? formatDateTime(row.nextReviewDueAt) : '—'}
                            </td>
                            <td className="px-4 py-4 text-slate-700">{row.remediationItems ?? 0}</td>
                          </tr>
                        ))
                      )}
                    </tbody>
                  </table>
                </div>
              )}
              <div className="mt-4 flex flex-col gap-1 text-xs text-slate-500 sm:flex-row sm:items-center sm:justify-between">
                <span>
                  Last generated{' '}
                  {domainGovernance.generatedAt ? formatDateTime(domainGovernance.generatedAt) : '—'}
                </span>
                {domainGovernance.refreshing && domainGovernance.contexts.length > 0 ? (
                  <span className="flex items-center gap-2 text-slate-500">
                    <ArrowPathIcon className="h-4 w-4 animate-spin" /> Refreshing data…
                  </span>
                ) : null}
              </div>
            </div>
          </div>
          <div className="mt-6 grid gap-6 xl:grid-cols-2">
            <div id="admin-settings-api" className="rounded-2xl border border-slate-200 bg-slate-50/80 p-6 shadow-sm">
              <h3 className="text-lg font-semibold text-slate-900">API & payment gateways</h3>
              <p className="mt-1 text-sm text-slate-600">
                Configure REST endpoints, payment providers, and webhook credentials for integrations.
              </p>
              <div className="mt-5 space-y-4">
                <div className="space-y-2">
                  <label htmlFor="apiUrl" className="text-xs font-semibold uppercase tracking-wide text-slate-500">
                    API base URL
                  </label>
                  <input
                    id="apiUrl"
                    type="url"
                    value={getNestedValue(settingsDraft, ['app', 'apiUrl'], settings?.app?.apiUrl ?? '')}
                    onChange={handleTextChange(['app', 'apiUrl'])}
                    disabled={disableSettingsInputs}
                    placeholder="https://api.gigvora.com"
                    className="w-full rounded-2xl border border-slate-200 bg-white px-4 py-3 text-sm text-slate-900 outline-none transition focus:border-accent focus:ring-2 focus:ring-accent/20"
                  />
                </div>
                <div className="space-y-2">
                  <label htmlFor="paymentProvider" className="text-xs font-semibold uppercase tracking-wide text-slate-500">
                    Payment provider
                  </label>
                  <select
                    id="paymentProvider"
                    value={getNestedValue(settingsDraft, ['payments', 'provider'], settings?.payments?.provider ?? 'stripe')}
                    onChange={handleSelectChange(['payments', 'provider'])}
                    disabled={disableSettingsInputs}
                    className="w-full rounded-2xl border border-slate-200 bg-white px-4 py-3 text-sm text-slate-900 outline-none transition focus:border-accent focus:ring-2 focus:ring-accent/20"
                  >
                    <option value="stripe">Stripe</option>
                    <option value="escrow_com">Escrow.com</option>
                  </select>
                </div>
                <div className="grid gap-4 sm:grid-cols-2">
                  <div className="space-y-2">
                    <label htmlFor="stripePublishableKey" className="text-xs font-semibold uppercase tracking-wide text-slate-500">
                      Stripe publishable key
                    </label>
                    <input
                      id="stripePublishableKey"
                      value={getNestedValue(settingsDraft, ['payments', 'stripe', 'publishableKey'], settings?.payments?.stripe?.publishableKey ?? '')}
                      onChange={handleTextChange(['payments', 'stripe', 'publishableKey'])}
                      disabled={disableSettingsInputs}
                      className="w-full rounded-2xl border border-slate-200 bg-white px-4 py-3 text-sm text-slate-900 outline-none transition focus:border-accent focus:ring-2 focus:ring-accent/20"
                    />
                  </div>
                  <div className="space-y-2">
                    <label htmlFor="stripeAccountId" className="text-xs font-semibold uppercase tracking-wide text-slate-500">
                      Stripe account ID
                    </label>
                    <input
                      id="stripeAccountId"
                      value={getNestedValue(settingsDraft, ['payments', 'stripe', 'accountId'], settings?.payments?.stripe?.accountId ?? '')}
                      onChange={handleTextChange(['payments', 'stripe', 'accountId'])}
                      disabled={disableSettingsInputs}
                      className="w-full rounded-2xl border border-slate-200 bg-white px-4 py-3 text-sm text-slate-900 outline-none transition focus:border-accent focus:ring-2 focus:ring-accent/20"
                    />
                  </div>
                  <div className="space-y-2">
                    <label htmlFor="stripeWebhookSecret" className="text-xs font-semibold uppercase tracking-wide text-slate-500">
                      Webhook secret
                    </label>
                    <input
                      id="stripeWebhookSecret"
                      type="password"
                      value={getNestedValue(settingsDraft, ['payments', 'stripe', 'webhookSecret'], settings?.payments?.stripe?.webhookSecret ?? '')}
                      onChange={handleTextChange(['payments', 'stripe', 'webhookSecret'])}
                      disabled={disableSettingsInputs}
                      className="w-full rounded-2xl border border-slate-200 bg-white px-4 py-3 text-sm text-slate-900 outline-none transition focus:border-accent focus:ring-2 focus:ring-accent/20"
                    />
                  </div>
                  <div className="space-y-2">
                    <label htmlFor="escrowApiKey" className="text-xs font-semibold uppercase tracking-wide text-slate-500">
                      Escrow.com API key
                    </label>
                    <input
                      id="escrowApiKey"
                      type="password"
                      value={getNestedValue(settingsDraft, ['payments', 'escrow_com', 'apiKey'], settings?.payments?.escrow_com?.apiKey ?? '')}
                      onChange={handleTextChange(['payments', 'escrow_com', 'apiKey'])}
                      disabled={disableSettingsInputs}
                      className="w-full rounded-2xl border border-slate-200 bg-white px-4 py-3 text-sm text-slate-900 outline-none transition focus:border-accent focus:ring-2 focus:ring-accent/20"
                    />
                  </div>
                  <div className="space-y-2">
                    <label htmlFor="escrowApiSecret" className="text-xs font-semibold uppercase tracking-wide text-slate-500">
                      Escrow.com API secret
                    </label>
                    <input
                      id="escrowApiSecret"
                      type="password"
                      value={getNestedValue(settingsDraft, ['payments', 'escrow_com', 'apiSecret'], settings?.payments?.escrow_com?.apiSecret ?? '')}
                      onChange={handleTextChange(['payments', 'escrow_com', 'apiSecret'])}
                      disabled={disableSettingsInputs}
                      className="w-full rounded-2xl border border-slate-200 bg-white px-4 py-3 text-sm text-slate-900 outline-none transition focus:border-accent focus:ring-2 focus:ring-accent/20"
                    />
                  </div>
                  <label className="flex items-center gap-3 sm:col-span-2 rounded-2xl border border-white bg-white px-4 py-3 shadow-sm">
                    <input
                      type="checkbox"
                      className="h-5 w-5 rounded border-slate-300 text-accent focus:ring-accent"
                      checked={Boolean(getNestedValue(settingsDraft, ['payments', 'escrow_com', 'sandbox'], settings?.payments?.escrow_com?.sandbox ?? true))}
                      onChange={handleToggleChange(['payments', 'escrow_com', 'sandbox'])}
                      disabled={disableSettingsInputs}
                    />
                    <span className="text-sm text-slate-600">Use Escrow.com sandbox environment</span>
                  </label>
                </div>
                <div className="rounded-2xl border border-slate-200 bg-white px-4 py-3 text-sm text-slate-600">
                  <p className="font-semibold text-slate-800">Secret fingerprints</p>
                  <p className="mt-1 text-xs text-slate-500">
                    Stripe webhook • {maskSecret(getNestedValue(settingsDraft, ['payments', 'stripe', 'webhookSecret'], settings?.payments?.stripe?.webhookSecret ?? ''))}
                  </p>
                  <p className="mt-1 text-xs text-slate-500">
                    Escrow key • {maskSecret(getNestedValue(settingsDraft, ['payments', 'escrow_com', 'apiKey'], settings?.payments?.escrow_com?.apiKey ?? ''))}
                  </p>
                </div>
              </div>
            </div>
            <div className="rounded-2xl border border-slate-200 bg-slate-50/80 p-6 shadow-sm">
              <h3 className="text-lg font-semibold text-slate-900">Notifications & email</h3>
              <p className="mt-1 text-sm text-slate-600">
                Deliver transactional email reliably with secure SMTP credentials and branding controls.
              </p>
              <div className="mt-5 grid gap-4 sm:grid-cols-2">
                <div className="space-y-2">
                  <label htmlFor="smtpHost" className="text-xs font-semibold uppercase tracking-wide text-slate-500">
                    SMTP host
                  </label>
                  <input
                    id="smtpHost"
                    value={getNestedValue(settingsDraft, ['smtp', 'host'], settings?.smtp?.host ?? '')}
                    onChange={handleTextChange(['smtp', 'host'])}
                    disabled={disableSettingsInputs}
                    className="w-full rounded-2xl border border-slate-200 bg-white px-4 py-3 text-sm text-slate-900 outline-none transition focus:border-accent focus:ring-2 focus:ring-accent/20"
                  />
                </div>
                <div className="space-y-2">
                  <label htmlFor="smtpPort" className="text-xs font-semibold uppercase tracking-wide text-slate-500">
                    Port
                  </label>
                  <input
                    id="smtpPort"
                    type="number"
                    min="0"
                    value={getNestedValue(settingsDraft, ['smtp', 'port'], settings?.smtp?.port ?? '')}
                    onChange={handleTextChange(['smtp', 'port'])}
                    disabled={disableSettingsInputs}
                    className="w-full rounded-2xl border border-slate-200 bg-white px-4 py-3 text-sm text-slate-900 outline-none transition focus:border-accent focus:ring-2 focus:ring-accent/20"
                  />
                </div>
                <label className="flex items-center gap-3 sm:col-span-2 rounded-2xl border border-white bg-white px-4 py-3 shadow-sm">
                  <input
                    type="checkbox"
                    className="h-5 w-5 rounded border-slate-300 text-accent focus:ring-accent"
                    checked={Boolean(getNestedValue(settingsDraft, ['smtp', 'secure'], settings?.smtp?.secure ?? false))}
                    onChange={handleToggleChange(['smtp', 'secure'])}
                    disabled={disableSettingsInputs}
                  />
                  <span className="text-sm text-slate-600">Use secure TLS/SSL</span>
                </label>
                <div className="space-y-2">
                  <label htmlFor="smtpUsername" className="text-xs font-semibold uppercase tracking-wide text-slate-500">
                    Username
                  </label>
                  <input
                    id="smtpUsername"
                    value={getNestedValue(settingsDraft, ['smtp', 'username'], settings?.smtp?.username ?? '')}
                    onChange={handleTextChange(['smtp', 'username'])}
                    disabled={disableSettingsInputs}
                    className="w-full rounded-2xl border border-slate-200 bg-white px-4 py-3 text-sm text-slate-900 outline-none transition focus:border-accent focus:ring-2 focus:ring-accent/20"
                  />
                </div>
                <div className="space-y-2">
                  <label htmlFor="smtpPassword" className="text-xs font-semibold uppercase tracking-wide text-slate-500">
                    Password
                  </label>
                  <input
                    id="smtpPassword"
                    type="password"
                    value={getNestedValue(settingsDraft, ['smtp', 'password'], settings?.smtp?.password ?? '')}
                    onChange={handleTextChange(['smtp', 'password'])}
                    disabled={disableSettingsInputs}
                    className="w-full rounded-2xl border border-slate-200 bg-white px-4 py-3 text-sm text-slate-900 outline-none transition focus:border-accent focus:ring-2 focus:ring-accent/20"
                  />
                </div>
                <div className="space-y-2">
                  <label htmlFor="smtpFromAddress" className="text-xs font-semibold uppercase tracking-wide text-slate-500">
                    From address
                  </label>
                  <input
                    id="smtpFromAddress"
                    type="email"
                    value={getNestedValue(settingsDraft, ['smtp', 'fromAddress'], settings?.smtp?.fromAddress ?? '')}
                    onChange={handleTextChange(['smtp', 'fromAddress'])}
                    disabled={disableSettingsInputs}
                    className="w-full rounded-2xl border border-slate-200 bg-white px-4 py-3 text-sm text-slate-900 outline-none transition focus:border-accent focus:ring-2 focus:ring-accent/20"
                  />
                </div>
                <div className="space-y-2">
                  <label htmlFor="smtpFromName" className="text-xs font-semibold uppercase tracking-wide text-slate-500">
                    From name
                  </label>
                  <input
                    id="smtpFromName"
                    value={getNestedValue(settingsDraft, ['smtp', 'fromName'], settings?.smtp?.fromName ?? '')}
                    onChange={handleTextChange(['smtp', 'fromName'])}
                    disabled={disableSettingsInputs}
                    className="w-full rounded-2xl border border-slate-200 bg-white px-4 py-3 text-sm text-slate-900 outline-none transition focus:border-accent focus:ring-2 focus:ring-accent/20"
                  />
                </div>
                <div className="space-y-2 sm:col-span-2">
                  <p className="text-xs font-semibold uppercase tracking-wide text-slate-500">Current signature</p>
                  <div className="rounded-2xl border border-slate-200 bg-white px-4 py-3 text-sm text-slate-600">
                    {getNestedValue(settingsDraft, ['smtp', 'fromName'], settings?.smtp?.fromName ?? 'Gigvora')} • {getNestedValue(settingsDraft, ['smtp', 'fromAddress'], settings?.smtp?.fromAddress ?? 'ops@gigvora.com')}
                  </div>
                </div>
              </div>
            </div>
          </div>
        </>
      )}
    </section>
  );

  const affiliateDocumentsValue = Array.isArray(normalizedAffiliate.compliance?.requiredDocuments)
    ? normalizedAffiliate.compliance.requiredDocuments.join(', ')
    : '';

  const renderAffiliateSettingsSection = (
    <section
      id="admin-affiliate-settings"
      className="rounded-3xl border border-slate-200 bg-white p-6 shadow-lg shadow-emerald-100/40 sm:p-8"
    >
      <div className="flex flex-col gap-4 xl:flex-row xl:items-start xl:justify-between">
        <div>
          <h2 className="text-xl font-semibold text-slate-900 sm:text-2xl">Affiliate programme configuration</h2>
          <p className="mt-2 max-w-3xl text-sm text-slate-600">
            Govern referral economics, payout cadence, and compliance requirements across the Gigvora network.
          </p>
          <div className="mt-4 flex flex-wrap items-center gap-3 text-xs font-semibold uppercase tracking-wide">
            <span className="inline-flex items-center rounded-full border border-slate-200 bg-slate-50 px-3 py-1 text-slate-600">
              {affiliateLoading
                ? 'Syncing settings…'
                : affiliateLastSavedAt
                ? `Last synced ${formatRelativeTime(affiliateLastSavedAt)}`
                : 'Awaiting sync'}
            </span>
            {affiliateDirty ? (
              <span className="inline-flex items-center rounded-full border border-amber-200 bg-amber-50 px-3 py-1 text-amber-700">
                Unsaved changes
              </span>
            ) : null}
            {normalizedAffiliate.enabled === false ? (
              <span className="inline-flex items-center rounded-full border border-rose-200 bg-rose-50 px-3 py-1 text-rose-600">
                Programme paused
              </span>
            ) : null}
          </div>
        </div>
        <div className="flex flex-col gap-3 sm:flex-row sm:items-center">
          <button
            type="button"
            onClick={handleResetAffiliateSettings}
            className="inline-flex items-center justify-center rounded-full border border-slate-200 bg-white px-5 py-2 text-sm font-semibold text-slate-700 transition hover:border-slate-300 hover:text-slate-900 disabled:cursor-not-allowed disabled:opacity-60"
            disabled={affiliateLoading || affiliateSaving}
          >
            Reset draft
          </button>
          <button
            type="button"
            onClick={handleSaveAffiliateSettings}
            className="inline-flex items-center justify-center rounded-full bg-emerald-600 px-6 py-2 text-sm font-semibold text-white shadow-sm transition hover:bg-emerald-700 disabled:cursor-not-allowed disabled:opacity-60"
            disabled={disableAffiliateInputs}
          >
            {affiliateSaving ? 'Saving…' : 'Save affiliate settings'}
          </button>
        </div>
      </div>

      {affiliateError ? (
        <p className="mt-4 rounded-2xl border border-rose-200 bg-rose-50 px-4 py-3 text-sm text-rose-700">{affiliateError}</p>
      ) : null}
      {affiliateStatus ? (
        <p className="mt-4 rounded-2xl border border-emerald-200 bg-emerald-50 px-4 py-3 text-sm text-emerald-700">
          {affiliateStatus}
        </p>
      ) : null}

      <div className="mt-6 grid gap-6 xl:grid-cols-3">
        <div className="space-y-6 xl:col-span-2">
          <div className="grid gap-4 sm:grid-cols-2">
            <label className="flex items-center justify-between rounded-2xl border border-slate-200 bg-slate-50 px-4 py-3 text-sm text-slate-700">
              <span className="font-semibold text-slate-800">Programme enabled</span>
              <input
                type="checkbox"
                className="h-4 w-4 rounded border-slate-300 text-emerald-600 focus:ring-emerald-500"
                checked={Boolean(normalizedAffiliate.enabled)}
                onChange={handleAffiliateToggleChange(['enabled'])}
                disabled={disableAffiliateInputs}
              />
            </label>
            <label className="flex items-center justify-between rounded-2xl border border-slate-200 bg-slate-50 px-4 py-3 text-sm text-slate-700">
              <span className="font-semibold text-slate-800">Auto-approve payouts</span>
              <input
                type="checkbox"
                className="h-4 w-4 rounded border-slate-300 text-emerald-600 focus:ring-emerald-500"
                checked={Boolean(normalizedAffiliate.payouts?.autoApprove)}
                onChange={handleAffiliateToggleChange(['payouts', 'autoApprove'])}
                disabled={disableAffiliateInputs}
              />
            </label>
            <label className="flex items-center justify-between rounded-2xl border border-slate-200 bg-slate-50 px-4 py-3 text-sm text-slate-700">
              <span className="font-semibold text-slate-800">Two-factor required</span>
              <input
                type="checkbox"
                className="h-4 w-4 rounded border-slate-300 text-emerald-600 focus:ring-emerald-500"
                checked={Boolean(normalizedAffiliate.compliance?.twoFactorRequired)}
                onChange={handleAffiliateToggleChange(['compliance', 'twoFactorRequired'])}
                disabled={disableAffiliateInputs}
              />
            </label>
            <label className="flex items-center justify-between rounded-2xl border border-slate-200 bg-slate-50 px-4 py-3 text-sm text-slate-700">
              <span className="font-semibold text-slate-800">KYC verification</span>
              <input
                type="checkbox"
                className="h-4 w-4 rounded border-slate-300 text-emerald-600 focus:ring-emerald-500"
                checked={Boolean(normalizedAffiliate.compliance?.payoutKyc)}
                onChange={handleAffiliateToggleChange(['compliance', 'payoutKyc'])}
                disabled={disableAffiliateInputs}
              />
            </label>
          </div>

          <div className="grid gap-4 sm:grid-cols-2">
            <label className="flex flex-col gap-2 text-sm text-slate-700">
              <span className="font-semibold text-slate-800">Default commission rate (%)</span>
              <input
                type="number"
                min="0"
                max="100"
                step="0.1"
                className="rounded-2xl border border-slate-200 bg-white px-4 py-2"
                value={normalizedAffiliate.defaultCommissionRate ?? ''}
                onChange={handleAffiliateNumberChange(['defaultCommissionRate'])}
                disabled={disableAffiliateInputs}
              />
            </label>
            <label className="flex flex-col gap-2 text-sm text-slate-700">
              <span className="font-semibold text-slate-800">Referral attribution window (days)</span>
              <input
                type="number"
                min="1"
                max="365"
                className="rounded-2xl border border-slate-200 bg-white px-4 py-2"
                value={normalizedAffiliate.referralWindowDays ?? ''}
                onChange={handleAffiliateNumberChange(['referralWindowDays'])}
                disabled={disableAffiliateInputs}
              />
            </label>
            <label className="flex flex-col gap-2 text-sm text-slate-700">
              <span className="font-semibold text-slate-800">Payout frequency</span>
              <select
                className="rounded-2xl border border-slate-200 bg-white px-4 py-2"
                value={normalizedAffiliate.payouts?.frequency ?? 'monthly'}
                onChange={handleAffiliateTextChange(['payouts', 'frequency'])}
                disabled={disableAffiliateInputs}
              >
                <option value="weekly">Weekly</option>
                <option value="biweekly">Bi-weekly</option>
                <option value="monthly">Monthly</option>
                <option value="quarterly">Quarterly</option>
              </select>
            </label>
            <label className="flex flex-col gap-2 text-sm text-slate-700">
              <span className="font-semibold text-slate-800">Minimum payout threshold ({normalizedAffiliate.currency ?? 'USD'})</span>
              <input
                type="number"
                min="0"
                step="0.01"
                className="rounded-2xl border border-slate-200 bg-white px-4 py-2"
                value={normalizedAffiliate.payouts?.minimumPayoutThreshold ?? ''}
                onChange={handleAffiliateNumberChange(['payouts', 'minimumPayoutThreshold'])}
                disabled={disableAffiliateInputs}
              />
            </label>
          </div>

          <div className="grid gap-4 sm:grid-cols-2">
            <label className="flex flex-col gap-2 text-sm text-slate-700">
              <span className="font-semibold text-slate-800">Recurrence model</span>
              <select
                className="rounded-2xl border border-slate-200 bg-white px-4 py-2"
                value={normalizedAffiliate.payouts?.recurrence?.type ?? 'infinite'}
                onChange={handleAffiliateRecurrenceChange}
                disabled={disableAffiliateInputs}
              >
                <option value="infinite">Infinite – recurring commissions</option>
                <option value="finite">Finite – limited commissions</option>
                <option value="one_time">Single – first transaction only</option>
              </select>
            </label>
            {normalizedAffiliate.payouts?.recurrence?.type === 'finite' ? (
              <label className="flex flex-col gap-2 text-sm text-slate-700">
                <span className="font-semibold text-slate-800">Recurrence limit (transactions)</span>
                <input
                  type="number"
                  min="1"
                  className="rounded-2xl border border-slate-200 bg-white px-4 py-2"
                  value={normalizedAffiliate.payouts?.recurrence?.limit ?? ''}
                  onChange={handleAffiliateRecurrenceLimitChange}
                  disabled={disableAffiliateInputs}
                />
              </label>
            ) : null}
          </div>

          <div className="rounded-3xl border border-slate-200 bg-slate-50/80 p-5">
            <h3 className="text-base font-semibold text-slate-900">Required compliance documents</h3>
            <p className="mt-1 text-sm text-slate-600">
              Specify documentation partners must submit before payouts are released. Separate values with commas.
            </p>
            <input
              type="text"
              className="mt-3 w-full rounded-2xl border border-slate-200 bg-white px-4 py-2 text-sm"
              value={affiliateDocumentsValue}
              onChange={handleAffiliateDocumentsChange}
              placeholder="e.g. W-8BEN, Photo ID, Proof of address"
              disabled={disableAffiliateInputs}
            />
          </div>

          <div className="space-y-4">
            <div className="flex items-center justify-between">
              <h3 className="text-base font-semibold text-slate-900">Commission tiers</h3>
              <button
                type="button"
                onClick={handleAffiliateAddTier}
                className="inline-flex items-center rounded-full border border-emerald-200 bg-emerald-50 px-3 py-1 text-xs font-semibold text-emerald-700 transition hover:border-emerald-300 hover:bg-emerald-100 disabled:cursor-not-allowed disabled:opacity-60"
                disabled={disableAffiliateInputs}
              >
                Add tier
              </button>
            </div>
            {normalizedAffiliateTiers.length ? (
              <div className="space-y-3">
                {normalizedAffiliateTiers.map((tier, index) => (
                  <div key={tier.id ?? `tier-${index}`} className="rounded-3xl border border-slate-200 bg-white p-4 shadow-sm">
                    <div className="flex flex-col gap-3 sm:flex-row sm:items-center sm:justify-between">
                      <div className="flex-1">
                        <label className="flex flex-col gap-2 text-sm text-slate-700">
                          <span className="font-semibold text-slate-800">Tier name</span>
                          <input
                            type="text"
                            className="rounded-2xl border border-slate-200 bg-white px-4 py-2"
                            value={tier.name ?? ''}
                            onChange={handleAffiliateTierChange(index, 'name')}
                            disabled={disableAffiliateInputs}
                          />
                        </label>
                      </div>
                      <button
                        type="button"
                        onClick={handleAffiliateRemoveTier(index)}
                        className="inline-flex items-center justify-center rounded-full border border-rose-200 bg-rose-50 px-3 py-1 text-xs font-semibold text-rose-600 transition hover:border-rose-300 hover:bg-rose-100 disabled:cursor-not-allowed disabled:opacity-60"
                        disabled={disableAffiliateInputs}
                      >
                        Remove
                      </button>
                    </div>
                    <div className="mt-4 grid gap-3 sm:grid-cols-3">
                      <label className="flex flex-col gap-2 text-sm text-slate-700">
                        <span className="font-semibold text-slate-800">Rate (%)</span>
                        <input
                          type="number"
                          min="0"
                          max="100"
                          step="0.1"
                          className="rounded-2xl border border-slate-200 bg-white px-4 py-2"
                          value={tier.rate ?? ''}
                          onChange={handleAffiliateTierChange(index, 'rate')}
                          disabled={disableAffiliateInputs}
                        />
                      </label>
                      <label className="flex flex-col gap-2 text-sm text-slate-700">
                        <span className="font-semibold text-slate-800">Min value ({normalizedAffiliate.currency ?? 'USD'})</span>
                        <input
                          type="number"
                          min="0"
                          step="0.01"
                          className="rounded-2xl border border-slate-200 bg-white px-4 py-2"
                          value={tier.minValue ?? ''}
                          onChange={handleAffiliateTierChange(index, 'minValue')}
                          disabled={disableAffiliateInputs}
                        />
                      </label>
                      <label className="flex flex-col gap-2 text-sm text-slate-700">
                        <span className="font-semibold text-slate-800">Max value ({normalizedAffiliate.currency ?? 'USD'})</span>
                        <input
                          type="number"
                          min="0"
                          step="0.01"
                          className="rounded-2xl border border-slate-200 bg-white px-4 py-2"
                          value={tier.maxValue ?? ''}
                          onChange={handleAffiliateTierChange(index, 'maxValue')}
                          disabled={disableAffiliateInputs}
                        />
                      </label>
                    </div>
                  </div>
                ))}
              </div>
            ) : (
              <p className="rounded-3xl border border-dashed border-slate-200 bg-slate-50/60 p-6 text-sm text-slate-500">
                No tiers configured yet. Add at least one tier to establish commission multipliers.
              </p>
            )}
          </div>
        </div>

        <div className="space-y-4">
          <div className="rounded-3xl border border-slate-200 bg-slate-50/80 p-5">
            <h3 className="text-base font-semibold text-slate-900">Programme snapshot</h3>
            <dl className="mt-4 space-y-2 text-sm text-slate-700">
              <div className="flex items-center justify-between">
                <dt>Default commission</dt>
                <dd>{formatPercent(normalizedAffiliate.defaultCommissionRate ?? 0)}</dd>
              </div>
              <div className="flex items-center justify-between">
                <dt>Referral window</dt>
                <dd>{normalizedAffiliate.referralWindowDays ?? 0} days</dd>
              </div>
              <div className="flex items-center justify-between">
                <dt>Payout cadence</dt>
                <dd>{normalizedAffiliate.payouts?.frequency ?? 'monthly'}</dd>
              </div>
              <div className="flex items-center justify-between">
                <dt>Threshold</dt>
                <dd>
                  {formatCurrency(
                    normalizedAffiliate.payouts?.minimumPayoutThreshold ?? 0,
                    normalizedAffiliate.currency ?? 'USD',
                  )}
                </dd>
              </div>
              <div className="flex items-center justify-between">
                <dt>Tiers configured</dt>
                <dd>{normalizedAffiliateTiers.length}</dd>
              </div>
            </dl>
            <p className="mt-4 text-xs text-slate-500">
              Adjusting these settings updates partner experiences across web and mobile dashboards instantly.
            </p>
          </div>

          <div className="rounded-3xl border border-slate-200 bg-white p-5 shadow-sm">
            <h3 className="text-base font-semibold text-slate-900">Security posture</h3>
            <ul className="mt-3 space-y-2 text-sm text-slate-600">
              <li>
                <span className="font-semibold text-slate-800">2FA enforcement:</span>{' '}
                {normalizedAffiliate.compliance?.twoFactorRequired ? 'Required for affiliate logins' : 'Optional for partners'}
              </li>
              <li>
                <span className="font-semibold text-slate-800">KYC verification:</span>{' '}
                {normalizedAffiliate.compliance?.payoutKyc ? 'Mandatory prior to payout' : 'Deferred to finance review'}
              </li>
              <li>
                <span className="font-semibold text-slate-800">Required documents:</span>{' '}
                {affiliateDocumentsValue || 'None configured'}
              </li>
            </ul>
            <p className="mt-4 text-xs text-slate-500">
              Align these requirements with your compliance team to ensure audit-ready payout processes.
            </p>
            <Link
              to="/dashboard/admin/security/two-factor"
              className="mt-4 inline-flex items-center justify-center rounded-full border border-blue-200 px-4 py-2 text-xs font-semibold text-blue-600 transition hover:border-blue-300 hover:text-blue-700"
            >
              Open 2FA control centre
            </Link>
          </div>
        </div>
      </div>
    </section>
  );


  const handleRefresh = () => {
    setRefreshIndex((index) => index + 1);
  };

  const handleMenuItemSelect = (itemId, item) => {
    if (item?.href) {
      navigate(item.href);
      return;
    }
    const targetId = item?.sectionId ?? item?.targetId ?? itemId;
    if (targetId && typeof document !== 'undefined') {
      const el = document.getElementById(targetId);
      if (el) {
        el.scrollIntoView({ behavior: 'smooth', block: 'start' });
      }
    }
  };

  const renderAccessDenied = (
    <div className="rounded-3xl border border-amber-200 bg-amber-50 p-8 text-amber-900">
      <h2 className="text-xl font-semibold text-amber-900">Admin role required</h2>
      <p className="mt-3 text-sm">
        This control tower is restricted to verified Gigvora administrators. Switch to an authorised account or request elevated access from the platform team.
      </p>
      <div className="mt-6 flex flex-col gap-3 sm:flex-row">
        <Link
          to="/admin"
          className="inline-flex items-center justify-center rounded-full border border-amber-300 bg-white px-5 py-2 text-sm font-semibold text-amber-900 transition hover:border-amber-400 hover:bg-amber-100"
        >
          Return to admin login
        </Link>
        <button
          type="button"
          onClick={() => setRefreshIndex((index) => index + 1)}
          className="inline-flex items-center justify-center rounded-full border border-transparent bg-amber-600 px-5 py-2 text-sm font-semibold text-white transition hover:bg-amber-700"
        >
          Check access again
        </button>
      </div>
    </div>
  );

  const renderLoadingState = (
    <div className="space-y-6">
      <div className="rounded-3xl border border-dashed border-blue-200 bg-blue-50/40 p-8 text-center text-sm text-blue-700">
        Synchronising telemetry from the platform. This typically takes just a moment…
      </div>
      <div className="rounded-3xl border border-slate-200 bg-white p-8 shadow-sm">
        <div className="animate-pulse space-y-4">
          <div className="h-6 w-1/3 rounded-full bg-slate-200" />
          <div className="h-4 w-2/3 rounded-full bg-slate-200" />
          <div className="grid gap-4 sm:grid-cols-2 lg:grid-cols-4">
            {[...Array(4)].map((_, index) => (
              <div key={index} className="h-28 rounded-2xl bg-slate-100" />
            ))}
          </div>
        </div>
      </div>
    </div>
  );

  const renderErrorState = (
    <div className="rounded-3xl border border-red-200 bg-red-50 p-6 text-sm text-red-700">
      <p className="font-semibold">We couldn’t load the admin dashboard.</p>
      <p className="mt-2">{error}</p>
      <button
        type="button"
        onClick={handleRefresh}
        className="mt-4 inline-flex items-center gap-2 rounded-full border border-red-200 bg-white px-4 py-2 text-xs font-semibold uppercase tracking-wide text-red-700 transition hover:border-red-300 hover:bg-red-50"
      >
        <ArrowPathIcon className="h-4 w-4" /> Try again
      </button>
    </div>
  );

  const renderDashboardSections = data ? (
    <div className="space-y-10">
      <RuntimeTelemetryPanel
        snapshot={runtimeSnapshot}
        loading={runtimeLoading}
        refreshing={runtimeRefreshing}
        error={runtimeError}
        onRefresh={refreshRuntime}
        lastUpdated={runtimeUpdatedAt}
      />
      <AdCouponManager />
      <AdminGroupManagementPanel />
      <ConsentGovernancePanel />
      <RbacMatrixPanel />

      <section className="rounded-3xl border border-slate-200 bg-white/95 p-6 shadow-sm">
        <div className="flex flex-col gap-4 sm:flex-row sm:items-center sm:justify-between">
          <div>
            <h2 className="text-lg font-semibold text-slate-900">Blog operations</h2>
            <p className="mt-1 max-w-2xl text-sm text-slate-600">
              Launch and govern Gigvora stories, release notes, and playbooks directly from the control tower. Published posts
              appear instantly across the public blog, member dashboards, and the mobile app.
            </p>
          </div>
          <Link
            to="/dashboard/admin/blog"
            className="inline-flex items-center justify-center rounded-full bg-accent px-5 py-2 text-sm font-semibold text-white shadow-soft transition hover:bg-accentDark"
          >
            Open blog studio
          </Link>
        </div>
        <div className="mt-4 grid gap-3 sm:grid-cols-2">
          <div className="rounded-2xl border border-slate-200 bg-slate-50/80 p-4 text-sm text-slate-600">
            <p className="text-xs font-semibold uppercase tracking-wide text-slate-500">Enterprise workflow</p>
            <p className="mt-2">
              Draft, schedule, and publish articles with tag management, hero imagery, and SEO-ready slugs in a single secured
              workspace.
            </p>
          </div>
          <div className="rounded-2xl border border-slate-200 bg-slate-50/80 p-4 text-sm text-slate-600">
            <p className="text-xs font-semibold uppercase tracking-wide text-slate-500">Cross-platform parity</p>
            <p className="mt-2">
              Blog highlights surface automatically inside the user dashboard spotlight and the Gigvora mobile experience.
            </p>
          </div>
        </div>
      </section>

      {/* Summary cards */}
      <div className="grid gap-4 sm:grid-cols-2 xl:grid-cols-4">
        {summaryCards.map((card) => (
          <SummaryCard key={card.label} {...card} />
        ))}
      </div>

      {/* Member health */}
      <section className="rounded-3xl border border-slate-200 bg-white p-6 shadow-lg shadow-blue-100/40 sm:p-8">
        <div className="flex flex-col gap-4 sm:flex-row sm:items-start sm:justify-between">
          <div>
            <h2 className="text-xl font-semibold text-slate-900 sm:text-2xl">Member health</h2>
            <p className="mt-2 max-w-3xl text-sm text-slate-600">
              Monitor network growth, profile completion, and trust signals to keep the marketplace balanced and high quality.
            </p>
          </div>
          <div className="rounded-full border border-blue-200 bg-blue-50 px-4 py-2 text-xs font-semibold uppercase tracking-wide text-blue-700">
            Last {data.lookbackDays} days
          </div>
        </div>
        <div className="mt-6 grid gap-4 lg:grid-cols-2">
          <div className="rounded-2xl border border-slate-200 bg-slate-50/80 p-5 shadow-sm">
            <p className="text-sm font-semibold text-slate-700">Member distribution</p>
            <div className="mt-4 grid gap-3 sm:grid-cols-2">
              {Object.entries(data.summary?.totals?.userBreakdown ?? {}).map(([type, count]) => (
                <div key={type} className="rounded-xl border border-white/60 bg-white p-4 shadow-sm">
                  <p className="text-xs font-semibold uppercase tracking-wide text-slate-400">{USER_TYPE_LABELS[type] ?? humanizeLabel(type)}</p>
                  <p className="mt-1 text-2xl font-semibold text-slate-900">{formatNumber(count)}</p>
                </div>
              ))}
            </div>
          </div>
          <div className="rounded-2xl border border-slate-200 bg-slate-50/80 p-5 shadow-sm">
            <p className="text-sm font-semibold text-slate-700">Profile readiness</p>
            <dl className="mt-4 grid gap-3 sm:grid-cols-2">
              <div>
                <dt className="text-xs font-semibold uppercase tracking-wide text-slate-400">Active profiles</dt>
                <dd className="mt-1 text-xl font-semibold text-slate-900">{formatNumber(data.summary?.totals?.activeProfiles ?? 0)}</dd>
              </div>
              <div>
                <dt className="text-xs font-semibold uppercase tracking-wide text-slate-400">High trust (≥80)</dt>
                <dd className="mt-1 text-xl font-semibold text-slate-900">{formatNumber(data.summary?.totals?.highTrustProfiles ?? 0)}</dd>
              </div>
              <div>
                <dt className="text-xs font-semibold uppercase tracking-wide text-slate-400">Avg completion</dt>
                <dd className="mt-1 text-xl font-semibold text-slate-900">{formatPercent(data.summary?.totals?.averageProfileCompletion ?? 0)}</dd>
              </div>
              <div>
                <dt className="text-xs font-semibold uppercase tracking-wide text-slate-400">Verified references</dt>
                <dd className="mt-1 text-xl font-semibold text-slate-900">{formatNumber(data.summary?.totals?.verifiedReferences ?? 0)}</dd>
              </div>
            </dl>
          </div>
        </div>
        <div className="mt-6 rounded-2xl border border-slate-200 bg-white p-5 shadow-sm">
          <p className="text-sm font-semibold text-slate-700">New signups</p>
          <div className="mt-4 grid gap-3 sm:grid-cols-3">
            {Object.entries(data.summary?.growth?.newUsers ?? {}).map(([type, count]) => (
              <div key={type} className="rounded-xl border border-blue-100 bg-blue-50/60 p-4">
                <p className="text-xs font-semibold uppercase tracking-wide text-blue-600">{USER_TYPE_LABELS[type] ?? humanizeLabel(type)}</p>
                <p className="mt-1 text-xl font-semibold text-blue-800">{formatNumber(count)}</p>
                <p className="text-[11px] uppercase tracking-wide text-blue-500">{`Joined in ${data.lookbackDays} days`}</p>
              </div>
            ))}
          </div>
        </div>
      </section>

      {/* Financial governance */}
      <section className="rounded-3xl border border-slate-200 bg-white p-6 shadow-lg shadow-blue-100/40 sm:p-8">
        <div className="flex flex-col gap-4 sm:flex-row sm:items-start sm:justify-between">
          <div>
            <h2 className="text-xl font-semibold text-slate-900 sm:text-2xl">Financial governance</h2>
            <p className="mt-2 max-w-3xl text-sm text-slate-600">
              Escrow balances, fee capture, and transaction mix to monitor marketplace liquidity and treasury performance.
            </p>
          </div>
          <button
            type="button"
            onClick={handleRefresh}
            className="inline-flex items-center gap-2 rounded-full border border-blue-200 bg-blue-50 px-4 py-2 text-xs font-semibold uppercase tracking-wide text-blue-700 transition hover:border-blue-300 hover:bg-white"
          >
            <ArrowPathIcon className="h-4 w-4" /> Refresh data
          </button>
        </div>
        <div className="mt-6 grid gap-4 lg:grid-cols-2">
          <StatusList
            title="Transactions by status"
            items={calculatePercentages(data.financials?.transactionsByStatus ?? {})}
            emptyLabel="No transactions recorded yet."
          />
          <StatusList
            title="Escrow accounts"
            items={calculatePercentages(data.financials?.accountsByStatus ?? {})}
            emptyLabel="No accounts created yet."
          />
        </div>
        <RecentList
          title="Recent escrow activity"
          rows={(data.financials?.recentTransactions ?? []).map((txn) => ({
            reference: txn.reference,
            type: humanizeLabel(txn.type),
            status: humanizeLabel(txn.status),
            amount: formatCurrency(txn.amount, txn.currencyCode ?? 'USD'),
            netAmount: formatCurrency(txn.netAmount, txn.currencyCode ?? 'USD'),
            createdAt: formatDateTime(txn.createdAt),
          }))}
          columns={[
            { key: 'reference', label: 'Reference' },
            { key: 'type', label: 'Type' },
            { key: 'status', label: 'Status' },
            { key: 'amount', label: 'Gross' },
            { key: 'netAmount', label: 'Net' },
            { key: 'createdAt', label: 'Created' },
          ]}
          emptyLabel="Escrow activity will appear here once transactions are initiated."
        />
      </section>

      {/* Trust and safety */}
      <section className="rounded-3xl border border-slate-200 bg-white p-6 shadow-lg shadow-blue-100/40 sm:p-8">
        <div className="flex flex-col gap-4 sm:flex-row sm:items-start sm:justify-between">
          <div>
            <h2 className="text-xl font-semibold text-slate-900 sm:text-2xl">Risk & trust</h2>
            <p className="mt-2 max-w-3xl text-sm text-slate-600">
              Track dispute load, prioritisation, and lifecycle stages to keep resolution teams ahead of potential escalations.
            </p>
          </div>
          <div className="rounded-full border border-slate-200 bg-slate-50 px-4 py-2 text-xs font-semibold uppercase tracking-wide text-slate-600">
            {formatNumber(data.trust?.openDisputes ?? 0)} open cases
          </div>
        </div>
        <div className="mt-6 grid gap-4 lg:grid-cols-2">
          <StatusList title="Disputes by stage" items={calculatePercentages(data.trust?.disputesByStage ?? {})} />
          <StatusList title="Disputes by priority" items={calculatePercentages(data.trust?.disputesByPriority ?? {})} />
        </div>
        <RecentList
          title="Latest dispute updates"
          rows={(data.trust?.recentDisputes ?? []).map((dispute) => ({
            id: `#${dispute.id}`,
            stage: humanizeLabel(dispute.stage),
            priority: humanizeLabel(dispute.priority),
            status: humanizeLabel(dispute.status),
            amount: dispute.transaction ? formatCurrency(dispute.transaction.amount, dispute.transaction.currencyCode ?? 'USD') : '—',
            updatedAt: formatDateTime(dispute.updatedAt),
          }))}
          columns={[
            { key: 'id', label: 'Dispute' },
            { key: 'stage', label: 'Stage' },
            { key: 'priority', label: 'Priority' },
            { key: 'status', label: 'Status' },
            { key: 'amount', label: 'Amount' },
            { key: 'updatedAt', label: 'Updated' },
          ]}
          emptyLabel="Resolved disputes will reduce from this feed automatically."
        />
      </section>

      {/* Support operations */}
      <section className="rounded-3xl border border-slate-200 bg-white p-6 shadow-lg shadow-blue-100/40 sm:p-8">
        <div className="flex flex-col gap-4 sm:flex-row sm:items-start sm:justify-between">
          <div>
            <h2 className="text-xl font-semibold text-slate-900 sm:text-2xl">Support operations</h2>
            <p className="mt-2 max-w-3xl text-sm text-slate-600">
              SLA adherence, backlog shape, and latest escalations ensure every member receives timely responses.
            </p>
          </div>
          <div className="rounded-full border border-blue-200 bg-blue-50 px-4 py-2 text-xs font-semibold uppercase tracking-wide text-blue-700">
            {formatNumber(data.support?.openCases ?? 0)} cases in flight
          </div>
        </div>
        <div className="mt-6 grid gap-4 lg:grid-cols-2">
          <StatusList title="Cases by status" items={calculatePercentages(data.support?.casesByStatus ?? {})} />
          <StatusList title="Cases by priority" items={calculatePercentages(data.support?.casesByPriority ?? {})} />
        </div>
        <div className="mt-6 grid gap-4 lg:grid-cols-2">
          <div className="rounded-2xl border border-slate-200 bg-slate-50/60 p-5 shadow-sm">
            <p className="text-sm font-semibold text-slate-700">Service levels</p>
            <dl className="mt-4 space-y-3">
              <div>
                <dt className="text-xs font-semibold uppercase tracking-wide text-slate-400">Average first response</dt>
                <dd className="mt-1 text-xl font-semibold text-slate-900">{formatDurationMinutes(data.support?.averageFirstResponseMinutes)}</dd>
              </div>
              <div>
                <dt className="text-xs font-semibold uppercase tracking-wide text-slate-400">Average resolution</dt>
                <dd className="mt-1 text-xl font-semibold text-slate-900">{formatDurationMinutes(data.support?.averageResolutionMinutes)}</dd>
              </div>
            </dl>
          </div>
          <RecentList
            title="Recent escalations"
            rows={(data.support?.recentCases ?? []).map((supportCase) => ({
              id: `#${supportCase.id}`,
              status: humanizeLabel(supportCase.status),
              priority: humanizeLabel(supportCase.priority),
              escalatedAt: formatDateTime(supportCase.escalatedAt),
              firstResponseAt: formatDateTime(supportCase.firstResponseAt),
              resolvedAt: formatDateTime(supportCase.resolvedAt),
            }))}
            columns={[
              { key: 'id', label: 'Case' },
              { key: 'status', label: 'Status' },
              { key: 'priority', label: 'Priority' },
              { key: 'escalatedAt', label: 'Escalated' },
              { key: 'firstResponseAt', label: 'First reply' },
              { key: 'resolvedAt', label: 'Resolved' },
            ]}
            emptyLabel="Escalations will populate as support cases move through the queue."
          />
        </div>
      </section>

      {/* Analytics & notifications */}
      <section className="rounded-3xl border border-slate-200 bg-white p-6 shadow-lg shadow-blue-100/40 sm:p-8">
        <div className="flex flex-col gap-4 sm:flex-row sm:items-start sm:justify-between">
          <div>
            <h2 className="text-xl font-semibold text-slate-900 sm:text-2xl">Engagement & communications</h2>
            <p className="mt-2 max-w-3xl text-sm text-slate-600">
              Real-time telemetry, actor mix, and notification delivery ensure product teams can respond quickly to usage signals.
            </p>
          </div>
          <div className="rounded-full border border-slate-200 bg-slate-50 px-4 py-2 text-xs font-semibold uppercase tracking-wide text-slate-600">
            {formatNumber(data.analytics?.eventsLastWindow ?? 0)} events / {data.eventWindowDays}-day window
          </div>
        </div>
        <div className="mt-6 grid gap-4 lg:grid-cols-3">
          <StatusList
            title="Events by actor"
            items={calculatePercentages(data.analytics?.eventsByActorType ?? {})}
            emptyLabel="No analytics events recorded yet."
          />
          <div className="rounded-2xl border border-slate-200 bg-white p-5 shadow-sm">
            <p className="text-sm font-semibold text-slate-700">Top events</p>
            <ol className="mt-4 space-y-3 text-sm text-slate-600">
              {(data.analytics?.topEvents ?? []).map((event, index) => (
                <li key={event.eventName} className="flex items-center justify-between rounded-xl border border-slate-100 bg-slate-50/60 px-3 py-2">
                  <span className="font-medium text-slate-700">
                    <span className="mr-2 inline-flex h-6 w-6 items-center justify-center rounded-full bg-blue-100 text-xs font-semibold text-blue-700">
                      {index + 1}
                    </span>
                    {event.eventName}
                  </span>
                  <span className="text-slate-500">{formatNumber(event.count)}</span>
                </li>
              ))}
              {!data.analytics?.topEvents?.length ? <li className="text-sm text-slate-500">No event telemetry yet.</li> : null}
            </ol>
          </div>
          <div className="rounded-2xl border border-slate-200 bg-white p-5 shadow-sm">
            <p className="text-sm font-semibold text-slate-700">Daily volume</p>
            <div className="mt-4 space-y-2">
              {(data.analytics?.dailyEvents ?? []).map((entry) => (
                <div key={entry.date} className="space-y-1">
                  <div className="flex items-center justify-between text-sm">
                    <span className="text-slate-600">{formatDate(entry.date)}</span>
                    <span className="font-semibold text-slate-900">{formatNumber(entry.count)}</span>
                  </div>
                  <div className="relative h-2 overflow-hidden rounded-full bg-slate-100">
                    <div
                      className="absolute inset-y-0 left-0 rounded-full bg-blue-500"
                      style={{ width: `${Math.min(entry.count * 5, 100)}%` }}
                    />
                  </div>
                </div>
              ))}
              {!data.analytics?.dailyEvents?.length ? <p className="text-sm text-slate-500">Events will chart here automatically.</p> : null}
            </div>
          </div>
        </div>
        <RecentList
          title="Latest analytics events"
          rows={(data.analytics?.latestEvents ?? []).map((event) => ({
            eventName: event.eventName,
            actorType: humanizeLabel(event.actorType),
            userId: event.userId ? `User ${event.userId}` : '—',
            entityType: event.entityType ? humanizeLabel(event.entityType) : '—',
            occurredAt: formatDateTime(event.occurredAt),
          }))}
          columns={[
            { key: 'eventName', label: 'Event' },
            { key: 'actorType', label: 'Actor' },
            { key: 'userId', label: 'Subject' },
            { key: 'entityType', label: 'Entity' },
            { key: 'occurredAt', label: 'Occurred' },
          ]}
          emptyLabel="Events will appear here as soon as telemetry is captured."
        />
        <div className="mt-6 rounded-2xl border border-slate-200 bg-slate-50/60 p-5 shadow-sm">
          <p className="text-sm font-semibold text-slate-700">Notification delivery</p>
          <div className="mt-4 grid gap-3 sm:grid-cols-4">
            {Object.entries(data.notifications?.byStatus ?? {}).map(([status, count]) => (
              <div key={status} className="rounded-xl border border-white/80 bg-white p-4 shadow-sm">
                <p className="text-xs font-semibold uppercase tracking-wide text-slate-400">{humanizeLabel(status)}</p>
                <p className="mt-1 text-xl font-semibold text-slate-900">{formatNumber(count)}</p>
              </div>
            ))}
            <div className="rounded-xl border border-red-100 bg-red-50/80 p-4 shadow-sm">
              <p className="text-xs font-semibold uppercase tracking-wide text-red-500">Critical pending</p>
              <p className="mt-1 text-xl font-semibold text-red-700">{formatNumber(data.notifications?.criticalOpen ?? 0)}</p>
            </div>
          </div>
        </div>
      </section>

      {/* Launchpad performance */}
      <section className="rounded-3xl border border-slate-200 bg-white p-6 shadow-lg shadow-blue-100/40 sm:p-8">
        <div className="flex flex-col gap-4 sm:flex-row sm:items-start sm:justify-between">
          <div>
            <h2 className="text-xl font-semibold text-slate-900 sm:text-2xl">Launchpad performance</h2>
            <p className="mt-2 max-w-3xl text-sm text-slate-600">
              Understand placements, interviews, and employer demand across the Experience Launchpad programme.
            </p>
          </div>
          <div className="rounded-full border border-slate-200 bg-slate-50 px-4 py-2 text-xs font-semibold uppercase tracking-wide text-slate-600">
            Conversion {formatPercent(data.launchpad?.totals?.conversionRate ?? 0)}
          </div>
        </div>
        <div className="mt-6 grid gap-4 lg:grid-cols-2">
          <div className="rounded-2xl border border-slate-200 bg-slate-50/60 p-5 shadow-sm">
            <p className="text-sm font-semibold text-slate-700">Pipeline health</p>
            <div className="mt-4 grid gap-3 sm:grid-cols-2">
              {Object.entries(data.launchpad?.pipeline ?? {}).map(([stage, count]) => (
                <div key={stage} className="rounded-xl border border-white/80 bg-white p-4 shadow-sm">
                  <p className="text-xs font-semibold uppercase tracking-wide text-slate-400">{humanizeLabel(stage)}</p>
                  <p className="mt-1 text-xl font-semibold text-slate-900">{formatNumber(count)}</p>
                </div>
              ))}
            </div>
          </div>
          <div className="rounded-2xl border border-slate-200 bg-slate-50/60 p-5 shadow-sm">
            <p className="text-sm font-semibold text-slate-700">Placements</p>
            <div className="mt-4 grid gap-3 sm:grid-cols-2">
              {Object.entries(data.launchpad?.placements ?? {}).map(([status, count]) => (
                <div key={status} className="rounded-xl border border-white/80 bg-white p-4 shadow-sm">
                  <p className="text-xs font-semibold uppercase tracking-wide text-slate-400">{humanizeLabel(status)}</p>
                  <p className="mt-1 text-xl font-semibold text-slate-900">{formatNumber(count)}</p>
                </div>
              ))}
            </div>
          </div>
        </div>
        <div className="mt-6 grid gap-4 lg:grid-cols-2">
          <RecentList
            title="Upcoming interviews"
            rows={(data.launchpad?.upcomingInterviews ?? []).map((interview) => ({
              id: `#${interview.id}`,
              candidate: interview.applicant ? `${interview.applicant.firstName} ${interview.applicant.lastName}` : '—',
              scheduled: formatDateTime(interview.interviewScheduledAt),
              status: humanizeLabel(interview.status),
            }))}
            columns={[
              { key: 'id', label: 'Interview' },
              { key: 'candidate', label: 'Candidate' },
              { key: 'scheduled', label: 'Scheduled' },
              { key: 'status', label: 'Status' },
            ]}
            emptyLabel="Interview schedules will appear as the programme books conversations."
          />
          <div className="rounded-2xl border border-slate-200 bg-white p-5 shadow-sm">
            <p className="text-sm font-semibold text-slate-700">Employer demand</p>
            <div className="mt-4 space-y-3">
              {(data.launchpad?.employerBriefs ?? []).map((brief) => (
                <div key={brief.id} className="rounded-xl border border-blue-100 bg-blue-50/60 p-4">
                  <p className="font-semibold text-blue-800">{brief.companyName ?? 'Employer brief'}</p>
                  <p className="text-sm text-blue-700">{humanizeLabel(brief.status)}</p>
                  <p className="text-xs uppercase tracking-wide text-blue-500">Updated {formatRelativeTime(brief.updatedAt)}</p>
                </div>
              ))}
              {!data.launchpad?.employerBriefs?.length ? <p className="text-sm text-slate-500">Employer briefs will populate as demand is logged.</p> : null}
            </div>
            <div className="mt-6 rounded-xl border border-slate-200 bg-slate-50/80 p-4">
              <p className="text-sm font-semibold text-slate-700">Opportunities by source</p>
              <div className="mt-3 space-y-2">
                {Object.entries(data.launchpad?.opportunities ?? {}).map(([source, count]) => (
                  <div key={source} className="flex items-center justify-between text-sm text-slate-600">
                    <span>{humanizeLabel(source)}</span>
                    <span className="font-semibold text-slate-900">{formatNumber(count)}</span>
                  </div>
                ))}
              </div>
            </div>
          </div>
        </div>
      </section>

      {/* Gigvora Ads */}
      <section id="gigvora-ads">
        <GigvoraAdsConsole initialSnapshot={data.ads} defaultContext={data.ads?.overview?.context} />
      </section>
    </div>
  ) : null;

  let gatingView = null;
  if (!isAuthenticated) {
    gatingView = (
      <AccessNotice
        title="Sign in required"
        message="Sign in with your Gigvora admin credentials to open the control tower."
        primaryLabel="Go to admin login"
        onPrimaryAction={() => navigate('/admin')}
        secondaryLabel="Contact platform ops"
        secondaryHref="mailto:ops@gigvora.com?subject=Admin%20access%20request"
      />
    );
  } else if (!hasAdminSeat) {
    gatingView = (
      <AccessNotice
        title="Admin clearance required"
        message="This workspace is restricted to platform administrators. Request elevated access from operations."
        primaryLabel="Switch account"
        onPrimaryAction={() => navigate('/admin')}
        secondaryLabel="Contact platform ops"
        secondaryHref="mailto:ops@gigvora.com?subject=Admin%20access%20request"
      />
    );
  }

  if (gatingView) {
    return (
      <DashboardLayout
        currentDashboard="admin"
        title="Gigvora Admin Control Tower"
        subtitle="Enterprise governance & compliance"
        description="Centralize every lever that powers Gigvora—from member growth and financial operations to trust, support, analytics, and the launchpad."
<<<<<<< HEAD
        menuSections={MENU_SECTIONS}
        onMenuItemSelect={handleMenuSelect}
=======
        menuSections={ADMIN_MENU_SECTIONS}
>>>>>>> 88e79cfe
        sections={[]}
        profile={profile}
        availableDashboards={[
          'admin',
          { id: 'admin-gdpr', label: 'GDPR Settings', href: '/dashboard/admin/gdpr' },
          'user',
          'freelancer',
          'company',
          'agency',
          'headhunter',
        ]}
        onMenuItemSelect={handleMenuItemSelect}
      >
        {gatingView}
      </DashboardLayout>
    );
  }
  const renderContent = (() => {
    if (!hasAdminAccess) {
      return renderAccessDenied;
    }

    let dashboardContent = null;

    if (loading && !data) {
      dashboardContent = renderLoadingState;
    } else if (error) {
      dashboardContent = renderErrorState;
    } else if (renderDashboardSections) {
      dashboardContent = renderDashboardSections;
    }

    return (
      <div className="space-y-10">
        {renderSettingsSection}
        {renderAffiliateSettingsSection}
        {dashboardContent}
      </div>
    );
  })();

  return (
    <DashboardLayout
      currentDashboard="admin"
      title="Gigvora Admin Control Tower"
      subtitle="Enterprise governance & compliance"
      description="Centralize every lever that powers Gigvora—from member growth and financial operations to trust, support, analytics, and the launchpad."
      menuSections={MENU_SECTIONS}
<<<<<<< HEAD
      onMenuItemSelect={handleMenuSelect}
=======
      description="Centralize every lever that powers Gigvora—from member growth and financial operations to trust, support, analytics, and the launchpad." 
      menuSections={ADMIN_MENU_SECTIONS}
>>>>>>> 88e79cfe
      sections={[]}
      profile={profile}
      availableDashboards={[
        'admin',
        { id: 'admin-gdpr', label: 'GDPR Settings', href: '/dashboard/admin/gdpr' },
        'user',
        'freelancer',
        'company',
        'agency',
        'headhunter',
      ]}
      onMenuItemSelect={handleMenuItemSelect}
    >
      {renderContent}
    </DashboardLayout>
  );
}

function GovernanceStatusBadge({ status }) {
  const normalized = typeof status === 'string' ? status.toLowerCase() : 'unknown';
  const config = GOVERNANCE_STATUS_STYLES[normalized] ?? GOVERNANCE_STATUS_STYLES.unknown;

  return (
    <span
      className={`inline-flex items-center rounded-full px-2.5 py-1 text-xs font-semibold ${config.className}`}
      aria-label={`Review status: ${config.label}`}
    >
      {config.label}
    </span>
  );
}<|MERGE_RESOLUTION|>--- conflicted
+++ resolved
@@ -160,17 +160,14 @@
         tags: ['api'],
       },
       {
-<<<<<<< HEAD
         name: 'API management',
         description: 'Provision API clients, rotate secrets, and review audit trails.',
         href: '/dashboard/admin/api-management',
         tags: ['api', 'security'],
-=======
         name: 'Email',
         description: '',
         tags: ['email'],
         href: '/dashboard/admin/email',
->>>>>>> 88e79cfe
       },
     ],
   },
@@ -3077,12 +3074,9 @@
         title="Gigvora Admin Control Tower"
         subtitle="Enterprise governance & compliance"
         description="Centralize every lever that powers Gigvora—from member growth and financial operations to trust, support, analytics, and the launchpad."
-<<<<<<< HEAD
         menuSections={MENU_SECTIONS}
         onMenuItemSelect={handleMenuSelect}
-=======
         menuSections={ADMIN_MENU_SECTIONS}
->>>>>>> 88e79cfe
         sections={[]}
         profile={profile}
         availableDashboards={[
@@ -3131,12 +3125,9 @@
       subtitle="Enterprise governance & compliance"
       description="Centralize every lever that powers Gigvora—from member growth and financial operations to trust, support, analytics, and the launchpad."
       menuSections={MENU_SECTIONS}
-<<<<<<< HEAD
       onMenuItemSelect={handleMenuSelect}
-=======
       description="Centralize every lever that powers Gigvora—from member growth and financial operations to trust, support, analytics, and the launchpad." 
       menuSections={ADMIN_MENU_SECTIONS}
->>>>>>> 88e79cfe
       sections={[]}
       profile={profile}
       availableDashboards={[
