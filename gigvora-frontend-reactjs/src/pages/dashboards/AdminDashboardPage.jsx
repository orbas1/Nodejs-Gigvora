--- conflicted
+++ resolved
@@ -1,5 +1,3 @@
-<<<<<<< HEAD
-=======
 import { useEffect, useMemo, useState } from 'react';
 import { ArrowPathIcon, LockClosedIcon } from '@heroicons/react/24/outline';
 import DashboardLayout from '../../layouts/DashboardLayout.jsx';
@@ -8,7 +6,6 @@
 import { fetchAdminDashboard, updateAdminOverview as persistAdminOverview } from '../../services/admin.js';
 
 const ADMIN_ACCESS_ALIASES = new Set(['admin', 'administrator', 'super-admin', 'superadmin']);
->>>>>>> 3814ecd4
 import { useCallback, useEffect, useMemo, useState } from 'react';
 import { Link, useNavigate } from 'react-router-dom';
 import {
@@ -2594,13 +2591,10 @@
           'agency',
           'headhunter',
         ]}
-<<<<<<< HEAD
         onMenuItemSelect={handleMenuSelect}
-=======
         activeMenuItem={activeMenuItem}
         onMenuItemSelect={handleMenuSelect}
         onMenuItemSelect={handleMenuItemSelect}
->>>>>>> 3814ecd4
       >
         {gatingView}
       </DashboardLayout>
@@ -2644,11 +2638,8 @@
       availableDashboards={['admin', 'user', 'freelancer', 'company', 'agency', 'headhunter']}
       title="Gigvora Admin Control Tower"
       subtitle="Enterprise governance & compliance"
-<<<<<<< HEAD
-=======
       description="Centralize every lever that powers Gigvora—from member growth and financial operations to trust, support, analytics, and the launchpad." 
       menuSections={ADMIN_DASHBOARD_MENU_SECTIONS}
->>>>>>> 3814ecd4
       description="Centralize every lever that powers Gigvora—from member growth and financial operations to trust, support, analytics, and the launchpad."
       menuSections={MENU_SECTIONS}
       onMenuItemSelect={handleMenuSelect}
@@ -2666,13 +2657,10 @@
         'agency',
         'headhunter',
       ]}
-<<<<<<< HEAD
       onMenuItemSelect={handleMenuSelect}
-=======
       activeMenuItem={activeMenuItem}
       onMenuItemSelect={handleMenuSelect}
       onMenuItemSelect={handleMenuItemSelect}
->>>>>>> 3814ecd4
     >
       <div className="space-y-10">
         {renderState()}
