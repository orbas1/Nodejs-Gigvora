--- conflicted
+++ resolved
@@ -46,14 +46,12 @@
 const MENU_SECTIONS = ADMIN_MENU_SECTIONS;
 const MENU_SECTIONS = [
   {
-<<<<<<< HEAD
     label: 'Dash',
     items: [
       { name: 'Ops', sectionId: 'admin-runtime-health' },
       { name: 'Data', sectionId: 'admin-domain-governance' },
       { name: 'Projects', href: '/dashboard/admin/projects' },
       { name: 'Ads', sectionId: 'gigvora-ads' },
-=======
     label: 'Home',
     items: [
       { name: 'Start', sectionId: 'overview-home' },
@@ -154,13 +152,11 @@
         name: 'Launchpad performance',
         description: 'Talent placements, interview runway, and employer demand.',
       },
->>>>>>> ede80550
     ],
   },
   {
     label: 'Config',
     items: [
-<<<<<<< HEAD
       { name: 'Settings', sectionId: 'admin-settings-overview' },
       { name: 'Affiliates', sectionId: 'admin-affiliate-settings' },
     ],
@@ -168,7 +164,6 @@
   {
     label: 'Tools',
     items: [{ name: 'Blog', sectionId: 'admin-blog' }],
-=======
       {
         name: 'Inbox workspace',
         description: 'Manage escalations, labels, and assignments in the dedicated inbox.',
@@ -284,7 +279,6 @@
         href: '/dashboard/admin/email',
       },
     ],
->>>>>>> ede80550
   },
 ];
 
