import { useCallback, useEffect, useMemo, useState } from 'react';
import { Link, useNavigate } from 'react-router-dom';
import { ArrowPathIcon, CurrencyDollarIcon, LifebuoyIcon, ShieldCheckIcon, UsersIcon } from '@heroicons/react/24/outline';
import DashboardLayout from '../../layouts/DashboardLayout.jsx';
import AdCouponManager from '../../components/admin/AdCouponManager.jsx';
import RuntimeTelemetryPanel from '../../components/admin/RuntimeTelemetryPanel.jsx';
import ConsentGovernancePanel from '../../components/admin/ConsentGovernancePanel.jsx';
import RbacMatrixPanel from '../../components/admin/RbacMatrixPanel.jsx';
import GigvoraAdsConsole from '../../components/ads/GigvoraAdsConsole.jsx';
import AdminGroupManagementPanel from './admin/AdminGroupManagementPanel.jsx';
import { ADMIN_MENU_SECTIONS } from './admin/menuSections.js';
import useSession from '../../hooks/useSession.js';
import useRuntimeHealthSnapshot from '../../hooks/useRuntimeHealthSnapshot.js';
import useDomainGovernanceSummaries from '../../hooks/useDomainGovernanceSummaries.js';
import { fetchAdminDashboard } from '../../services/admin.js';
import { fetchPlatformSettings, updatePlatformSettings } from '../../services/platformSettings.js';
import { fetchAffiliateSettings, updateAffiliateSettings } from '../../services/affiliateSettings.js';
<<<<<<< HEAD
import ADMIN_MENU_SECTIONS from '../../constants/adminMenu.js';
=======
import { listDatabaseConnections } from '../../services/databaseSettings.js';
import { ADMIN_DASHBOARD_MENU_SECTIONS } from '../../constants/adminDashboardMenu.js';
import { DATABASE_STATUS_STYLES } from '../../constants/databaseStatusStyles.js';

export const ADMIN_MENU_SECTIONS = [
const MENU_SECTIONS = ADMIN_DASHBOARD_MENU_SECTIONS;
import { ADMIN_MENU_SECTIONS } from '../../constants/adminMenuSections.js';

const MENU_SECTIONS = ADMIN_MENU_SECTIONS;
const MENU_SECTIONS = [
  {
    label: 'Command modules',
    items: [
      {
        name: 'Runtime health',
        description: 'Service readiness, dependency posture, and rate-limit utilisation for the API perimeter.',
        tags: ['ops', 'security'],
        sectionId: 'admin-runtime-health',
      },
      {
        name: 'Data governance',
        description: 'PII inventory, retention policies, and audit cadence across bounded contexts.',
        tags: ['compliance', 'data'],
        sectionId: 'admin-domain-governance',
      },
      {
        name: 'Member health',
        description: 'Growth, activation, and readiness scores across the Gigvora network.',
        tags: ['growth', 'activation'],
      },
      {
        name: 'Profile management',
        description: 'Provision accounts, edit public profiles, and capture trust annotations.',
        tags: ['members'],
        href: '/dashboard/admin/profiles',
      },
      {
        name: 'Financial governance',
        description: 'Escrow flows, fee capture, and treasury risk posture.',
        tags: ['finance'],
      },
      {
        name: 'Risk & trust',
        description: 'Dispute lifecycle, escalations, and marketplace safety monitoring.',
        tags: ['compliance'],
      },
      {
        name: 'Users',
        description: 'Manage accounts and access.',
        tags: ['identity'],
        href: '/dashboard/admin/users',
      },
      {
        name: 'Support operations',
        description: 'Service desk load, SLAs, and sentiment guardrails.',
      },
      {
        name: 'Engagement & comms',
        description: 'Platform analytics, event telemetry, and notification delivery.',
      },
      {
        name: 'Gigvora Ads',
        description: 'Campaign coverage, targeting telemetry, and creative governance.',
        tags: ['ads', 'monetisation'],
        sectionId: 'gigvora-ads',
        href: '/dashboard/admin/ads-settings',
      },
      {
        name: 'Site',
        description: 'Brand, pages, menu.',
        tags: ['marketing'],
        href: '/dashboard/admin/site',
        sectionId: 'admin-site-management',
      },
      {
        name: 'Launchpad performance',
        description: 'Talent placements, interview runway, and employer demand.',
      },
    ],
  },
  {
    label: 'Quick tools',
    items: [
      {
        name: 'Data exports',
        description: 'Pull CSV snapshots or schedule secure S3 drops.',
        tags: ['csv', 'api'],
      },
      {
        name: 'Incident response',
        description: 'Runbooks for security, privacy, and marketplace outages.',
      },
      {
        name: 'Audit center',
        description: 'Trace admin actions, approvals, and configuration changes.',
      },
    ],
  },
  {
    label: 'Configuration stack',
    items: [
      {
        name: 'Storage management',
        description: 'Configure object storage endpoints, lifecycle automation, and upload governance.',
        tags: ['storage'],
        href: '/dashboard/admin/storage',
      },
      {
        name: 'All platform settings',
        description: 'Govern application defaults, commission policies, and feature gates.',
        tags: ['settings'],
        sectionId: 'admin-settings-overview',
      },
      {
        name: 'Affiliate economics',
        description: 'Tiered commissions, payout cadences, and partner compliance.',
        tags: ['affiliate'],
        sectionId: 'admin-affiliate-settings',
      },
      {
        name: 'CMS controls',
        description: 'Editorial workflow, restricted features, and monetisation toggles.',
      items: [
      {
        name: 'All platform settings',
        description: 'Govern application defaults, commission policies, and feature gates.',
        tags: ['settings'],
        sectionId: 'admin-settings-overview',
      },
      {
        name: 'Pages workspace',
        description: 'Edit CMS pages, hero modules, SEO, and navigation content.',
        tags: ['pages'],
        href: '/dashboard/admin/pages',
      },
      {
        name: 'Affiliate economics',
        description: 'Tiered commissions, payout cadences, and partner compliance.',
        tags: ['affiliate'],
        sectionId: 'admin-affiliate-settings',
        },
        {
          name: 'Legal',
          description: 'Policies',
          tags: ['legal', 'compliance'],
          href: '/dashboard/admin/policies',
          name: 'GDPR settings',
          description: 'Configure DPO contact, data subject workflows, retention, and processor governance.',
          tags: ['privacy', 'compliance'],
          href: '/dashboard/admin/gdpr',
        },
        {
          name: 'CMS controls',
        description: 'Editorial workflow, restricted features, and monetisation toggles.',
        sectionId: 'admin-settings-cms',
      },
      {
        name: 'Environment & secrets',
        description: 'Runtime environment, storage credentials, and database endpoints.',
        sectionId: 'admin-settings-environment',
        tags: ['ops'],
      },
      {
        name: 'API & notifications',
        description: 'REST endpoints, payment gateways, and outbound email security.',
        sectionId: 'admin-settings-api',
        tags: ['api'],
      },
      {
        name: 'Appearance management',
        description: 'Themes, brand assets, and layout presets.',
        href: '/dashboard/admin/appearance',
        tags: ['brand'],
        name: 'API management',
        description: 'Provision API clients, rotate secrets, and review audit trails.',
        href: '/dashboard/admin/api-management',
        tags: ['api', 'security'],
        name: 'Email',
        description: '',
        tags: ['email'],
        href: '/dashboard/admin/email',
      },
    ],
  },
];
>>>>>>> b96c2686

const GOVERNANCE_STATUS_STYLES = {
  approved: {
    label: 'Approved',
    className: 'bg-emerald-100 text-emerald-700',
  },
  remediation_required: {
    label: 'Remediation required',
    className: 'bg-amber-100 text-amber-700',
  },
  in_progress: {
    label: 'In progress',
    className: 'bg-sky-100 text-sky-700',
  },
  unknown: {
    label: 'Unknown',
    className: 'bg-slate-100 text-slate-600',
  },
};

const USER_TYPE_LABELS = {
  user: 'Members',
  company: 'Companies',
  freelancer: 'Freelancers',
  agency: 'Agencies',
  admin: 'Admins',
};

const numberFormatter = new Intl.NumberFormat('en-US');

const ADMIN_ACCESS_ALIASES = new Set(['admin', 'administrator', 'super-admin', 'superadmin']);

function formatNumber(value) {
  const numeric = Number(value ?? 0);
  if (!Number.isFinite(numeric)) {
    return '0';
  }
  return numberFormatter.format(Math.round(numeric));
}

function formatCurrency(value, currency = 'USD') {
  const numeric = Number(value ?? 0);
  if (!Number.isFinite(numeric)) {
    return new Intl.NumberFormat('en-US', {
      style: 'currency',
      currency,
    }).format(0);
  }
  const formatter = new Intl.NumberFormat('en-US', {
    style: 'currency',
    currency,
    maximumFractionDigits: numeric >= 1000 ? 0 : 2,
  });
  return formatter.format(numeric);
}

function formatPercent(value, fractionDigits = 1) {
  const numeric = Number(value ?? 0);
  if (!Number.isFinite(numeric)) {
    return '0%';
  }
  return `${numeric.toFixed(fractionDigits)}%`;
}

function formatDurationMinutes(minutes) {
  const numeric = Number(minutes ?? 0);
  if (!Number.isFinite(numeric) || numeric <= 0) {
    return '—';
  }
  if (numeric >= 1440) {
    return `${(numeric / 1440).toFixed(1)} days`;
  }
  if (numeric >= 60) {
    return `${(numeric / 60).toFixed(1)} hrs`;
  }
  return `${numeric.toFixed(0)} mins`;
}

function humanizeLabel(value) {
  if (!value) return '—';
  return value
    .split('_')
    .map((part) => part.charAt(0).toUpperCase() + part.slice(1))
    .join(' ');
}

function formatDateTime(value) {
  if (!value) return '—';
  const date = new Date(value);
  return date.toLocaleString(undefined, {
    month: 'short',
    day: 'numeric',
    hour: '2-digit',
    minute: '2-digit',
  });
}

function formatDate(value) {
  if (!value) return '—';
  const date = new Date(value);
  return date.toLocaleDateString(undefined, { month: 'short', day: 'numeric' });
}

function formatRelativeTime(value) {
  if (!value) {
    return 'moments ago';
  }
  const timestamp = new Date(value);
  const diffMs = Date.now() - timestamp.getTime();
  const diffMinutes = Math.round(diffMs / (1000 * 60));
  if (diffMinutes < 1) {
    return 'moments ago';
  }
  if (diffMinutes < 60) {
    return `${diffMinutes}m ago`;
  }
  const diffHours = Math.round(diffMinutes / 60);
  if (diffHours < 24) {
    return `${diffHours}h ago`;
  }
  const diffDays = Math.round(diffHours / 24);
  if (diffDays < 7) {
    return `${diffDays}d ago`;
  }
  return timestamp.toLocaleDateString();
}

function calculatePercentages(dictionary = {}) {
  const entries = Object.entries(dictionary);
  const total = entries.reduce((sum, [, value]) => sum + Number(value ?? 0), 0);
  return entries.map(([key, value]) => {
    const numeric = Number(value ?? 0);
    const percent = total > 0 ? Math.round((numeric / total) * 100) : 0;
    return { key, value: numeric, percent, label: humanizeLabel(key) };
  });
}

function normalizeToLowercaseArray(value) {
  if (!Array.isArray(value)) {
    return [];
  }

  return value
    .map((item) => {
      if (typeof item !== 'string') {
        return null;
      }
      const trimmed = item.trim();
      return trimmed ? trimmed.toLowerCase() : null;
    })
    .filter(Boolean);
}

function normalizeToLowercaseString(value) {
  if (value == null) {
    return '';
  }

  return `${value}`.trim().toLowerCase();
}

function cloneDeep(value) {
  if (value == null) {
    return value;
  }
  try {
    return JSON.parse(JSON.stringify(value));
  } catch (error) {
    console.warn('Unable to clone value', error);
    return value;
  }
}

function getNestedValue(source, path, fallback = '') {
  if (!Array.isArray(path) || path.length === 0) {
    return fallback;
  }
  const result = path.reduce((accumulator, key) => {
    if (accumulator == null) {
      return undefined;
    }
    return accumulator[key];
  }, source);
  return result ?? fallback;
}

function setNestedValue(source, path, value) {
  if (!Array.isArray(path) || path.length === 0) {
    return value;
  }
  const [head, ...rest] = path;
  const current = source && typeof source === 'object' ? source : {};
  const clone = Array.isArray(current) ? [...current] : { ...current };
  clone[head] = rest.length ? setNestedValue(current?.[head], rest, value) : value;
  return clone;
}

function maskSecret(value) {
  if (!value) {
    return '—';
  }
  const stringValue = String(value);
  if (stringValue.length <= 4) {
    return '•'.repeat(stringValue.length);
  }
  return `${'•'.repeat(stringValue.length - 4)}${stringValue.slice(-4)}`;
}

function buildSettingsOverview(settings = {}) {
  const app = settings?.app ?? {};
  const commissions = settings?.commissions ?? {};
  const featureToggles = settings?.featureToggles ?? {};
  const subscriptions = settings?.subscriptions ?? {};
  const payments = settings?.payments ?? {};
  const stripe = payments?.stripe ?? {};
  const escrow = payments?.escrow_com ?? {};
  const smtp = settings?.smtp ?? {};
  const storage = settings?.storage ?? {};
  const storageR2 = storage?.cloudflare_r2 ?? {};
  const database = settings?.database ?? {};

  const toggleValues = Object.values(featureToggles);
  const activeToggleCount = toggleValues.filter(Boolean).length;
  const totalToggleCount = Object.keys(featureToggles).length;

  return {
    overviewMetrics: [
      {
        label: 'Workspace name',
        value: app.name || 'Gigvora',
        caption: app.clientUrl ? `Client URL ${app.clientUrl}` : null,
      },
      {
        label: 'Runtime environment',
        value: (app.environment || 'development').toUpperCase(),
        caption: app.apiUrl ? `API ${app.apiUrl}` : 'API URL not configured',
      },
      {
        label: 'Active feature toggles',
        value: activeToggleCount,
        caption: `${totalToggleCount} total toggles`,
      },
      {
        label: 'Platform commission',
        value: `${commissions.rate ?? 0}% ${commissions.currency ?? 'USD'}`,
        caption: commissions.enabled
          ? commissions.providerControlsServicemanPay
            ? `Providers manage serviceman pay${
                commissions.servicemanMinimumRate
                  ? ` • ${commissions.servicemanMinimumRate}% minimum`
                  : ''
              }`
            : 'Platform-managed serviceman pay'
          : 'Disabled',
      },
    ],
    cms: {
      subscriptionsEnabled: Boolean(subscriptions.enabled),
      restrictedFeatures: Array.isArray(subscriptions.restrictedFeatures)
        ? subscriptions.restrictedFeatures
        : [],
      plans: Array.isArray(subscriptions.plans) ? subscriptions.plans : [],
      featureToggles,
      commissions,
    },
    environment: {
      environmentName: app.environment ?? 'development',
      clientUrl: app.clientUrl ?? '',
      appName: app.name ?? '',
      storageProvider: storage.provider ?? 'cloudflare_r2',
      storageBucket: storageR2.bucket ?? '',
      storageEndpoint: storageR2.endpoint ?? '',
      storagePublicBaseUrl: storageR2.publicBaseUrl ?? '',
      databaseHost: database.host ?? '',
      databasePort: database.port ?? '',
      databaseName: database.name ?? '',
      databaseUser: database.username ?? '',
    },
    api: {
      apiUrl: app.apiUrl ?? '',
      paymentProvider: payments.provider ?? 'stripe',
      stripePublishableKey: stripe.publishableKey ?? '',
      stripeWebhookSecret: stripe.webhookSecret ?? '',
      stripeAccountId: stripe.accountId ?? '',
      escrowSandbox: escrow.sandbox ?? true,
      escrowApiKey: escrow.apiKey ?? '',
      escrowApiSecret: escrow.apiSecret ?? '',
      smtpHost: smtp.host ?? '',
      smtpPort: smtp.port ?? '',
      smtpSecure: Boolean(smtp.secure),
      smtpUsername: smtp.username ?? '',
      smtpFromAddress: smtp.fromAddress ?? '',
      smtpFromName: smtp.fromName ?? '',
    },
  };
}

function computeInitials(name, fallback = 'GV') {
  if (!name) return fallback;
  const letters = name
    .split(/\s+/)
    .filter(Boolean)
    .map((part) => part.charAt(0).toUpperCase());
  if (letters.length === 0) {
    return fallback;
  }
  return letters.slice(0, 2).join('').padEnd(2, fallback.charAt(0) || 'G');
}

function AccessNotice({ title, message, onPrimaryAction, primaryLabel, secondaryHref, secondaryLabel }) {
  return (
    <div className="py-20">
      <div className="mx-auto max-w-2xl rounded-3xl border border-slate-200 bg-white p-10 text-center shadow-soft">
        <h2 className="text-2xl font-semibold text-slate-900">{title}</h2>
        <p className="mt-3 text-sm text-slate-600">{message}</p>
        <div className="mt-8 flex flex-col gap-3 sm:flex-row sm:justify-center">
          {primaryLabel ? (
            <button
              type="button"
              onClick={onPrimaryAction}
              className="inline-flex items-center justify-center rounded-full bg-accent px-6 py-2 text-sm font-semibold text-white shadow-soft transition hover:bg-accentDark"
            >
              {primaryLabel}
            </button>
          ) : null}
          {secondaryHref && secondaryLabel ? (
            <a
              href={secondaryHref}
              className="inline-flex items-center justify-center rounded-full border border-slate-200 bg-white px-6 py-2 text-sm font-semibold text-slate-600 transition hover:border-accent hover:text-accent"
            >
              {secondaryLabel}
            </a>
          ) : null}
        </div>
      </div>
    </div>
  );
}

function SummaryCard({ label, value, caption, delta, icon: Icon }) {
  return (
    <div className="rounded-3xl border border-slate-200 bg-white p-5 shadow-sm shadow-blue-100/40">
      <div className="flex items-start justify-between gap-3">
        <div>
          <p className="text-sm font-medium text-slate-500">{label}</p>
          <p className="mt-2 text-2xl font-semibold text-slate-900">{value}</p>
          {delta ? <p className="mt-2 text-xs font-semibold uppercase tracking-wide text-blue-600">{delta}</p> : null}
          {caption ? <p className="mt-2 text-xs text-slate-500">{caption}</p> : null}
        </div>
        {Icon ? (
          <div className="rounded-2xl bg-blue-50 p-3 text-blue-600">
            <Icon className="h-6 w-6" />
          </div>
        ) : null}
      </div>
    </div>
  );
}

function StatusList({ title, items, emptyLabel = 'No data yet.' }) {
  return (
    <div className="rounded-2xl border border-slate-200 bg-white p-5 shadow-sm">
      <p className="text-sm font-semibold text-slate-700">{title}</p>
      <div className="mt-4 space-y-3">
        {items.length ? (
          items.map((item) => (
            <div key={item.key} className="space-y-1">
              <div className="flex items-center justify-between text-sm">
                <span className="text-slate-600">{item.label}</span>
                <span className="font-semibold text-slate-900">{formatNumber(item.value)}</span>
              </div>
              <div className="relative h-2 overflow-hidden rounded-full bg-slate-100">
                <div
                  className="absolute inset-y-0 left-0 rounded-full bg-blue-500"
                  style={{ width: `${Math.min(item.percent, 100)}%` }}
                />
              </div>
              <p className="text-right text-[10px] font-semibold uppercase tracking-wide text-slate-400">
                {item.percent}% share
              </p>
            </div>
          ))
        ) : (
          <p className="text-sm text-slate-500">{emptyLabel}</p>
        )}
      </div>
    </div>
  );
}

function RecentList({ title, rows, columns, emptyLabel }) {
  return (
    <div className="rounded-2xl border border-slate-200 bg-white p-5 shadow-sm">
      <p className="text-sm font-semibold text-slate-700">{title}</p>
      {rows.length ? (
        <div className="mt-4 overflow-x-auto">
          <table className="min-w-full text-left text-sm text-slate-600">
            <thead>
              <tr className="text-xs uppercase tracking-wide text-slate-400">
                {columns.map((column) => (
                  <th key={column.key} className="whitespace-nowrap px-3 py-2 font-semibold">
                    {column.label}
                  </th>
                ))}
              </tr>
            </thead>
            <tbody>
              {rows.map((row, rowIndex) => (
                <tr key={rowIndex} className="border-t border-slate-100">
                  {columns.map((column) => (
                    <td key={column.key} className="whitespace-nowrap px-3 py-2 text-slate-600">
                      {column.render ? column.render(row[column.key], row) : row[column.key] ?? '—'}
                    </td>
                  ))}
                </tr>
              ))}
            </tbody>
          </table>
        </div>
      ) : (
        <p className="mt-4 text-sm text-slate-500">{emptyLabel}</p>
      )}
    </div>
  );
}

export default function AdminDashboardPage() {
  const navigate = useNavigate();
  const { session, isAuthenticated } = useSession();
  const {
    data: runtimeSnapshot,
    loading: runtimeLoading,
    refreshing: runtimeRefreshing,
    error: runtimeError,
    lastUpdated: runtimeUpdatedAt,
    refresh: refreshRuntime,
  } = useRuntimeHealthSnapshot();
  const domainGovernance = useDomainGovernanceSummaries({ refreshIntervalMs: 1000 * 60 * 10 });
  const normalizedMemberships = useMemo(() => normalizeToLowercaseArray(session?.memberships), [session?.memberships]);
  const normalizedRoles = useMemo(() => normalizeToLowercaseArray(session?.roles), [session?.roles]);
  const normalizedPermissions = useMemo(
    () => normalizeToLowercaseArray(session?.permissions),
    [session?.permissions],
  );
  const normalizedCapabilities = useMemo(
    () => normalizeToLowercaseArray(session?.capabilities),
    [session?.capabilities],
  );
  const sessionRole = useMemo(
    () => normalizeToLowercaseString(session?.role ?? session?.user?.role),
    [session?.role, session?.user?.role],
  );
  const sessionUserType = useMemo(
    () => normalizeToLowercaseString(session?.user?.userType ?? session?.userType),
    [session?.user?.userType, session?.userType],
  );
  const primaryDashboard = useMemo(
    () => normalizeToLowercaseString(session?.primaryDashboard ?? session?.user?.primaryDashboard),
    [session?.primaryDashboard, session?.user?.primaryDashboard],
  );

  const hasAdminSeat = useMemo(() => {
    if (!session) {
      return false;
    }

    const permissionAccess =
      normalizedPermissions.includes('admin:full') || normalizedCapabilities.includes('admin:access');

    return (
      permissionAccess ||
      normalizedMemberships.some((membership) => ADMIN_ACCESS_ALIASES.has(membership)) ||
      normalizedRoles.some((role) => ADMIN_ACCESS_ALIASES.has(role)) ||
      ADMIN_ACCESS_ALIASES.has(sessionRole) ||
      ADMIN_ACCESS_ALIASES.has(sessionUserType)
    );
  }, [
    session,
    normalizedMemberships,
    normalizedRoles,
    normalizedPermissions,
    normalizedCapabilities,
    sessionRole,
    sessionUserType,
  ]);

  const hasAdminAccess = useMemo(() => hasAdminSeat || primaryDashboard === 'admin', [hasAdminSeat, primaryDashboard]);

  const [data, setData] = useState(null);
  const [loading, setLoading] = useState(true);
  const [error, setError] = useState(null);
  const [refreshIndex, setRefreshIndex] = useState(0);

  const handleMenuSelect = useCallback(
    (itemId, item) => {
      if (item?.href) {
        navigate(item.href);
        return;
      }
      const targetId = item?.sectionId ?? item?.targetId ?? itemId;
      if (!targetId) return;
      const element = document.getElementById(targetId);
      if (element) {
        element.scrollIntoView({ behavior: 'smooth', block: 'start' });
      }
    },
    [navigate],
  );
  const [settings, setSettings] = useState(null);
  const [settingsDraft, setSettingsDraft] = useState(null);
  const [settingsLoading, setSettingsLoading] = useState(false);
  const [settingsError, setSettingsError] = useState(null);
  const [settingsDirty, setSettingsDirty] = useState(false);
  const [settingsSaving, setSettingsSaving] = useState(false);
  const [settingsStatus, setSettingsStatus] = useState('');
  const [affiliateSettings, setAffiliateSettings] = useState(null);
  const [affiliateDraft, setAffiliateDraft] = useState(null);
  const [affiliateLoading, setAffiliateLoading] = useState(false);
  const [affiliateError, setAffiliateError] = useState(null);
  const [affiliateDirty, setAffiliateDirty] = useState(false);
  const [affiliateSaving, setAffiliateSaving] = useState(false);
  const [affiliateStatus, setAffiliateStatus] = useState('');
  const [affiliateLastSavedAt, setAffiliateLastSavedAt] = useState(null);
  const [lastSavedAt, setLastSavedAt] = useState(null);
  const [restrictedFeaturesInput, setRestrictedFeaturesInput] = useState('');
  const [databaseOverview, setDatabaseOverview] = useState({
    loading: false,
    items: [],
    summary: null,
    error: null,
  });

  const fetchDatabaseOverview = useCallback(async () => {
    if (!canAccessDashboard) {
      return { items: [], summary: null, error: null };
    }
    try {
      const response = await listDatabaseConnections();
      return {
        items: Array.isArray(response?.items) ? response.items : [],
        summary: response?.summary ?? null,
        error: null,
      };
    } catch (fetchError) {
      return {
        items: [],
        summary: null,
        error:
          fetchError instanceof Error
            ? fetchError
            : new Error('Unable to load database overview.'),
      };
    }
  }, [canAccessDashboard]);

  const governanceRows = useMemo(
    () =>
      domainGovernance.contexts.map((context) => ({
        key: context.contextName,
        displayName: context.displayName ?? context.contextName,
        description: context.description ?? '',
        classification: context.dataClassification ?? '—',
        ownerTeam: context.ownerTeam ?? '—',
        dataSteward: context.dataSteward ?? '—',
        piiModelCount: context.piiModelCount ?? 0,
        piiFieldCount: context.piiFieldCount ?? 0,
        reviewStatus: context.reviewStatus ?? 'unknown',
        nextReviewDueAt: context.nextReviewDueAt ?? null,
        remediationItems: context.remediationItems ?? 0,
      })),
    [domainGovernance.contexts],
  );

  const canAccessDashboard = isAuthenticated && hasAdminSeat;

  useEffect(() => {
    if (!canAccessDashboard) {
      setLoading(false);
      setData(null);
      setError(null);
      setSettings(null);
      setSettingsDraft(null);
      setSettingsLoading(false);
      setSettingsError(null);
      setSettingsDirty(false);
      setSettingsSaving(false);
      setSettingsStatus('');
      setLastSavedAt(null);
      setAffiliateSettings(null);
      setAffiliateDraft(null);
      setAffiliateLoading(false);
      setAffiliateError(null);
      setAffiliateDirty(false);
      setAffiliateSaving(false);
      setAffiliateStatus('');
      setAffiliateLastSavedAt(null);
      return;
    }
    if (!hasAdminAccess) {
      setData(null);
      setSettings(null);
      setSettingsDraft(null);
      setSettingsDirty(false);
      setLoading(false);
      setSettingsLoading(false);
      setError(null);
      setSettingsError(null);
      setSettingsStatus('');
      setLastSavedAt(null);
      setAffiliateSettings(null);
      setAffiliateDraft(null);
      setAffiliateDirty(false);
      setAffiliateLoading(false);
      setAffiliateSaving(false);
      setAffiliateError(null);
      setAffiliateStatus('');
      setAffiliateLastSavedAt(null);
      return;
    }

    const abortController = new AbortController();
    let isActive = true;

    setLoading(true);
    setSettingsLoading(true);
    setError(null);
    setSettingsError(null);
    setSettingsSaving(false);
    setSettingsStatus('');
    setAffiliateLoading(true);
    setAffiliateError(null);
    setAffiliateSaving(false);
    setAffiliateStatus('');

    const hydrate = async () => {
      try {
        const [dashboardResult, settingsResult, affiliateResult] = await Promise.allSettled([
          fetchAdminDashboard({}, { signal: abortController.signal }),
          fetchPlatformSettings({ signal: abortController.signal }),
          fetchAffiliateSettings({ signal: abortController.signal }),
        ]);

        if (!isActive) {
          return;
        }

        if (dashboardResult.status === 'fulfilled') {
          setData(dashboardResult.value);
          setError(null);
        } else {
          const reason = dashboardResult.reason;
          if (reason?.name !== 'AbortError') {
            if (reason?.status === 401) {
              setError('Your session has expired. Please sign in again.');
            } else if (reason?.status === 403) {
              setError('Admin access required to view this telemetry.');
            } else {
              const message =
                reason?.message ||
                (reason instanceof Error ? reason.message : 'Unable to load admin telemetry at this time.');
              setError(message);
            }
            setData(null);
          }
        }
        setLoading(false);

        if (settingsResult.status === 'fulfilled') {
          const received = settingsResult.value;
          setSettings(received);
          const draft = cloneDeep(received);
          setSettingsDraft(draft);
          setRestrictedFeaturesInput(
            Array.isArray(received?.subscriptions?.restrictedFeatures)
              ? received.subscriptions.restrictedFeatures.join(', ')
              : '',
          );
          setSettingsDirty(false);
          setLastSavedAt(new Date().toISOString());
        } else {
          const reason = settingsResult.reason;
          if (reason?.name !== 'AbortError') {
            if (reason?.status === 401) {
              setSettingsError('Session expired while loading platform settings.');
            } else if (reason?.status === 403) {
              setSettingsError('Admin privileges are required to review platform settings.');
            } else {
              const message =
                reason?.message || (reason instanceof Error ? reason.message : 'Unable to load platform settings.');
              setSettingsError(message);
            }
            setSettings(null);
            setSettingsDraft(null);
            setSettingsDirty(false);
          }
        }
        setSettingsLoading(false);

        if (affiliateResult.status === 'fulfilled') {
          const receivedAffiliate = affiliateResult.value;
          setAffiliateSettings(receivedAffiliate);
          setAffiliateDraft(cloneDeep(receivedAffiliate));
          setAffiliateDirty(false);
          setAffiliateLastSavedAt(new Date().toISOString());
        } else {
          const reason = affiliateResult.reason;
          if (reason?.name !== 'AbortError') {
            if (reason?.status === 401) {
              setAffiliateError('Session expired while loading affiliate policies.');
            } else if (reason?.status === 403) {
              setAffiliateError('Admin privileges are required to configure affiliate policies.');
            } else {
              const message =
                reason?.message || (reason instanceof Error ? reason.message : 'Unable to load affiliate settings.');
              setAffiliateError(message);
            }
            setAffiliateSettings(null);
            setAffiliateDraft(null);
            setAffiliateDirty(false);
          }
        }
        setAffiliateLoading(false);
      } catch (err) {
        if (!isActive || err?.name === 'AbortError') {
          return;
        }
        setError(err?.message || 'Unable to load admin telemetry at this time.');
        setLoading(false);
        setSettingsLoading(false);
        setAffiliateLoading(false);
      }
    };

    hydrate();

    return () => {
      isActive = false;
      abortController.abort();
    };
  }, [refreshIndex, canAccessDashboard, hasAdminAccess]);

  useEffect(() => {
    let active = true;
    if (!canAccessDashboard) {
      setDatabaseOverview({ loading: false, items: [], summary: null, error: null });
      return () => {
        active = false;
      };
    }

    setDatabaseOverview((previous) => ({ ...previous, loading: true, error: null }));

    fetchDatabaseOverview().then((result) => {
      if (!active) {
        return;
      }
      setDatabaseOverview({
        loading: false,
        items: result.items,
        summary: result.summary,
        error: result.error,
      });
    });

    return () => {
      active = false;
    };
  }, [canAccessDashboard, fetchDatabaseOverview, refreshIndex]);

  const handleRefreshDatabase = useCallback(async () => {
    if (!canAccessDashboard) {
      return;
    }

    setDatabaseOverview((previous) => ({ ...previous, loading: true, error: null }));

    const result = await fetchDatabaseOverview();
    setDatabaseOverview((previous) => ({
      loading: false,
      items: result.error ? previous.items : result.items,
      summary: result.error ? previous.summary : result.summary,
      error: result.error,
    }));
  }, [canAccessDashboard, fetchDatabaseOverview]);

  const profile = useMemo(() => {
    const totals = data?.summary?.totals ?? {};
    const support = data?.support ?? {};
    const trust = data?.trust ?? {};
    const financials = data?.financials ?? {};
    const sessionUser = session?.user ?? {};
    const displayName = [sessionUser.firstName, sessionUser.lastName]
      .filter(Boolean)
      .join(' ')
      .trim() ||
      session?.name ||
      'Jordan Kim';
    const displayRole = session?.title ?? sessionUser.title ?? 'Chief Platform Administrator';
    const baseBadges = new Set(session?.badges ?? ['Security cleared']);
    if (hasAdminSeat) {
      baseBadges.add('Super admin');
    }
    if (session?.lastLoginAt) {
      baseBadges.add(`Signed in ${formatRelativeTime(session.lastLoginAt)}`);
    }

    return {
      name: displayName,
      role: displayRole,
      initials: session?.initials ?? computeInitials(displayName, session?.email ?? sessionUser.email),
      avatarUrl: session?.avatarUrl ?? sessionUser.avatarUrl ?? null,
      status: data ? `Last refresh ${formatRelativeTime(data.refreshedAt)}` : session?.status ?? 'Loading metrics…',
      badges: Array.from(baseBadges).filter(Boolean),
      metrics: [
        { label: 'Members', value: formatNumber(totals.totalUsers ?? 0) },
        { label: 'Support backlog', value: formatNumber(support.openCases ?? 0) },
        { label: 'Open disputes', value: formatNumber(trust.openDisputes ?? 0) },
        { label: 'Gross volume', value: formatCurrency(financials.grossEscrowVolume ?? 0) },
      ],
    };
  }, [data, session, hasAdminSeat]);

  const summaryCards = useMemo(() => {
    if (!data) return [];
    const totals = data.summary?.totals ?? {};
    const growth = data.summary?.growth ?? {};
    const financials = data.financials ?? {};
    const support = data.support ?? {};
    const trust = data.trust ?? {};

    return [
      {
        label: 'Total members',
        value: formatNumber(totals.totalUsers ?? 0),
        caption: `${formatNumber(totals.activeProfiles ?? 0)} active profiles / ${formatPercent(totals.averageProfileCompletion ?? 0)} completion avg`,
        delta: `+${formatNumber(growth.totalNewUsers ?? 0)} new in ${data.lookbackDays} days`,
        icon: UsersIcon,
      },
      {
        label: 'Escrow gross volume',
        value: formatCurrency(financials.grossEscrowVolume ?? 0),
        caption: `Fees captured ${formatCurrency(financials.escrowFees ?? 0)} • Pending release ${formatCurrency(financials.pendingReleaseTotal ?? 0)}`,
        delta: `Net ${formatCurrency(financials.netEscrowVolume ?? 0)}`,
        icon: CurrencyDollarIcon,
      },
      {
        label: 'Support workload',
        value: formatNumber(support.openCases ?? 0),
        caption: `First reply ${formatDurationMinutes(support.averageFirstResponseMinutes)} • Resolution ${formatDurationMinutes(support.averageResolutionMinutes)}`,
        delta: `${formatNumber(support.casesByPriority?.urgent ?? 0)} urgent tickets`,
        icon: LifebuoyIcon,
      },
      {
        label: 'Trust & safety',
        value: formatNumber(trust.openDisputes ?? 0),
        caption: `${formatNumber(trust.disputesByPriority?.high ?? 0)} high priority • ${formatNumber(trust.disputesByStage?.mediation ?? 0)} in mediation`,
        delta: `${formatNumber(trust.disputesByPriority?.urgent ?? 0)} urgent cases`,
        icon: ShieldCheckIcon,
      },
    ];
  }, [data]);

  const normalizedSettings = useMemo(
    () => buildSettingsOverview(settingsDraft ?? settings ?? {}),
    [settingsDraft, settings],
  );

  const normalizedAffiliate = useMemo(
    () => affiliateDraft ?? affiliateSettings ?? {},
    [affiliateDraft, affiliateSettings],
  );

  const normalizedAffiliateTiers = Array.isArray(normalizedAffiliate.tiers)
    ? normalizedAffiliate.tiers
    : [];

  const databaseSummary = useMemo(() => {
    const items = Array.isArray(databaseOverview.items) ? databaseOverview.items : [];
    const summary = databaseOverview.summary ?? {};
    const byStatus = summary.byStatus ?? {};
    return {
      total: summary.total ?? items.length,
      byStatus: {
        healthy: byStatus.healthy ?? 0,
        warning: byStatus.warning ?? 0,
        error: byStatus.error ?? 0,
        unknown: byStatus.unknown ?? 0,
      },
    };
  }, [databaseOverview]);

  const updateSettingsDraft = (path, value) => {
    setSettingsDraft((current) => {
      const baseline = current ?? cloneDeep(settings ?? {});
      const next = setNestedValue(baseline, path, value);
      setSettingsDirty(true);
      return next;
    });
  };

  const handleTextChange = (path) => (event) => {
    updateSettingsDraft(path, event.target.value);
  };

  const handleSelectChange = (path) => (event) => {
    updateSettingsDraft(path, event.target.value);
  };

  const handleToggleChange = (path) => (event) => {
    updateSettingsDraft(path, event.target.checked);
  };

  const updateAffiliateDraft = (path, value) => {
    setAffiliateDraft((current) => {
      const baseline = current ?? cloneDeep(affiliateSettings ?? {});
      const next = setNestedValue(baseline, path, value);
      setAffiliateDirty(true);
      return next;
    });
  };

  const handleAffiliateTextChange = (path) => (event) => {
    updateAffiliateDraft(path, event.target.value);
  };

  const handleAffiliateNumberChange = (path) => (event) => {
    const raw = event.target.value;
    updateAffiliateDraft(path, raw === '' ? '' : Number(raw));
  };

  const handleAffiliateToggleChange = (path) => (event) => {
    updateAffiliateDraft(path, event.target.checked);
  };

  const handleAffiliateRecurrenceChange = (event) => {
    updateAffiliateDraft(['payouts', 'recurrence', 'type'], event.target.value);
  };

  const handleAffiliateRecurrenceLimitChange = (event) => {
    const raw = event.target.value;
    updateAffiliateDraft(['payouts', 'recurrence', 'limit'], raw === '' ? '' : Number(raw));
  };

  const handleAffiliateTierChange = (index, field) => (event) => {
    const raw = event.target.value;
    setAffiliateDraft((current) => {
      const baseline = cloneDeep(current ?? affiliateSettings ?? {});
      const tiers = Array.isArray(baseline.tiers) ? [...baseline.tiers] : [];
      if (!tiers[index]) {
        tiers[index] = { id: `tier-${index + 1}`, name: `Tier ${index + 1}`, minValue: 0, maxValue: null, rate: 0 };
      }
      const tier = { ...tiers[index] };
      if (field === 'rate' || field === 'minValue' || field === 'maxValue') {
        tier[field] = raw === '' ? '' : Number(raw);
      } else {
        tier[field] = raw;
      }
      if (!tier.id) {
        tier.id = `tier-${index + 1}`;
      }
      tiers[index] = tier;
      baseline.tiers = tiers;
      setAffiliateDirty(true);
      return baseline;
    });
  };

  const handleAffiliateRemoveTier = (index) => () => {
    setAffiliateDraft((current) => {
      const baseline = cloneDeep(current ?? affiliateSettings ?? {});
      const tiers = Array.isArray(baseline.tiers) ? [...baseline.tiers] : [];
      if (index < 0 || index >= tiers.length) {
        return baseline;
      }
      tiers.splice(index, 1);
      baseline.tiers = tiers;
      setAffiliateDirty(true);
      return baseline;
    });
  };

  const handleAffiliateAddTier = () => {
    setAffiliateDraft((current) => {
      const baseline = cloneDeep(current ?? affiliateSettings ?? {});
      const tiers = Array.isArray(baseline.tiers) ? [...baseline.tiers] : [];
      const nextIndex = tiers.length + 1;
      const lastMax = tiers.length ? tiers[tiers.length - 1].maxValue : null;
      tiers.push({
        id: `tier-${Date.now()}-${nextIndex}`,
        name: `Tier ${nextIndex}`,
        minValue: typeof lastMax === 'number' ? lastMax : 0,
        maxValue: null,
        rate: 5,
      });
      baseline.tiers = tiers;
      setAffiliateDirty(true);
      return baseline;
    });
  };

  const handleRestrictedFeaturesChange = (value) => {
    setRestrictedFeaturesInput(value);
    const features = value
      .split(',')
      .map((item) => item.trim())
      .filter((item) => item.length > 0);
    updateSettingsDraft(['subscriptions', 'restrictedFeatures'], features);
  };

  const handleAffiliateDocumentsChange = (event) => {
    const value = event.target.value;
    const documents = value
      .split(',')
      .map((item) => item.trim())
      .filter((item) => item.length > 0);
    updateAffiliateDraft(['compliance', 'requiredDocuments'], documents);
  };

  const handleSaveSettings = async () => {
    if (!settingsDraft || settingsSaving) {
      return;
    }
    setSettingsSaving(true);
    setSettingsError(null);
    setSettingsStatus('');
    try {
      const payload = cloneDeep(settingsDraft);
      if (Array.isArray(payload?.subscriptions?.restrictedFeatures)) {
        payload.subscriptions.restrictedFeatures = payload.subscriptions.restrictedFeatures
          .map((item) => (typeof item === 'string' ? item.trim() : ''))
          .filter((item) => item.length > 0);
      }
      const response = await updatePlatformSettings(payload);
      setSettings(response);
      const draft = cloneDeep(response);
      setSettingsDraft(draft);
      setRestrictedFeaturesInput(
        Array.isArray(response?.subscriptions?.restrictedFeatures)
          ? response.subscriptions.restrictedFeatures.join(', ')
          : '',
      );
      setSettingsDirty(false);
      setSettingsStatus('Platform settings updated successfully.');
      setLastSavedAt(new Date().toISOString());
    } catch (err) {
      setSettingsError(err?.message || 'Failed to update platform settings.');
    } finally {
      setSettingsSaving(false);
    }
  };

  const handleResetSettings = () => {
    if (!settings) {
      setSettingsDraft(null);
      setSettingsDirty(false);
      setRestrictedFeaturesInput('');
      return;
    }
    const baseline = cloneDeep(settings);
    setSettingsDraft(baseline);
    setRestrictedFeaturesInput(
      Array.isArray(baseline?.subscriptions?.restrictedFeatures)
        ? baseline.subscriptions.restrictedFeatures.join(', ')
        : '',
    );
    setSettingsDirty(false);
    setSettingsError(null);
    setSettingsStatus('Draft reset to last saved configuration.');
  };

  const disableSettingsInputs = settingsLoading || settingsSaving || !settingsDraft;

  const handleSaveAffiliateSettings = async () => {
    if (!affiliateDraft || affiliateSaving) {
      return;
    }
    setAffiliateSaving(true);
    setAffiliateError(null);
    setAffiliateStatus('');
    try {
      const payload = cloneDeep(affiliateDraft);
      if (Array.isArray(payload?.tiers)) {
        payload.tiers = payload.tiers.map((tier, index) => ({
          id: tier.id ?? `tier-${index + 1}`,
          name: tier.name ?? `Tier ${index + 1}`,
          minValue:
            tier.minValue === '' || tier.minValue == null ? 0 : Number.isFinite(Number(tier.minValue)) ? Number(tier.minValue) : 0,
          maxValue:
            tier.maxValue === '' || tier.maxValue == null
              ? null
              : Number.isFinite(Number(tier.maxValue))
              ? Number(tier.maxValue)
              : null,
          rate:
            tier.rate === '' || tier.rate == null ? 0 : Number.isFinite(Number(tier.rate)) ? Number(tier.rate) : 0,
        }));
      }
      if (payload?.payouts) {
        const recurrence = payload.payouts.recurrence ?? {};
        if (recurrence.type !== 'finite') {
          recurrence.limit = null;
        } else if (recurrence.limit === '') {
          recurrence.limit = null;
        }
        payload.payouts.recurrence = recurrence;
        if (payload.payouts.minimumPayoutThreshold === '') {
          payload.payouts.minimumPayoutThreshold = 0;
        }
      }
      if (payload.defaultCommissionRate === '') {
        payload.defaultCommissionRate = 0;
      }
      if (payload.referralWindowDays === '') {
        payload.referralWindowDays = 0;
      }
      const response = await updateAffiliateSettings(payload);
      setAffiliateSettings(response);
      setAffiliateDraft(cloneDeep(response));
      setAffiliateDirty(false);
      setAffiliateStatus('Affiliate settings updated successfully.');
      setAffiliateLastSavedAt(new Date().toISOString());
    } catch (err) {
      setAffiliateError(err?.message || 'Failed to update affiliate settings.');
    } finally {
      setAffiliateSaving(false);
    }
  };

  const handleResetAffiliateSettings = () => {
    if (!affiliateSettings) {
      setAffiliateDraft(null);
      setAffiliateDirty(false);
      setAffiliateError(null);
      setAffiliateStatus('');
      return;
    }
    setAffiliateDraft(cloneDeep(affiliateSettings));
    setAffiliateDirty(false);
    setAffiliateError(null);
    setAffiliateStatus('Affiliate draft reset to last saved configuration.');
  };

  const disableAffiliateInputs = affiliateLoading || affiliateSaving || (!affiliateDraft && !affiliateSettings);


  const renderSettingsSection = (
    <section
      id="admin-settings-overview"
      className="rounded-3xl border border-slate-200 bg-white p-6 shadow-lg shadow-blue-100/40 sm:p-8"
    >
      <div className="flex flex-col gap-4 xl:flex-row xl:items-start xl:justify-between">
        <div>
          <h2 className="text-xl font-semibold text-slate-900 sm:text-2xl">Platform configuration</h2>
          <p className="mt-2 max-w-3xl text-sm text-slate-600">
            Manage CMS controls, environment credentials, and API integrations from one hardened console.
          </p>
          <div className="mt-4 flex flex-wrap items-center gap-3 text-xs font-semibold uppercase tracking-wide">
            <span className="inline-flex items-center rounded-full border border-slate-200 bg-slate-50 px-3 py-1 text-slate-600">
              {settingsLoading ? 'Syncing settings…' : lastSavedAt ? `Last synced ${formatRelativeTime(lastSavedAt)}` : 'Awaiting sync'}
            </span>
            {settingsDirty ? (
              <span className="inline-flex items-center rounded-full border border-amber-200 bg-amber-50 px-3 py-1 text-amber-700">
                Unsaved changes
              </span>
            ) : null}
          </div>
        </div>
        <div className="flex flex-col gap-3 sm:flex-row sm:items-center">
          <button
            type="button"
            onClick={handleRefresh}
            className="inline-flex items-center justify-center rounded-full border border-slate-200 bg-white px-5 py-2 text-sm font-semibold text-slate-700 transition hover:border-slate-300 hover:text-slate-900 disabled:cursor-not-allowed disabled:opacity-60"
            disabled={loading || settingsLoading}
          >
            <ArrowPathIcon className="mr-2 h-4 w-4" /> Re-sync data
          </button>
          <button
            type="button"
            onClick={handleResetSettings}
            className="inline-flex items-center justify-center rounded-full border border-slate-200 bg-white px-5 py-2 text-sm font-semibold text-slate-700 transition hover:border-slate-300 hover:text-slate-900 disabled:cursor-not-allowed disabled:opacity-60"
            disabled={!settingsDirty || settingsSaving || settingsLoading}
          >
            Discard draft
          </button>
          <button
            type="button"
            onClick={handleSaveSettings}
            className="inline-flex items-center justify-center rounded-full bg-accent px-5 py-2 text-sm font-semibold text-white shadow-soft transition hover:bg-accentDark disabled:cursor-not-allowed disabled:bg-accent/60"
            disabled={!settingsDirty || settingsSaving || settingsLoading}
          >
            {settingsSaving ? 'Saving…' : 'Save changes'}
          </button>
          <Link
            to="/dashboard/admin/appearance"
            className="inline-flex items-center justify-center rounded-full border border-blue-200 bg-blue-50 px-5 py-2 text-sm font-semibold text-blue-700 transition hover:border-blue-300 hover:bg-blue-100"
          >
            Appearance console
          </Link>
        </div>
      </div>
      {settingsError ? (
        <div className="mt-6 rounded-2xl border border-red-200 bg-red-50 px-4 py-3 text-sm text-red-700">{settingsError}</div>
      ) : null}
      {settingsStatus ? (
        <div className="mt-6 rounded-2xl border border-emerald-200 bg-emerald-50 px-4 py-3 text-sm text-emerald-700">{settingsStatus}</div>
      ) : null}
      <div className="mt-6 grid gap-4 md:grid-cols-2 xl:grid-cols-4">
        {normalizedSettings.overviewMetrics.map((metric) => (
          <div key={metric.label} className="rounded-2xl border border-slate-200 bg-slate-50/60 p-4 shadow-sm">
            <p className="text-xs font-semibold uppercase tracking-wide text-slate-400">{metric.label}</p>
            <p className="mt-1 text-lg font-semibold text-slate-900">{metric.value}</p>
            {metric.caption ? (
              <p className="mt-1 text-[11px] uppercase tracking-wide text-slate-500">{metric.caption}</p>
            ) : null}
          </div>
        ))}
      </div>
      {settingsLoading && !settingsDraft ? (
        <div className="mt-6 rounded-2xl border border-dashed border-slate-200 bg-slate-50/60 p-6 text-sm text-slate-500">
          Synchronising secure configuration…
        </div>
      ) : (
        <>
          <div className="mt-8 grid gap-6 xl:grid-cols-2">
            <div id="admin-settings-cms" className="rounded-2xl border border-slate-200 bg-slate-50/80 p-6 shadow-sm">
              <div className="flex items-start justify-between gap-4">
                <div>
                  <h3 className="text-lg font-semibold text-slate-900">CMS controls & monetisation</h3>
                  <p className="mt-1 text-sm text-slate-600">
                    Toggle editorial workflows, feature gating, and revenue programs powering the marketplace.
                  </p>
                </div>
                <span className="rounded-full border border-blue-200 bg-blue-50 px-3 py-1 text-xs font-semibold uppercase tracking-wide text-blue-700">
                  {normalizedSettings.cms.plans.length} plans
                </span>
              </div>
              <div className="mt-5 space-y-4">
                <label className="flex items-start justify-between gap-4 rounded-2xl border border-white bg-white px-4 py-3 shadow-sm">
                  <span>
                    <span className="text-sm font-semibold text-slate-800">Subscriptions</span>
                    <span className="mt-1 block text-xs text-slate-500">
                      Enable paid tiers and premium content access across Explorer.
                    </span>
                  </span>
                  <input
                    type="checkbox"
                    className="h-5 w-5 rounded border-slate-300 text-accent focus:ring-accent"
                    checked={Boolean(getNestedValue(settingsDraft, ['subscriptions', 'enabled'], normalizedSettings.cms.subscriptionsEnabled))}
                    onChange={handleToggleChange(['subscriptions', 'enabled'])}
                    disabled={disableSettingsInputs}
                  />
                </label>
                <label className="flex items-start justify-between gap-4 rounded-2xl border border-white bg-white px-4 py-3 shadow-sm">
                  <span>
                    <span className="text-sm font-semibold text-slate-800">Escrow features</span>
                    <span className="mt-1 block text-xs text-slate-500">Control job escrow, milestone protection, and compliance.</span>
                  </span>
                  <input
                    type="checkbox"
                    className="h-5 w-5 rounded border-slate-300 text-accent focus:ring-accent"
                    checked={Boolean(getNestedValue(settingsDraft, ['featureToggles', 'escrow'], settings?.featureToggles?.escrow ?? true))}
                    onChange={handleToggleChange(['featureToggles', 'escrow'])}
                    disabled={disableSettingsInputs}
                  />
                </label>
                <label className="flex items-start justify-between gap-4 rounded-2xl border border-white bg-white px-4 py-3 shadow-sm">
                  <span>
                    <span className="text-sm font-semibold text-slate-800">Marketplace subscriptions</span>
                    <span className="mt-1 block text-xs text-slate-500">
                      Lock advanced analytics and workflow automation behind paid tiers.
                    </span>
                  </span>
                  <input
                    type="checkbox"
                    className="h-5 w-5 rounded border-slate-300 text-accent focus:ring-accent"
                    checked={Boolean(getNestedValue(settingsDraft, ['featureToggles', 'subscriptions'], settings?.featureToggles?.subscriptions ?? true))}
                    onChange={handleToggleChange(['featureToggles', 'subscriptions'])}
                    disabled={disableSettingsInputs}
                  />
                </label>
                <label className="flex items-start justify-between gap-4 rounded-2xl border border-white bg-white px-4 py-3 shadow-sm">
                  <span>
                    <span className="text-sm font-semibold text-slate-800">Commission engine</span>
                    <span className="mt-1 block text-xs text-slate-500">
                      Toggle marketplace fee capture globally.
                    </span>
                  </span>
                  <input
                    type="checkbox"
                    className="h-5 w-5 rounded border-slate-300 text-accent focus:ring-accent"
                    checked={Boolean(getNestedValue(settingsDraft, ['featureToggles', 'commissions'], settings?.featureToggles?.commissions ?? true))}
                    onChange={handleToggleChange(['featureToggles', 'commissions'])}
                    disabled={disableSettingsInputs}
                  />
                </label>
                <div>
                  <label className="text-sm font-semibold text-slate-800" htmlFor="restrictedFeatures">
                    Restricted features (comma separated)
                  </label>
                  <textarea
                    id="restrictedFeatures"
                    value={restrictedFeaturesInput}
                    onChange={(event) => handleRestrictedFeaturesChange(event.target.value)}
                    disabled={disableSettingsInputs}
                    className="mt-2 w-full rounded-2xl border border-slate-200 bg-white px-4 py-3 text-sm text-slate-900 outline-none transition focus:border-accent focus:ring-2 focus:ring-accent/20"
                    rows={3}
                    placeholder="analytics_pro, gig_high_value"
                  />
                  <p className="mt-2 text-xs text-slate-500">
                    These features require an active subscription. Separate values with commas.
                  </p>
                </div>
              </div>
            </div>
            <div className="rounded-2xl border border-slate-200 bg-slate-50/80 p-6 shadow-sm">
              <h3 className="text-lg font-semibold text-slate-900">Marketplace monetisation</h3>
              <p className="mt-1 text-sm text-slate-600">
                Fine-tune the default 2.5% platform fee while preserving provider-managed serviceman pay.
                Closed-loop wallet enforcement keeps Gigvora FCA-exempt and aligned with Apple App Store
                guideline 3.1.5.
              </p>
              <div className="mt-5 grid gap-4 sm:grid-cols-2">
                <div className="space-y-2">
                  <label htmlFor="commissionRate" className="text-xs font-semibold uppercase tracking-wide text-slate-500">
                    Commission rate (%)
                  </label>
                  <input
                    id="commissionRate"
                    type="number"
                    step="0.01"
                    min="0"
                    max="100"
                    value={getNestedValue(settingsDraft, ['commissions', 'rate'], settings?.commissions?.rate ?? '')}
                    onChange={handleTextChange(['commissions', 'rate'])}
                    disabled={disableSettingsInputs}
                    className="w-full rounded-2xl border border-slate-200 bg-white px-4 py-3 text-sm text-slate-900 outline-none transition focus:border-accent focus:ring-2 focus:ring-accent/20"
                  />
                </div>
                <div className="space-y-2">
                  <label htmlFor="commissionCurrency" className="text-xs font-semibold uppercase tracking-wide text-slate-500">
                    Currency
                  </label>
                  <input
                    id="commissionCurrency"
                    value={getNestedValue(settingsDraft, ['commissions', 'currency'], settings?.commissions?.currency ?? 'USD')}
                    onChange={handleTextChange(['commissions', 'currency'])}
                    disabled={disableSettingsInputs}
                    className="w-full rounded-2xl border border-slate-200 bg-white px-4 py-3 text-sm text-slate-900 outline-none transition focus:border-accent focus:ring-2 focus:ring-accent/20"
                    placeholder="USD"
                  />
                </div>
                <div className="space-y-2">
                  <label htmlFor="commissionMinimum" className="text-xs font-semibold uppercase tracking-wide text-slate-500">
                    Minimum fee
                  </label>
                  <input
                    id="commissionMinimum"
                    type="number"
                    step="0.01"
                    min="0"
                    value={getNestedValue(settingsDraft, ['commissions', 'minimumFee'], settings?.commissions?.minimumFee ?? '')}
                    onChange={handleTextChange(['commissions', 'minimumFee'])}
                    disabled={disableSettingsInputs}
                    className="w-full rounded-2xl border border-slate-200 bg-white px-4 py-3 text-sm text-slate-900 outline-none transition focus:border-accent focus:ring-2 focus:ring-accent/20"
                  />
                </div>
                <div className="sm:col-span-2">
                  <label className="flex items-start justify-between gap-4 rounded-2xl border border-white bg-white px-4 py-3 shadow-sm">
                    <span>
                      <span className="text-sm font-semibold text-slate-800">Provider-managed serviceman pay</span>
                      <span className="mt-1 block text-xs text-slate-500">
                        Allow providers to set how much they compensate their teams per engagement.
                      </span>
                    </span>
                    <input
                      type="checkbox"
                      className="h-5 w-5 rounded border-slate-300 text-accent focus:ring-accent"
                      checked={Boolean(
                        getNestedValue(
                          settingsDraft,
                          ['commissions', 'providerControlsServicemanPay'],
                          settings?.commissions?.providerControlsServicemanPay ?? true,
                        ),
                      )}
                      onChange={handleToggleChange(['commissions', 'providerControlsServicemanPay'])}
                      disabled={disableSettingsInputs}
                    />
                  </label>
                </div>
                <div className="space-y-2">
                  <label
                    htmlFor="servicemanMinimumRate"
                    className="text-xs font-semibold uppercase tracking-wide text-slate-500"
                  >
                    Serviceman minimum payout (%)
                  </label>
                  <input
                    id="servicemanMinimumRate"
                    type="number"
                    step="0.01"
                    min="0"
                    max="100"
                    value={getNestedValue(
                      settingsDraft,
                      ['commissions', 'servicemanMinimumRate'],
                      settings?.commissions?.servicemanMinimumRate ?? '',
                    )}
                    onChange={handleTextChange(['commissions', 'servicemanMinimumRate'])}
                    disabled={disableSettingsInputs}
                    className="w-full rounded-2xl border border-slate-200 bg-white px-4 py-3 text-sm text-slate-900 outline-none transition focus:border-accent focus:ring-2 focus:ring-accent/20"
                  />
                </div>
                <div className="sm:col-span-2 space-y-2">
                  <label
                    htmlFor="servicemanPayoutNotes"
                    className="text-xs font-semibold uppercase tracking-wide text-slate-500"
                  >
                    Serviceman payout policy notes
                  </label>
                  <textarea
                    id="servicemanPayoutNotes"
                    maxLength={1000}
                    rows={3}
                    value={getNestedValue(
                      settingsDraft,
                      ['commissions', 'servicemanPayoutNotes'],
                      settings?.commissions?.servicemanPayoutNotes ?? '',
                    )}
                    onChange={handleTextChange(['commissions', 'servicemanPayoutNotes'])}
                    disabled={disableSettingsInputs}
                    className="w-full rounded-2xl border border-slate-200 bg-white px-4 py-3 text-sm text-slate-900 outline-none transition focus:border-accent focus:ring-2 focus:ring-accent/20"
                    placeholder="Providers remain responsible for compensating servicemen directly in line with local labour laws."
                  />
                  <p className="text-xs text-slate-500">
                    Share clear guidance with providers about compensating servicemen. The note is included in payout
                    confirmations.
                  </p>
                </div>
                <div className="space-y-2">
                  <p className="text-xs font-semibold uppercase tracking-wide text-slate-500">Policy snapshot</p>
                  <p className="rounded-2xl border border-slate-200 bg-white px-4 py-3 text-sm text-slate-600">
                    {normalizedSettings.cms.commissions.enabled
                      ? `Platform retains ${normalizedSettings.cms.commissions.rate ?? 0}% while providers manage serviceman payouts${
                          normalizedSettings.cms.commissions.servicemanMinimumRate
                            ? ` (minimum ${normalizedSettings.cms.commissions.servicemanMinimumRate}% share)`
                            : ''
                        }. Wallet ledgers remain closed-loop and App Store compliant.`
                      : 'Commission policy currently disabled.'}
                  </p>
                </div>
              </div>
            </div>
          </div>
          <div className="mt-6 grid gap-6 xl:grid-cols-2">
            <div id="admin-settings-environment" className="rounded-2xl border border-slate-200 bg-slate-50/80 p-6 shadow-sm">
              <h3 className="text-lg font-semibold text-slate-900">Environment & runtime</h3>
              <p className="mt-1 text-sm text-slate-600">
                Ensure the application name, environment, and storage endpoints align with deployment posture.
              </p>
              <div className="mt-5 space-y-4">
                <div className="space-y-2">
                  <label htmlFor="appName" className="text-xs font-semibold uppercase tracking-wide text-slate-500">
                    Workspace name
                  </label>
                  <input
                    id="appName"
                    value={getNestedValue(settingsDraft, ['app', 'name'], settings?.app?.name ?? '')}
                    onChange={handleTextChange(['app', 'name'])}
                    disabled={disableSettingsInputs}
                    className="w-full rounded-2xl border border-slate-200 bg-white px-4 py-3 text-sm text-slate-900 outline-none transition focus:border-accent focus:ring-2 focus:ring-accent/20"
                  />
                </div>
                <div className="space-y-2">
                  <label htmlFor="appEnvironment" className="text-xs font-semibold uppercase tracking-wide text-slate-500">
                    Environment
                  </label>
                  <select
                    id="appEnvironment"
                    value={getNestedValue(settingsDraft, ['app', 'environment'], settings?.app?.environment ?? 'development')}
                    onChange={handleSelectChange(['app', 'environment'])}
                    disabled={disableSettingsInputs}
                    className="w-full rounded-2xl border border-slate-200 bg-white px-4 py-3 text-sm text-slate-900 outline-none transition focus:border-accent focus:ring-2 focus:ring-accent/20"
                  >
                    <option value="development">Development</option>
                    <option value="staging">Staging</option>
                    <option value="production">Production</option>
                  </select>
                </div>
                <div className="space-y-2">
                  <label htmlFor="clientUrl" className="text-xs font-semibold uppercase tracking-wide text-slate-500">
                    Client URL
                  </label>
                  <input
                    id="clientUrl"
                    type="url"
                    value={getNestedValue(settingsDraft, ['app', 'clientUrl'], settings?.app?.clientUrl ?? '')}
                    onChange={handleTextChange(['app', 'clientUrl'])}
                    disabled={disableSettingsInputs}
                    placeholder="https://app.gigvora.com"
                    className="w-full rounded-2xl border border-slate-200 bg-white px-4 py-3 text-sm text-slate-900 outline-none transition focus:border-accent focus:ring-2 focus:ring-accent/20"
                  />
                </div>
                <div className="space-y-2">
                  <label htmlFor="storageProvider" className="text-xs font-semibold uppercase tracking-wide text-slate-500">
                    Storage provider
                  </label>
                  <select
                    id="storageProvider"
                    value={getNestedValue(settingsDraft, ['storage', 'provider'], settings?.storage?.provider ?? 'cloudflare_r2')}
                    onChange={handleSelectChange(['storage', 'provider'])}
                    disabled={disableSettingsInputs}
                    className="w-full rounded-2xl border border-slate-200 bg-white px-4 py-3 text-sm text-slate-900 outline-none transition focus:border-accent focus:ring-2 focus:ring-accent/20"
                  >
                    <option value="cloudflare_r2">Cloudflare R2</option>
                    <option value="aws_s3">AWS S3</option>
                    <option value="azure_blob">Azure Blob Storage</option>
                  </select>
                </div>
                <div className="grid gap-4 sm:grid-cols-2">
                  <div className="space-y-2">
                    <label htmlFor="storageBucket" className="text-xs font-semibold uppercase tracking-wide text-slate-500">
                      Storage bucket
                    </label>
                    <input
                      id="storageBucket"
                      value={getNestedValue(settingsDraft, ['storage', 'cloudflare_r2', 'bucket'], settings?.storage?.cloudflare_r2?.bucket ?? '')}
                      onChange={handleTextChange(['storage', 'cloudflare_r2', 'bucket'])}
                      disabled={disableSettingsInputs}
                      className="w-full rounded-2xl border border-slate-200 bg-white px-4 py-3 text-sm text-slate-900 outline-none transition focus:border-accent focus:ring-2 focus:ring-accent/20"
                    />
                  </div>
                  <div className="space-y-2">
                    <label htmlFor="storageEndpoint" className="text-xs font-semibold uppercase tracking-wide text-slate-500">
                      Endpoint
                    </label>
                    <input
                      id="storageEndpoint"
                      value={getNestedValue(settingsDraft, ['storage', 'cloudflare_r2', 'endpoint'], settings?.storage?.cloudflare_r2?.endpoint ?? '')}
                      onChange={handleTextChange(['storage', 'cloudflare_r2', 'endpoint'])}
                      disabled={disableSettingsInputs}
                      className="w-full rounded-2xl border border-slate-200 bg-white px-4 py-3 text-sm text-slate-900 outline-none transition focus:border-accent focus:ring-2 focus:ring-accent/20"
                    />
                  </div>
                  <div className="space-y-2 sm:col-span-2">
                    <label htmlFor="storagePublicUrl" className="text-xs font-semibold uppercase tracking-wide text-slate-500">
                      Public base URL
                    </label>
                    <input
                      id="storagePublicUrl"
                      value={getNestedValue(settingsDraft, ['storage', 'cloudflare_r2', 'publicBaseUrl'], settings?.storage?.cloudflare_r2?.publicBaseUrl ?? '')}
                      onChange={handleTextChange(['storage', 'cloudflare_r2', 'publicBaseUrl'])}
                      disabled={disableSettingsInputs}
                      placeholder="https://cdn.gigvora.com"
                      className="w-full rounded-2xl border border-slate-200 bg-white px-4 py-3 text-sm text-slate-900 outline-none transition focus:border-accent focus:ring-2 focus:ring-accent/20"
                    />
                  </div>
                </div>
              </div>
            </div>
            <div className="rounded-2xl border border-slate-200 bg-slate-50/80 p-6 shadow-sm">
              <div className="flex flex-col gap-4 sm:flex-row sm:items-start sm:justify-between">
                <div>
                  <h3 className="text-lg font-semibold text-slate-900">Database infrastructure</h3>
                  <p className="mt-1 text-sm text-slate-600">
                    Manage connection profiles, read replicas, and credential rotation from the database console.
                  </p>
                </div>
                <div className="flex items-center gap-2 self-start">
                  <button
                    type="button"
                    onClick={handleRefreshDatabase}
                    disabled={databaseOverview.loading}
                    className="inline-flex items-center gap-2 rounded-full border border-slate-300 bg-white px-4 py-2 text-sm font-medium text-slate-700 shadow-sm transition hover:border-slate-400 hover:text-slate-900 focus:outline-none focus:ring-2 focus:ring-accent focus:ring-offset-1 disabled:cursor-not-allowed disabled:opacity-60"
                  >
                    <ArrowPathIcon className={`h-4 w-4 ${databaseOverview.loading ? 'animate-spin' : ''}`} />
                    Refresh
                  </button>
                  <Link
                    to="/dashboard/admin/database"
                    className="inline-flex items-center gap-2 rounded-full bg-accent px-4 py-2 text-sm font-semibold text-white shadow-sm transition hover:bg-accent/90 focus:outline-none focus:ring-2 focus:ring-accent focus:ring-offset-1"
                  >
                    Open console
                  </Link>
                </div>
              </div>
              {databaseOverview.error ? (
                <div className="mt-4 rounded-xl border border-rose-200 bg-rose-50 px-4 py-3 text-sm text-rose-700">
                  {databaseOverview.error.message || 'Unable to load database overview. Try refreshing or check API access.'}
                </div>
              ) : null}
              <div className="mt-5 grid gap-3 sm:grid-cols-2 lg:grid-cols-4">
                {[
                  {
                    key: 'total',
                    label: 'Connections',
                    value: formatNumber(databaseSummary.total ?? 0),
                    helper: 'Profiles tracked',
                  },
                  {
                    key: 'healthy',
                    label: 'Healthy',
                    value: formatNumber(databaseSummary.byStatus.healthy ?? 0),
                    helper: 'Passing checks',
                  },
                  {
                    key: 'warning',
                    label: 'Slow',
                    value: formatNumber(databaseSummary.byStatus.warning ?? 0),
                    helper: 'Latency warnings',
                  },
                  {
                    key: 'error',
                    label: 'Errors',
                    value: formatNumber(databaseSummary.byStatus.error ?? 0),
                    helper: 'Failing checks',
                  },
                ].map((metric) => (
                  <div key={metric.key} className="rounded-2xl border border-slate-200 bg-white px-4 py-4 shadow-sm">
                    <p className="text-xs font-semibold uppercase tracking-wide text-slate-500">{metric.label}</p>
                    <p className="mt-1 text-2xl font-semibold text-slate-900">{metric.value}</p>
                    <p className="mt-1 text-xs text-slate-500">{metric.helper}</p>
                  </div>
                ))}
              </div>
              <div className="mt-6">
                <p className="text-xs font-semibold uppercase tracking-wide text-slate-500">Recent checks</p>
                {databaseOverview.loading && databaseOverview.items.length === 0 ? (
                  <div className="mt-3 animate-pulse rounded-2xl border border-slate-200 bg-white px-4 py-6 text-sm text-slate-500">
                    Checking database connections…
                  </div>
                ) : (
                  <ul className="mt-3 space-y-3">
                    {databaseOverview.items.slice(0, 4).map((connection) => {
                      const statusKey = connection.status && DATABASE_STATUS_STYLES[connection.status]
                        ? connection.status
                        : 'unknown';
                      const statusStyle = DATABASE_STATUS_STYLES[statusKey];
                      return (
                        <li
                          key={connection.id}
                          className="flex flex-col gap-3 rounded-2xl border border-slate-200 bg-white px-4 py-3 sm:flex-row sm:items-center sm:justify-between"
                        >
                          <div>
                            <p className="text-sm font-semibold text-slate-900">{connection.name}</p>
                            <p className="text-xs text-slate-500">
                              {connection.environment} • {connection.role} • {connection.host}:{connection.port}
                            </p>
                            <p className="mt-1 text-xs text-slate-400">
                              {connection.lastTestedAt
                                ? `Last test ${formatDateTime(connection.lastTestedAt)}`
                                : 'Not yet tested'}
                            </p>
                          </div>
                          <span
                            className={`inline-flex w-max items-center rounded-full px-3 py-1 text-xs font-medium ${statusStyle.className}`}
                          >
                            {statusStyle.label}
                          </span>
                        </li>
                      );
                    })}
                    {databaseOverview.items.length === 0 && !databaseOverview.loading ? (
                      <li className="rounded-2xl border border-dashed border-slate-200 bg-white px-4 py-6 text-center text-sm text-slate-500">
                        No database connections have been configured yet.
                      </li>
                    ) : null}
                  </ul>
                )}
              </div>
            </div>
            <div
              id="admin-domain-governance"
              className="rounded-2xl border border-slate-200 bg-slate-50/80 p-6 shadow-sm xl:col-span-2"
            >
              <div className="flex flex-col gap-4 sm:flex-row sm:items-start sm:justify-between">
                <div>
                  <h3 className="text-lg font-semibold text-slate-900">Data governance registry</h3>
                  <p className="mt-1 text-sm text-slate-600">
                    Monitor PII coverage, retention policies, and audit cadence across bounded contexts.
                  </p>
                </div>
                <button
                  type="button"
                  onClick={() => domainGovernance.refresh({ force: true })}
                  disabled={domainGovernance.loading && domainGovernance.contexts.length === 0}
                  className="inline-flex items-center gap-2 self-start rounded-full border border-slate-300 bg-white px-4 py-2 text-sm font-medium text-slate-700 shadow-sm transition hover:border-slate-400 hover:text-slate-900 focus:outline-none focus:ring-2 focus:ring-accent focus:ring-offset-1 disabled:cursor-not-allowed disabled:opacity-60"
                >
                  <ArrowPathIcon
                    className={`h-4 w-4 ${
                      domainGovernance.refreshing || (domainGovernance.loading && domainGovernance.contexts.length === 0)
                        ? 'animate-spin'
                        : ''
                    }`}
                  />
                  Refresh
                </button>
              </div>
              {domainGovernance.error ? (
                <div className="mt-4 rounded-xl border border-rose-200 bg-rose-50 px-4 py-3 text-sm text-rose-700">
                  {domainGovernance.error.message || 'Unable to load governance registry. Try refreshing or check API access.'}
                </div>
              ) : null}
              {domainGovernance.loading && domainGovernance.contexts.length === 0 ? (
                <div className="mt-5 animate-pulse rounded-xl border border-slate-200 bg-white px-4 py-6 text-sm text-slate-500">
                  Loading data governance catalogue…
                </div>
              ) : (
                <div className="mt-5 overflow-x-auto">
                  <table className="min-w-full divide-y divide-slate-200 text-left text-sm">
                    <thead className="bg-slate-100/60">
                      <tr>
                        <th scope="col" className="px-4 py-3 font-semibold text-slate-600">Context</th>
                        <th scope="col" className="px-4 py-3 font-semibold text-slate-600">Classification</th>
                        <th scope="col" className="px-4 py-3 font-semibold text-slate-600">Owner</th>
                        <th scope="col" className="px-4 py-3 font-semibold text-slate-600">PII coverage</th>
                        <th scope="col" className="px-4 py-3 font-semibold text-slate-600">Review status</th>
                        <th scope="col" className="px-4 py-3 font-semibold text-slate-600">Next review</th>
                        <th scope="col" className="px-4 py-3 font-semibold text-slate-600">Remediation items</th>
                      </tr>
                    </thead>
                    <tbody className="divide-y divide-slate-100 bg-white">
                      {governanceRows.length === 0 ? (
                        <tr>
                          <td colSpan={7} className="px-4 py-6 text-center text-sm text-slate-500">
                            No governance records available. Confirm the backend has generated the domain registry snapshot.
                          </td>
                        </tr>
                      ) : (
                        governanceRows.map((row) => (
                          <tr key={row.key} className="align-top">
                            <td className="px-4 py-4 text-slate-900">
                              <div className="font-semibold">{row.displayName}</div>
                              {row.description ? (
                                <p className="mt-1 text-xs text-slate-500">{row.description}</p>
                              ) : null}
                            </td>
                            <td className="px-4 py-4 text-slate-700">{row.classification}</td>
                            <td className="px-4 py-4 text-slate-700">
                              <div>{row.ownerTeam}</div>
                              <div className="text-xs text-slate-500">Steward: {row.dataSteward}</div>
                            </td>
                            <td className="px-4 py-4 text-slate-700">
                              <div className="font-semibold text-slate-900">{row.piiModelCount} models</div>
                              <div className="text-xs text-slate-500">{row.piiFieldCount} tagged fields</div>
                            </td>
                            <td className="px-4 py-4">
                              <GovernanceStatusBadge status={row.reviewStatus} />
                            </td>
                            <td className="px-4 py-4 text-slate-700">
                              {row.nextReviewDueAt ? formatDateTime(row.nextReviewDueAt) : '—'}
                            </td>
                            <td className="px-4 py-4 text-slate-700">{row.remediationItems ?? 0}</td>
                          </tr>
                        ))
                      )}
                    </tbody>
                  </table>
                </div>
              )}
              <div className="mt-4 flex flex-col gap-1 text-xs text-slate-500 sm:flex-row sm:items-center sm:justify-between">
                <span>
                  Last generated{' '}
                  {domainGovernance.generatedAt ? formatDateTime(domainGovernance.generatedAt) : '—'}
                </span>
                {domainGovernance.refreshing && domainGovernance.contexts.length > 0 ? (
                  <span className="flex items-center gap-2 text-slate-500">
                    <ArrowPathIcon className="h-4 w-4 animate-spin" /> Refreshing data…
                  </span>
                ) : null}
              </div>
            </div>
          </div>
          <div className="mt-6 grid gap-6 xl:grid-cols-2">
            <div id="admin-settings-api" className="rounded-2xl border border-slate-200 bg-slate-50/80 p-6 shadow-sm">
              <h3 className="text-lg font-semibold text-slate-900">API & payment gateways</h3>
              <p className="mt-1 text-sm text-slate-600">
                Configure REST endpoints, payment providers, and webhook credentials for integrations.
              </p>
              <div className="mt-5 space-y-4">
                <div className="space-y-2">
                  <label htmlFor="apiUrl" className="text-xs font-semibold uppercase tracking-wide text-slate-500">
                    API base URL
                  </label>
                  <input
                    id="apiUrl"
                    type="url"
                    value={getNestedValue(settingsDraft, ['app', 'apiUrl'], settings?.app?.apiUrl ?? '')}
                    onChange={handleTextChange(['app', 'apiUrl'])}
                    disabled={disableSettingsInputs}
                    placeholder="https://api.gigvora.com"
                    className="w-full rounded-2xl border border-slate-200 bg-white px-4 py-3 text-sm text-slate-900 outline-none transition focus:border-accent focus:ring-2 focus:ring-accent/20"
                  />
                </div>
                <div className="space-y-2">
                  <label htmlFor="paymentProvider" className="text-xs font-semibold uppercase tracking-wide text-slate-500">
                    Payment provider
                  </label>
                  <select
                    id="paymentProvider"
                    value={getNestedValue(settingsDraft, ['payments', 'provider'], settings?.payments?.provider ?? 'stripe')}
                    onChange={handleSelectChange(['payments', 'provider'])}
                    disabled={disableSettingsInputs}
                    className="w-full rounded-2xl border border-slate-200 bg-white px-4 py-3 text-sm text-slate-900 outline-none transition focus:border-accent focus:ring-2 focus:ring-accent/20"
                  >
                    <option value="stripe">Stripe</option>
                    <option value="escrow_com">Escrow.com</option>
                  </select>
                </div>
                <div className="grid gap-4 sm:grid-cols-2">
                  <div className="space-y-2">
                    <label htmlFor="stripePublishableKey" className="text-xs font-semibold uppercase tracking-wide text-slate-500">
                      Stripe publishable key
                    </label>
                    <input
                      id="stripePublishableKey"
                      value={getNestedValue(settingsDraft, ['payments', 'stripe', 'publishableKey'], settings?.payments?.stripe?.publishableKey ?? '')}
                      onChange={handleTextChange(['payments', 'stripe', 'publishableKey'])}
                      disabled={disableSettingsInputs}
                      className="w-full rounded-2xl border border-slate-200 bg-white px-4 py-3 text-sm text-slate-900 outline-none transition focus:border-accent focus:ring-2 focus:ring-accent/20"
                    />
                  </div>
                  <div className="space-y-2">
                    <label htmlFor="stripeAccountId" className="text-xs font-semibold uppercase tracking-wide text-slate-500">
                      Stripe account ID
                    </label>
                    <input
                      id="stripeAccountId"
                      value={getNestedValue(settingsDraft, ['payments', 'stripe', 'accountId'], settings?.payments?.stripe?.accountId ?? '')}
                      onChange={handleTextChange(['payments', 'stripe', 'accountId'])}
                      disabled={disableSettingsInputs}
                      className="w-full rounded-2xl border border-slate-200 bg-white px-4 py-3 text-sm text-slate-900 outline-none transition focus:border-accent focus:ring-2 focus:ring-accent/20"
                    />
                  </div>
                  <div className="space-y-2">
                    <label htmlFor="stripeWebhookSecret" className="text-xs font-semibold uppercase tracking-wide text-slate-500">
                      Webhook secret
                    </label>
                    <input
                      id="stripeWebhookSecret"
                      type="password"
                      value={getNestedValue(settingsDraft, ['payments', 'stripe', 'webhookSecret'], settings?.payments?.stripe?.webhookSecret ?? '')}
                      onChange={handleTextChange(['payments', 'stripe', 'webhookSecret'])}
                      disabled={disableSettingsInputs}
                      className="w-full rounded-2xl border border-slate-200 bg-white px-4 py-3 text-sm text-slate-900 outline-none transition focus:border-accent focus:ring-2 focus:ring-accent/20"
                    />
                  </div>
                  <div className="space-y-2">
                    <label htmlFor="escrowApiKey" className="text-xs font-semibold uppercase tracking-wide text-slate-500">
                      Escrow.com API key
                    </label>
                    <input
                      id="escrowApiKey"
                      type="password"
                      value={getNestedValue(settingsDraft, ['payments', 'escrow_com', 'apiKey'], settings?.payments?.escrow_com?.apiKey ?? '')}
                      onChange={handleTextChange(['payments', 'escrow_com', 'apiKey'])}
                      disabled={disableSettingsInputs}
                      className="w-full rounded-2xl border border-slate-200 bg-white px-4 py-3 text-sm text-slate-900 outline-none transition focus:border-accent focus:ring-2 focus:ring-accent/20"
                    />
                  </div>
                  <div className="space-y-2">
                    <label htmlFor="escrowApiSecret" className="text-xs font-semibold uppercase tracking-wide text-slate-500">
                      Escrow.com API secret
                    </label>
                    <input
                      id="escrowApiSecret"
                      type="password"
                      value={getNestedValue(settingsDraft, ['payments', 'escrow_com', 'apiSecret'], settings?.payments?.escrow_com?.apiSecret ?? '')}
                      onChange={handleTextChange(['payments', 'escrow_com', 'apiSecret'])}
                      disabled={disableSettingsInputs}
                      className="w-full rounded-2xl border border-slate-200 bg-white px-4 py-3 text-sm text-slate-900 outline-none transition focus:border-accent focus:ring-2 focus:ring-accent/20"
                    />
                  </div>
                  <label className="flex items-center gap-3 sm:col-span-2 rounded-2xl border border-white bg-white px-4 py-3 shadow-sm">
                    <input
                      type="checkbox"
                      className="h-5 w-5 rounded border-slate-300 text-accent focus:ring-accent"
                      checked={Boolean(getNestedValue(settingsDraft, ['payments', 'escrow_com', 'sandbox'], settings?.payments?.escrow_com?.sandbox ?? true))}
                      onChange={handleToggleChange(['payments', 'escrow_com', 'sandbox'])}
                      disabled={disableSettingsInputs}
                    />
                    <span className="text-sm text-slate-600">Use Escrow.com sandbox environment</span>
                  </label>
                </div>
                <div className="rounded-2xl border border-slate-200 bg-white px-4 py-3 text-sm text-slate-600">
                  <p className="font-semibold text-slate-800">Secret fingerprints</p>
                  <p className="mt-1 text-xs text-slate-500">
                    Stripe webhook • {maskSecret(getNestedValue(settingsDraft, ['payments', 'stripe', 'webhookSecret'], settings?.payments?.stripe?.webhookSecret ?? ''))}
                  </p>
                  <p className="mt-1 text-xs text-slate-500">
                    Escrow key • {maskSecret(getNestedValue(settingsDraft, ['payments', 'escrow_com', 'apiKey'], settings?.payments?.escrow_com?.apiKey ?? ''))}
                  </p>
                </div>
              </div>
            </div>
            <div className="rounded-2xl border border-slate-200 bg-slate-50/80 p-6 shadow-sm">
              <h3 className="text-lg font-semibold text-slate-900">Notifications & email</h3>
              <p className="mt-1 text-sm text-slate-600">
                Deliver transactional email reliably with secure SMTP credentials and branding controls.
              </p>
              <div className="mt-5 grid gap-4 sm:grid-cols-2">
                <div className="space-y-2">
                  <label htmlFor="smtpHost" className="text-xs font-semibold uppercase tracking-wide text-slate-500">
                    SMTP host
                  </label>
                  <input
                    id="smtpHost"
                    value={getNestedValue(settingsDraft, ['smtp', 'host'], settings?.smtp?.host ?? '')}
                    onChange={handleTextChange(['smtp', 'host'])}
                    disabled={disableSettingsInputs}
                    className="w-full rounded-2xl border border-slate-200 bg-white px-4 py-3 text-sm text-slate-900 outline-none transition focus:border-accent focus:ring-2 focus:ring-accent/20"
                  />
                </div>
                <div className="space-y-2">
                  <label htmlFor="smtpPort" className="text-xs font-semibold uppercase tracking-wide text-slate-500">
                    Port
                  </label>
                  <input
                    id="smtpPort"
                    type="number"
                    min="0"
                    value={getNestedValue(settingsDraft, ['smtp', 'port'], settings?.smtp?.port ?? '')}
                    onChange={handleTextChange(['smtp', 'port'])}
                    disabled={disableSettingsInputs}
                    className="w-full rounded-2xl border border-slate-200 bg-white px-4 py-3 text-sm text-slate-900 outline-none transition focus:border-accent focus:ring-2 focus:ring-accent/20"
                  />
                </div>
                <label className="flex items-center gap-3 sm:col-span-2 rounded-2xl border border-white bg-white px-4 py-3 shadow-sm">
                  <input
                    type="checkbox"
                    className="h-5 w-5 rounded border-slate-300 text-accent focus:ring-accent"
                    checked={Boolean(getNestedValue(settingsDraft, ['smtp', 'secure'], settings?.smtp?.secure ?? false))}
                    onChange={handleToggleChange(['smtp', 'secure'])}
                    disabled={disableSettingsInputs}
                  />
                  <span className="text-sm text-slate-600">Use secure TLS/SSL</span>
                </label>
                <div className="space-y-2">
                  <label htmlFor="smtpUsername" className="text-xs font-semibold uppercase tracking-wide text-slate-500">
                    Username
                  </label>
                  <input
                    id="smtpUsername"
                    value={getNestedValue(settingsDraft, ['smtp', 'username'], settings?.smtp?.username ?? '')}
                    onChange={handleTextChange(['smtp', 'username'])}
                    disabled={disableSettingsInputs}
                    className="w-full rounded-2xl border border-slate-200 bg-white px-4 py-3 text-sm text-slate-900 outline-none transition focus:border-accent focus:ring-2 focus:ring-accent/20"
                  />
                </div>
                <div className="space-y-2">
                  <label htmlFor="smtpPassword" className="text-xs font-semibold uppercase tracking-wide text-slate-500">
                    Password
                  </label>
                  <input
                    id="smtpPassword"
                    type="password"
                    value={getNestedValue(settingsDraft, ['smtp', 'password'], settings?.smtp?.password ?? '')}
                    onChange={handleTextChange(['smtp', 'password'])}
                    disabled={disableSettingsInputs}
                    className="w-full rounded-2xl border border-slate-200 bg-white px-4 py-3 text-sm text-slate-900 outline-none transition focus:border-accent focus:ring-2 focus:ring-accent/20"
                  />
                </div>
                <div className="space-y-2">
                  <label htmlFor="smtpFromAddress" className="text-xs font-semibold uppercase tracking-wide text-slate-500">
                    From address
                  </label>
                  <input
                    id="smtpFromAddress"
                    type="email"
                    value={getNestedValue(settingsDraft, ['smtp', 'fromAddress'], settings?.smtp?.fromAddress ?? '')}
                    onChange={handleTextChange(['smtp', 'fromAddress'])}
                    disabled={disableSettingsInputs}
                    className="w-full rounded-2xl border border-slate-200 bg-white px-4 py-3 text-sm text-slate-900 outline-none transition focus:border-accent focus:ring-2 focus:ring-accent/20"
                  />
                </div>
                <div className="space-y-2">
                  <label htmlFor="smtpFromName" className="text-xs font-semibold uppercase tracking-wide text-slate-500">
                    From name
                  </label>
                  <input
                    id="smtpFromName"
                    value={getNestedValue(settingsDraft, ['smtp', 'fromName'], settings?.smtp?.fromName ?? '')}
                    onChange={handleTextChange(['smtp', 'fromName'])}
                    disabled={disableSettingsInputs}
                    className="w-full rounded-2xl border border-slate-200 bg-white px-4 py-3 text-sm text-slate-900 outline-none transition focus:border-accent focus:ring-2 focus:ring-accent/20"
                  />
                </div>
                <div className="space-y-2 sm:col-span-2">
                  <p className="text-xs font-semibold uppercase tracking-wide text-slate-500">Current signature</p>
                  <div className="rounded-2xl border border-slate-200 bg-white px-4 py-3 text-sm text-slate-600">
                    {getNestedValue(settingsDraft, ['smtp', 'fromName'], settings?.smtp?.fromName ?? 'Gigvora')} • {getNestedValue(settingsDraft, ['smtp', 'fromAddress'], settings?.smtp?.fromAddress ?? 'ops@gigvora.com')}
                  </div>
                </div>
              </div>
            </div>
          </div>
        </>
      )}
    </section>
  );

  const affiliateDocumentsValue = Array.isArray(normalizedAffiliate.compliance?.requiredDocuments)
    ? normalizedAffiliate.compliance.requiredDocuments.join(', ')
    : '';

  const renderAffiliateSettingsSection = (
    <section
      id="admin-affiliate-settings"
      className="rounded-3xl border border-slate-200 bg-white p-6 shadow-lg shadow-emerald-100/40 sm:p-8"
    >
      <div className="flex flex-col gap-4 xl:flex-row xl:items-start xl:justify-between">
        <div>
          <h2 className="text-xl font-semibold text-slate-900 sm:text-2xl">Affiliate programme configuration</h2>
          <p className="mt-2 max-w-3xl text-sm text-slate-600">
            Govern referral economics, payout cadence, and compliance requirements across the Gigvora network.
          </p>
          <div className="mt-4 flex flex-wrap items-center gap-3 text-xs font-semibold uppercase tracking-wide">
            <span className="inline-flex items-center rounded-full border border-slate-200 bg-slate-50 px-3 py-1 text-slate-600">
              {affiliateLoading
                ? 'Syncing settings…'
                : affiliateLastSavedAt
                ? `Last synced ${formatRelativeTime(affiliateLastSavedAt)}`
                : 'Awaiting sync'}
            </span>
            {affiliateDirty ? (
              <span className="inline-flex items-center rounded-full border border-amber-200 bg-amber-50 px-3 py-1 text-amber-700">
                Unsaved changes
              </span>
            ) : null}
            {normalizedAffiliate.enabled === false ? (
              <span className="inline-flex items-center rounded-full border border-rose-200 bg-rose-50 px-3 py-1 text-rose-600">
                Programme paused
              </span>
            ) : null}
          </div>
        </div>
        <div className="flex flex-col gap-3 sm:flex-row sm:items-center">
          <button
            type="button"
            onClick={handleResetAffiliateSettings}
            className="inline-flex items-center justify-center rounded-full border border-slate-200 bg-white px-5 py-2 text-sm font-semibold text-slate-700 transition hover:border-slate-300 hover:text-slate-900 disabled:cursor-not-allowed disabled:opacity-60"
            disabled={affiliateLoading || affiliateSaving}
          >
            Reset draft
          </button>
          <button
            type="button"
            onClick={handleSaveAffiliateSettings}
            className="inline-flex items-center justify-center rounded-full bg-emerald-600 px-6 py-2 text-sm font-semibold text-white shadow-sm transition hover:bg-emerald-700 disabled:cursor-not-allowed disabled:opacity-60"
            disabled={disableAffiliateInputs}
          >
            {affiliateSaving ? 'Saving…' : 'Save affiliate settings'}
          </button>
        </div>
      </div>

      {affiliateError ? (
        <p className="mt-4 rounded-2xl border border-rose-200 bg-rose-50 px-4 py-3 text-sm text-rose-700">{affiliateError}</p>
      ) : null}
      {affiliateStatus ? (
        <p className="mt-4 rounded-2xl border border-emerald-200 bg-emerald-50 px-4 py-3 text-sm text-emerald-700">
          {affiliateStatus}
        </p>
      ) : null}

      <div className="mt-6 grid gap-6 xl:grid-cols-3">
        <div className="space-y-6 xl:col-span-2">
          <div className="grid gap-4 sm:grid-cols-2">
            <label className="flex items-center justify-between rounded-2xl border border-slate-200 bg-slate-50 px-4 py-3 text-sm text-slate-700">
              <span className="font-semibold text-slate-800">Programme enabled</span>
              <input
                type="checkbox"
                className="h-4 w-4 rounded border-slate-300 text-emerald-600 focus:ring-emerald-500"
                checked={Boolean(normalizedAffiliate.enabled)}
                onChange={handleAffiliateToggleChange(['enabled'])}
                disabled={disableAffiliateInputs}
              />
            </label>
            <label className="flex items-center justify-between rounded-2xl border border-slate-200 bg-slate-50 px-4 py-3 text-sm text-slate-700">
              <span className="font-semibold text-slate-800">Auto-approve payouts</span>
              <input
                type="checkbox"
                className="h-4 w-4 rounded border-slate-300 text-emerald-600 focus:ring-emerald-500"
                checked={Boolean(normalizedAffiliate.payouts?.autoApprove)}
                onChange={handleAffiliateToggleChange(['payouts', 'autoApprove'])}
                disabled={disableAffiliateInputs}
              />
            </label>
            <label className="flex items-center justify-between rounded-2xl border border-slate-200 bg-slate-50 px-4 py-3 text-sm text-slate-700">
              <span className="font-semibold text-slate-800">Two-factor required</span>
              <input
                type="checkbox"
                className="h-4 w-4 rounded border-slate-300 text-emerald-600 focus:ring-emerald-500"
                checked={Boolean(normalizedAffiliate.compliance?.twoFactorRequired)}
                onChange={handleAffiliateToggleChange(['compliance', 'twoFactorRequired'])}
                disabled={disableAffiliateInputs}
              />
            </label>
            <label className="flex items-center justify-between rounded-2xl border border-slate-200 bg-slate-50 px-4 py-3 text-sm text-slate-700">
              <span className="font-semibold text-slate-800">KYC verification</span>
              <input
                type="checkbox"
                className="h-4 w-4 rounded border-slate-300 text-emerald-600 focus:ring-emerald-500"
                checked={Boolean(normalizedAffiliate.compliance?.payoutKyc)}
                onChange={handleAffiliateToggleChange(['compliance', 'payoutKyc'])}
                disabled={disableAffiliateInputs}
              />
            </label>
          </div>

          <div className="grid gap-4 sm:grid-cols-2">
            <label className="flex flex-col gap-2 text-sm text-slate-700">
              <span className="font-semibold text-slate-800">Default commission rate (%)</span>
              <input
                type="number"
                min="0"
                max="100"
                step="0.1"
                className="rounded-2xl border border-slate-200 bg-white px-4 py-2"
                value={normalizedAffiliate.defaultCommissionRate ?? ''}
                onChange={handleAffiliateNumberChange(['defaultCommissionRate'])}
                disabled={disableAffiliateInputs}
              />
            </label>
            <label className="flex flex-col gap-2 text-sm text-slate-700">
              <span className="font-semibold text-slate-800">Referral attribution window (days)</span>
              <input
                type="number"
                min="1"
                max="365"
                className="rounded-2xl border border-slate-200 bg-white px-4 py-2"
                value={normalizedAffiliate.referralWindowDays ?? ''}
                onChange={handleAffiliateNumberChange(['referralWindowDays'])}
                disabled={disableAffiliateInputs}
              />
            </label>
            <label className="flex flex-col gap-2 text-sm text-slate-700">
              <span className="font-semibold text-slate-800">Payout frequency</span>
              <select
                className="rounded-2xl border border-slate-200 bg-white px-4 py-2"
                value={normalizedAffiliate.payouts?.frequency ?? 'monthly'}
                onChange={handleAffiliateTextChange(['payouts', 'frequency'])}
                disabled={disableAffiliateInputs}
              >
                <option value="weekly">Weekly</option>
                <option value="biweekly">Bi-weekly</option>
                <option value="monthly">Monthly</option>
                <option value="quarterly">Quarterly</option>
              </select>
            </label>
            <label className="flex flex-col gap-2 text-sm text-slate-700">
              <span className="font-semibold text-slate-800">Minimum payout threshold ({normalizedAffiliate.currency ?? 'USD'})</span>
              <input
                type="number"
                min="0"
                step="0.01"
                className="rounded-2xl border border-slate-200 bg-white px-4 py-2"
                value={normalizedAffiliate.payouts?.minimumPayoutThreshold ?? ''}
                onChange={handleAffiliateNumberChange(['payouts', 'minimumPayoutThreshold'])}
                disabled={disableAffiliateInputs}
              />
            </label>
          </div>

          <div className="grid gap-4 sm:grid-cols-2">
            <label className="flex flex-col gap-2 text-sm text-slate-700">
              <span className="font-semibold text-slate-800">Recurrence model</span>
              <select
                className="rounded-2xl border border-slate-200 bg-white px-4 py-2"
                value={normalizedAffiliate.payouts?.recurrence?.type ?? 'infinite'}
                onChange={handleAffiliateRecurrenceChange}
                disabled={disableAffiliateInputs}
              >
                <option value="infinite">Infinite – recurring commissions</option>
                <option value="finite">Finite – limited commissions</option>
                <option value="one_time">Single – first transaction only</option>
              </select>
            </label>
            {normalizedAffiliate.payouts?.recurrence?.type === 'finite' ? (
              <label className="flex flex-col gap-2 text-sm text-slate-700">
                <span className="font-semibold text-slate-800">Recurrence limit (transactions)</span>
                <input
                  type="number"
                  min="1"
                  className="rounded-2xl border border-slate-200 bg-white px-4 py-2"
                  value={normalizedAffiliate.payouts?.recurrence?.limit ?? ''}
                  onChange={handleAffiliateRecurrenceLimitChange}
                  disabled={disableAffiliateInputs}
                />
              </label>
            ) : null}
          </div>

          <div className="rounded-3xl border border-slate-200 bg-slate-50/80 p-5">
            <h3 className="text-base font-semibold text-slate-900">Required compliance documents</h3>
            <p className="mt-1 text-sm text-slate-600">
              Specify documentation partners must submit before payouts are released. Separate values with commas.
            </p>
            <input
              type="text"
              className="mt-3 w-full rounded-2xl border border-slate-200 bg-white px-4 py-2 text-sm"
              value={affiliateDocumentsValue}
              onChange={handleAffiliateDocumentsChange}
              placeholder="e.g. W-8BEN, Photo ID, Proof of address"
              disabled={disableAffiliateInputs}
            />
          </div>

          <div className="space-y-4">
            <div className="flex items-center justify-between">
              <h3 className="text-base font-semibold text-slate-900">Commission tiers</h3>
              <button
                type="button"
                onClick={handleAffiliateAddTier}
                className="inline-flex items-center rounded-full border border-emerald-200 bg-emerald-50 px-3 py-1 text-xs font-semibold text-emerald-700 transition hover:border-emerald-300 hover:bg-emerald-100 disabled:cursor-not-allowed disabled:opacity-60"
                disabled={disableAffiliateInputs}
              >
                Add tier
              </button>
            </div>
            {normalizedAffiliateTiers.length ? (
              <div className="space-y-3">
                {normalizedAffiliateTiers.map((tier, index) => (
                  <div key={tier.id ?? `tier-${index}`} className="rounded-3xl border border-slate-200 bg-white p-4 shadow-sm">
                    <div className="flex flex-col gap-3 sm:flex-row sm:items-center sm:justify-between">
                      <div className="flex-1">
                        <label className="flex flex-col gap-2 text-sm text-slate-700">
                          <span className="font-semibold text-slate-800">Tier name</span>
                          <input
                            type="text"
                            className="rounded-2xl border border-slate-200 bg-white px-4 py-2"
                            value={tier.name ?? ''}
                            onChange={handleAffiliateTierChange(index, 'name')}
                            disabled={disableAffiliateInputs}
                          />
                        </label>
                      </div>
                      <button
                        type="button"
                        onClick={handleAffiliateRemoveTier(index)}
                        className="inline-flex items-center justify-center rounded-full border border-rose-200 bg-rose-50 px-3 py-1 text-xs font-semibold text-rose-600 transition hover:border-rose-300 hover:bg-rose-100 disabled:cursor-not-allowed disabled:opacity-60"
                        disabled={disableAffiliateInputs}
                      >
                        Remove
                      </button>
                    </div>
                    <div className="mt-4 grid gap-3 sm:grid-cols-3">
                      <label className="flex flex-col gap-2 text-sm text-slate-700">
                        <span className="font-semibold text-slate-800">Rate (%)</span>
                        <input
                          type="number"
                          min="0"
                          max="100"
                          step="0.1"
                          className="rounded-2xl border border-slate-200 bg-white px-4 py-2"
                          value={tier.rate ?? ''}
                          onChange={handleAffiliateTierChange(index, 'rate')}
                          disabled={disableAffiliateInputs}
                        />
                      </label>
                      <label className="flex flex-col gap-2 text-sm text-slate-700">
                        <span className="font-semibold text-slate-800">Min value ({normalizedAffiliate.currency ?? 'USD'})</span>
                        <input
                          type="number"
                          min="0"
                          step="0.01"
                          className="rounded-2xl border border-slate-200 bg-white px-4 py-2"
                          value={tier.minValue ?? ''}
                          onChange={handleAffiliateTierChange(index, 'minValue')}
                          disabled={disableAffiliateInputs}
                        />
                      </label>
                      <label className="flex flex-col gap-2 text-sm text-slate-700">
                        <span className="font-semibold text-slate-800">Max value ({normalizedAffiliate.currency ?? 'USD'})</span>
                        <input
                          type="number"
                          min="0"
                          step="0.01"
                          className="rounded-2xl border border-slate-200 bg-white px-4 py-2"
                          value={tier.maxValue ?? ''}
                          onChange={handleAffiliateTierChange(index, 'maxValue')}
                          disabled={disableAffiliateInputs}
                        />
                      </label>
                    </div>
                  </div>
                ))}
              </div>
            ) : (
              <p className="rounded-3xl border border-dashed border-slate-200 bg-slate-50/60 p-6 text-sm text-slate-500">
                No tiers configured yet. Add at least one tier to establish commission multipliers.
              </p>
            )}
          </div>
        </div>

        <div className="space-y-4">
          <div className="rounded-3xl border border-slate-200 bg-slate-50/80 p-5">
            <h3 className="text-base font-semibold text-slate-900">Programme snapshot</h3>
            <dl className="mt-4 space-y-2 text-sm text-slate-700">
              <div className="flex items-center justify-between">
                <dt>Default commission</dt>
                <dd>{formatPercent(normalizedAffiliate.defaultCommissionRate ?? 0)}</dd>
              </div>
              <div className="flex items-center justify-between">
                <dt>Referral window</dt>
                <dd>{normalizedAffiliate.referralWindowDays ?? 0} days</dd>
              </div>
              <div className="flex items-center justify-between">
                <dt>Payout cadence</dt>
                <dd>{normalizedAffiliate.payouts?.frequency ?? 'monthly'}</dd>
              </div>
              <div className="flex items-center justify-between">
                <dt>Threshold</dt>
                <dd>
                  {formatCurrency(
                    normalizedAffiliate.payouts?.minimumPayoutThreshold ?? 0,
                    normalizedAffiliate.currency ?? 'USD',
                  )}
                </dd>
              </div>
              <div className="flex items-center justify-between">
                <dt>Tiers configured</dt>
                <dd>{normalizedAffiliateTiers.length}</dd>
              </div>
            </dl>
            <p className="mt-4 text-xs text-slate-500">
              Adjusting these settings updates partner experiences across web and mobile dashboards instantly.
            </p>
          </div>

          <div className="rounded-3xl border border-slate-200 bg-white p-5 shadow-sm">
            <h3 className="text-base font-semibold text-slate-900">Security posture</h3>
            <ul className="mt-3 space-y-2 text-sm text-slate-600">
              <li>
                <span className="font-semibold text-slate-800">2FA enforcement:</span>{' '}
                {normalizedAffiliate.compliance?.twoFactorRequired ? 'Required for affiliate logins' : 'Optional for partners'}
              </li>
              <li>
                <span className="font-semibold text-slate-800">KYC verification:</span>{' '}
                {normalizedAffiliate.compliance?.payoutKyc ? 'Mandatory prior to payout' : 'Deferred to finance review'}
              </li>
              <li>
                <span className="font-semibold text-slate-800">Required documents:</span>{' '}
                {affiliateDocumentsValue || 'None configured'}
              </li>
            </ul>
            <p className="mt-4 text-xs text-slate-500">
              Align these requirements with your compliance team to ensure audit-ready payout processes.
            </p>
            <Link
              to="/dashboard/admin/security/two-factor"
              className="mt-4 inline-flex items-center justify-center rounded-full border border-blue-200 px-4 py-2 text-xs font-semibold text-blue-600 transition hover:border-blue-300 hover:text-blue-700"
            >
              Open 2FA control centre
            </Link>
          </div>
        </div>
      </div>
    </section>
  );


  const handleRefresh = () => {
    setRefreshIndex((index) => index + 1);
  };

  const handleMenuItemSelect = (itemId, item) => {
    if (item?.href) {
      navigate(item.href);
      return;
    }
    const targetId = item?.sectionId ?? item?.targetId ?? itemId;
    if (targetId && typeof document !== 'undefined') {
      const el = document.getElementById(targetId);
      if (el) {
        el.scrollIntoView({ behavior: 'smooth', block: 'start' });
      }
    }
  };

  const renderAccessDenied = (
    <div className="rounded-3xl border border-amber-200 bg-amber-50 p-8 text-amber-900">
      <h2 className="text-xl font-semibold text-amber-900">Admin role required</h2>
      <p className="mt-3 text-sm">
        This control tower is restricted to verified Gigvora administrators. Switch to an authorised account or request elevated access from the platform team.
      </p>
      <div className="mt-6 flex flex-col gap-3 sm:flex-row">
        <Link
          to="/admin"
          className="inline-flex items-center justify-center rounded-full border border-amber-300 bg-white px-5 py-2 text-sm font-semibold text-amber-900 transition hover:border-amber-400 hover:bg-amber-100"
        >
          Return to admin login
        </Link>
        <button
          type="button"
          onClick={() => setRefreshIndex((index) => index + 1)}
          className="inline-flex items-center justify-center rounded-full border border-transparent bg-amber-600 px-5 py-2 text-sm font-semibold text-white transition hover:bg-amber-700"
        >
          Check access again
        </button>
      </div>
    </div>
  );

  const renderLoadingState = (
    <div className="space-y-6">
      <div className="rounded-3xl border border-dashed border-blue-200 bg-blue-50/40 p-8 text-center text-sm text-blue-700">
        Synchronising telemetry from the platform. This typically takes just a moment…
      </div>
      <div className="rounded-3xl border border-slate-200 bg-white p-8 shadow-sm">
        <div className="animate-pulse space-y-4">
          <div className="h-6 w-1/3 rounded-full bg-slate-200" />
          <div className="h-4 w-2/3 rounded-full bg-slate-200" />
          <div className="grid gap-4 sm:grid-cols-2 lg:grid-cols-4">
            {[...Array(4)].map((_, index) => (
              <div key={index} className="h-28 rounded-2xl bg-slate-100" />
            ))}
          </div>
        </div>
      </div>
    </div>
  );

  const renderErrorState = (
    <div className="rounded-3xl border border-red-200 bg-red-50 p-6 text-sm text-red-700">
      <p className="font-semibold">We couldn’t load the admin dashboard.</p>
      <p className="mt-2">{error}</p>
      <button
        type="button"
        onClick={handleRefresh}
        className="mt-4 inline-flex items-center gap-2 rounded-full border border-red-200 bg-white px-4 py-2 text-xs font-semibold uppercase tracking-wide text-red-700 transition hover:border-red-300 hover:bg-red-50"
      >
        <ArrowPathIcon className="h-4 w-4" /> Try again
      </button>
    </div>
  );

  const renderDashboardSections = data ? (
    <div className="space-y-10">
      <RuntimeTelemetryPanel
        snapshot={runtimeSnapshot}
        loading={runtimeLoading}
        refreshing={runtimeRefreshing}
        error={runtimeError}
        onRefresh={refreshRuntime}
        lastUpdated={runtimeUpdatedAt}
      />
      <AdCouponManager />
      <AdminGroupManagementPanel />
      <ConsentGovernancePanel />
      <RbacMatrixPanel />

      <section className="rounded-3xl border border-slate-200 bg-white/95 p-6 shadow-sm">
        <div className="flex flex-col gap-4 sm:flex-row sm:items-center sm:justify-between">
          <div>
            <h2 className="text-lg font-semibold text-slate-900">Blog operations</h2>
            <p className="mt-1 max-w-2xl text-sm text-slate-600">
              Launch and govern Gigvora stories, release notes, and playbooks directly from the control tower. Published posts
              appear instantly across the public blog, member dashboards, and the mobile app.
            </p>
          </div>
          <Link
            to="/dashboard/admin/blog"
            className="inline-flex items-center justify-center rounded-full bg-accent px-5 py-2 text-sm font-semibold text-white shadow-soft transition hover:bg-accentDark"
          >
            Open blog studio
          </Link>
        </div>
        <div className="mt-4 grid gap-3 sm:grid-cols-2">
          <div className="rounded-2xl border border-slate-200 bg-slate-50/80 p-4 text-sm text-slate-600">
            <p className="text-xs font-semibold uppercase tracking-wide text-slate-500">Enterprise workflow</p>
            <p className="mt-2">
              Draft, schedule, and publish articles with tag management, hero imagery, and SEO-ready slugs in a single secured
              workspace.
            </p>
          </div>
          <div className="rounded-2xl border border-slate-200 bg-slate-50/80 p-4 text-sm text-slate-600">
            <p className="text-xs font-semibold uppercase tracking-wide text-slate-500">Cross-platform parity</p>
            <p className="mt-2">
              Blog highlights surface automatically inside the user dashboard spotlight and the Gigvora mobile experience.
            </p>
          </div>
        </div>
      </section>

      {/* Summary cards */}
      <div className="grid gap-4 sm:grid-cols-2 xl:grid-cols-4">
        {summaryCards.map((card) => (
          <SummaryCard key={card.label} {...card} />
        ))}
      </div>

      {/* Member health */}
      <section className="rounded-3xl border border-slate-200 bg-white p-6 shadow-lg shadow-blue-100/40 sm:p-8">
        <div className="flex flex-col gap-4 sm:flex-row sm:items-start sm:justify-between">
          <div>
            <h2 className="text-xl font-semibold text-slate-900 sm:text-2xl">Member health</h2>
            <p className="mt-2 max-w-3xl text-sm text-slate-600">
              Monitor network growth, profile completion, and trust signals to keep the marketplace balanced and high quality.
            </p>
          </div>
          <div className="rounded-full border border-blue-200 bg-blue-50 px-4 py-2 text-xs font-semibold uppercase tracking-wide text-blue-700">
            Last {data.lookbackDays} days
          </div>
        </div>
        <div className="mt-6 grid gap-4 lg:grid-cols-2">
          <div className="rounded-2xl border border-slate-200 bg-slate-50/80 p-5 shadow-sm">
            <p className="text-sm font-semibold text-slate-700">Member distribution</p>
            <div className="mt-4 grid gap-3 sm:grid-cols-2">
              {Object.entries(data.summary?.totals?.userBreakdown ?? {}).map(([type, count]) => (
                <div key={type} className="rounded-xl border border-white/60 bg-white p-4 shadow-sm">
                  <p className="text-xs font-semibold uppercase tracking-wide text-slate-400">{USER_TYPE_LABELS[type] ?? humanizeLabel(type)}</p>
                  <p className="mt-1 text-2xl font-semibold text-slate-900">{formatNumber(count)}</p>
                </div>
              ))}
            </div>
          </div>
          <div className="rounded-2xl border border-slate-200 bg-slate-50/80 p-5 shadow-sm">
            <p className="text-sm font-semibold text-slate-700">Profile readiness</p>
            <dl className="mt-4 grid gap-3 sm:grid-cols-2">
              <div>
                <dt className="text-xs font-semibold uppercase tracking-wide text-slate-400">Active profiles</dt>
                <dd className="mt-1 text-xl font-semibold text-slate-900">{formatNumber(data.summary?.totals?.activeProfiles ?? 0)}</dd>
              </div>
              <div>
                <dt className="text-xs font-semibold uppercase tracking-wide text-slate-400">High trust (≥80)</dt>
                <dd className="mt-1 text-xl font-semibold text-slate-900">{formatNumber(data.summary?.totals?.highTrustProfiles ?? 0)}</dd>
              </div>
              <div>
                <dt className="text-xs font-semibold uppercase tracking-wide text-slate-400">Avg completion</dt>
                <dd className="mt-1 text-xl font-semibold text-slate-900">{formatPercent(data.summary?.totals?.averageProfileCompletion ?? 0)}</dd>
              </div>
              <div>
                <dt className="text-xs font-semibold uppercase tracking-wide text-slate-400">Verified references</dt>
                <dd className="mt-1 text-xl font-semibold text-slate-900">{formatNumber(data.summary?.totals?.verifiedReferences ?? 0)}</dd>
              </div>
            </dl>
          </div>
        </div>
        <div className="mt-6 rounded-2xl border border-slate-200 bg-white p-5 shadow-sm">
          <p className="text-sm font-semibold text-slate-700">New signups</p>
          <div className="mt-4 grid gap-3 sm:grid-cols-3">
            {Object.entries(data.summary?.growth?.newUsers ?? {}).map(([type, count]) => (
              <div key={type} className="rounded-xl border border-blue-100 bg-blue-50/60 p-4">
                <p className="text-xs font-semibold uppercase tracking-wide text-blue-600">{USER_TYPE_LABELS[type] ?? humanizeLabel(type)}</p>
                <p className="mt-1 text-xl font-semibold text-blue-800">{formatNumber(count)}</p>
                <p className="text-[11px] uppercase tracking-wide text-blue-500">{`Joined in ${data.lookbackDays} days`}</p>
              </div>
            ))}
          </div>
        </div>
      </section>

      {/* Financial governance */}
      <section className="rounded-3xl border border-slate-200 bg-white p-6 shadow-lg shadow-blue-100/40 sm:p-8">
        <div className="flex flex-col gap-4 sm:flex-row sm:items-start sm:justify-between">
          <div>
            <h2 className="text-xl font-semibold text-slate-900 sm:text-2xl">Financial governance</h2>
            <p className="mt-2 max-w-3xl text-sm text-slate-600">
              Escrow balances, fee capture, and transaction mix to monitor marketplace liquidity and treasury performance.
            </p>
          </div>
          <button
            type="button"
            onClick={handleRefresh}
            className="inline-flex items-center gap-2 rounded-full border border-blue-200 bg-blue-50 px-4 py-2 text-xs font-semibold uppercase tracking-wide text-blue-700 transition hover:border-blue-300 hover:bg-white"
          >
            <ArrowPathIcon className="h-4 w-4" /> Refresh data
          </button>
        </div>
        <div className="mt-6 grid gap-4 lg:grid-cols-2">
          <StatusList
            title="Transactions by status"
            items={calculatePercentages(data.financials?.transactionsByStatus ?? {})}
            emptyLabel="No transactions recorded yet."
          />
          <StatusList
            title="Escrow accounts"
            items={calculatePercentages(data.financials?.accountsByStatus ?? {})}
            emptyLabel="No accounts created yet."
          />
        </div>
        <RecentList
          title="Recent escrow activity"
          rows={(data.financials?.recentTransactions ?? []).map((txn) => ({
            reference: txn.reference,
            type: humanizeLabel(txn.type),
            status: humanizeLabel(txn.status),
            amount: formatCurrency(txn.amount, txn.currencyCode ?? 'USD'),
            netAmount: formatCurrency(txn.netAmount, txn.currencyCode ?? 'USD'),
            createdAt: formatDateTime(txn.createdAt),
          }))}
          columns={[
            { key: 'reference', label: 'Reference' },
            { key: 'type', label: 'Type' },
            { key: 'status', label: 'Status' },
            { key: 'amount', label: 'Gross' },
            { key: 'netAmount', label: 'Net' },
            { key: 'createdAt', label: 'Created' },
          ]}
          emptyLabel="Escrow activity will appear here once transactions are initiated."
        />
      </section>

      {/* Trust and safety */}
      <section className="rounded-3xl border border-slate-200 bg-white p-6 shadow-lg shadow-blue-100/40 sm:p-8">
        <div className="flex flex-col gap-4 sm:flex-row sm:items-start sm:justify-between">
          <div>
            <h2 className="text-xl font-semibold text-slate-900 sm:text-2xl">Risk & trust</h2>
            <p className="mt-2 max-w-3xl text-sm text-slate-600">
              Track dispute load, prioritisation, and lifecycle stages to keep resolution teams ahead of potential escalations.
            </p>
          </div>
          <div className="rounded-full border border-slate-200 bg-slate-50 px-4 py-2 text-xs font-semibold uppercase tracking-wide text-slate-600">
            {formatNumber(data.trust?.openDisputes ?? 0)} open cases
          </div>
        </div>
        <div className="mt-6 grid gap-4 lg:grid-cols-2">
          <StatusList title="Disputes by stage" items={calculatePercentages(data.trust?.disputesByStage ?? {})} />
          <StatusList title="Disputes by priority" items={calculatePercentages(data.trust?.disputesByPriority ?? {})} />
        </div>
        <RecentList
          title="Latest dispute updates"
          rows={(data.trust?.recentDisputes ?? []).map((dispute) => ({
            id: `#${dispute.id}`,
            stage: humanizeLabel(dispute.stage),
            priority: humanizeLabel(dispute.priority),
            status: humanizeLabel(dispute.status),
            amount: dispute.transaction ? formatCurrency(dispute.transaction.amount, dispute.transaction.currencyCode ?? 'USD') : '—',
            updatedAt: formatDateTime(dispute.updatedAt),
          }))}
          columns={[
            { key: 'id', label: 'Dispute' },
            { key: 'stage', label: 'Stage' },
            { key: 'priority', label: 'Priority' },
            { key: 'status', label: 'Status' },
            { key: 'amount', label: 'Amount' },
            { key: 'updatedAt', label: 'Updated' },
          ]}
          emptyLabel="Resolved disputes will reduce from this feed automatically."
        />
      </section>

      {/* Support operations */}
      <section className="rounded-3xl border border-slate-200 bg-white p-6 shadow-lg shadow-blue-100/40 sm:p-8">
        <div className="flex flex-col gap-4 sm:flex-row sm:items-start sm:justify-between">
          <div>
            <h2 className="text-xl font-semibold text-slate-900 sm:text-2xl">Support operations</h2>
            <p className="mt-2 max-w-3xl text-sm text-slate-600">
              SLA adherence, backlog shape, and latest escalations ensure every member receives timely responses.
            </p>
          </div>
          <div className="rounded-full border border-blue-200 bg-blue-50 px-4 py-2 text-xs font-semibold uppercase tracking-wide text-blue-700">
            {formatNumber(data.support?.openCases ?? 0)} cases in flight
          </div>
        </div>
        <div className="mt-6 grid gap-4 lg:grid-cols-2">
          <StatusList title="Cases by status" items={calculatePercentages(data.support?.casesByStatus ?? {})} />
          <StatusList title="Cases by priority" items={calculatePercentages(data.support?.casesByPriority ?? {})} />
        </div>
        <div className="mt-6 grid gap-4 lg:grid-cols-2">
          <div className="rounded-2xl border border-slate-200 bg-slate-50/60 p-5 shadow-sm">
            <p className="text-sm font-semibold text-slate-700">Service levels</p>
            <dl className="mt-4 space-y-3">
              <div>
                <dt className="text-xs font-semibold uppercase tracking-wide text-slate-400">Average first response</dt>
                <dd className="mt-1 text-xl font-semibold text-slate-900">{formatDurationMinutes(data.support?.averageFirstResponseMinutes)}</dd>
              </div>
              <div>
                <dt className="text-xs font-semibold uppercase tracking-wide text-slate-400">Average resolution</dt>
                <dd className="mt-1 text-xl font-semibold text-slate-900">{formatDurationMinutes(data.support?.averageResolutionMinutes)}</dd>
              </div>
            </dl>
          </div>
          <RecentList
            title="Recent escalations"
            rows={(data.support?.recentCases ?? []).map((supportCase) => ({
              id: `#${supportCase.id}`,
              status: humanizeLabel(supportCase.status),
              priority: humanizeLabel(supportCase.priority),
              escalatedAt: formatDateTime(supportCase.escalatedAt),
              firstResponseAt: formatDateTime(supportCase.firstResponseAt),
              resolvedAt: formatDateTime(supportCase.resolvedAt),
            }))}
            columns={[
              { key: 'id', label: 'Case' },
              { key: 'status', label: 'Status' },
              { key: 'priority', label: 'Priority' },
              { key: 'escalatedAt', label: 'Escalated' },
              { key: 'firstResponseAt', label: 'First reply' },
              { key: 'resolvedAt', label: 'Resolved' },
            ]}
            emptyLabel="Escalations will populate as support cases move through the queue."
          />
        </div>
      </section>

      {/* Analytics & notifications */}
      <section className="rounded-3xl border border-slate-200 bg-white p-6 shadow-lg shadow-blue-100/40 sm:p-8">
        <div className="flex flex-col gap-4 sm:flex-row sm:items-start sm:justify-between">
          <div>
            <h2 className="text-xl font-semibold text-slate-900 sm:text-2xl">Engagement & communications</h2>
            <p className="mt-2 max-w-3xl text-sm text-slate-600">
              Real-time telemetry, actor mix, and notification delivery ensure product teams can respond quickly to usage signals.
            </p>
          </div>
          <div className="rounded-full border border-slate-200 bg-slate-50 px-4 py-2 text-xs font-semibold uppercase tracking-wide text-slate-600">
            {formatNumber(data.analytics?.eventsLastWindow ?? 0)} events / {data.eventWindowDays}-day window
          </div>
        </div>
        <div className="mt-6 grid gap-4 lg:grid-cols-3">
          <StatusList
            title="Events by actor"
            items={calculatePercentages(data.analytics?.eventsByActorType ?? {})}
            emptyLabel="No analytics events recorded yet."
          />
          <div className="rounded-2xl border border-slate-200 bg-white p-5 shadow-sm">
            <p className="text-sm font-semibold text-slate-700">Top events</p>
            <ol className="mt-4 space-y-3 text-sm text-slate-600">
              {(data.analytics?.topEvents ?? []).map((event, index) => (
                <li key={event.eventName} className="flex items-center justify-between rounded-xl border border-slate-100 bg-slate-50/60 px-3 py-2">
                  <span className="font-medium text-slate-700">
                    <span className="mr-2 inline-flex h-6 w-6 items-center justify-center rounded-full bg-blue-100 text-xs font-semibold text-blue-700">
                      {index + 1}
                    </span>
                    {event.eventName}
                  </span>
                  <span className="text-slate-500">{formatNumber(event.count)}</span>
                </li>
              ))}
              {!data.analytics?.topEvents?.length ? <li className="text-sm text-slate-500">No event telemetry yet.</li> : null}
            </ol>
          </div>
          <div className="rounded-2xl border border-slate-200 bg-white p-5 shadow-sm">
            <p className="text-sm font-semibold text-slate-700">Daily volume</p>
            <div className="mt-4 space-y-2">
              {(data.analytics?.dailyEvents ?? []).map((entry) => (
                <div key={entry.date} className="space-y-1">
                  <div className="flex items-center justify-between text-sm">
                    <span className="text-slate-600">{formatDate(entry.date)}</span>
                    <span className="font-semibold text-slate-900">{formatNumber(entry.count)}</span>
                  </div>
                  <div className="relative h-2 overflow-hidden rounded-full bg-slate-100">
                    <div
                      className="absolute inset-y-0 left-0 rounded-full bg-blue-500"
                      style={{ width: `${Math.min(entry.count * 5, 100)}%` }}
                    />
                  </div>
                </div>
              ))}
              {!data.analytics?.dailyEvents?.length ? <p className="text-sm text-slate-500">Events will chart here automatically.</p> : null}
            </div>
          </div>
        </div>
        <RecentList
          title="Latest analytics events"
          rows={(data.analytics?.latestEvents ?? []).map((event) => ({
            eventName: event.eventName,
            actorType: humanizeLabel(event.actorType),
            userId: event.userId ? `User ${event.userId}` : '—',
            entityType: event.entityType ? humanizeLabel(event.entityType) : '—',
            occurredAt: formatDateTime(event.occurredAt),
          }))}
          columns={[
            { key: 'eventName', label: 'Event' },
            { key: 'actorType', label: 'Actor' },
            { key: 'userId', label: 'Subject' },
            { key: 'entityType', label: 'Entity' },
            { key: 'occurredAt', label: 'Occurred' },
          ]}
          emptyLabel="Events will appear here as soon as telemetry is captured."
        />
        <div className="mt-6 rounded-2xl border border-slate-200 bg-slate-50/60 p-5 shadow-sm">
          <p className="text-sm font-semibold text-slate-700">Notification delivery</p>
          <div className="mt-4 grid gap-3 sm:grid-cols-4">
            {Object.entries(data.notifications?.byStatus ?? {}).map(([status, count]) => (
              <div key={status} className="rounded-xl border border-white/80 bg-white p-4 shadow-sm">
                <p className="text-xs font-semibold uppercase tracking-wide text-slate-400">{humanizeLabel(status)}</p>
                <p className="mt-1 text-xl font-semibold text-slate-900">{formatNumber(count)}</p>
              </div>
            ))}
            <div className="rounded-xl border border-red-100 bg-red-50/80 p-4 shadow-sm">
              <p className="text-xs font-semibold uppercase tracking-wide text-red-500">Critical pending</p>
              <p className="mt-1 text-xl font-semibold text-red-700">{formatNumber(data.notifications?.criticalOpen ?? 0)}</p>
            </div>
          </div>
        </div>
      </section>

      {/* Launchpad performance */}
      <section className="rounded-3xl border border-slate-200 bg-white p-6 shadow-lg shadow-blue-100/40 sm:p-8">
        <div className="flex flex-col gap-4 sm:flex-row sm:items-start sm:justify-between">
          <div>
            <h2 className="text-xl font-semibold text-slate-900 sm:text-2xl">Launchpad performance</h2>
            <p className="mt-2 max-w-3xl text-sm text-slate-600">
              Understand placements, interviews, and employer demand across the Experience Launchpad programme.
            </p>
          </div>
          <div className="rounded-full border border-slate-200 bg-slate-50 px-4 py-2 text-xs font-semibold uppercase tracking-wide text-slate-600">
            Conversion {formatPercent(data.launchpad?.totals?.conversionRate ?? 0)}
          </div>
        </div>
        <div className="mt-6 grid gap-4 lg:grid-cols-2">
          <div className="rounded-2xl border border-slate-200 bg-slate-50/60 p-5 shadow-sm">
            <p className="text-sm font-semibold text-slate-700">Pipeline health</p>
            <div className="mt-4 grid gap-3 sm:grid-cols-2">
              {Object.entries(data.launchpad?.pipeline ?? {}).map(([stage, count]) => (
                <div key={stage} className="rounded-xl border border-white/80 bg-white p-4 shadow-sm">
                  <p className="text-xs font-semibold uppercase tracking-wide text-slate-400">{humanizeLabel(stage)}</p>
                  <p className="mt-1 text-xl font-semibold text-slate-900">{formatNumber(count)}</p>
                </div>
              ))}
            </div>
          </div>
          <div className="rounded-2xl border border-slate-200 bg-slate-50/60 p-5 shadow-sm">
            <p className="text-sm font-semibold text-slate-700">Placements</p>
            <div className="mt-4 grid gap-3 sm:grid-cols-2">
              {Object.entries(data.launchpad?.placements ?? {}).map(([status, count]) => (
                <div key={status} className="rounded-xl border border-white/80 bg-white p-4 shadow-sm">
                  <p className="text-xs font-semibold uppercase tracking-wide text-slate-400">{humanizeLabel(status)}</p>
                  <p className="mt-1 text-xl font-semibold text-slate-900">{formatNumber(count)}</p>
                </div>
              ))}
            </div>
          </div>
        </div>
        <div className="mt-6 grid gap-4 lg:grid-cols-2">
          <RecentList
            title="Upcoming interviews"
            rows={(data.launchpad?.upcomingInterviews ?? []).map((interview) => ({
              id: `#${interview.id}`,
              candidate: interview.applicant ? `${interview.applicant.firstName} ${interview.applicant.lastName}` : '—',
              scheduled: formatDateTime(interview.interviewScheduledAt),
              status: humanizeLabel(interview.status),
            }))}
            columns={[
              { key: 'id', label: 'Interview' },
              { key: 'candidate', label: 'Candidate' },
              { key: 'scheduled', label: 'Scheduled' },
              { key: 'status', label: 'Status' },
            ]}
            emptyLabel="Interview schedules will appear as the programme books conversations."
          />
          <div className="rounded-2xl border border-slate-200 bg-white p-5 shadow-sm">
            <p className="text-sm font-semibold text-slate-700">Employer demand</p>
            <div className="mt-4 space-y-3">
              {(data.launchpad?.employerBriefs ?? []).map((brief) => (
                <div key={brief.id} className="rounded-xl border border-blue-100 bg-blue-50/60 p-4">
                  <p className="font-semibold text-blue-800">{brief.companyName ?? 'Employer brief'}</p>
                  <p className="text-sm text-blue-700">{humanizeLabel(brief.status)}</p>
                  <p className="text-xs uppercase tracking-wide text-blue-500">Updated {formatRelativeTime(brief.updatedAt)}</p>
                </div>
              ))}
              {!data.launchpad?.employerBriefs?.length ? <p className="text-sm text-slate-500">Employer briefs will populate as demand is logged.</p> : null}
            </div>
            <div className="mt-6 rounded-xl border border-slate-200 bg-slate-50/80 p-4">
              <p className="text-sm font-semibold text-slate-700">Opportunities by source</p>
              <div className="mt-3 space-y-2">
                {Object.entries(data.launchpad?.opportunities ?? {}).map(([source, count]) => (
                  <div key={source} className="flex items-center justify-between text-sm text-slate-600">
                    <span>{humanizeLabel(source)}</span>
                    <span className="font-semibold text-slate-900">{formatNumber(count)}</span>
                  </div>
                ))}
              </div>
            </div>
          </div>
        </div>
      </section>

      {/* Gigvora Ads */}
      <section id="gigvora-ads">
        <GigvoraAdsConsole initialSnapshot={data.ads} defaultContext={data.ads?.overview?.context} />
      </section>
    </div>
  ) : null;

  let gatingView = null;
  if (!isAuthenticated) {
    gatingView = (
      <AccessNotice
        title="Sign in required"
        message="Sign in with your Gigvora admin credentials to open the control tower."
        primaryLabel="Go to admin login"
        onPrimaryAction={() => navigate('/admin')}
        secondaryLabel="Contact platform ops"
        secondaryHref="mailto:ops@gigvora.com?subject=Admin%20access%20request"
      />
    );
  } else if (!hasAdminSeat) {
    gatingView = (
      <AccessNotice
        title="Admin clearance required"
        message="This workspace is restricted to platform administrators. Request elevated access from operations."
        primaryLabel="Switch account"
        onPrimaryAction={() => navigate('/admin')}
        secondaryLabel="Contact platform ops"
        secondaryHref="mailto:ops@gigvora.com?subject=Admin%20access%20request"
      />
    );
  }

  if (gatingView) {
    return (
      <DashboardLayout
        currentDashboard="admin"
        title="Gigvora Admin Control Tower"
        subtitle="Enterprise governance & compliance"
        description="Centralize every lever that powers Gigvora—from member growth and financial operations to trust, support, analytics, and the launchpad."
<<<<<<< HEAD
=======
        menuSections={MENU_SECTIONS}
        onMenuItemSelect={handleMenuSelect}
>>>>>>> b96c2686
        menuSections={ADMIN_MENU_SECTIONS}
        sections={[]}
        profile={profile}
        availableDashboards={[
          'admin',
          { id: 'admin-appearance', label: 'Appearance', href: '/dashboard/admin/appearance' },
          { id: 'admin-gdpr', label: 'GDPR Settings', href: '/dashboard/admin/gdpr' },
          'user',
          'freelancer',
          'company',
          'agency',
          'headhunter',
        ]}
        onMenuItemSelect={handleMenuItemSelect}
      >
        {gatingView}
      </DashboardLayout>
    );
  }
  const renderContent = (() => {
    if (!hasAdminAccess) {
      return renderAccessDenied;
    }

    let dashboardContent = null;

    if (loading && !data) {
      dashboardContent = renderLoadingState;
    } else if (error) {
      dashboardContent = renderErrorState;
    } else if (renderDashboardSections) {
      dashboardContent = renderDashboardSections;
    }

    return (
      <div className="space-y-10">
        {renderSettingsSection}
        {renderAffiliateSettingsSection}
        {dashboardContent}
      </div>
    );
  })();

  return (
    <DashboardLayout
      currentDashboard="admin"
      title="Gigvora Admin Control Tower"
      subtitle="Enterprise governance & compliance"
<<<<<<< HEAD
=======
      description="Centralize every lever that powers Gigvora—from member growth and financial operations to trust, support, analytics, and the launchpad."
      menuSections={MENU_SECTIONS}
      onMenuItemSelect={handleMenuSelect}
>>>>>>> b96c2686
      description="Centralize every lever that powers Gigvora—from member growth and financial operations to trust, support, analytics, and the launchpad." 
      menuSections={ADMIN_MENU_SECTIONS}
      sections={[]}
      profile={profile}
      availableDashboards={[
        'admin',
        { id: 'admin-appearance', label: 'Appearance', href: '/dashboard/admin/appearance' },
        { id: 'admin-gdpr', label: 'GDPR Settings', href: '/dashboard/admin/gdpr' },
        'user',
        'freelancer',
        'company',
        'agency',
        'headhunter',
      ]}
      onMenuItemSelect={handleMenuItemSelect}
    >
      {renderContent}
    </DashboardLayout>
  );
}

function GovernanceStatusBadge({ status }) {
  const normalized = typeof status === 'string' ? status.toLowerCase() : 'unknown';
  const config = GOVERNANCE_STATUS_STYLES[normalized] ?? GOVERNANCE_STATUS_STYLES.unknown;

  return (
    <span
      className={`inline-flex items-center rounded-full px-2.5 py-1 text-xs font-semibold ${config.className}`}
      aria-label={`Review status: ${config.label}`}
    >
      {config.label}
    </span>
  );
}<|MERGE_RESOLUTION|>--- conflicted
+++ resolved
@@ -15,9 +15,7 @@
 import { fetchAdminDashboard } from '../../services/admin.js';
 import { fetchPlatformSettings, updatePlatformSettings } from '../../services/platformSettings.js';
 import { fetchAffiliateSettings, updateAffiliateSettings } from '../../services/affiliateSettings.js';
-<<<<<<< HEAD
 import ADMIN_MENU_SECTIONS from '../../constants/adminMenu.js';
-=======
 import { listDatabaseConnections } from '../../services/databaseSettings.js';
 import { ADMIN_DASHBOARD_MENU_SECTIONS } from '../../constants/adminDashboardMenu.js';
 import { DATABASE_STATUS_STYLES } from '../../constants/databaseStatusStyles.js';
@@ -203,7 +201,6 @@
     ],
   },
 ];
->>>>>>> b96c2686
 
 const GOVERNANCE_STATUS_STYLES = {
   approved: {
@@ -3113,11 +3110,8 @@
         title="Gigvora Admin Control Tower"
         subtitle="Enterprise governance & compliance"
         description="Centralize every lever that powers Gigvora—from member growth and financial operations to trust, support, analytics, and the launchpad."
-<<<<<<< HEAD
-=======
         menuSections={MENU_SECTIONS}
         onMenuItemSelect={handleMenuSelect}
->>>>>>> b96c2686
         menuSections={ADMIN_MENU_SECTIONS}
         sections={[]}
         profile={profile}
@@ -3166,12 +3160,9 @@
       currentDashboard="admin"
       title="Gigvora Admin Control Tower"
       subtitle="Enterprise governance & compliance"
-<<<<<<< HEAD
-=======
       description="Centralize every lever that powers Gigvora—from member growth and financial operations to trust, support, analytics, and the launchpad."
       menuSections={MENU_SECTIONS}
       onMenuItemSelect={handleMenuSelect}
->>>>>>> b96c2686
       description="Centralize every lever that powers Gigvora—from member growth and financial operations to trust, support, analytics, and the launchpad." 
       menuSections={ADMIN_MENU_SECTIONS}
       sections={[]}
