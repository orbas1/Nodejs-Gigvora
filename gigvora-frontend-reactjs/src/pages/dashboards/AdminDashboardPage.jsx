--- conflicted
+++ resolved
@@ -2938,13 +2938,10 @@
       currentDashboard="admin"
       title="Gigvora Admin Control Tower"
       subtitle="Enterprise governance & compliance"
-<<<<<<< HEAD
       description="Centralize every lever that powers Gigvora—from member growth and financial operations to trust, support, analytics, and the launchpad."
       menuSections={MENU_SECTIONS}
-=======
       description="Centralize every lever that powers Gigvora—from member growth and financial operations to trust, support, analytics, and the launchpad." 
       menuSections={ADMIN_MENU_SECTIONS}
->>>>>>> 1216df7c
       sections={[]}
       profile={profile}
       availableDashboards={[
