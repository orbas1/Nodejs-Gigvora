--- conflicted
+++ resolved
@@ -33,7 +33,6 @@
 import { fetchAdminDashboard } from '../../services/admin.js';
 import { fetchPlatformSettings, updatePlatformSettings } from '../../services/platformSettings.js';
 import { fetchAffiliateSettings, updateAffiliateSettings } from '../../services/affiliateSettings.js';
-<<<<<<< HEAD
 
 const MENU_SECTIONS = [
   {
@@ -140,14 +139,12 @@
     ],
   },
 ];
-=======
 import { ADMIN_DASHBOARD_MENU_SECTIONS } from '../../constants/adminMenu.js';
 import {
   ADMIN_ACCESS_ALIASES,
   normalizeToLowercaseArray,
   normalizeToLowercaseString,
 } from '../../utils/adminAccess.js';
->>>>>>> e83503d1
 
 const GOVERNANCE_STATUS_STYLES = {
   approved: {
@@ -2691,10 +2688,8 @@
       );
     }
 
-<<<<<<< HEAD
       <section className="rounded-3xl border border-slate-200 bg-gradient-to-br from-blue-500/5 via-white to-white p-6 shadow-lg shadow-blue-100/40 sm:p-8">
         <div className="flex flex-col gap-4 sm:flex-row sm:items-center sm:justify-between">
-=======
     if (error && !adminOverview) {
       return (
         <div className="flex flex-col items-center justify-center rounded-3xl border border-rose-200 bg-rose-50 p-10 text-center text-rose-700">
@@ -2711,11 +2706,9 @@
       {/* Financial governance */}
       <section className="rounded-3xl border border-slate-200 bg-white p-6 shadow-lg shadow-blue-100/40 sm:p-8">
         <div className="flex flex-col gap-4 sm:flex-row sm:items-start sm:justify-between">
->>>>>>> e83503d1
           <div>
             <h2 className="text-xl font-semibold text-slate-900 sm:text-2xl">Financial management workspace</h2>
             <p className="mt-2 max-w-3xl text-sm text-slate-600">
-<<<<<<< HEAD
               Orchestrate treasury operations, automation schedules, and fee policies from the dedicated financial management dashboard.
             </p>
           </div>
@@ -2725,7 +2718,6 @@
           >
             Open financial management
           </Link>
-=======
               Snapshot of escrow balances, recent activity, and fee capture. Use the escrow management console for full control.
             </p>
           </div>
@@ -2756,7 +2748,6 @@
             items={calculatePercentages(data.financials?.accountsByStatus ?? {})}
             emptyLabel="No accounts created yet."
           />
->>>>>>> e83503d1
         </div>
       </section>
 
