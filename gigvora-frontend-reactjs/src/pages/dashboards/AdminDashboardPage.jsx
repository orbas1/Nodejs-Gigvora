--- conflicted
+++ resolved
@@ -103,15 +103,12 @@
     label: 'Configuration stack',
     items: [
       {
-<<<<<<< HEAD
-=======
         name: 'Storage management',
         description: 'Configure object storage endpoints, lifecycle automation, and upload governance.',
         tags: ['storage'],
         href: '/dashboard/admin/storage',
       },
       {
->>>>>>> fdb9833f
         name: 'All platform settings',
         description: 'Govern application defaults, commission policies, and feature gates.',
         tags: ['settings'],
@@ -126,8 +123,6 @@
       {
         name: 'CMS controls',
         description: 'Editorial workflow, restricted features, and monetisation toggles.',
-<<<<<<< HEAD
-=======
       items: [
         {
           name: 'All platform settings',
@@ -154,7 +149,6 @@
         {
           name: 'CMS controls',
           description: 'Editorial workflow, restricted features, and monetisation toggles.',
->>>>>>> fdb9833f
         sectionId: 'admin-settings-cms',
       },
       {
@@ -170,12 +164,10 @@
         tags: ['api'],
       },
       {
-<<<<<<< HEAD
         name: 'Appearance management',
         description: 'Themes, brand assets, and layout presets.',
         href: '/dashboard/admin/appearance',
         tags: ['brand'],
-=======
         name: 'API management',
         description: 'Provision API clients, rotate secrets, and review audit trails.',
         href: '/dashboard/admin/api-management',
@@ -184,7 +176,6 @@
         description: '',
         tags: ['email'],
         href: '/dashboard/admin/email',
->>>>>>> fdb9833f
       },
     ],
   },
@@ -3104,11 +3095,8 @@
         profile={profile}
         availableDashboards={[
           'admin',
-<<<<<<< HEAD
           { id: 'admin-appearance', label: 'Appearance', href: '/dashboard/admin/appearance' },
-=======
           { id: 'admin-gdpr', label: 'GDPR Settings', href: '/dashboard/admin/gdpr' },
->>>>>>> fdb9833f
           'user',
           'freelancer',
           'company',
@@ -3159,11 +3147,8 @@
       profile={profile}
       availableDashboards={[
         'admin',
-<<<<<<< HEAD
         { id: 'admin-appearance', label: 'Appearance', href: '/dashboard/admin/appearance' },
-=======
         { id: 'admin-gdpr', label: 'GDPR Settings', href: '/dashboard/admin/gdpr' },
->>>>>>> fdb9833f
         'user',
         'freelancer',
         'company',
