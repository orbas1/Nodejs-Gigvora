--- conflicted
+++ resolved
@@ -118,18 +118,15 @@
     label: 'Configuration stack',
     items: [
       {
-<<<<<<< HEAD
         name: 'System settings',
         description: 'Global runtime defaults, security posture, and incident workflows.',
         tags: ['operations'],
         sectionId: 'admin-system-settings',
         href: '/dashboard/admin/system-settings',
-=======
         name: 'Storage management',
         description: 'Configure object storage endpoints, lifecycle automation, and upload governance.',
         tags: ['storage'],
         href: '/dashboard/admin/storage',
->>>>>>> 82f6b03e
       },
       {
         name: 'All platform settings',
@@ -146,8 +143,6 @@
       {
         name: 'CMS controls',
         description: 'Editorial workflow, restricted features, and monetisation toggles.',
-<<<<<<< HEAD
-=======
       items: [
       {
         name: 'All platform settings',
@@ -180,7 +175,6 @@
         {
           name: 'CMS controls',
         description: 'Editorial workflow, restricted features, and monetisation toggles.',
->>>>>>> 82f6b03e
         sectionId: 'admin-settings-cms',
       },
       {
