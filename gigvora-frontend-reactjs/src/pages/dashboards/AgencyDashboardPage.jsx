import { Link } from 'react-router-dom';
import DashboardLayout from '../../layouts/DashboardLayout.jsx';
import useSession from '../../hooks/useSession.js';
<<<<<<< HEAD
import { AGENCY_DASHBOARD_MENU_SECTIONS } from '../../constants/agencyDashboardMenu.js';
=======
import { AGENCY_DASHBOARD_MENU } from '../../constants/agencyDashboardMenu.js';
import { useMemo } from 'react';
import { useSearchParams } from 'react-router-dom';
import DashboardLayout from '../../layouts/DashboardLayout.jsx';
import useSession from '../../hooks/useSession.js';
import useAgencyWorkforceDashboard from '../../hooks/useAgencyWorkforceDashboard.js';
import AgencyWorkforceDashboard from '../../components/agency/workforce/AgencyWorkforceDashboard.jsx';
import { AGENCY_DASHBOARD_MENU_SECTIONS } from '../../constants/agencyDashboardMenu.js';
import {
  createAvailabilityEntry,
  createGigDelegation,
  createPayDelegation,
  createProjectDelegation,
  createWorkforceMember,
  deleteAvailabilityEntry,
  deleteCapacitySnapshot,
  deleteGigDelegation,
  deletePayDelegation,
  deleteProjectDelegation,
  deleteWorkforceMember,
  recordCapacitySnapshot,
  updateAvailabilityEntry,
  updateCapacitySnapshot,
  updateGigDelegation,
  updatePayDelegation,
  updateProjectDelegation,
  updateWorkforceMember,
} from '../../services/agencyWorkforce.js';
>>>>>>> 4e9ebf5c

const availableDashboards = ['agency', 'company', 'freelancer', 'user'];

function parseWorkspaceId(value) {
  if (!value) return undefined;
  const numeric = Number(value);
  return Number.isFinite(numeric) ? numeric : undefined;
}
import { Link } from 'react-router-dom';
import DashboardLayout from '../../layouts/DashboardLayout.jsx';
import AgencyOverviewSection from '../../components/agency/AgencyOverviewSection.jsx';
import useSession from '../../hooks/useSession.js';
import AgencyDashboardLayout from './agency/AgencyDashboardLayout.jsx';
import { AGENCY_DASHBOARD_MENU } from '../../constants/agencyDashboardMenu.js';
import { AGENCY_OVERVIEW_MENU_SECTIONS } from '../../constants/agencyDashboardMenu.js';
import DashboardLayout from '../../layouts/DashboardLayout.jsx';
import { AGENCY_DASHBOARD_MENU_SECTIONS } from '../../constants/agencyDashboardMenu.js';

const MENU_SECTIONS = [
  {
    label: 'Agency cockpit',
    items: [
      {
        id: 'agency-overview',
        name: 'Agency overview',
        description: 'Revenue, focus, and team health.',
        sectionId: 'agency-overview',
      },
      {
        id: 'agency-focus',
        name: 'Focus & signals',
        description: 'What the team is working on next.',
        sectionId: 'agency-focus',
      },
    ],
  },
  {
    label: 'Operations',
    items: [
      {
        id: 'agency-disputes',
        name: 'Disputes',
        description: 'Resolve cases fast.',
        href: '/dashboard/agency/disputes',
      },
    ],
  },
];

const AVAILABLE_DASHBOARDS = ['agency', 'company', 'freelancer', 'user'];
const OVERVIEW_METRICS = [
  { id: 'clients', label: 'Active clients', value: '18', helper: '4 onboarding now' },
  { id: 'projects', label: 'Projects in delivery', value: '42', helper: '8 kicking off this week' },
  { id: 'capacity', label: 'Bench capacity', value: '63%', helper: 'Plan 120 open hours' },
];

<<<<<<< HEAD
const AVAILABLE_DASHBOARDS = ['agency', 'company', 'freelancer', 'user'];

function buildProfile(name) {
  const initials = name
    .split(' ')
    .map((part) => part[0])
    .filter(Boolean)
    .join('')
    .slice(0, 2)
    .toUpperCase();

  return {
    name,
    role: 'Agency leadership workspace',
    initials: initials || 'AG',
    status: 'Monitoring client momentum and bench health',
    badges: ['Control tower'],
    metrics: OVERVIEW_METRICS.map((metric) => ({ label: metric.label, value: metric.value })),
  };
}
=======
const TEAM_NOTES = [
  { id: 'advocacy', title: 'Client advocacy sync', helper: 'Review NPS signals and assign follow-ups.' },
  { id: 'payments', title: 'Finance review', helper: 'Clear payouts and unblock vendor invoices.' },
  { id: 'growth', title: 'Growth pipeline', helper: 'Align pitch schedule for next week demos.' },
];

const FINANCE_SNAPSHOT = [
  { id: 'run-rate', label: 'Revenue run-rate', value: '$1.84M', helper: '+12% vs last quarter' },
  { id: 'invoiced', label: 'Invoices sent', value: '$310K', helper: 'Awaiting 3 approvals' },
  { id: 'payouts', label: 'Payouts processed', value: '$245K', helper: 'Cleared overnight' },
];

const availableDashboards = ['agency', 'company', 'freelancer', 'user'];
>>>>>>> 4e9ebf5c

export default function AgencyDashboardPage() {
  const { session } = useSession();
  const displayName = session?.name || session?.firstName || 'Agency team';
  const availableDashboards = ['agency', 'company', 'freelancer', 'user'];
  const [searchParams] = useSearchParams();
  const workspaceIdParam = searchParams.get('workspaceId');
  const workspaceId = parseWorkspaceId(workspaceIdParam);

  const { data, loading, error, summaryCards, refresh } = useAgencyWorkforceDashboard({ workspaceId });

  const roles = session?.memberships ?? session?.roles ?? [];
  const canEdit = useMemo(() => {
    return roles.some((role) => {
      const normalized = `${role}`.toLowerCase();
      return normalized === 'agency_admin' || normalized === 'admin' || normalized === 'agency';
    });
  }, [roles]);

  const actions = useMemo(() => ({
    createMember: async (payload) => {
      await createWorkforceMember(payload);
      await refresh({ force: true });
    },
    updateMember: async (memberId, payload) => {
      await updateWorkforceMember(memberId, payload);
      await refresh({ force: true });
    },
    deleteMember: async (memberId, params) => {
      await deleteWorkforceMember(memberId, params);
      await refresh({ force: true });
    },
    createPayDelegation: async (payload) => {
      await createPayDelegation(payload);
      await refresh({ force: true });
    },
    updatePayDelegation: async (delegationId, payload) => {
      await updatePayDelegation(delegationId, payload);
      await refresh({ force: true });
    },
    deletePayDelegation: async (delegationId, params) => {
      await deletePayDelegation(delegationId, params);
      await refresh({ force: true });
    },
    createProjectDelegation: async (payload) => {
      await createProjectDelegation(payload);
      await refresh({ force: true });
    },
    updateProjectDelegation: async (delegationId, payload) => {
      await updateProjectDelegation(delegationId, payload);
      await refresh({ force: true });
    },
    deleteProjectDelegation: async (delegationId, params) => {
      await deleteProjectDelegation(delegationId, params);
      await refresh({ force: true });
    },
    createGigDelegation: async (payload) => {
      await createGigDelegation(payload);
      await refresh({ force: true });
    },
    updateGigDelegation: async (delegationId, payload) => {
      await updateGigDelegation(delegationId, payload);
      await refresh({ force: true });
    },
    deleteGigDelegation: async (delegationId, params) => {
      await deleteGigDelegation(delegationId, params);
      await refresh({ force: true });
    },
    recordCapacitySnapshot: async (payload) => {
      await recordCapacitySnapshot(payload);
      await refresh({ force: true });
    },
    updateCapacitySnapshot: async (snapshotId, payload) => {
      await updateCapacitySnapshot(snapshotId, payload);
      await refresh({ force: true });
    },
    deleteCapacitySnapshot: async (snapshotId, params) => {
      await deleteCapacitySnapshot(snapshotId, params);
      await refresh({ force: true });
    },
    createAvailabilityEntry: async (payload) => {
      await createAvailabilityEntry(payload);
      await refresh({ force: true });
    },
    updateAvailabilityEntry: async (entryId, payload) => {
      await updateAvailabilityEntry(entryId, payload);
      await refresh({ force: true });
    },
    deleteAvailabilityEntry: async (entryId, params) => {
      await deleteAvailabilityEntry(entryId, params);
      await refresh({ force: true });
    },
  }), [refresh]);

  const subtitle = useMemo(() => {
    const { totalMembers, utilizationPercent } = data?.metrics ?? {};
    return `Headcount ${totalMembers ?? 0} · Utilisation ${utilizationPercent?.toFixed?.(1) ?? '0.0'}%`;
  }, [data?.metrics]);

  const title = useMemo(() => {
    const displayName = session?.name ?? session?.firstName ?? 'Agency team';
    return `${displayName} workforce hub`;
  }, [session?.firstName, session?.name]);

  const workspace = {
    name: `${displayName}'s workspace`,
  };

  const profile = buildProfile(displayName);

  return (
    <DashboardLayout
      currentDashboard="agency"
      title="Agency control tower"
<<<<<<< HEAD
      subtitle="Daily visibility across client commitments, bench capacity, and finance health"
      description="Track client health, revenue momentum, and the team’s next actions. Keep the bench balanced and spotlight wins for leadership."
      menuSections={AGENCY_DASHBOARD_MENU_SECTIONS}
      availableDashboards={AVAILABLE_DASHBOARDS}
      profile={profile}
    >
      <div id="agency-home" className="space-y-10">
=======
      subtitle={`Hello, ${displayName}`}
      description="Track client health, revenue momentum, and the team’s next actions."
      menuSections={AGENCY_DASHBOARD_MENU}
      availableDashboards={availableDashboards}
      activeMenuItem="agency-overview"
      adSurface="agency_dashboard"
    >
      <div id="agency-overview" className="mx-auto max-w-6xl space-y-12 px-4 py-10 sm:px-6 lg:px-8">
      subtitle="Orchestrate delivery, growth, and trust"
      description="A single place to align your agency—revenue, delivery, talent, and dispute operations."
      menuSections={MENU_SECTIONS}
      availableDashboards={AVAILABLE_DASHBOARDS}
    >
      <div className="mx-auto max-w-6xl space-y-12 px-4 py-10 sm:px-6 lg:px-8">
        <AgencyOverviewSection displayName={displayName} />

        <section id="agency-dispute-summary" className="rounded-3xl border border-slate-200 bg-white p-8 shadow-soft">
          <div className="flex flex-col gap-4 md:flex-row md:items-center md:justify-between">
            <div>
              <h2 className="text-xl font-semibold text-slate-900">Dispute workspace</h2>
              <p className="mt-2 max-w-xl text-sm text-slate-600">Queue, evidence, and escrow controls in one view.</p>
            </div>
            <Link
              to="/dashboard/agency/disputes"
              className="inline-flex items-center gap-2 rounded-full border border-blue-500 bg-blue-600 px-5 py-2 text-sm font-semibold text-white shadow-sm transition hover:bg-blue-700"
            >
              Open workspace
            </Link>
          </div>
          <div className="mt-6 grid gap-4 sm:grid-cols-3">
            {[
              {
                title: 'Queue',
                description: 'Assign, prioritise, and filter without leaving the page.',
              },
              {
                title: 'Evidence',
                description: 'Log events with attachments and full actor history.',
              },
              {
                title: 'Escrow',
                description: 'Release or refund funds directly from the case.',
              },
            ].map((item) => (
              <div key={item.title} className="rounded-2xl border border-slate-200 bg-slate-50 p-4">
                <h3 className="text-sm font-semibold text-slate-900">{item.title}</h3>
                <p className="mt-1 text-sm text-slate-600">{item.description}</p>
    <AgencyDashboardLayout
      workspace={workspace}
      menuSections={AGENCY_DASHBOARD_MENU}
      activeMenuItem="agency-overview"
      description="Track client delivery, utilisation, and finance telemetry with actionable next steps."
    >
      <div className="space-y-12">
        <section id="agency-overview" className="space-y-6">
          <div className="rounded-3xl border border-slate-200 bg-white p-8 shadow-soft">
            <div className="flex flex-wrap items-start justify-between gap-4">
              <div>
                <p className="text-sm font-semibold uppercase tracking-[0.25em] text-slate-500">Mission control</p>
                <h1 className="mt-2 text-3xl font-semibold text-slate-900">Hello, {displayName}</h1>
                <p className="mt-3 max-w-2xl text-sm text-slate-600">
                  Keep an eye on client satisfaction, delivery readiness, and revenue pacing from this control panel. Use the
                  quick actions to broadcast updates or assign owners in seconds.
                </p>
              </div>
              <div className="grid gap-3 sm:grid-cols-3">
                {OVERVIEW_METRICS.map((metric) => (
                  <div
                    key={metric.id}
                    className="rounded-2xl border border-slate-200 bg-slate-50/80 px-5 py-4 shadow-sm"
                  >
                    <p className="text-xs font-semibold uppercase tracking-[0.2em] text-slate-500">{metric.label}</p>
                    <p className="mt-2 text-2xl font-semibold text-slate-900">{metric.value}</p>
                    <p className="text-xs text-slate-500">{metric.hint}</p>
                  </div>
                ))}
    <DashboardLayout
      currentDashboard="agency"
      title="Agency command center"
      subtitle={`Hello, ${displayName}`}
      description="Monitor delivery health, balance your bench, and keep leadership aligned on revenue momentum."
      menuSections={AGENCY_OVERVIEW_MENU_SECTIONS}
      availableDashboards={[
        { id: 'agency', label: 'Agency overview', href: '/dashboard/agency' },
        { id: 'agency-crm', label: 'CRM pipeline', href: '/dashboard/agency/crm' },
        'freelancer',
        'company',
        'user',
      ]}
    >
      <div className="space-y-12">
        <section id="overview-summary" className="rounded-3xl border border-slate-200 bg-white p-8 shadow-soft">
          <p className="text-sm uppercase tracking-[0.4em] text-slate-500">Workspace pulse</p>
          <div className="mt-6 grid gap-4 sm:grid-cols-3">
    <div className="min-h-screen bg-surfaceMuted pb-16">
      <div className="mx-auto max-w-6xl px-4 pt-12 sm:px-6 lg:px-8">
        <header className="flex flex-col gap-4 border-b border-slate-200 pb-8">
          <div>
            <p className="text-sm uppercase tracking-[0.4em] text-slate-500">Agency control tower</p>
            <h1 className="mt-2 text-3xl font-semibold text-slate-900">Hello, {displayName}</h1>
            <p className="mt-3 max-w-3xl text-sm text-slate-600">
              Track client health, revenue momentum, and the team’s next actions. Keep the bench balanced and highlight wins to
              leadership.
            </p>
            <div className="mt-4 flex flex-wrap gap-3">
              <Link
                to="/dashboard/agency/integrations"
                className="inline-flex items-center gap-2 rounded-full border border-slate-300 px-4 py-2 text-sm font-semibold text-slate-700 transition hover:border-slate-400 hover:text-slate-900"
              >
                Manage integrations
              </Link>
            </div>
          </div>
          <div className="flex flex-wrap items-center gap-3">
            <Link
              to="/dashboard/agency/ai"
              className="inline-flex items-center gap-2 rounded-full border border-slate-200 bg-white px-4 py-2 text-sm font-semibold text-slate-700 transition hover:border-blue-200 hover:text-blue-700"
            >
              Manage AI & bidding
            </Link>
          </div>
          <div className="grid gap-4 sm:grid-cols-3">
            {OVERVIEW_METRICS.map((metric) => (
              <div key={metric.id} className="rounded-3xl border border-slate-200 bg-slate-50/80 p-6">
                <p className="text-xs font-semibold uppercase tracking-[0.3em] text-slate-500">{metric.label}</p>
                <p className="mt-3 text-3xl font-semibold text-slate-900">{metric.value}</p>
                <p className="mt-2 text-xs text-slate-500">{metric.hint}</p>
              </div>
            </div>
            <div className="mt-6 flex flex-wrap items-center gap-3">
              <Link
                to="/dashboard/agency/escrow"
                className="inline-flex items-center gap-2 rounded-full bg-slate-900 px-4 py-2 text-sm font-semibold text-white shadow-sm transition hover:bg-slate-700"
              >
                Open escrow mission control
              </Link>
              <Link
                to="/inbox"
                className="inline-flex items-center gap-2 rounded-full border border-slate-200 px-4 py-2 text-sm font-semibold text-slate-700 transition hover:border-accent hover:text-accent"
              >
                Broadcast update
              </Link>
            </div>
          </div>
        </section>

        <section id="agency-projects" className="grid gap-8 lg:grid-cols-[1.35fr_1fr]">

        <section className="grid gap-8 lg:grid-cols-[1.35fr_1fr]">
          <div className="space-y-8">
            <div id="overview-team-focus" className="rounded-3xl border border-slate-200 bg-white p-8 shadow-soft">
              <div className="flex items-center justify-between gap-4">
                <div>
                  <h2 className="text-xl font-semibold text-slate-900">Team focus</h2>
                  <p className="mt-1 text-sm text-slate-500">Share the priorities anchoring this week’s stand-up.</p>
                </div>
                <Link to="/inbox" className="text-sm font-semibold text-accent transition hover:text-accentDark">
        </header>
    <DashboardLayout
      currentDashboard="agency"
      title={title}
      subtitle={subtitle}
      description=""
      menuSections={AGENCY_DASHBOARD_MENU_SECTIONS}
      availableDashboards={availableDashboards}
      activeMenuItem="home"
    >
      <div className="flex min-h-[calc(100vh-6rem)] flex-col gap-8 px-4 py-10 sm:px-6 lg:px-10 xl:px-16">
        <AgencyWorkforceDashboard
          data={data}
          loading={loading}
          error={error}
          summaryCards={summaryCards}
          onRefresh={refresh}
          workspaceId={workspaceId ?? data?.workspaceId ?? null}
          permissions={{ canEdit }}
          actions={actions}
        />
      </div>
  return (
    <DashboardLayout
      currentDashboard="agency"
      title="Agency control tower"
      subtitle={`Hello, ${displayName}`}
      description="Track client health, revenue momentum, and bench coverage from one place."
      menuSections={AGENCY_DASHBOARD_MENU_SECTIONS}
      availableDashboards={availableDashboards}
      activeMenuItem="agency-overview"
    >
      <div className="mx-auto max-w-6xl space-y-10 px-6 py-10">
>>>>>>> 4e9ebf5c
        <div className="grid gap-4 sm:grid-cols-3">
          {OVERVIEW_METRICS.map((metric) => (
            <div
              key={metric.id}
              className="rounded-3xl border border-slate-200 bg-white p-6 shadow-soft transition hover:-translate-y-0.5 hover:border-accent/60"
            >
              <p className="text-xs font-semibold uppercase tracking-[0.3em] text-slate-500">{metric.label}</p>
              <p className="mt-3 text-3xl font-semibold text-slate-900">{metric.value}</p>
              <p className="mt-2 text-xs text-slate-500">{metric.hint}</p>
            </div>
          ))}
        </div>

<<<<<<< HEAD
        <div className="grid gap-8 lg:grid-cols-[1.35fr_1fr]">
=======
        <section className="grid gap-8 lg:grid-cols-[1.35fr_1fr]">
>>>>>>> 4e9ebf5c
          <div className="space-y-6">
            <section className="rounded-3xl border border-slate-200 bg-white p-8 shadow-soft" aria-labelledby="team-focus-heading">
              <div className="flex items-center justify-between">
                <h2 id="team-focus-heading" className="text-xl font-semibold text-slate-900">
                  Team focus
                </h2>
                <Link to="/inbox" className="text-sm font-semibold text-accent hover:text-accentDark">
                  Assign owner
                </Link>
              </div>
              <ol className="mt-6 space-y-4">
                {TEAM_TASKS.map((task, index) => (
                  <li key={task.id} className="flex gap-4 rounded-2xl border border-slate-200/70 bg-slate-50 p-4">
                    <div className="flex h-10 w-10 items-center justify-center rounded-full bg-accent text-sm font-semibold text-white">
                      {index + 1}
                    </div>
                    <div>
                      <p className="text-sm font-semibold text-slate-900">{task.title}</p>
                      <p className="text-xs text-slate-500">{task.description}</p>
                    </div>
                  </li>
                ))}
              </ol>
<<<<<<< HEAD
            </section>

            <section className="rounded-3xl border border-slate-200 bg-white p-8 shadow-soft" aria-labelledby="bench-signals-heading">
              <h2 id="bench-signals-heading" className="text-xl font-semibold text-slate-900">
                Bench signals
              </h2>
=======
      subtitle={`Good to see you, ${displayName}`}
      description="Monitor client health, delivery momentum, and capacity in one place."
      menuSections={AGENCY_DASHBOARD_MENU_SECTIONS}
      activeMenuItem="agency-control-tower"
    >
      <section className="grid gap-4 sm:grid-cols-2 xl:grid-cols-3">
        {OVERVIEW_METRICS.map((metric) => (
          <div
            key={metric.id}
            className="rounded-3xl border border-slate-200 bg-white px-5 py-4 shadow-sm"
          >
            <p className="text-xs font-semibold uppercase tracking-[0.3em] text-slate-500">{metric.label}</p>
            <p className="mt-3 text-3xl font-semibold text-slate-900">{metric.value}</p>
            <p className="mt-1 text-xs text-slate-500">{metric.helper}</p>
          </div>
        ))}
      </section>

      <section className="mt-10 grid gap-6 lg:grid-cols-[1.35fr_1fr]">
        <div className="space-y-6">
          <div className="rounded-3xl border border-slate-200 bg-white p-6 shadow-sm">
            <div className="flex items-center justify-between">
              <h2 className="text-lg font-semibold text-slate-900">Team focus</h2>
              <Link to="/inbox" className="text-sm font-semibold text-accent hover:text-accentDark">
                Post update
              </Link>
            </div>
            <ol className="mt-4 space-y-3">
              {TEAM_NOTES.map((task, index) => (
                <li key={task.id} className="flex items-start gap-3 rounded-2xl border border-slate-200 bg-slate-50 p-4">
                  <span className="flex h-8 w-8 items-center justify-center rounded-full bg-accent text-sm font-semibold text-white">
                    {index + 1}
                  </span>
                  <div>
                    <p className="text-sm font-semibold text-slate-900">{task.title}</p>
                    <p className="text-xs text-slate-500">{task.helper}</p>
                  </div>
                </li>
              ))}
            </ol>
          </div>

            <div className="rounded-3xl border border-slate-200 bg-white p-8 shadow-soft">
              <h2 className="text-xl font-semibold text-slate-900">Bench capacity</h2>
            <div id="overview-bench-signals" className="rounded-3xl border border-slate-200 bg-white p-8 shadow-soft">
              <h2 className="text-xl font-semibold text-slate-900">Bench signals</h2>
              <p className="mt-1 text-sm text-slate-500">Use pod utilisation to plan rotations or accelerate sales outreach.</p>
>>>>>>> 4e9ebf5c
              <div className="mt-4 space-y-3">
                <div className="flex items-center justify-between rounded-2xl border border-slate-200/70 bg-slate-50 px-4 py-3">
                  <p className="text-sm text-slate-600">Product design squad</p>
                  <span className="rounded-full bg-emerald-100 px-3 py-1 text-xs font-semibold text-emerald-700">Under capacity</span>
                </div>
                <div className="flex items-center justify-between rounded-2xl border border-slate-200/70 bg-slate-50 px-4 py-3">
                  <p className="text-sm text-slate-600">Growth marketing</p>
                  <span className="rounded-full bg-amber-100 px-3 py-1 text-xs font-semibold text-amber-700">Monitor</span>
                </div>
                <div className="flex items-center justify-between rounded-2xl border border-slate-200/70 bg-slate-50 px-4 py-3">
                  <p className="text-sm text-slate-600">Engineering guild</p>
                  <span className="rounded-full bg-rose-100 px-3 py-1 text-xs font-semibold text-rose-700">Over capacity</span>
                </div>
          <div className="rounded-3xl border border-slate-200 bg-white p-6 shadow-sm">
            <h2 className="text-lg font-semibold text-slate-900">Bench signals</h2>
            <div className="mt-4 grid gap-3 sm:grid-cols-3">
              <div className="rounded-2xl border border-emerald-200 bg-emerald-50/80 p-4">
                <p className="text-xs font-semibold uppercase tracking-wide text-emerald-700">Product design squad</p>
                <p className="mt-2 text-sm text-emerald-700">Under capacity · 24 hours open</p>
              </div>
<<<<<<< HEAD
            </section>
=======
              <div className="rounded-2xl border border-amber-200 bg-amber-50/80 p-4">
                <p className="text-xs font-semibold uppercase tracking-wide text-amber-700">Growth marketing pod</p>
                <p className="mt-2 text-sm text-amber-700">Monitor utilisation · 6 hours variance</p>
              </div>
              <div className="rounded-2xl border border-rose-200 bg-rose-50/80 p-4">
                <p className="text-xs font-semibold uppercase tracking-wide text-rose-700">Engineering guild</p>
                <p className="mt-2 text-sm text-rose-700">Over capacity · triage blockers</p>
              </div>
            ))}
>>>>>>> 4e9ebf5c
          </div>
        </div>

<<<<<<< HEAD
          <aside className="space-y-6">
            <section className="rounded-3xl border border-slate-200 bg-white p-6 shadow-soft" aria-labelledby="finance-snapshot-heading">
              <h2 id="finance-snapshot-heading" className="text-lg font-semibold text-slate-900">
                Finance snapshot
              </h2>
=======
          <aside className="space-y-8">
            <div id="overview-finance" className="rounded-3xl border border-slate-200 bg-white p-6 shadow-soft">
              <h2 className="text-lg font-semibold text-slate-900">Finance snapshot</h2>
>>>>>>> 4e9ebf5c
              <ul className="mt-4 space-y-3">
                {FINANCE_SUMMARY.map((item) => (
                  <li key={item.id} className="rounded-2xl border border-slate-200/70 bg-slate-50 p-4">
                    <p className="text-sm font-semibold text-slate-900">{item.label}</p>
                    <p className="mt-1 text-lg font-semibold text-slate-900">{item.value}</p>
                    <p className="text-xs text-slate-500">{item.hint}</p>
                  </li>
                ))}
              </ul>
<<<<<<< HEAD
            </section>
=======
            </div>
        <aside className="space-y-6">
          <div className="rounded-3xl border border-slate-200 bg-white p-6 shadow-sm">
            <h2 className="text-lg font-semibold text-slate-900">Finance snapshot</h2>
            <ul className="mt-4 space-y-3">
              {FINANCE_SNAPSHOT.map((item) => (
                <li key={item.id} className="rounded-2xl border border-slate-200 bg-slate-50 p-4">
                  <p className="text-sm font-semibold text-slate-900">{item.label}</p>
                  <p className="mt-1 text-lg font-semibold text-slate-900">{item.value}</p>
                  <p className="text-xs text-slate-500">{item.helper}</p>
                </li>
              ))}
            </ul>
          </div>
>>>>>>> 4e9ebf5c

            <section className="rounded-3xl border border-slate-200 bg-gradient-to-br from-accent/10 via-white to-blue-100 p-6 shadow-soft" aria-labelledby="support-heading">
              <h2 id="support-heading" className="text-lg font-semibold text-slate-900">
                Need support?
              </h2>
              <p className="mt-2 text-sm text-slate-600">
                Finance and compliance respond within one hour. Flag blockers and we will unblock contracts, payouts, or vendor checks fast.
                Coordinate with finance or compliance from your shared operations channel. Our team responds within an hour.
              </p>
              <Link
                to="/inbox"
                className="mt-4 inline-flex items-center gap-2 rounded-full border border-slate-200 bg-white px-4 py-2 text-sm font-semibold text-slate-700 transition hover:border-slate-300 hover:text-slate-900"
              >
                Message operations
              </Link>
            </section>
          </aside>
<<<<<<< HEAD
        </div>
      </div>
=======
        </section>

        <section id="agency-compliance" className="rounded-3xl border border-slate-200 bg-white p-8 shadow-soft">
          <div className="flex flex-wrap items-center justify-between gap-4">
            <div>
              <h2 className="text-xl font-semibold text-slate-900">Compliance pulses</h2>
              <p className="text-sm text-slate-600">
                Stay audit ready with the latest contract renewals, NDAs, and KYC refresh tasks.
              </p>
            </div>
            <Link to="/trust-center" className="text-sm font-semibold text-accent hover:text-accentDark">
              View trust center
            </Link>
          </div>
          <div className="mt-6 grid gap-4 md:grid-cols-3">
            <div className="rounded-2xl border border-slate-200 bg-slate-50 p-4">
              <p className="text-xs font-semibold uppercase tracking-[0.2em] text-slate-500">KYC refresh</p>
              <p className="mt-2 text-2xl font-semibold text-slate-900">4 vendors</p>
              <p className="text-xs text-slate-500">Due this week</p>
            </div>
            <div className="rounded-2xl border border-slate-200 bg-slate-50 p-4">
              <p className="text-xs font-semibold uppercase tracking-[0.2em] text-slate-500">Contracts expiring</p>
              <p className="mt-2 text-2xl font-semibold text-slate-900">3 retainers</p>
              <p className="text-xs text-slate-500">Renew before Friday</p>
            </div>
            <div className="rounded-2xl border border-slate-200 bg-slate-50 p-4">
              <p className="text-xs font-semibold uppercase tracking-[0.2em] text-slate-500">Security attestations</p>
              <p className="mt-2 text-2xl font-semibold text-slate-900">SOC 2 draft</p>
              <p className="text-xs text-slate-500">In review with compliance</p>
            </div>
          </div>
        </section>

        <section id="agency-automation" className="rounded-3xl border border-slate-200 bg-white p-8 shadow-soft">
          <div className="flex flex-wrap items-center justify-between gap-4">
            <div>
              <h2 className="text-xl font-semibold text-slate-900">Automation experiments</h2>
              <p className="text-sm text-slate-600">Review queue automations, AI summaries, and partner hand-offs ready to enable.</p>
            </div>
            <Link to="/auto-assign" className="text-sm font-semibold text-accent hover:text-accentDark">
              Manage auto-assign
            </Link>
          </div>
          <div className="mt-6 grid gap-4 md:grid-cols-2 xl:grid-cols-3">
            <div className="rounded-2xl border border-slate-200 bg-slate-50 p-4">
              <p className="text-sm font-semibold text-slate-900">Escalation routing</p>
              <p className="mt-2 text-xs text-slate-500">Pilot automation for support tickets that touch finance or contracts.</p>
            </div>
            <div className="rounded-2xl border border-slate-200 bg-slate-50 p-4">
              <p className="text-sm font-semibold text-slate-900">AI project recaps</p>
              <p className="mt-2 text-xs text-slate-500">Summaries posted in #client-wins every Friday at 4pm.</p>
            </div>
            <div className="rounded-2xl border border-slate-200 bg-slate-50 p-4">
              <p className="text-sm font-semibold text-slate-900">Bench nudges</p>
              <p className="mt-2 text-xs text-slate-500">Automated alerts when utilisation drops below 60% for any squad.</p>
            </div>
          </div>
        </section>
      </div>
    </AgencyDashboardLayout>
          <div className="rounded-3xl border border-slate-200 bg-gradient-to-br from-accent/10 via-white to-blue-100 p-6 shadow-sm">
            <h2 className="text-lg font-semibold text-slate-900">Need support?</h2>
            <p className="mt-2 text-sm text-slate-600">
              Finance and compliance can help unblock vendor payouts or contract reviews within the hour.
            </p>
            <Link
              to="/inbox"
              className="mt-4 inline-flex items-center gap-2 rounded-full border border-slate-200 bg-white px-4 py-2 text-sm font-semibold text-slate-700 transition hover:border-slate-300 hover:text-slate-900"
            >
              Message operations
            </Link>
          </div>
        </aside>
      </section>
>>>>>>> 4e9ebf5c
    </DashboardLayout>
  );
}<|MERGE_RESOLUTION|>--- conflicted
+++ resolved
@@ -1,9 +1,7 @@
 import { Link } from 'react-router-dom';
 import DashboardLayout from '../../layouts/DashboardLayout.jsx';
 import useSession from '../../hooks/useSession.js';
-<<<<<<< HEAD
 import { AGENCY_DASHBOARD_MENU_SECTIONS } from '../../constants/agencyDashboardMenu.js';
-=======
 import { AGENCY_DASHBOARD_MENU } from '../../constants/agencyDashboardMenu.js';
 import { useMemo } from 'react';
 import { useSearchParams } from 'react-router-dom';
@@ -32,7 +30,6 @@
   updateProjectDelegation,
   updateWorkforceMember,
 } from '../../services/agencyWorkforce.js';
->>>>>>> 4e9ebf5c
 
 const availableDashboards = ['agency', 'company', 'freelancer', 'user'];
 
@@ -89,7 +86,12 @@
   { id: 'capacity', label: 'Bench capacity', value: '63%', helper: 'Plan 120 open hours' },
 ];
 
-<<<<<<< HEAD
+const TEAM_NOTES = [
+  { id: 'advocacy', title: 'Client advocacy sync', helper: 'Review NPS signals and assign follow-ups.' },
+  { id: 'payments', title: 'Finance review', helper: 'Clear payouts and unblock vendor invoices.' },
+  { id: 'growth', title: 'Growth pipeline', helper: 'Align pitch schedule for next week demos.' },
+];
+
 const AVAILABLE_DASHBOARDS = ['agency', 'company', 'freelancer', 'user'];
 
 function buildProfile(name) {
@@ -110,13 +112,6 @@
     metrics: OVERVIEW_METRICS.map((metric) => ({ label: metric.label, value: metric.value })),
   };
 }
-=======
-const TEAM_NOTES = [
-  { id: 'advocacy', title: 'Client advocacy sync', helper: 'Review NPS signals and assign follow-ups.' },
-  { id: 'payments', title: 'Finance review', helper: 'Clear payouts and unblock vendor invoices.' },
-  { id: 'growth', title: 'Growth pipeline', helper: 'Align pitch schedule for next week demos.' },
-];
-
 const FINANCE_SNAPSHOT = [
   { id: 'run-rate', label: 'Revenue run-rate', value: '$1.84M', helper: '+12% vs last quarter' },
   { id: 'invoiced', label: 'Invoices sent', value: '$310K', helper: 'Awaiting 3 approvals' },
@@ -124,7 +119,6 @@
 ];
 
 const availableDashboards = ['agency', 'company', 'freelancer', 'user'];
->>>>>>> 4e9ebf5c
 
 export default function AgencyDashboardPage() {
   const { session } = useSession();
@@ -239,7 +233,6 @@
     <DashboardLayout
       currentDashboard="agency"
       title="Agency control tower"
-<<<<<<< HEAD
       subtitle="Daily visibility across client commitments, bench capacity, and finance health"
       description="Track client health, revenue momentum, and the team’s next actions. Keep the bench balanced and spotlight wins for leadership."
       menuSections={AGENCY_DASHBOARD_MENU_SECTIONS}
@@ -247,7 +240,6 @@
       profile={profile}
     >
       <div id="agency-home" className="space-y-10">
-=======
       subtitle={`Hello, ${displayName}`}
       description="Track client health, revenue momentum, and the team’s next actions."
       menuSections={AGENCY_DASHBOARD_MENU}
@@ -438,7 +430,6 @@
       activeMenuItem="agency-overview"
     >
       <div className="mx-auto max-w-6xl space-y-10 px-6 py-10">
->>>>>>> 4e9ebf5c
         <div className="grid gap-4 sm:grid-cols-3">
           {OVERVIEW_METRICS.map((metric) => (
             <div
@@ -452,11 +443,8 @@
           ))}
         </div>
 
-<<<<<<< HEAD
         <div className="grid gap-8 lg:grid-cols-[1.35fr_1fr]">
-=======
         <section className="grid gap-8 lg:grid-cols-[1.35fr_1fr]">
->>>>>>> 4e9ebf5c
           <div className="space-y-6">
             <section className="rounded-3xl border border-slate-200 bg-white p-8 shadow-soft" aria-labelledby="team-focus-heading">
               <div className="flex items-center justify-between">
@@ -480,14 +468,12 @@
                   </li>
                 ))}
               </ol>
-<<<<<<< HEAD
             </section>
 
             <section className="rounded-3xl border border-slate-200 bg-white p-8 shadow-soft" aria-labelledby="bench-signals-heading">
               <h2 id="bench-signals-heading" className="text-xl font-semibold text-slate-900">
                 Bench signals
               </h2>
-=======
       subtitle={`Good to see you, ${displayName}`}
       description="Monitor client health, delivery momentum, and capacity in one place."
       menuSections={AGENCY_DASHBOARD_MENU_SECTIONS}
@@ -535,7 +521,6 @@
             <div id="overview-bench-signals" className="rounded-3xl border border-slate-200 bg-white p-8 shadow-soft">
               <h2 className="text-xl font-semibold text-slate-900">Bench signals</h2>
               <p className="mt-1 text-sm text-slate-500">Use pod utilisation to plan rotations or accelerate sales outreach.</p>
->>>>>>> 4e9ebf5c
               <div className="mt-4 space-y-3">
                 <div className="flex items-center justify-between rounded-2xl border border-slate-200/70 bg-slate-50 px-4 py-3">
                   <p className="text-sm text-slate-600">Product design squad</p>
@@ -556,9 +541,7 @@
                 <p className="text-xs font-semibold uppercase tracking-wide text-emerald-700">Product design squad</p>
                 <p className="mt-2 text-sm text-emerald-700">Under capacity · 24 hours open</p>
               </div>
-<<<<<<< HEAD
             </section>
-=======
               <div className="rounded-2xl border border-amber-200 bg-amber-50/80 p-4">
                 <p className="text-xs font-semibold uppercase tracking-wide text-amber-700">Growth marketing pod</p>
                 <p className="mt-2 text-sm text-amber-700">Monitor utilisation · 6 hours variance</p>
@@ -568,21 +551,17 @@
                 <p className="mt-2 text-sm text-rose-700">Over capacity · triage blockers</p>
               </div>
             ))}
->>>>>>> 4e9ebf5c
           </div>
         </div>
 
-<<<<<<< HEAD
           <aside className="space-y-6">
             <section className="rounded-3xl border border-slate-200 bg-white p-6 shadow-soft" aria-labelledby="finance-snapshot-heading">
               <h2 id="finance-snapshot-heading" className="text-lg font-semibold text-slate-900">
                 Finance snapshot
               </h2>
-=======
           <aside className="space-y-8">
             <div id="overview-finance" className="rounded-3xl border border-slate-200 bg-white p-6 shadow-soft">
               <h2 className="text-lg font-semibold text-slate-900">Finance snapshot</h2>
->>>>>>> 4e9ebf5c
               <ul className="mt-4 space-y-3">
                 {FINANCE_SUMMARY.map((item) => (
                   <li key={item.id} className="rounded-2xl border border-slate-200/70 bg-slate-50 p-4">
@@ -592,9 +571,7 @@
                   </li>
                 ))}
               </ul>
-<<<<<<< HEAD
             </section>
-=======
             </div>
         <aside className="space-y-6">
           <div className="rounded-3xl border border-slate-200 bg-white p-6 shadow-sm">
@@ -609,7 +586,6 @@
               ))}
             </ul>
           </div>
->>>>>>> 4e9ebf5c
 
             <section className="rounded-3xl border border-slate-200 bg-gradient-to-br from-accent/10 via-white to-blue-100 p-6 shadow-soft" aria-labelledby="support-heading">
               <h2 id="support-heading" className="text-lg font-semibold text-slate-900">
@@ -627,10 +603,8 @@
               </Link>
             </section>
           </aside>
-<<<<<<< HEAD
         </div>
       </div>
-=======
         </section>
 
         <section id="agency-compliance" className="rounded-3xl border border-slate-200 bg-white p-8 shadow-soft">
@@ -705,7 +679,6 @@
           </div>
         </aside>
       </section>
->>>>>>> 4e9ebf5c
     </DashboardLayout>
   );
 }