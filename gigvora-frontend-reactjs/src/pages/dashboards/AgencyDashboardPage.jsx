--- conflicted
+++ resolved
@@ -161,7 +161,6 @@
   }, [session?.firstName, session?.name]);
 
   return (
-<<<<<<< HEAD
     <div className="min-h-screen bg-surfaceMuted pb-16">
       <div className="mx-auto max-w-6xl px-4 pt-12 sm:px-6 lg:px-8">
         <header className="flex flex-col gap-4 border-b border-slate-200 pb-8">
@@ -194,7 +193,6 @@
             ))}
           </div>
         </header>
-=======
     <DashboardLayout
       currentDashboard="agency"
       title={title}
@@ -239,7 +237,6 @@
             </div>
           ))}
         </div>
->>>>>>> 0c05d105
 
         <section className="grid gap-8 lg:grid-cols-[1.35fr_1fr]">
           <div className="space-y-6">
