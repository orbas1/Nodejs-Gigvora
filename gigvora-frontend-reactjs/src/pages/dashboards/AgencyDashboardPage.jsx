import { Link } from 'react-router-dom';
import DashboardLayout from '../../layouts/DashboardLayout.jsx';
import useSession from '../../hooks/useSession.js';
import { AGENCY_DASHBOARD_MENU_SECTIONS } from '../../constants/agencyDashboardMenu.js';
<<<<<<< HEAD
=======
import { AGENCY_DASHBOARD_MENU } from '../../constants/agencyDashboardMenu.js';
import { useMemo } from 'react';
import { useSearchParams } from 'react-router-dom';
import DashboardLayout from '../../layouts/DashboardLayout.jsx';
import useSession from '../../hooks/useSession.js';
import useAgencyWorkforceDashboard from '../../hooks/useAgencyWorkforceDashboard.js';
import AgencyWorkforceDashboard from '../../components/agency/workforce/AgencyWorkforceDashboard.jsx';
import { AGENCY_DASHBOARD_MENU_SECTIONS } from '../../constants/agencyDashboardMenu.js';
import {
  createAvailabilityEntry,
  createGigDelegation,
  createPayDelegation,
  createProjectDelegation,
  createWorkforceMember,
  deleteAvailabilityEntry,
  deleteCapacitySnapshot,
  deleteGigDelegation,
  deletePayDelegation,
  deleteProjectDelegation,
  deleteWorkforceMember,
  recordCapacitySnapshot,
  updateAvailabilityEntry,
  updateCapacitySnapshot,
  updateGigDelegation,
  updatePayDelegation,
  updateProjectDelegation,
  updateWorkforceMember,
} from '../../services/agencyWorkforce.js';
>>>>>>> af637f41

const availableDashboards = ['agency', 'company', 'freelancer', 'user'];

function parseWorkspaceId(value) {
  if (!value) return undefined;
  const numeric = Number(value);
  return Number.isFinite(numeric) ? numeric : undefined;
}
import { Link } from 'react-router-dom';
import DashboardLayout from '../../layouts/DashboardLayout.jsx';
import AgencyOverviewSection from '../../components/agency/AgencyOverviewSection.jsx';
import useSession from '../../hooks/useSession.js';
import AgencyDashboardLayout from './agency/AgencyDashboardLayout.jsx';
import { AGENCY_DASHBOARD_MENU } from '../../constants/agencyDashboardMenu.js';
import { AGENCY_OVERVIEW_MENU_SECTIONS } from '../../constants/agencyDashboardMenu.js';
import DashboardLayout from '../../layouts/DashboardLayout.jsx';
import { AGENCY_DASHBOARD_MENU_SECTIONS } from '../../constants/agencyDashboardMenu.js';

const MENU_SECTIONS = [
  {
    label: 'Agency cockpit',
    items: [
      {
        id: 'agency-overview',
        name: 'Agency overview',
        description: 'Revenue, focus, and team health.',
        sectionId: 'agency-overview',
      },
      {
        id: 'agency-focus',
        name: 'Focus & signals',
        description: 'What the team is working on next.',
        sectionId: 'agency-focus',
      },
    ],
  },
  {
    label: 'Operations',
    items: [
      {
        id: 'agency-disputes',
        name: 'Disputes',
        description: 'Resolve cases fast.',
        href: '/dashboard/agency/disputes',
      },
    ],
  },
];

const AVAILABLE_DASHBOARDS = ['agency', 'company', 'freelancer', 'user'];
const OVERVIEW_METRICS = [
  { id: 'clients', label: 'Active clients', value: '18', helper: '4 onboarding now' },
  { id: 'projects', label: 'Projects in delivery', value: '42', helper: '8 kicking off this week' },
  { id: 'capacity', label: 'Bench capacity', value: '63%', helper: 'Plan 120 open hours' },
];

const TEAM_NOTES = [
  { id: 'advocacy', title: 'Client advocacy sync', helper: 'Review NPS signals and assign follow-ups.' },
  { id: 'payments', title: 'Finance review', helper: 'Clear payouts and unblock vendor invoices.' },
  { id: 'growth', title: 'Growth pipeline', helper: 'Align pitch schedule for next week demos.' },
];

const AVAILABLE_DASHBOARDS = ['agency', 'company', 'freelancer', 'user'];

function buildProfile(name) {
  const initials = name
    .split(' ')
    .map((part) => part[0])
    .filter(Boolean)
    .join('')
    .slice(0, 2)
    .toUpperCase();

  return {
    name,
    role: 'Agency leadership workspace',
    initials: initials || 'AG',
    status: 'Monitoring client momentum and bench health',
    badges: ['Control tower'],
    metrics: OVERVIEW_METRICS.map((metric) => ({ label: metric.label, value: metric.value })),
  };
}
const FINANCE_SNAPSHOT = [
  { id: 'run-rate', label: 'Revenue run-rate', value: '$1.84M', helper: '+12% vs last quarter' },
  { id: 'invoiced', label: 'Invoices sent', value: '$310K', helper: 'Awaiting 3 approvals' },
  { id: 'payouts', label: 'Payouts processed', value: '$245K', helper: 'Cleared overnight' },
];

const availableDashboards = ['agency', 'company', 'freelancer', 'user'];

export default function AgencyDashboardPage() {
  const { session } = useSession();
  const displayName = session?.name || session?.firstName || 'Agency team';
  const availableDashboards = ['agency', 'company', 'freelancer', 'user'];
  const [searchParams] = useSearchParams();
  const workspaceIdParam = searchParams.get('workspaceId');
  const workspaceId = parseWorkspaceId(workspaceIdParam);

  const { data, loading, error, summaryCards, refresh } = useAgencyWorkforceDashboard({ workspaceId });

  const roles = session?.memberships ?? session?.roles ?? [];
  const canEdit = useMemo(() => {
    return roles.some((role) => {
      const normalized = `${role}`.toLowerCase();
      return normalized === 'agency_admin' || normalized === 'admin' || normalized === 'agency';
    });
  }, [roles]);

  const actions = useMemo(() => ({
    createMember: async (payload) => {
      await createWorkforceMember(payload);
      await refresh({ force: true });
    },
    updateMember: async (memberId, payload) => {
      await updateWorkforceMember(memberId, payload);
      await refresh({ force: true });
    },
    deleteMember: async (memberId, params) => {
      await deleteWorkforceMember(memberId, params);
      await refresh({ force: true });
    },
    createPayDelegation: async (payload) => {
      await createPayDelegation(payload);
      await refresh({ force: true });
    },
    updatePayDelegation: async (delegationId, payload) => {
      await updatePayDelegation(delegationId, payload);
      await refresh({ force: true });
    },
    deletePayDelegation: async (delegationId, params) => {
      await deletePayDelegation(delegationId, params);
      await refresh({ force: true });
    },
    createProjectDelegation: async (payload) => {
      await createProjectDelegation(payload);
      await refresh({ force: true });
    },
    updateProjectDelegation: async (delegationId, payload) => {
      await updateProjectDelegation(delegationId, payload);
      await refresh({ force: true });
    },
    deleteProjectDelegation: async (delegationId, params) => {
      await deleteProjectDelegation(delegationId, params);
      await refresh({ force: true });
    },
    createGigDelegation: async (payload) => {
      await createGigDelegation(payload);
      await refresh({ force: true });
    },
    updateGigDelegation: async (delegationId, payload) => {
      await updateGigDelegation(delegationId, payload);
      await refresh({ force: true });
    },
    deleteGigDelegation: async (delegationId, params) => {
      await deleteGigDelegation(delegationId, params);
      await refresh({ force: true });
    },
    recordCapacitySnapshot: async (payload) => {
      await recordCapacitySnapshot(payload);
      await refresh({ force: true });
    },
    updateCapacitySnapshot: async (snapshotId, payload) => {
      await updateCapacitySnapshot(snapshotId, payload);
      await refresh({ force: true });
    },
    deleteCapacitySnapshot: async (snapshotId, params) => {
      await deleteCapacitySnapshot(snapshotId, params);
      await refresh({ force: true });
    },
    createAvailabilityEntry: async (payload) => {
      await createAvailabilityEntry(payload);
      await refresh({ force: true });
    },
    updateAvailabilityEntry: async (entryId, payload) => {
      await updateAvailabilityEntry(entryId, payload);
      await refresh({ force: true });
    },
    deleteAvailabilityEntry: async (entryId, params) => {
      await deleteAvailabilityEntry(entryId, params);
      await refresh({ force: true });
    },
  }), [refresh]);

  const subtitle = useMemo(() => {
    const { totalMembers, utilizationPercent } = data?.metrics ?? {};
    return `Headcount ${totalMembers ?? 0} · Utilisation ${utilizationPercent?.toFixed?.(1) ?? '0.0'}%`;
  }, [data?.metrics]);

  const title = useMemo(() => {
    const displayName = session?.name ?? session?.firstName ?? 'Agency team';
    return `${displayName} workforce hub`;
  }, [session?.firstName, session?.name]);

  const workspace = {
    name: `${displayName}'s workspace`,
  };

  const profile = buildProfile(displayName);

  return (
    <DashboardLayout
      currentDashboard="agency"
<<<<<<< HEAD
      title={`Hello, ${displayName}`}
      subtitle="Agency control tower"
      description="Track client health, momentum, and resourcing in one view."
      menuSections={AGENCY_DASHBOARD_MENU_SECTIONS}
      availableDashboards={['agency', 'company', 'freelancer', 'user']}
      activeMenuItem="agency-overview"
    >
      <div className="space-y-12">
        <section id="agency-overview" className="space-y-6">
          <div className="grid gap-4 sm:grid-cols-3">
            {OVERVIEW_METRICS.map((metric) => (
              <div
                key={metric.id}
                className="rounded-3xl border border-slate-200 bg-white/95 p-6 shadow-soft transition hover:-translate-y-0.5 hover:border-accent/60"
              >
=======
      title="Agency control tower"
      subtitle="Daily visibility across client commitments, bench capacity, and finance health"
      description="Track client health, revenue momentum, and the team’s next actions. Keep the bench balanced and spotlight wins for leadership."
      menuSections={AGENCY_DASHBOARD_MENU_SECTIONS}
      availableDashboards={AVAILABLE_DASHBOARDS}
      profile={profile}
    >
      <div id="agency-home" className="space-y-10">
      subtitle={`Hello, ${displayName}`}
      description="Track client health, revenue momentum, and the team’s next actions."
      menuSections={AGENCY_DASHBOARD_MENU}
      availableDashboards={availableDashboards}
      activeMenuItem="agency-overview"
      adSurface="agency_dashboard"
    >
      <div id="agency-overview" className="mx-auto max-w-6xl space-y-12 px-4 py-10 sm:px-6 lg:px-8">
      subtitle="Orchestrate delivery, growth, and trust"
      description="A single place to align your agency—revenue, delivery, talent, and dispute operations."
      menuSections={MENU_SECTIONS}
      availableDashboards={AVAILABLE_DASHBOARDS}
    >
      <div className="mx-auto max-w-6xl space-y-12 px-4 py-10 sm:px-6 lg:px-8">
        <AgencyOverviewSection displayName={displayName} />

        <section id="agency-dispute-summary" className="rounded-3xl border border-slate-200 bg-white p-8 shadow-soft">
          <div className="flex flex-col gap-4 md:flex-row md:items-center md:justify-between">
            <div>
              <h2 className="text-xl font-semibold text-slate-900">Dispute workspace</h2>
              <p className="mt-2 max-w-xl text-sm text-slate-600">Queue, evidence, and escrow controls in one view.</p>
            </div>
            <Link
              to="/dashboard/agency/disputes"
              className="inline-flex items-center gap-2 rounded-full border border-blue-500 bg-blue-600 px-5 py-2 text-sm font-semibold text-white shadow-sm transition hover:bg-blue-700"
            >
              Open workspace
            </Link>
          </div>
          <div className="mt-6 grid gap-4 sm:grid-cols-3">
            {[
              {
                title: 'Queue',
                description: 'Assign, prioritise, and filter without leaving the page.',
              },
              {
                title: 'Evidence',
                description: 'Log events with attachments and full actor history.',
              },
              {
                title: 'Escrow',
                description: 'Release or refund funds directly from the case.',
              },
            ].map((item) => (
              <div key={item.title} className="rounded-2xl border border-slate-200 bg-slate-50 p-4">
                <h3 className="text-sm font-semibold text-slate-900">{item.title}</h3>
                <p className="mt-1 text-sm text-slate-600">{item.description}</p>
    <AgencyDashboardLayout
      workspace={workspace}
      menuSections={AGENCY_DASHBOARD_MENU}
      activeMenuItem="agency-overview"
      description="Track client delivery, utilisation, and finance telemetry with actionable next steps."
    >
      <div className="space-y-12">
        <section id="agency-overview" className="space-y-6">
          <div className="rounded-3xl border border-slate-200 bg-white p-8 shadow-soft">
            <div className="flex flex-wrap items-start justify-between gap-4">
              <div>
                <p className="text-sm font-semibold uppercase tracking-[0.25em] text-slate-500">Mission control</p>
                <h1 className="mt-2 text-3xl font-semibold text-slate-900">Hello, {displayName}</h1>
                <p className="mt-3 max-w-2xl text-sm text-slate-600">
                  Keep an eye on client satisfaction, delivery readiness, and revenue pacing from this control panel. Use the
                  quick actions to broadcast updates or assign owners in seconds.
                </p>
              </div>
              <div className="grid gap-3 sm:grid-cols-3">
                {OVERVIEW_METRICS.map((metric) => (
                  <div
                    key={metric.id}
                    className="rounded-2xl border border-slate-200 bg-slate-50/80 px-5 py-4 shadow-sm"
                  >
                    <p className="text-xs font-semibold uppercase tracking-[0.2em] text-slate-500">{metric.label}</p>
                    <p className="mt-2 text-2xl font-semibold text-slate-900">{metric.value}</p>
                    <p className="text-xs text-slate-500">{metric.hint}</p>
                  </div>
                ))}
    <DashboardLayout
      currentDashboard="agency"
      title="Agency command center"
      subtitle={`Hello, ${displayName}`}
      description="Monitor delivery health, balance your bench, and keep leadership aligned on revenue momentum."
      menuSections={AGENCY_OVERVIEW_MENU_SECTIONS}
      availableDashboards={[
        { id: 'agency', label: 'Agency overview', href: '/dashboard/agency' },
        { id: 'agency-crm', label: 'CRM pipeline', href: '/dashboard/agency/crm' },
        'freelancer',
        'company',
        'user',
      ]}
    >
      <div className="space-y-12">
        <section id="overview-summary" className="rounded-3xl border border-slate-200 bg-white p-8 shadow-soft">
          <p className="text-sm uppercase tracking-[0.4em] text-slate-500">Workspace pulse</p>
          <div className="mt-6 grid gap-4 sm:grid-cols-3">
    <div className="min-h-screen bg-surfaceMuted pb-16">
      <div className="mx-auto max-w-6xl px-4 pt-12 sm:px-6 lg:px-8">
        <header className="flex flex-col gap-4 border-b border-slate-200 pb-8">
          <div>
            <p className="text-sm uppercase tracking-[0.4em] text-slate-500">Agency control tower</p>
            <h1 className="mt-2 text-3xl font-semibold text-slate-900">Hello, {displayName}</h1>
            <p className="mt-3 max-w-3xl text-sm text-slate-600">
              Track client health, revenue momentum, and the team’s next actions. Keep the bench balanced and highlight wins to
              leadership.
            </p>
            <div className="mt-4 flex flex-wrap gap-3">
              <Link
                to="/dashboard/agency/integrations"
                className="inline-flex items-center gap-2 rounded-full border border-slate-300 px-4 py-2 text-sm font-semibold text-slate-700 transition hover:border-slate-400 hover:text-slate-900"
              >
                Manage integrations
              </Link>
            </div>
          </div>
          <div className="flex flex-wrap items-center gap-3">
            <Link
              to="/dashboard/agency/ai"
              className="inline-flex items-center gap-2 rounded-full border border-slate-200 bg-white px-4 py-2 text-sm font-semibold text-slate-700 transition hover:border-blue-200 hover:text-blue-700"
            >
              Manage AI & bidding
            </Link>
          </div>
          <div className="grid gap-4 sm:grid-cols-3">
            {OVERVIEW_METRICS.map((metric) => (
              <div key={metric.id} className="rounded-3xl border border-slate-200 bg-slate-50/80 p-6">
>>>>>>> af637f41
                <p className="text-xs font-semibold uppercase tracking-[0.3em] text-slate-500">{metric.label}</p>
                <p className="mt-3 text-3xl font-semibold text-slate-900">{metric.value}</p>
                <p className="mt-2 text-xs text-slate-500">{metric.hint}</p>
              </div>
            </div>
            <div className="mt-6 flex flex-wrap items-center gap-3">
              <Link
                to="/dashboard/agency/escrow"
                className="inline-flex items-center gap-2 rounded-full bg-slate-900 px-4 py-2 text-sm font-semibold text-white shadow-sm transition hover:bg-slate-700"
              >
                Open escrow mission control
              </Link>
              <Link
                to="/inbox"
                className="inline-flex items-center gap-2 rounded-full border border-slate-200 px-4 py-2 text-sm font-semibold text-slate-700 transition hover:border-accent hover:text-accent"
              >
                Broadcast update
              </Link>
            </div>
          </div>
        </section>
<<<<<<< HEAD

        <section id="team-focus" className="grid gap-8 lg:grid-cols-[1.35fr_1fr]">
=======

        <section id="agency-projects" className="grid gap-8 lg:grid-cols-[1.35fr_1fr]">

        <section className="grid gap-8 lg:grid-cols-[1.35fr_1fr]">
          <div className="space-y-8">
            <div id="overview-team-focus" className="rounded-3xl border border-slate-200 bg-white p-8 shadow-soft">
              <div className="flex items-center justify-between gap-4">
                <div>
                  <h2 className="text-xl font-semibold text-slate-900">Team focus</h2>
                  <p className="mt-1 text-sm text-slate-500">Share the priorities anchoring this week’s stand-up.</p>
                </div>
                <Link to="/inbox" className="text-sm font-semibold text-accent transition hover:text-accentDark">
        </header>
    <DashboardLayout
      currentDashboard="agency"
      title={title}
      subtitle={subtitle}
      description=""
      menuSections={AGENCY_DASHBOARD_MENU_SECTIONS}
      availableDashboards={availableDashboards}
      activeMenuItem="home"
    >
      <div className="flex min-h-[calc(100vh-6rem)] flex-col gap-8 px-4 py-10 sm:px-6 lg:px-10 xl:px-16">
        <AgencyWorkforceDashboard
          data={data}
          loading={loading}
          error={error}
          summaryCards={summaryCards}
          onRefresh={refresh}
          workspaceId={workspaceId ?? data?.workspaceId ?? null}
          permissions={{ canEdit }}
          actions={actions}
        />
      </div>
  return (
    <DashboardLayout
      currentDashboard="agency"
      title="Agency control tower"
      subtitle={`Hello, ${displayName}`}
      description="Track client health, revenue momentum, and bench coverage from one place."
      menuSections={AGENCY_DASHBOARD_MENU_SECTIONS}
      availableDashboards={availableDashboards}
      activeMenuItem="agency-overview"
    >
      <div className="mx-auto max-w-6xl space-y-10 px-6 py-10">
        <div className="grid gap-4 sm:grid-cols-3">
          {OVERVIEW_METRICS.map((metric) => (
            <div
              key={metric.id}
              className="rounded-3xl border border-slate-200 bg-white p-6 shadow-soft transition hover:-translate-y-0.5 hover:border-accent/60"
            >
              <p className="text-xs font-semibold uppercase tracking-[0.3em] text-slate-500">{metric.label}</p>
              <p className="mt-3 text-3xl font-semibold text-slate-900">{metric.value}</p>
              <p className="mt-2 text-xs text-slate-500">{metric.hint}</p>
            </div>
          ))}
        </div>

        <div className="grid gap-8 lg:grid-cols-[1.35fr_1fr]">
        <section className="grid gap-8 lg:grid-cols-[1.35fr_1fr]">
>>>>>>> af637f41
          <div className="space-y-6">
            <section className="rounded-3xl border border-slate-200 bg-white p-8 shadow-soft" aria-labelledby="team-focus-heading">
              <div className="flex items-center justify-between">
                <h2 id="team-focus-heading" className="text-xl font-semibold text-slate-900">
                  Team focus
                </h2>
                <Link to="/inbox" className="text-sm font-semibold text-accent hover:text-accentDark">
                  Assign owner
                </Link>
              </div>
              <ol className="mt-6 space-y-4">
                {TEAM_TASKS.map((task, index) => (
                  <li key={task.id} className="flex gap-4 rounded-2xl border border-slate-200/70 bg-slate-50 p-4">
                    <div className="flex h-10 w-10 items-center justify-center rounded-full bg-accent text-sm font-semibold text-white">
                      {index + 1}
                    </div>
                    <div>
                      <p className="text-sm font-semibold text-slate-900">{task.title}</p>
                      <p className="text-xs text-slate-500">{task.description}</p>
                    </div>
                  </li>
                ))}
              </ol>
            </section>

            <section className="rounded-3xl border border-slate-200 bg-white p-8 shadow-soft" aria-labelledby="bench-signals-heading">
              <h2 id="bench-signals-heading" className="text-xl font-semibold text-slate-900">
                Bench signals
              </h2>
      subtitle={`Good to see you, ${displayName}`}
      description="Monitor client health, delivery momentum, and capacity in one place."
      menuSections={AGENCY_DASHBOARD_MENU_SECTIONS}
      activeMenuItem="agency-control-tower"
    >
      <section className="grid gap-4 sm:grid-cols-2 xl:grid-cols-3">
        {OVERVIEW_METRICS.map((metric) => (
          <div
            key={metric.id}
            className="rounded-3xl border border-slate-200 bg-white px-5 py-4 shadow-sm"
          >
            <p className="text-xs font-semibold uppercase tracking-[0.3em] text-slate-500">{metric.label}</p>
            <p className="mt-3 text-3xl font-semibold text-slate-900">{metric.value}</p>
            <p className="mt-1 text-xs text-slate-500">{metric.helper}</p>
          </div>
        ))}
      </section>

      <section className="mt-10 grid gap-6 lg:grid-cols-[1.35fr_1fr]">
        <div className="space-y-6">
          <div className="rounded-3xl border border-slate-200 bg-white p-6 shadow-sm">
            <div className="flex items-center justify-between">
              <h2 className="text-lg font-semibold text-slate-900">Team focus</h2>
              <Link to="/inbox" className="text-sm font-semibold text-accent hover:text-accentDark">
                Post update
              </Link>
            </div>
            <ol className="mt-4 space-y-3">
              {TEAM_NOTES.map((task, index) => (
                <li key={task.id} className="flex items-start gap-3 rounded-2xl border border-slate-200 bg-slate-50 p-4">
                  <span className="flex h-8 w-8 items-center justify-center rounded-full bg-accent text-sm font-semibold text-white">
                    {index + 1}
                  </span>
                  <div>
                    <p className="text-sm font-semibold text-slate-900">{task.title}</p>
                    <p className="text-xs text-slate-500">{task.helper}</p>
                  </div>
                </li>
              ))}
            </ol>
          </div>

            <div className="rounded-3xl border border-slate-200 bg-white p-8 shadow-soft">
              <h2 className="text-xl font-semibold text-slate-900">Bench capacity</h2>
            <div id="overview-bench-signals" className="rounded-3xl border border-slate-200 bg-white p-8 shadow-soft">
              <h2 className="text-xl font-semibold text-slate-900">Bench signals</h2>
              <p className="mt-1 text-sm text-slate-500">Use pod utilisation to plan rotations or accelerate sales outreach.</p>
              <div className="mt-4 space-y-3">
                <div className="flex items-center justify-between rounded-2xl border border-slate-200/70 bg-slate-50 px-4 py-3">
                  <p className="text-sm text-slate-600">Product design squad</p>
                  <span className="rounded-full bg-emerald-100 px-3 py-1 text-xs font-semibold text-emerald-700">Under capacity</span>
                </div>
                <div className="flex items-center justify-between rounded-2xl border border-slate-200/70 bg-slate-50 px-4 py-3">
                  <p className="text-sm text-slate-600">Growth marketing</p>
                  <span className="rounded-full bg-amber-100 px-3 py-1 text-xs font-semibold text-amber-700">Monitor</span>
                </div>
                <div className="flex items-center justify-between rounded-2xl border border-slate-200/70 bg-slate-50 px-4 py-3">
                  <p className="text-sm text-slate-600">Engineering guild</p>
                  <span className="rounded-full bg-rose-100 px-3 py-1 text-xs font-semibold text-rose-700">Over capacity</span>
                </div>
          <div className="rounded-3xl border border-slate-200 bg-white p-6 shadow-sm">
            <h2 className="text-lg font-semibold text-slate-900">Bench signals</h2>
            <div className="mt-4 grid gap-3 sm:grid-cols-3">
              <div className="rounded-2xl border border-emerald-200 bg-emerald-50/80 p-4">
                <p className="text-xs font-semibold uppercase tracking-wide text-emerald-700">Product design squad</p>
                <p className="mt-2 text-sm text-emerald-700">Under capacity · 24 hours open</p>
              </div>
            </section>
              <div className="rounded-2xl border border-amber-200 bg-amber-50/80 p-4">
                <p className="text-xs font-semibold uppercase tracking-wide text-amber-700">Growth marketing pod</p>
                <p className="mt-2 text-sm text-amber-700">Monitor utilisation · 6 hours variance</p>
              </div>
              <div className="rounded-2xl border border-rose-200 bg-rose-50/80 p-4">
                <p className="text-xs font-semibold uppercase tracking-wide text-rose-700">Engineering guild</p>
                <p className="mt-2 text-sm text-rose-700">Over capacity · triage blockers</p>
              </div>
            ))}
          </div>
        </div>

          <aside className="space-y-6">
            <section className="rounded-3xl border border-slate-200 bg-white p-6 shadow-soft" aria-labelledby="finance-snapshot-heading">
              <h2 id="finance-snapshot-heading" className="text-lg font-semibold text-slate-900">
                Finance snapshot
              </h2>
          <aside className="space-y-8">
            <div id="overview-finance" className="rounded-3xl border border-slate-200 bg-white p-6 shadow-soft">
              <h2 className="text-lg font-semibold text-slate-900">Finance snapshot</h2>
              <ul className="mt-4 space-y-3">
                {FINANCE_SUMMARY.map((item) => (
                  <li key={item.id} className="rounded-2xl border border-slate-200/70 bg-slate-50 p-4">
                    <p className="text-sm font-semibold text-slate-900">{item.label}</p>
                    <p className="mt-1 text-lg font-semibold text-slate-900">{item.value}</p>
                    <p className="text-xs text-slate-500">{item.hint}</p>
                  </li>
                ))}
              </ul>
            </section>
            </div>
        <aside className="space-y-6">
          <div className="rounded-3xl border border-slate-200 bg-white p-6 shadow-sm">
            <h2 className="text-lg font-semibold text-slate-900">Finance snapshot</h2>
            <ul className="mt-4 space-y-3">
              {FINANCE_SNAPSHOT.map((item) => (
                <li key={item.id} className="rounded-2xl border border-slate-200 bg-slate-50 p-4">
                  <p className="text-sm font-semibold text-slate-900">{item.label}</p>
                  <p className="mt-1 text-lg font-semibold text-slate-900">{item.value}</p>
                  <p className="text-xs text-slate-500">{item.helper}</p>
                </li>
              ))}
            </ul>
          </div>

            <section className="rounded-3xl border border-slate-200 bg-gradient-to-br from-accent/10 via-white to-blue-100 p-6 shadow-soft" aria-labelledby="support-heading">
              <h2 id="support-heading" className="text-lg font-semibold text-slate-900">
                Need support?
              </h2>
              <p className="mt-2 text-sm text-slate-600">
                Finance and compliance respond within one hour. Flag blockers and we will unblock contracts, payouts, or vendor checks fast.
                Coordinate with finance or compliance from your shared operations channel. Our team responds within an hour.
              </p>
              <Link
                to="/inbox"
                className="mt-4 inline-flex items-center gap-2 rounded-full border border-slate-200 bg-white px-4 py-2 text-sm font-semibold text-slate-700 transition hover:border-slate-300 hover:text-slate-900"
              >
                Message operations
              </Link>
            </section>
          </aside>
        </div>
      </div>
        </section>

        <section id="agency-compliance" className="rounded-3xl border border-slate-200 bg-white p-8 shadow-soft">
          <div className="flex flex-wrap items-center justify-between gap-4">
            <div>
              <h2 className="text-xl font-semibold text-slate-900">Compliance pulses</h2>
              <p className="text-sm text-slate-600">
                Stay audit ready with the latest contract renewals, NDAs, and KYC refresh tasks.
              </p>
            </div>
            <Link to="/trust-center" className="text-sm font-semibold text-accent hover:text-accentDark">
              View trust center
            </Link>
          </div>
          <div className="mt-6 grid gap-4 md:grid-cols-3">
            <div className="rounded-2xl border border-slate-200 bg-slate-50 p-4">
              <p className="text-xs font-semibold uppercase tracking-[0.2em] text-slate-500">KYC refresh</p>
              <p className="mt-2 text-2xl font-semibold text-slate-900">4 vendors</p>
              <p className="text-xs text-slate-500">Due this week</p>
            </div>
            <div className="rounded-2xl border border-slate-200 bg-slate-50 p-4">
              <p className="text-xs font-semibold uppercase tracking-[0.2em] text-slate-500">Contracts expiring</p>
              <p className="mt-2 text-2xl font-semibold text-slate-900">3 retainers</p>
              <p className="text-xs text-slate-500">Renew before Friday</p>
            </div>
            <div className="rounded-2xl border border-slate-200 bg-slate-50 p-4">
              <p className="text-xs font-semibold uppercase tracking-[0.2em] text-slate-500">Security attestations</p>
              <p className="mt-2 text-2xl font-semibold text-slate-900">SOC 2 draft</p>
              <p className="text-xs text-slate-500">In review with compliance</p>
            </div>
          </div>
        </section>

        <section id="agency-automation" className="rounded-3xl border border-slate-200 bg-white p-8 shadow-soft">
          <div className="flex flex-wrap items-center justify-between gap-4">
            <div>
              <h2 className="text-xl font-semibold text-slate-900">Automation experiments</h2>
              <p className="text-sm text-slate-600">Review queue automations, AI summaries, and partner hand-offs ready to enable.</p>
            </div>
            <Link to="/auto-assign" className="text-sm font-semibold text-accent hover:text-accentDark">
              Manage auto-assign
            </Link>
          </div>
          <div className="mt-6 grid gap-4 md:grid-cols-2 xl:grid-cols-3">
            <div className="rounded-2xl border border-slate-200 bg-slate-50 p-4">
              <p className="text-sm font-semibold text-slate-900">Escalation routing</p>
              <p className="mt-2 text-xs text-slate-500">Pilot automation for support tickets that touch finance or contracts.</p>
            </div>
            <div className="rounded-2xl border border-slate-200 bg-slate-50 p-4">
              <p className="text-sm font-semibold text-slate-900">AI project recaps</p>
              <p className="mt-2 text-xs text-slate-500">Summaries posted in #client-wins every Friday at 4pm.</p>
            </div>
            <div className="rounded-2xl border border-slate-200 bg-slate-50 p-4">
              <p className="text-sm font-semibold text-slate-900">Bench nudges</p>
              <p className="mt-2 text-xs text-slate-500">Automated alerts when utilisation drops below 60% for any squad.</p>
            </div>
          </div>
        </section>
      </div>
<<<<<<< HEAD
=======
    </AgencyDashboardLayout>
          <div className="rounded-3xl border border-slate-200 bg-gradient-to-br from-accent/10 via-white to-blue-100 p-6 shadow-sm">
            <h2 className="text-lg font-semibold text-slate-900">Need support?</h2>
            <p className="mt-2 text-sm text-slate-600">
              Finance and compliance can help unblock vendor payouts or contract reviews within the hour.
            </p>
            <Link
              to="/inbox"
              className="mt-4 inline-flex items-center gap-2 rounded-full border border-slate-200 bg-white px-4 py-2 text-sm font-semibold text-slate-700 transition hover:border-slate-300 hover:text-slate-900"
            >
              Message operations
            </Link>
          </div>
        </aside>
      </section>
>>>>>>> af637f41
    </DashboardLayout>
  );
}<|MERGE_RESOLUTION|>--- conflicted
+++ resolved
@@ -2,8 +2,6 @@
 import DashboardLayout from '../../layouts/DashboardLayout.jsx';
 import useSession from '../../hooks/useSession.js';
 import { AGENCY_DASHBOARD_MENU_SECTIONS } from '../../constants/agencyDashboardMenu.js';
-<<<<<<< HEAD
-=======
 import { AGENCY_DASHBOARD_MENU } from '../../constants/agencyDashboardMenu.js';
 import { useMemo } from 'react';
 import { useSearchParams } from 'react-router-dom';
@@ -32,7 +30,6 @@
   updateProjectDelegation,
   updateWorkforceMember,
 } from '../../services/agencyWorkforce.js';
->>>>>>> af637f41
 
 const availableDashboards = ['agency', 'company', 'freelancer', 'user'];
 
@@ -235,7 +232,6 @@
   return (
     <DashboardLayout
       currentDashboard="agency"
-<<<<<<< HEAD
       title={`Hello, ${displayName}`}
       subtitle="Agency control tower"
       description="Track client health, momentum, and resourcing in one view."
@@ -251,7 +247,6 @@
                 key={metric.id}
                 className="rounded-3xl border border-slate-200 bg-white/95 p-6 shadow-soft transition hover:-translate-y-0.5 hover:border-accent/60"
               >
-=======
       title="Agency control tower"
       subtitle="Daily visibility across client commitments, bench capacity, and finance health"
       description="Track client health, revenue momentum, and the team’s next actions. Keep the bench balanced and spotlight wins for leadership."
@@ -384,7 +379,6 @@
           <div className="grid gap-4 sm:grid-cols-3">
             {OVERVIEW_METRICS.map((metric) => (
               <div key={metric.id} className="rounded-3xl border border-slate-200 bg-slate-50/80 p-6">
->>>>>>> af637f41
                 <p className="text-xs font-semibold uppercase tracking-[0.3em] text-slate-500">{metric.label}</p>
                 <p className="mt-3 text-3xl font-semibold text-slate-900">{metric.value}</p>
                 <p className="mt-2 text-xs text-slate-500">{metric.hint}</p>
@@ -406,10 +400,8 @@
             </div>
           </div>
         </section>
-<<<<<<< HEAD
 
         <section id="team-focus" className="grid gap-8 lg:grid-cols-[1.35fr_1fr]">
-=======
 
         <section id="agency-projects" className="grid gap-8 lg:grid-cols-[1.35fr_1fr]">
 
@@ -470,7 +462,6 @@
 
         <div className="grid gap-8 lg:grid-cols-[1.35fr_1fr]">
         <section className="grid gap-8 lg:grid-cols-[1.35fr_1fr]">
->>>>>>> af637f41
           <div className="space-y-6">
             <section className="rounded-3xl border border-slate-200 bg-white p-8 shadow-soft" aria-labelledby="team-focus-heading">
               <div className="flex items-center justify-between">
@@ -690,8 +681,6 @@
           </div>
         </section>
       </div>
-<<<<<<< HEAD
-=======
     </AgencyDashboardLayout>
           <div className="rounded-3xl border border-slate-200 bg-gradient-to-br from-accent/10 via-white to-blue-100 p-6 shadow-sm">
             <h2 className="text-lg font-semibold text-slate-900">Need support?</h2>
@@ -707,7 +696,6 @@
           </div>
         </aside>
       </section>
->>>>>>> af637f41
     </DashboardLayout>
   );
 }