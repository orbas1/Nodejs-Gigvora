--- conflicted
+++ resolved
@@ -1,9 +1,7 @@
-<<<<<<< HEAD
 import useSession from '../../hooks/useSession.js';
 import DashboardLayout from '../../layouts/DashboardLayout.jsx';
 import AgencyOverviewContent from '../../components/agency/AgencyOverviewContent.jsx';
 import { AGENCY_AVAILABLE_DASHBOARDS, AGENCY_DASHBOARD_MENU } from '../../constants/agencyDashboardMenu.js';
-=======
 import { useMemo } from 'react';
 import { Link } from 'react-router-dom';
 import DashboardLayout from '../../layouts/DashboardLayout.jsx';
@@ -159,7 +157,6 @@
   { id: 'invoiced', label: 'Invoices sent', value: '$310K', helper: 'Awaiting 3 approvals' },
   { id: 'payouts', label: 'Payouts processed', value: '$245K', helper: 'Cleared overnight' },
 ];
->>>>>>> 90a1b789
 
 const availableDashboards = ['agency', 'company', 'freelancer', 'user'];
 
@@ -487,7 +484,6 @@
   return (
     <DashboardLayout
       currentDashboard="agency"
-<<<<<<< HEAD
       title="Agency control tower"
       subtitle="Visibility across clients, teams, and delivery."
       description="Monitor delivery, balance the bench, and collaborate with clients in real time."
@@ -496,7 +492,6 @@
       activeMenuItem="agency-overview"
     >
       <AgencyOverviewContent displayName={displayName} />
-=======
       title={`Hello, ${displayName}`}
       subtitle="Agency control tower"
       description="Track client health, delivery posture, and finance momentum so pods stay aligned and proactive."
@@ -1019,7 +1014,6 @@
           </div>
         </aside>
       </section>
->>>>>>> 90a1b789
     </DashboardLayout>
   );
 }