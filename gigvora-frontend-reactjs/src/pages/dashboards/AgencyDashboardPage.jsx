--- conflicted
+++ resolved
@@ -916,7 +916,6 @@
       : 'n/a';
 
   const menuSections = useMemo(() => {
-<<<<<<< HEAD
     const workspaceScopeLabel =
       summaryScope === 'workspace'
         ? 'Workspace filtered'
@@ -929,7 +928,6 @@
     const internalMarketplaceDescription = `${formatNumber(internalMarketplaceOpportunities)} opportunities · ${formatNumber(
       internalMarketplaceBenchReady,
     )} bench ready`;
-=======
     const operationsUtilizationRate = operationsUtilization.rate ?? 0;
     const operationsAlertsCount = operationsAlerts.length;
     const managedProjects = projectsWorkspaceSummary.totalProjects ?? totalProjectsCount;
@@ -954,7 +952,6 @@
     const marketplaceBenchReady = internalMarketplace?.benchAvailable ?? benchMembers.length ?? 0;
     const pendingMatches = internalMarketplace?.pendingMatches ?? pendingMatchesCount ?? 0;
 
->>>>>>> 6c0e7f33
     return [
       {
         label: 'Executive intelligence & governance',
@@ -997,11 +994,8 @@
           {
             name: 'Agency overview',
             sectionId: 'agency-overview',
-<<<<<<< HEAD
             description: `${formatPercent(operationsUtilization.rate)} utilization · ${formatNumber(operationsAlertsCount)} alerts open`,
-=======
             description: `${formatPercent(operationsUtilizationRate)} utilization · ${formatNumber(operationsAlertsCount)} alerts open`,
->>>>>>> 6c0e7f33
           },
           {
             name: 'Projects workspace',
@@ -1011,11 +1005,8 @@
           {
             name: 'Gig programs',
             sectionId: 'gig-programs',
-<<<<<<< HEAD
             description: `${formatNumber(gigProgramsManagedCount)} managed gigs · ${formatPercent(gigProgramsSummary.onTimeRate ?? 0)} on-time`,
-=======
             description: `${formatNumber(managedGigs)} managed gigs · ${formatPercent(gigOnTimeRate)} on-time`,
->>>>>>> 6c0e7f33
           },
         ],
       },
@@ -1031,31 +1022,23 @@
             name: 'Talent CRM',
             sectionId: 'talent-crm',
             description: `${formatNumber(talentCrm?.totals?.candidates ?? 0)} candidates · ${formatPercent(conversionRate)} conversion`,
-<<<<<<< HEAD
-=======
             tags: ['talent_crm'],
->>>>>>> 6c0e7f33
           },
           {
             name: 'People ops hub',
             sectionId: 'people-ops',
             description: `${formatNumber(peopleOps?.policies?.active ?? 0)} active policies · ${formatPercent(peopleOps?.policies?.acknowledgementRate ?? 0)} acknowledgement`,
-<<<<<<< HEAD
-=======
             tags: ['people_ops'],
->>>>>>> 6c0e7f33
           },
           {
             name: 'Internal opportunity board',
             sectionId: 'internal-opportunity-board',
-<<<<<<< HEAD
             description: `${formatNumber(openInternalOpportunities)} openings · Avg match ${formatScore(averageMatchScore)}`,
           },
           {
             name: 'Agency member branding',
             sectionId: 'agency-member-branding',
             description: `${formatNumber(brandingStudio?.totals?.published ?? 0)} published assets · ${formatNumber(brandingReach)} reach`,
-=======
             description: `${formatNumber(openInternalOpportunities)} open opportunities · Avg match ${formatScore(averageMatchScore)}`,
             tags: ['opportunity_board'],
           },
@@ -1064,35 +1047,25 @@
             sectionId: 'agency-branding',
             description: `${formatNumber(brandingStudio?.totals?.published ?? 0)} published assets · ${formatNumber(brandingReach)} reach`,
             tags: ['branding'],
->>>>>>> 6c0e7f33
           },
           {
             name: 'HR management',
             sectionId: 'hr-management',
-<<<<<<< HEAD
             description: `${formatNumber(totalMembersCount)} members · ${formatNumber(benchCount)} on bench · ${pendingInvitesLabel} invites open · Avg weekly capacity ${averageWeeklyCapacityLabel}`,
-=======
             description: `${formatNumber(hrHeadcount)} members · ${formatNumber(hrBenchMembers)} on bench · ${formatNumber(hrComplianceOutstanding)} compliance tasks`,
->>>>>>> 6c0e7f33
           },
           {
             name: 'Capacity planning',
             sectionId: 'capacity-planning',
-<<<<<<< HEAD
             description: `${benchSummaryText} · Utilisation ${formatPercent(utilisationRate)}`,
-=======
             description: `${benchCapacityHours} bench hours · Utilisation ${formatPercent(hrUtilization)}`,
->>>>>>> 6c0e7f33
           },
           {
             name: 'Internal marketplace',
             sectionId: 'internal-marketplace',
-<<<<<<< HEAD
             description: internalMarketplaceDescription,
-=======
             description: `${formatNumber(pendingMatches || openInternalOpportunities)} opportunities · ${formatNumber(marketplaceBenchReady)} bench ready`,
             tags: ['marketplace'],
->>>>>>> 6c0e7f33
           },
         ],
       },
@@ -1100,7 +1073,6 @@
         label: 'Operating intelligence',
         items: [
           {
-<<<<<<< HEAD
             name: 'Analytics & insights',
             sectionId: 'analytics-insights',
             description: `${releasedAmountText} released YTD`,
@@ -1114,7 +1086,6 @@
             name: 'Settings & governance',
             sectionId: 'settings-governance',
             description: `Workspace ${workspaceSlugValue} · ${workspaceScopeLabel}.`,
-=======
             name: 'Project portfolio mastery',
             sectionId: 'project-portfolio-mastery',
             description: `${formatNumber(portfolioSummary.totalProjects ?? 0)} projects · ${formatPercent(portfolioSummary.avgMargin ?? 0)} avg margin`,
@@ -1149,7 +1120,6 @@
               paymentsSummary.outstandingSplits?.totals ?? [],
               paymentsSummary.currency ?? financialSummary.currency ?? 'USD',
             )} outstanding`,
->>>>>>> 6c0e7f33
           },
         ],
       },
@@ -1169,17 +1139,13 @@
           {
             name: 'Marketing automation',
             sectionId: 'marketing-automation',
-<<<<<<< HEAD
             description: `${formatNumber(marketingSummary.activeCampaigns ?? 0)} live campaigns · ${marketingPipelineText} pipeline`,
-=======
             description: `${formatNumber(marketingSummary.activeCampaigns ?? 0)} live campaigns · ${formatCurrency(marketingSummary.totalPipelineValue ?? 0, defaultCurrency)} pipeline`,
->>>>>>> 6c0e7f33
           },
           {
             name: 'Client advocacy',
             sectionId: 'client-advocacy',
             description: `${formatNumber(clientAdvocacySummary.activePlaybooks ?? 0)} playbooks · ${formatPercent(clientAdvocacySummary.reviewResponseRate ?? 0)} response rate`,
-<<<<<<< HEAD
           },
         ],
       },
@@ -1271,7 +1237,6 @@
     totalGigsCount,
     utilisationRate,
     workspaceSlugValue,
-=======
           },
         ],
       },
@@ -1324,7 +1289,6 @@
     marginText,
     operationsAlerts,
     studioSummary,
->>>>>>> 6c0e7f33
   ]);
 
   const portfolioSummaryCards = [
