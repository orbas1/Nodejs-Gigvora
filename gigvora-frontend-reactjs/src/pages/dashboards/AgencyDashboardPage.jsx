--- conflicted
+++ resolved
@@ -1,9 +1,7 @@
-<<<<<<< HEAD
 import { Link } from 'react-router-dom';
 import DashboardLayout from '../../layouts/DashboardLayout.jsx';
 import useSession from '../../hooks/useSession.js';
 import { AGENCY_DASHBOARD_MENU } from '../../constants/agencyDashboardMenu.js';
-=======
 import { useMemo } from 'react';
 import { useSearchParams } from 'react-router-dom';
 import DashboardLayout from '../../layouts/DashboardLayout.jsx';
@@ -31,7 +29,6 @@
   updateProjectDelegation,
   updateWorkforceMember,
 } from '../../services/agencyWorkforce.js';
->>>>>>> 599673d7
 
 const availableDashboards = ['agency', 'company', 'freelancer', 'user'];
 
@@ -104,10 +101,8 @@
 
 export default function AgencyDashboardPage() {
   const { session } = useSession();
-<<<<<<< HEAD
   const displayName = session?.name || session?.firstName || 'Agency team';
   const availableDashboards = ['agency', 'company', 'freelancer', 'user'];
-=======
   const [searchParams] = useSearchParams();
   const workspaceIdParam = searchParams.get('workspaceId');
   const workspaceId = parseWorkspaceId(workspaceIdParam);
@@ -210,13 +205,11 @@
   const workspace = {
     name: `${displayName}'s workspace`,
   };
->>>>>>> 599673d7
 
   return (
     <DashboardLayout
       currentDashboard="agency"
       title="Agency control tower"
-<<<<<<< HEAD
       subtitle={`Hello, ${displayName}`}
       description="Track client health, revenue momentum, and the team’s next actions."
       menuSections={AGENCY_DASHBOARD_MENU}
@@ -225,7 +218,6 @@
       adSurface="agency_dashboard"
     >
       <div id="agency-overview" className="mx-auto max-w-6xl space-y-12 px-4 py-10 sm:px-6 lg:px-8">
-=======
       subtitle="Orchestrate delivery, growth, and trust"
       description="A single place to align your agency—revenue, delivery, talent, and dispute operations."
       menuSections={MENU_SECTIONS}
@@ -408,7 +400,6 @@
       activeMenuItem="agency-overview"
     >
       <div className="mx-auto max-w-6xl space-y-10 px-6 py-10">
->>>>>>> 599673d7
         <div className="grid gap-4 sm:grid-cols-3">
           {OVERVIEW_METRICS.map((metric) => (
             <div
@@ -623,8 +614,6 @@
           </div>
         </section>
       </div>
-<<<<<<< HEAD
-=======
     </AgencyDashboardLayout>
           <div className="rounded-3xl border border-slate-200 bg-gradient-to-br from-accent/10 via-white to-blue-100 p-6 shadow-sm">
             <h2 className="text-lg font-semibold text-slate-900">Need support?</h2>
@@ -640,7 +629,6 @@
           </div>
         </aside>
       </section>
->>>>>>> 599673d7
     </DashboardLayout>
   );
 }