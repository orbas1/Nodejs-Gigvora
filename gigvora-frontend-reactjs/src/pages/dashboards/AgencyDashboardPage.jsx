--- conflicted
+++ resolved
@@ -118,7 +118,6 @@
   const jobs = state.data?.jobs ?? [];
   const pipeline = summary?.pipeline ?? { statuses: {}, topCandidates: [] };
   const financialSummary = summary?.financials ?? { inEscrow: 0, released: 0, outstanding: 0, currency: 'USD' };
-<<<<<<< HEAD
   const executiveData = state.data?.executive ?? {};
   const intelligenceOverview = executiveData.intelligence ?? {};
   const analyticsWarRoomData = executiveData.analyticsWarRoom ?? { summary: {}, scorecards: [], grouped: {} };
@@ -288,7 +287,6 @@
   const leadershipDecisionCount = leadershipHubData.decisions?.length ?? 0;
   const leadershipRitualCount = leadershipHubData.rituals?.length ?? 0;
   const innovationCount = innovationLabData.initiatives?.length ?? 0;
-=======
   const talentLifecycle = state.data?.talentLifecycle ?? {};
   const talentLifecycleSummary = talentLifecycle.summary ?? {};
   const talentCrm = talentLifecycle.crm ?? {};
@@ -309,7 +307,6 @@
   const clientAdvocacy = leadership.clientAdvocacy ?? {};
   const clientAdvocacySummary = clientAdvocacy.summary ?? {};
   const defaultCurrency = financialSummary.currency ?? 'USD';
->>>>>>> 545b36be
 
   const benchMembers = members
     .filter((member) => member.availability?.status === 'available')
@@ -329,8 +326,6 @@
   const financialOversightSummary = financialOversightInsights.summary ?? {};
 
   const menuSections = useMemo(() => {
-<<<<<<< HEAD
-=======
     const activeProjects = summary?.projects?.buckets?.active ?? summary?.projects?.total ?? 0;
     const utilization = summary?.members?.utilizationRate ?? 0;
     const pendingInvites = summary?.members?.pendingInvites ?? invites.length;
@@ -344,7 +339,6 @@
       ? Math.round(Number(capacityPlanning.benchCapacityHours))
       : 0;
     const utilisationRate = capacityPlanning?.utilizationRate ?? utilization;
->>>>>>> 545b36be
     return [
       {
         label: 'Executive intelligence & governance',
@@ -424,7 +418,6 @@
           },
           {
             name: 'HR management',
-<<<<<<< HEAD
             description: `${formatNumber(totalMembersCount)} members · ${formatNumber(benchCount)} on bench · ${formatNumber(pendingInvitesCount)} invites open`,
           },
           {
@@ -435,7 +428,6 @@
             name: 'Internal marketplace',
             description: `${formatNumber(pendingMatchesCount)} pending matches ready for review.`,
             tags: ['auto-assign'],
-=======
             description: `${formatNumber(hrManagement?.activeHeadcount ?? summary?.members?.total ?? members.length)} headcount • ${formatNumber(hrManagement?.complianceOutstanding ?? 0)} compliance tasks open`,
           },
           {
@@ -446,7 +438,6 @@
             name: 'Internal marketplace',
             description: `${formatNumber(internalMarketplace?.openOpportunities ?? 0)} open matches • ${formatNumber(internalMarketplace?.benchAvailable ?? benchMembers.length)} bench ready`,
             tags: ['marketplace'],
->>>>>>> 545b36be
           },
         ],
       },
@@ -502,7 +493,6 @@
         ],
       },
     ];
-<<<<<<< HEAD
   }, [
     revenueRunRateText,
     marginText,
@@ -529,7 +519,6 @@
     activeClientsCount,
     workspaceSlugValue,
     summaryScope,
-=======
 
     sections.push({
       label: 'Operating intelligence',
@@ -712,7 +701,6 @@
     clientAdvocacySummary.activePlaybooks,
     clientAdvocacySummary.reviewResponseRate,
     defaultCurrency,
->>>>>>> 545b36be
   ]);
 
   const profile = useMemo(() => {
@@ -821,7 +809,6 @@
     </section>
   );
 
-<<<<<<< HEAD
   const executiveFocusMetrics = focusMetrics.filter((item) => item.metric);
   const executiveScorecards = (intelligenceOverview.metrics ?? []).slice(0, 6);
   const executivePolicies = (intelligenceOverview.compliancePolicies ?? []).slice(0, 4);
@@ -1339,7 +1326,6 @@
               ) : (
                 <li className="text-sm text-slate-500">No audit exports generated yet.</li>
               )}
-=======
   const renderTalentOverview = (
     <div className="rounded-3xl border border-purple-100 bg-gradient-to-r from-purple-50 via-indigo-50 to-sky-50 p-6">
       <div className="flex flex-wrap items-center justify-between gap-3">
@@ -1570,12 +1556,10 @@
                 </li>
               ))}
               {!peopleOps?.wellbeing?.snapshots?.length ? <li>No wellbeing surveys captured.</li> : null}
->>>>>>> 545b36be
             </ul>
           </div>
         </div>
       </div>
-<<<<<<< HEAD
     </section>
   );
 
@@ -1840,7 +1824,6 @@
         </div>
       </div>
     </section>
-=======
     </div>
   );
 
@@ -1974,7 +1957,6 @@
         </div>
       </div>
     </div>
->>>>>>> 545b36be
   );
 
   const renderProjects = (
@@ -3406,14 +3388,12 @@
               ))}
             </section>
 
-<<<<<<< HEAD
             {renderExecutiveIntelligenceSection}
             {renderAnalyticsWarRoomSection}
             {renderScenarioExplorerSection}
             {renderGovernanceDeskSection}
             {renderLeadershipHubSection}
             {renderInnovationLabSection}
-=======
             <section>{renderTalentOverview}</section>
 
             <section className="grid gap-6 xl:grid-cols-2">
@@ -3425,7 +3405,6 @@
               {renderTalentOpportunityBoard}
               {renderBrandingStudio}
             </section>
->>>>>>> 545b36be
 
             <section className="grid gap-6 lg:grid-cols-3">
               <div className="lg:col-span-2">{renderProjects}</div>
