import { useCallback, useMemo } from 'react';
import { Link, useSearchParams } from 'react-router-dom';
import DashboardLayout from '../../layouts/DashboardLayout.jsx';
import useSession from '../../hooks/useSession.js';
import VolunteeringWorkspace from '../../components/agency/volunteering/VolunteeringWorkspace.jsx';
import { AGENCY_DASHBOARD_MENU_SECTIONS } from '../../constants/agencyDashboardMenu.js';

const OVERVIEW_CARDS = [
  { id: 'programmes', label: 'Programmes', value: 7 },
  { id: 'active-volunteers', label: 'Volunteers', value: 42 },
  { id: 'deployments', label: 'Deployments', value: 5 },
  { id: 'responses', label: 'Replies today', value: 18 },
import useSession from '../../hooks/useSession.js';
import DashboardLayout from '../../layouts/DashboardLayout.jsx';
import AgencyOverviewContent from '../../components/agency/AgencyOverviewContent.jsx';
import { AGENCY_AVAILABLE_DASHBOARDS, AGENCY_DASHBOARD_MENU } from '../../constants/agencyDashboardMenu.js';
import { useMemo } from 'react';
import { Link } from 'react-router-dom';
import DashboardLayout from '../../layouts/DashboardLayout.jsx';
import useSession from '../../hooks/useSession.js';
import AgencyDashboardSidebar from '../../components/dashboard/agency/AgencyDashboardSidebar.jsx';
import MentoringSessionManagement from '../../components/dashboard/agency/MentoringSessionManagement.jsx';
import { AGENCY_DASHBOARD_MENU_SECTIONS } from '../../constants/agencyDashboardMenu.js';

const OVERVIEW_METRICS = [
  { id: 'clients', label: 'Active clients', value: 18, hint: '4 onboarding this month' },
  { id: 'projects', label: 'Managed projects', value: 42, hint: '8 in kickoff' },
  { id: 'talent', label: 'Bench capacity', value: '63%', hint: '120 hours open' },
];
import { useCallback, useEffect, useMemo, useState } from 'react';
import DashboardLayout from '../../layouts/DashboardLayout.jsx';
import DataStatus from '../../components/DataStatus.jsx';
import useSession from '../../hooks/useSession.js';
import useAgencyDashboard from '../../hooks/useAgencyDashboard.js';
import useProjectGigManagement from '../../hooks/useProjectGigManagement.js';
import useGigOrderDetail from '../../hooks/useGigOrderDetail.js';
import { MENU_GROUPS, AVAILABLE_DASHBOARDS } from './agency/menuConfig.js';
import {
  GigManagementSection,
  GigTimelineSection,
  GigCreationSection,
  OpenGigsSection,
  ClosedGigsSection,
  GigSubmissionsSection,
  GigChatSection,
} from './agency/sections/index.js';

const TEAM_REMINDERS = [
  { id: 'checkins', label: 'Client check-in · 10:00' },
  { id: 'onboarding', label: 'Onboard three mentors' },
  { id: 'reports', label: 'Send weekly summary' },
];

const QUICK_LINKS = [
  { id: 'inbox', label: 'Inbox', to: '/inbox' },
  { id: 'finance', label: 'Finance', to: '/finance' },
  { id: 'settings', label: 'Settings', to: '/settings' },
];

const VOL_PANES = new Set(['overview', 'applications', 'responses', 'contracts', 'spend']);
const VOL_MENU_TO_PANE = Object.freeze({
  'volunteer-home': 'overview',
  'volunteer-deals': 'contracts',
  'volunteer-apply': 'applications',
  'volunteer-replies': 'responses',
  'volunteer-spend': 'spend',
});

function parseWorkspaceId(rawValue) {
  if (!rawValue) {
    return undefined;
  }
  const numeric = Number.parseInt(rawValue, 10);
  return Number.isNaN(numeric) ? undefined : numeric;
}

function normalizePane(value) {
  if (!value) {
    return 'overview';
  }
  return VOL_PANES.has(value) ? value : 'overview';
}

export default function AgencyDashboardPage() {
  const { session } = useSession();
  const [searchParams, setSearchParams] = useSearchParams();

  const workspaceIdParam = searchParams.get('workspaceId');
  const workspaceSlugParam = searchParams.get('workspaceSlug');
  const volPaneParam = normalizePane(searchParams.get('volPane'));

  const workspaceId = parseWorkspaceId(workspaceIdParam);
  const workspaceSlug = workspaceSlugParam || undefined;

  const menuSections = useMemo(
    () =>
      AGENCY_DASHBOARD_MENU_SECTIONS.map((section) => ({
        ...section,
        items: section.items.map((item) => ({ ...item })),
      })),
    [],
  );
  const availableDashboards = useMemo(() => ['agency', 'company', 'headhunter', 'user', 'freelancer'], []);
const TEAM_TASKS = [
  { id: 'advocacy', title: 'Client sync', hint: 'Review NPS and set follow-ups.' },
  { id: 'payments', title: 'Finance check', hint: 'Clear payouts and vendor bills.' },
  { id: 'growth', title: 'Growth standup', hint: 'Align on next demo targets.' },
const DEFAULT_SECTION = 'manage';
import { Link } from 'react-router-dom';
import DashboardLayout from '../../layouts/DashboardLayout.jsx';
import useSession from '../../hooks/useSession.js';
import { AGENCY_DASHBOARD_MENU_SECTIONS, AGENCY_DASHBOARD_ALTERNATES } from './agency/menuConfig.js';
import { AGENCY_DASHBOARD_MENU_SECTIONS } from '../../constants/agencyDashboardMenu.js';
import { AGENCY_DASHBOARD_MENU } from '../../constants/agencyDashboardMenu.js';
import { useMemo } from 'react';
import { useSearchParams } from 'react-router-dom';
import DashboardLayout from '../../layouts/DashboardLayout.jsx';
import useSession from '../../hooks/useSession.js';
import useAgencyWorkforceDashboard from '../../hooks/useAgencyWorkforceDashboard.js';
import AgencyWorkforceDashboard from '../../components/agency/workforce/AgencyWorkforceDashboard.jsx';
import { AGENCY_DASHBOARD_MENU_SECTIONS } from '../../constants/agencyDashboardMenu.js';
import {
  createAvailabilityEntry,
  createGigDelegation,
  createPayDelegation,
  createProjectDelegation,
  createWorkforceMember,
  deleteAvailabilityEntry,
  deleteCapacitySnapshot,
  deleteGigDelegation,
  deletePayDelegation,
  deleteProjectDelegation,
  deleteWorkforceMember,
  recordCapacitySnapshot,
  updateAvailabilityEntry,
  updateCapacitySnapshot,
  updateGigDelegation,
  updatePayDelegation,
  updateProjectDelegation,
  updateWorkforceMember,
} from '../../services/agencyWorkforce.js';

const availableDashboards = ['agency', 'company', 'freelancer', 'user'];

function parseWorkspaceId(value) {
  if (!value) return undefined;
  const numeric = Number(value);
  return Number.isFinite(numeric) ? numeric : undefined;
}
import { Link } from 'react-router-dom';
import DashboardLayout from '../../layouts/DashboardLayout.jsx';
import AgencyOverviewSection from '../../components/agency/AgencyOverviewSection.jsx';
import useSession from '../../hooks/useSession.js';
import AgencyDashboardLayout from './agency/AgencyDashboardLayout.jsx';
import { AGENCY_DASHBOARD_MENU } from '../../constants/agencyDashboardMenu.js';
import { AGENCY_OVERVIEW_MENU_SECTIONS } from '../../constants/agencyDashboardMenu.js';
import DashboardLayout from '../../layouts/DashboardLayout.jsx';
import { AGENCY_DASHBOARD_MENU_SECTIONS } from '../../constants/agencyDashboardMenu.js';

const MENU_SECTIONS = [
  {
    label: 'Agency cockpit',
    items: [
      {
        id: 'agency-overview',
        name: 'Agency overview',
        description: 'Revenue, focus, and team health.',
        sectionId: 'agency-overview',
      },
      {
        id: 'agency-focus',
        name: 'Focus & signals',
        description: 'What the team is working on next.',
        sectionId: 'agency-focus',
      },
    ],
  },
  {
    label: 'Operations',
    items: [
      {
        id: 'agency-disputes',
        name: 'Disputes',
        description: 'Resolve cases fast.',
        href: '/dashboard/agency/disputes',
      },
    ],
  },
];

const AVAILABLE_DASHBOARDS = ['agency', 'company', 'freelancer', 'user'];
const OVERVIEW_METRICS = [
  { id: 'clients', label: 'Active clients', value: '18', helper: '4 onboarding now' },
  { id: 'projects', label: 'Projects in delivery', value: '42', helper: '8 kicking off this week' },
  { id: 'capacity', label: 'Bench capacity', value: '63%', helper: 'Plan 120 open hours' },
];

const TEAM_NOTES = [
  { id: 'advocacy', title: 'Client advocacy sync', helper: 'Review NPS signals and assign follow-ups.' },
  { id: 'payments', title: 'Finance review', helper: 'Clear payouts and unblock vendor invoices.' },
  { id: 'growth', title: 'Growth pipeline', helper: 'Align pitch schedule for next week demos.' },
];

<<<<<<< HEAD
const MENU_SECTIONS = [
  {
    label: 'Ops',
    items: [
      {
        name: 'Control',
        sectionId: 'agency-overview',
      },
      {
        name: 'Bench',
        sectionId: 'agency-bench',
      },
    ],
  },
  {
    label: 'Talent',
    items: [
      {
        name: 'Jobs',
        href: '/dashboard/agency/job-management',
      },
    ],
  },
];
=======
const AVAILABLE_DASHBOARDS = ['agency', 'company', 'freelancer', 'user', 'headhunter'];
>>>>>>> f59aa22f

export default function AgencyDashboardPage() {
  const { session } = useSession();
  const displayName = useMemo(() => session?.name || session?.firstName || 'Agency team', [session]);
const AVAILABLE_DASHBOARDS = ['agency', 'company', 'freelancer', 'user'];

function buildProfile(name) {
  const initials = name
    .split(' ')
    .map((part) => part[0])
    .filter(Boolean)
    .join('')
    .slice(0, 2)
    .toUpperCase();

  return {
    name,
    role: 'Agency leadership workspace',
    initials: initials || 'AG',
    status: 'Monitoring client momentum and bench health',
    badges: ['Control tower'],
    metrics: OVERVIEW_METRICS.map((metric) => ({ label: metric.label, value: metric.value })),
  };
}
const FINANCE_SNAPSHOT = [
  { id: 'run-rate', label: 'Revenue run-rate', value: '$1.84M', helper: '+12% vs last quarter' },
  { id: 'invoiced', label: 'Invoices sent', value: '$310K', helper: 'Awaiting 3 approvals' },
  { id: 'payouts', label: 'Payouts processed', value: '$245K', helper: 'Cleared overnight' },
];

const availableDashboards = ['agency', 'company', 'freelancer', 'user'];

export default function AgencyDashboardPage() {
  const { session } = useSession();
  const [activeSection, setActiveSection] = useState(DEFAULT_SECTION);

  const {
    data: agencyDashboard,
    loading: agencyLoading,
    error: agencyError,
    refresh: refreshAgency,
  } = useAgencyDashboard();

  const ownerId = agencyDashboard?.workspace?.ownerId ?? session?.id ?? null;

  const {
    data: projectGigData,
    loading: projectLoading,
    error: projectError,
    actions: projectActions,
    reload: reloadProject,
  } = useProjectGigManagement(ownerId);

  const orders = useMemo(() => projectGigData?.purchasedGigs?.orders ?? [], [projectGigData]);

  const [selectedOrderId, setSelectedOrderId] = useState(() => (orders.length ? orders[0].id : null));
  useEffect(() => {
    if (!orders.length) {
      setSelectedOrderId(null);
      return;
    }
    if (selectedOrderId == null) {
      setSelectedOrderId(orders[0].id);
      return;
    }
    const match = orders.find((order) => order.id === selectedOrderId);
    if (!match) {
      setSelectedOrderId(orders[0].id);
    }
  }, [orders, selectedOrderId]);

  const {
    data: orderDetail,
    loading: orderLoading,
    error: orderError,
    actions: orderActions,
    refresh: refreshOrder,
    pendingAction,
  } = useGigOrderDetail(ownerId, selectedOrderId);

  const [creatingGig, setCreatingGig] = useState(false);
  const [updatingOrderId, setUpdatingOrderId] = useState(null);

  const handleRefresh = useCallback(async () => {
    await Promise.all([refreshAgency(), reloadProject()]);
    if (selectedOrderId) {
      await refreshOrder();
    }
  }, [refreshAgency, reloadProject, refreshOrder, selectedOrderId]);

  const handleCreateGig = useCallback(
    async (payload) => {
      if (!projectActions?.createGigOrder) return;
      setCreatingGig(true);
      try {
        const response = await projectActions.createGigOrder(payload);
        await handleRefresh();
        if (response?.order?.id) {
          setSelectedOrderId(response.order.id);
        }
      } finally {
        setCreatingGig(false);
      }
    },
    [projectActions, handleRefresh],
  );

  const handleUpdateOrder = useCallback(
    async (orderId, payload) => {
      if (!projectActions?.updateGigOrder) return;
      setUpdatingOrderId(orderId);
      try {
        await projectActions.updateGigOrder(orderId, payload);
        await refreshOrder();
      } finally {
        setUpdatingOrderId(null);
      }
    },
    [projectActions, refreshOrder],
  );

  const handleReopenOrder = useCallback(
    async (order) => {
      if (!order || !projectActions?.updateGigOrder) return;
      const fallback = order.dueAt ? new Date(order.dueAt) : new Date(Date.now() + 7 * 24 * 60 * 60 * 1000);
      const normalized = new Date(fallback.getFullYear(), fallback.getMonth(), fallback.getDate())
        .toISOString()
        .slice(0, 10);
      setUpdatingOrderId(order.id);
      try {
        await projectActions.updateGigOrder(order.id, {
          status: 'in_delivery',
          dueAt: normalized,
          progressPercent: order.progressPercent ?? 0,
        });
        setActiveSection('open-gigs');
        setSelectedOrderId(order.id);
        await refreshOrder();
      } finally {
        setUpdatingOrderId(null);
      }
    },
    [projectActions, refreshOrder],
  );

  const handleAddTimelineEvent = useCallback(
    (payload) => orderActions.addTimelineEvent?.(payload),
    [orderActions],
  );

  const handleCreateSubmission = useCallback(
    (payload) => orderActions.createSubmission?.(payload),
    [orderActions],
  );

  const handleUpdateSubmission = useCallback(
    (submissionId, payload) => orderActions.updateSubmission?.(submissionId, payload),
    [orderActions],
  );

  const handleSendMessage = useCallback(
    (payload) => orderActions.sendMessage?.(payload),
    [orderActions],
  );

  const handleAcknowledgeMessage = useCallback(
    (messageId) => orderActions.acknowledgeMessage?.(messageId),
    [orderActions],
  );

  const studioInsights = agencyDashboard?.operations?.gigPrograms?.studio ?? {};
  const pageLoading = agencyLoading || projectLoading;
  const displayName = session?.name || session?.firstName || 'agency team';
  const anyError = agencyError || projectError || orderError;

  const renderSection = () => {
    switch (activeSection) {
      case 'manage':
        return (
          <GigManagementSection
            summary={studioInsights.summary}
            deliverables={studioInsights.deliverables}
            orders={orders}
            selectedOrderId={selectedOrderId}
            onSelectOrder={setSelectedOrderId}
            onRefresh={handleRefresh}
            loading={pageLoading || orderLoading}
            detail={orderDetail}
          />
        );
      case 'timeline':
        return (
          <GigTimelineSection
            orderDetail={orderDetail}
            onAddEvent={handleAddTimelineEvent}
            loading={orderLoading}
            pending={pendingAction}
          />
        );
      case 'build':
        return (
          <GigCreationSection
            onCreate={handleCreateGig}
            creating={creatingGig}
            defaultCurrency={agencyDashboard?.workspace?.defaultCurrency ?? 'USD'}
            onCreated={handleRefresh}
          />
        );
      case 'open':
        return (
          <OpenGigsSection
            orders={orders}
            onUpdateOrder={handleUpdateOrder}
            updatingOrderId={updatingOrderId}
          />
        );
      case 'closed':
        return (
          <ClosedGigsSection
            orders={orders}
            onReopen={handleReopenOrder}
            updatingOrderId={updatingOrderId}
          />
        );
      case 'proofs':
        return (
          <GigSubmissionsSection
            orderDetail={orderDetail}
            onCreateSubmission={handleCreateSubmission}
            onUpdateSubmission={handleUpdateSubmission}
            pending={pendingAction}
          />
        );
      case 'chat':
        return (
          <GigChatSection
            orderDetail={orderDetail}
            onSendMessage={handleSendMessage}
            onAcknowledgeMessage={handleAcknowledgeMessage}
            pending={pendingAction}
          />
        );
      default:
        return null;
    }
  };
  const displayName = session?.name || session?.firstName || 'Agency team';
  const availableDashboards = ['agency', 'company', 'freelancer', 'user'];
  const [searchParams] = useSearchParams();
  const workspaceIdParam = searchParams.get('workspaceId');
  const workspaceId = parseWorkspaceId(workspaceIdParam);

  const { data, loading, error, summaryCards, refresh } = useAgencyWorkforceDashboard({ workspaceId });

  const roles = session?.memberships ?? session?.roles ?? [];
  const canEdit = useMemo(() => {
    return roles.some((role) => {
      const normalized = `${role}`.toLowerCase();
      return normalized === 'agency_admin' || normalized === 'admin' || normalized === 'agency';
    });
  }, [roles]);

  const actions = useMemo(() => ({
    createMember: async (payload) => {
      await createWorkforceMember(payload);
      await refresh({ force: true });
    },
    updateMember: async (memberId, payload) => {
      await updateWorkforceMember(memberId, payload);
      await refresh({ force: true });
    },
    deleteMember: async (memberId, params) => {
      await deleteWorkforceMember(memberId, params);
      await refresh({ force: true });
    },
    createPayDelegation: async (payload) => {
      await createPayDelegation(payload);
      await refresh({ force: true });
    },
    updatePayDelegation: async (delegationId, payload) => {
      await updatePayDelegation(delegationId, payload);
      await refresh({ force: true });
    },
    deletePayDelegation: async (delegationId, params) => {
      await deletePayDelegation(delegationId, params);
      await refresh({ force: true });
    },
    createProjectDelegation: async (payload) => {
      await createProjectDelegation(payload);
      await refresh({ force: true });
    },
    updateProjectDelegation: async (delegationId, payload) => {
      await updateProjectDelegation(delegationId, payload);
      await refresh({ force: true });
    },
    deleteProjectDelegation: async (delegationId, params) => {
      await deleteProjectDelegation(delegationId, params);
      await refresh({ force: true });
    },
    createGigDelegation: async (payload) => {
      await createGigDelegation(payload);
      await refresh({ force: true });
    },
    updateGigDelegation: async (delegationId, payload) => {
      await updateGigDelegation(delegationId, payload);
      await refresh({ force: true });
    },
    deleteGigDelegation: async (delegationId, params) => {
      await deleteGigDelegation(delegationId, params);
      await refresh({ force: true });
    },
    recordCapacitySnapshot: async (payload) => {
      await recordCapacitySnapshot(payload);
      await refresh({ force: true });
    },
    updateCapacitySnapshot: async (snapshotId, payload) => {
      await updateCapacitySnapshot(snapshotId, payload);
      await refresh({ force: true });
    },
    deleteCapacitySnapshot: async (snapshotId, params) => {
      await deleteCapacitySnapshot(snapshotId, params);
      await refresh({ force: true });
    },
    createAvailabilityEntry: async (payload) => {
      await createAvailabilityEntry(payload);
      await refresh({ force: true });
    },
    updateAvailabilityEntry: async (entryId, payload) => {
      await updateAvailabilityEntry(entryId, payload);
      await refresh({ force: true });
    },
    deleteAvailabilityEntry: async (entryId, params) => {
      await deleteAvailabilityEntry(entryId, params);
      await refresh({ force: true });
    },
  }), [refresh]);

  const subtitle = useMemo(() => {
    const { totalMembers, utilizationPercent } = data?.metrics ?? {};
    return `Headcount ${totalMembers ?? 0} · Utilisation ${utilizationPercent?.toFixed?.(1) ?? '0.0'}%`;
  }, [data?.metrics]);

  const title = useMemo(() => {
    const displayName = session?.name ?? session?.firstName ?? 'Agency team';
    return `${displayName} workforce hub`;
  }, [session?.firstName, session?.name]);

  const workspace = {
    name: `${displayName}'s workspace`,
  };

  const profile = buildProfile(displayName);

  const sidebarSections = [
    { id: 'agency-overview', label: 'Overview' },
    { id: 'agency-focus', label: 'Focus' },
    { id: 'agency-bench', label: 'Bench' },
    { id: 'agency-finance', label: 'Finance' },
    { href: '/dashboard/agency/mentoring', label: 'Mentor' },
  ];

  const handleVolunteeringPaneChange = useCallback(
    (nextPane) => {
      setSearchParams(
        (current) => {
          const next = new URLSearchParams(current);
          if (nextPane === 'overview') {
            next.delete('volPane');
          } else {
            next.set('volPane', nextPane);
          }
          return next;
        },
        { replace: true },
      );
    },
    [setSearchParams],
  );

  const handleDashboardMenuSelect = useCallback(
    (itemId, item) => {
      if (!item) {
        return;
      }

      const pane = VOL_MENU_TO_PANE[itemId];
      if (pane) {
        handleVolunteeringPaneChange(pane);
        if (typeof document !== 'undefined') {
          const target = document.getElementById('volunteering-home');
          if (target) {
            target.scrollIntoView({ behavior: 'smooth', block: 'start' });
          }
        }
        return;
      }

      if (item.href) {
        if (typeof window !== 'undefined') {
          if (item.href.startsWith('http')) {
            window.open(item.href, item.target ?? '_blank', 'noreferrer');
          } else {
            window.location.href = item.href;
          }
        }
        return;
      }

      const targetId = item.sectionId || item.targetId || item.id;
      if (targetId && typeof document !== 'undefined') {
        const targetElement = document.getElementById(targetId);
        if (targetElement) {
          targetElement.scrollIntoView({ behavior: 'smooth', block: 'start' });
        }
      }
    },
    [handleVolunteeringPaneChange],
  );

  return (
    <DashboardLayout
      currentDashboard="agency"
<<<<<<< HEAD
      title="Agency control tower"
      subtitle="Client success & bench management"
      description="Track client health, revenue momentum, and the team’s next actions. Keep the bench balanced and highlight wins to leadership."
      menuSections={MENU_SECTIONS}
      availableDashboards={['agency', 'user', 'freelancer', 'company', 'headhunter']}
    >
      <section id="agency-overview" className="space-y-12">
        <header className="flex flex-col gap-4 rounded-3xl border border-slate-200 bg-white p-8 shadow-soft">
=======
      title="Agency"
      subtitle="Operations"
      description="Control contracts, teams, and volunteering programmes from one screen."
      menuSections={menuSections}
      availableDashboards={availableDashboards}
      onMenuItemSelect={handleDashboardMenuSelect}
    >
      <div className="space-y-10">
        <section
          id="agency-overview"
          className="rounded-3xl border border-slate-200 bg-white px-8 py-10 shadow-soft"
        >
          <div className="flex flex-wrap items-end justify-between gap-6">
            <div>
              <p className="text-xs font-semibold uppercase tracking-[0.35em] text-slate-500">Workspace</p>
              <h1 className="mt-2 text-3xl font-semibold text-slate-900">Welcome back, {displayName}</h1>
            </div>
            <div className="flex gap-3">
              <Link
                to="/dashboard/company"
                className="inline-flex items-center justify-center rounded-full border border-slate-200 px-4 py-2 text-sm font-semibold text-slate-700 transition hover:border-slate-300 hover:text-slate-900"
              >
                Switch board
              </Link>
            </div>
          </div>

          <div className="mt-8 grid gap-4 sm:grid-cols-2 lg:grid-cols-4">
            {OVERVIEW_CARDS.map((card) => (
              <div key={card.id} className="rounded-3xl border border-slate-200 bg-slate-50 p-6 text-center">
                <p className="text-xs font-semibold uppercase tracking-[0.35em] text-slate-500">{card.label}</p>
                <p className="mt-3 text-3xl font-semibold text-slate-900">{card.value}</p>
              </div>
      title="Agency control tower"
      subtitle="Visibility across clients, teams, and delivery."
      description="Monitor delivery, balance the bench, and collaborate with clients in real time."
      menuSections={AGENCY_DASHBOARD_MENU}
      availableDashboards={AGENCY_AVAILABLE_DASHBOARDS}
      activeMenuItem="agency-overview"
    >
      <AgencyOverviewContent displayName={displayName} />
      title={`Hello, ${displayName}`}
      subtitle="Agency control tower"
      description="Track client health, delivery posture, and finance momentum so pods stay aligned and proactive."
      menuSections={AGENCY_DASHBOARD_MENU_SECTIONS}
      availableDashboards={AVAILABLE_DASHBOARDS}
      activeMenuItem="overview"
    >
      <div className="space-y-12">
        <section>
      title="Agency command center"
      subtitle="Control tower for growth, delivery, and finance"
      description="Keep your clients delighted, balance the bench, and unblock the team with one connected workspace."
      menuSections={AGENCY_DASHBOARD_MENU_SECTIONS}
      availableDashboards={AGENCY_DASHBOARD_ALTERNATES}
      activeMenuItem="agency-overview"
      title="Agency Hub"
      subtitle={`Hello ${displayName.split(' ')[0] ?? displayName}`}
      description="Run gigs end-to-end."
      menuSections={MENU_GROUPS}
      availableDashboards={AVAILABLE_DASHBOARDS}
      activeMenuItem={activeSection}
      onMenuItemSelect={(itemId) => setActiveSection(itemId)}
    >
      <div className="mx-auto w-full max-w-7xl space-y-10 px-8 py-10">
        {anyError ? (
          <DataStatus
            status="error"
            title="Unable to load gigs"
            message={agencyError?.message || projectError?.message || orderError?.message}
            onRetry={handleRefresh}
          />
        ) : null}
        {pageLoading && !orders.length && !studioInsights.summary ? (
          <DataStatus status="loading" title="Loading" />
        ) : null}
        {renderSection()}
      </div>
      title={`Hello, ${displayName}`}
      subtitle="Agency control tower"
      description="Track client health, momentum, and resourcing in one view."
      menuSections={AGENCY_DASHBOARD_MENU_SECTIONS}
      availableDashboards={['agency', 'company', 'freelancer', 'user']}
      activeMenuItem="agency-overview"
    >
      <div className="space-y-12">
        <section id="agency-overview" className="space-y-6">
          <div className="grid gap-4 sm:grid-cols-3">
            {OVERVIEW_METRICS.map((metric) => (
              <div
                key={metric.id}
                className="rounded-3xl border border-slate-200 bg-white/95 p-6 shadow-soft transition hover:-translate-y-0.5 hover:border-accent/60"
              >
      title="Agency control tower"
      subtitle="Daily visibility across client commitments, bench capacity, and finance health"
      description="Track client health, revenue momentum, and the team’s next actions. Keep the bench balanced and spotlight wins for leadership."
      menuSections={AGENCY_DASHBOARD_MENU_SECTIONS}
      availableDashboards={AVAILABLE_DASHBOARDS}
      profile={profile}
    >
      <div id="agency-home" className="space-y-10">
      subtitle={`Hello, ${displayName}`}
      description="Track client health, revenue momentum, and the team’s next actions."
      menuSections={AGENCY_DASHBOARD_MENU}
      availableDashboards={availableDashboards}
      activeMenuItem="agency-overview"
      adSurface="agency_dashboard"
    >
      <div id="agency-overview" className="mx-auto max-w-6xl space-y-12 px-4 py-10 sm:px-6 lg:px-8">
      subtitle="Orchestrate delivery, growth, and trust"
      description="A single place to align your agency—revenue, delivery, talent, and dispute operations."
      menuSections={MENU_SECTIONS}
      availableDashboards={AVAILABLE_DASHBOARDS}
    >
      <div className="mx-auto max-w-6xl space-y-12 px-4 py-10 sm:px-6 lg:px-8">
        <AgencyOverviewSection displayName={displayName} />

        <section id="agency-dispute-summary" className="rounded-3xl border border-slate-200 bg-white p-8 shadow-soft">
          <div className="flex flex-col gap-4 md:flex-row md:items-center md:justify-between">
            <div>
              <h2 className="text-xl font-semibold text-slate-900">Dispute workspace</h2>
              <p className="mt-2 max-w-xl text-sm text-slate-600">Queue, evidence, and escrow controls in one view.</p>
            </div>
            <Link
              to="/dashboard/agency/disputes"
              className="inline-flex items-center gap-2 rounded-full border border-blue-500 bg-blue-600 px-5 py-2 text-sm font-semibold text-white shadow-sm transition hover:bg-blue-700"
            >
              Open workspace
            </Link>
          </div>
          <div className="mt-6 grid gap-4 sm:grid-cols-3">
            {[
              {
                title: 'Queue',
                description: 'Assign, prioritise, and filter without leaving the page.',
              },
              {
                title: 'Evidence',
                description: 'Log events with attachments and full actor history.',
              },
              {
                title: 'Escrow',
                description: 'Release or refund funds directly from the case.',
              },
            ].map((item) => (
              <div key={item.title} className="rounded-2xl border border-slate-200 bg-slate-50 p-4">
                <h3 className="text-sm font-semibold text-slate-900">{item.title}</h3>
                <p className="mt-1 text-sm text-slate-600">{item.description}</p>
    <AgencyDashboardLayout
      workspace={workspace}
      menuSections={AGENCY_DASHBOARD_MENU}
      activeMenuItem="agency-overview"
      description="Track client delivery, utilisation, and finance telemetry with actionable next steps."
    >
      <div className="space-y-12">
        <section id="agency-overview" className="space-y-6">
          <div className="rounded-3xl border border-slate-200 bg-white p-8 shadow-soft">
            <div className="flex flex-wrap items-start justify-between gap-4">
              <div>
                <p className="text-sm font-semibold uppercase tracking-[0.25em] text-slate-500">Mission control</p>
                <h1 className="mt-2 text-3xl font-semibold text-slate-900">Hello, {displayName}</h1>
                <p className="mt-3 max-w-2xl text-sm text-slate-600">
                  Keep an eye on client satisfaction, delivery readiness, and revenue pacing from this control panel. Use the
                  quick actions to broadcast updates or assign owners in seconds.
                </p>
              </div>
              <div className="grid gap-3 sm:grid-cols-3">
                {OVERVIEW_METRICS.map((metric) => (
                  <div
                    key={metric.id}
                    className="rounded-2xl border border-slate-200 bg-slate-50/80 px-5 py-4 shadow-sm"
                  >
                    <p className="text-xs font-semibold uppercase tracking-[0.2em] text-slate-500">{metric.label}</p>
                    <p className="mt-2 text-2xl font-semibold text-slate-900">{metric.value}</p>
                    <p className="text-xs text-slate-500">{metric.hint}</p>
                  </div>
                ))}
    <DashboardLayout
      currentDashboard="agency"
      title="Agency command center"
      subtitle={`Hello, ${displayName}`}
      description="Monitor delivery health, balance your bench, and keep leadership aligned on revenue momentum."
      menuSections={AGENCY_OVERVIEW_MENU_SECTIONS}
      availableDashboards={[
        { id: 'agency', label: 'Agency overview', href: '/dashboard/agency' },
        { id: 'agency-crm', label: 'CRM pipeline', href: '/dashboard/agency/crm' },
        'freelancer',
        'company',
        'user',
      ]}
    >
      <div className="space-y-12">
        <section id="overview-summary" className="rounded-3xl border border-slate-200 bg-white p-8 shadow-soft">
          <p className="text-sm uppercase tracking-[0.4em] text-slate-500">Workspace pulse</p>
          <div className="mt-6 grid gap-4 sm:grid-cols-3">
    <div className="min-h-screen bg-surfaceMuted pb-16">
      <div className="mx-auto max-w-6xl px-4 pt-12 sm:px-6 lg:px-8">
        <div className="lg:grid lg:grid-cols-[260px_1fr] lg:gap-10">
          <AgencyDashboardSidebar sections={sidebarSections} />
          <div className="space-y-10">
            <section id="agency-overview" className="rounded-3xl border border-slate-200 bg-white p-8 shadow-soft">
              <div className="flex flex-col gap-4">
                <div>
                  <p className="text-sm uppercase tracking-[0.4em] text-slate-500">Agency control tower</p>
                  <h1 className="mt-2 text-3xl font-semibold text-slate-900">Hello, {displayName}</h1>
                  <p className="mt-3 max-w-3xl text-sm text-slate-600">
                    Track health at a glance and jump straight into the work that needs attention.
                  </p>
                </div>
                <div className="grid gap-4 sm:grid-cols-3">
                  {OVERVIEW_METRICS.map((metric) => (
                    <div
                      key={metric.id}
                      className="rounded-3xl border border-slate-200 bg-slate-50 p-6 transition hover:-translate-y-0.5 hover:border-accent/60"
                    >
                      <p className="text-xs font-semibold uppercase tracking-[0.3em] text-slate-500">{metric.label}</p>
                      <p className="mt-3 text-3xl font-semibold text-slate-900">{metric.value}</p>
                      <p className="mt-2 text-xs text-slate-500">{metric.hint}</p>
                    </div>
                  ))}
                </div>
              </div>
            </section>

            <section id="agency-focus" className="rounded-3xl border border-slate-200 bg-white p-8 shadow-soft">
              <div className="flex items-center justify-between">
                <h2 className="text-xl font-semibold text-slate-900">Focus</h2>
                <Link to="/inbox" className="text-sm font-semibold text-accent hover:text-accentDark">
                  Update
        <header className="flex flex-col gap-4 border-b border-slate-200 pb-8">
>>>>>>> f59aa22f
          <div>
            <p className="text-sm uppercase tracking-[0.4em] text-slate-500">Agency control tower</p>
            <h1 className="mt-2 text-3xl font-semibold text-slate-900">Hello, {displayName}</h1>
            <p className="mt-3 max-w-3xl text-sm text-slate-600">
              Track client health, revenue momentum, and the team’s next actions. Keep the bench balanced and highlight wins to leadership.
            </p>
            <div className="mt-6 grid gap-4 sm:grid-cols-3">
              {OVERVIEW_METRICS.map((metric) => (
                <div
                  key={metric.id}
                  className="rounded-3xl border border-slate-200 bg-slate-50 p-6 shadow-soft transition hover:-translate-y-0.5 hover:border-accent/60"
                >
                  <p className="text-xs font-semibold uppercase tracking-[0.3em] text-slate-500">{metric.label}</p>
                  <p className="mt-3 text-3xl font-semibold text-slate-900">{metric.value}</p>
                  <p className="mt-2 text-xs text-slate-500">{metric.hint}</p>
                </div>
              ))}
            </div>
          </div>
        </section>

        <section id="project-operations" className="grid gap-8 lg:grid-cols-[1.35fr_1fr]">
            <div className="mt-4 flex flex-wrap gap-3">
              <Link
                to="/dashboard/agency/integrations"
                className="inline-flex items-center gap-2 rounded-full border border-slate-300 px-4 py-2 text-sm font-semibold text-slate-700 transition hover:border-slate-400 hover:text-slate-900"
              >
                Manage integrations
              </Link>
            </div>
          </div>
          <div className="flex flex-wrap items-center gap-3">
            <Link
              to="/dashboard/agency/ai"
              className="inline-flex items-center gap-2 rounded-full border border-slate-200 bg-white px-4 py-2 text-sm font-semibold text-slate-700 transition hover:border-blue-200 hover:text-blue-700"
            >
              Manage AI & bidding
            </Link>
          </div>
          <div className="grid gap-4 sm:grid-cols-3">
            {OVERVIEW_METRICS.map((metric) => (
              <div key={metric.id} className="rounded-3xl border border-slate-200 bg-slate-50/80 p-6">
                <p className="text-xs font-semibold uppercase tracking-[0.3em] text-slate-500">{metric.label}</p>
                <p className="mt-3 text-3xl font-semibold text-slate-900">{metric.value}</p>
                <p className="mt-2 text-xs text-slate-500">{metric.hint}</p>
              </div>
            </div>
            <div className="mt-6 flex flex-wrap items-center gap-3">
              <Link
                to="/dashboard/agency/escrow"
                className="inline-flex items-center gap-2 rounded-full bg-slate-900 px-4 py-2 text-sm font-semibold text-white shadow-sm transition hover:bg-slate-700"
              >
                Open escrow mission control
              </Link>
              <Link
                to="/inbox"
                className="inline-flex items-center gap-2 rounded-full border border-slate-200 px-4 py-2 text-sm font-semibold text-slate-700 transition hover:border-accent hover:text-accent"
              >
                Broadcast update
              </Link>
            </div>
          </div>
        </section>


        <section id="team-focus" className="grid gap-8 lg:grid-cols-[1.35fr_1fr]">

        <section id="agency-projects" className="grid gap-8 lg:grid-cols-[1.35fr_1fr]">

        <section className="grid gap-8 lg:grid-cols-[1.35fr_1fr]">
          <div className="space-y-8">
            <div id="overview-team-focus" className="rounded-3xl border border-slate-200 bg-white p-8 shadow-soft">
              <div className="flex items-center justify-between gap-4">
                <div>
                  <h2 className="text-xl font-semibold text-slate-900">Team focus</h2>
                  <p className="mt-1 text-sm text-slate-500">Share the priorities anchoring this week’s stand-up.</p>
                </div>
                <Link to="/inbox" className="text-sm font-semibold text-accent transition hover:text-accentDark">
        </header>
    <DashboardLayout
      currentDashboard="agency"
      title={title}
      subtitle={subtitle}
      description=""
      menuSections={AGENCY_DASHBOARD_MENU_SECTIONS}
      availableDashboards={availableDashboards}
      activeMenuItem="home"
    >
      <div className="flex min-h-[calc(100vh-6rem)] flex-col gap-8 px-4 py-10 sm:px-6 lg:px-10 xl:px-16">
        <AgencyWorkforceDashboard
          data={data}
          loading={loading}
          error={error}
          summaryCards={summaryCards}
          onRefresh={refresh}
          workspaceId={workspaceId ?? data?.workspaceId ?? null}
          permissions={{ canEdit }}
          actions={actions}
        />
      </div>
  return (
    <DashboardLayout
      currentDashboard="agency"
      title="Agency control tower"
      subtitle={`Hello, ${displayName}`}
      description="Track client health, revenue momentum, and bench coverage from one place."
      menuSections={AGENCY_DASHBOARD_MENU_SECTIONS}
      availableDashboards={availableDashboards}
      activeMenuItem="agency-overview"
    >
      <div className="mx-auto max-w-6xl space-y-10 px-6 py-10">
        <div className="grid gap-4 sm:grid-cols-3">
          {OVERVIEW_METRICS.map((metric) => (
            <div
              key={metric.id}
              className="rounded-3xl border border-slate-200 bg-white p-6 shadow-soft transition hover:-translate-y-0.5 hover:border-accent/60"
            >
              <p className="text-xs font-semibold uppercase tracking-[0.3em] text-slate-500">{metric.label}</p>
              <p className="mt-3 text-3xl font-semibold text-slate-900">{metric.value}</p>
              <p className="mt-2 text-xs text-slate-500">{metric.hint}</p>
            </div>
          ))}
        </div>

<<<<<<< HEAD
=======
        <div className="grid gap-8 lg:grid-cols-[1.35fr_1fr]">
>>>>>>> f59aa22f
        <section className="grid gap-8 lg:grid-cols-[1.35fr_1fr]">
          <div className="space-y-6">
            <section className="rounded-3xl border border-slate-200 bg-white p-8 shadow-soft" aria-labelledby="team-focus-heading">
              <div className="flex items-center justify-between">
                <h2 className="text-xl font-semibold text-slate-900">Team focus</h2>
                <Link to="/dashboard/agency/inbox" className="text-sm font-semibold text-accent hover:text-accentDark">
                  Share update
                <h2 id="team-focus-heading" className="text-xl font-semibold text-slate-900">
                  Team focus
                </h2>
                <Link to="/inbox" className="text-sm font-semibold text-accent hover:text-accentDark">
                  Assign owner
                </Link>
              </div>
              <ol className="mt-6 grid gap-4 sm:grid-cols-3">
                {TEAM_TASKS.map((task, index) => (
                  <li key={task.id} className="flex flex-col gap-2 rounded-2xl border border-slate-200/70 bg-slate-50 p-4">
                    <div className="flex items-center justify-between text-xs font-semibold uppercase tracking-[0.3em] text-slate-500">
                      <span>{String(index + 1).padStart(2, '0')}</span>
                      <span>Today</span>
                    </div>
                    <p className="text-sm font-semibold text-slate-900">{task.title}</p>
                    <p className="text-xs text-slate-500">{task.hint}</p>
                  </li>
                ))}
              </ol>
            </section>

            <section id="agency-bench" className="rounded-3xl border border-slate-200 bg-white p-8 shadow-soft">
              <h2 className="text-xl font-semibold text-slate-900">Bench</h2>

            <section className="rounded-3xl border border-slate-200 bg-white p-8 shadow-soft" aria-labelledby="bench-signals-heading">
              <h2 id="bench-signals-heading" className="text-xl font-semibold text-slate-900">
                Bench signals
              </h2>
      subtitle={`Good to see you, ${displayName}`}
      description="Monitor client health, delivery momentum, and capacity in one place."
      menuSections={AGENCY_DASHBOARD_MENU_SECTIONS}
      activeMenuItem="agency-control-tower"
    >
      <section className="grid gap-4 sm:grid-cols-2 xl:grid-cols-3">
        {OVERVIEW_METRICS.map((metric) => (
          <div
            key={metric.id}
            className="rounded-3xl border border-slate-200 bg-white px-5 py-4 shadow-sm"
          >
            <p className="text-xs font-semibold uppercase tracking-[0.3em] text-slate-500">{metric.label}</p>
            <p className="mt-3 text-3xl font-semibold text-slate-900">{metric.value}</p>
            <p className="mt-1 text-xs text-slate-500">{metric.helper}</p>
          </div>
        ))}
      </section>

      <section className="mt-10 grid gap-6 lg:grid-cols-[1.35fr_1fr]">
        <div className="space-y-6">
          <div className="rounded-3xl border border-slate-200 bg-white p-6 shadow-sm">
            <div className="flex items-center justify-between">
              <h2 className="text-lg font-semibold text-slate-900">Team focus</h2>
              <Link to="/inbox" className="text-sm font-semibold text-accent hover:text-accentDark">
                Post update
              </Link>
            </div>
            <ol className="mt-4 space-y-3">
              {TEAM_NOTES.map((task, index) => (
                <li key={task.id} className="flex items-start gap-3 rounded-2xl border border-slate-200 bg-slate-50 p-4">
                  <span className="flex h-8 w-8 items-center justify-center rounded-full bg-accent text-sm font-semibold text-white">
                    {index + 1}
                  </span>
                  <div>
                    <p className="text-sm font-semibold text-slate-900">{task.title}</p>
                    <p className="text-xs text-slate-500">{task.helper}</p>
                  </div>
                </li>
              ))}
            </ol>
          </div>

<<<<<<< HEAD
            <div id="agency-bench" className="rounded-3xl border border-slate-200 bg-white p-8 shadow-soft">
=======
            <div className="rounded-3xl border border-slate-200 bg-white p-8 shadow-soft">
              <h2 className="text-xl font-semibold text-slate-900">Bench capacity</h2>
            <div id="overview-bench-signals" className="rounded-3xl border border-slate-200 bg-white p-8 shadow-soft">
>>>>>>> f59aa22f
              <h2 className="text-xl font-semibold text-slate-900">Bench signals</h2>
              <p className="mt-1 text-sm text-slate-500">Use pod utilisation to plan rotations or accelerate sales outreach.</p>
              <div className="mt-4 space-y-3">
                <div className="flex items-center justify-between rounded-2xl border border-slate-200/70 bg-slate-50 px-4 py-3">
                  <p className="text-sm text-slate-600">Product design squad</p>
                  <span className="rounded-full bg-emerald-100 px-3 py-1 text-xs font-semibold text-emerald-700">Under capacity</span>
                </div>
                <div className="flex items-center justify-between rounded-2xl border border-slate-200/70 bg-slate-50 px-4 py-3">
                  <p className="text-sm text-slate-600">Growth marketing</p>
                  <span className="rounded-full bg-amber-100 px-3 py-1 text-xs font-semibold text-amber-700">Monitor</span>
                </div>
                <div className="flex items-center justify-between rounded-2xl border border-slate-200/70 bg-slate-50 px-4 py-3">
                  <p className="text-sm text-slate-600">Engineering guild</p>
                  <span className="rounded-full bg-rose-100 px-3 py-1 text-xs font-semibold text-rose-700">Over capacity</span>
                </div>
          <div className="rounded-3xl border border-slate-200 bg-white p-6 shadow-sm">
            <h2 className="text-lg font-semibold text-slate-900">Bench signals</h2>
            <div className="mt-4 grid gap-3 sm:grid-cols-3">
              <div className="rounded-2xl border border-emerald-200 bg-emerald-50/80 p-4">
                <p className="text-xs font-semibold uppercase tracking-wide text-emerald-700">Product design squad</p>
                <p className="mt-2 text-sm text-emerald-700">Under capacity · 24 hours open</p>
              </div>
            </section>

            <section id="agency-finance" className="grid gap-6 lg:grid-cols-[1.35fr_1fr]">
              <div className="rounded-3xl border border-slate-200 bg-white p-8 shadow-soft">
                <h2 className="text-xl font-semibold text-slate-900">Finance</h2>
                <ul className="mt-4 space-y-3">
                  {FINANCE_SUMMARY.map((item) => (
                    <li key={item.id} className="rounded-2xl border border-slate-200/70 bg-slate-50 p-4">
                      <p className="text-sm font-semibold text-slate-900">{item.label}</p>
                      <p className="mt-1 text-lg font-semibold text-slate-900">{item.value}</p>
                      <p className="text-xs text-slate-500">{item.hint}</p>
                    </li>
                  ))}
                </ul>
              </div>
              <div className="rounded-3xl border border-slate-200 bg-gradient-to-br from-accent/10 via-white to-blue-100 p-6 shadow-soft">
                <h2 className="text-lg font-semibold text-slate-900">Need support?</h2>
                <p className="mt-2 text-sm text-slate-600">
                  Coordinate with finance or compliance in the shared channel. We’ll help unblock vendors, approvals, or contract
                  questions within the hour.
                </p>
                <Link
                  to="/inbox"
                  className="mt-4 inline-flex items-center gap-2 rounded-full border border-slate-200 bg-white px-4 py-2 text-sm font-semibold text-slate-700 transition hover:border-slate-300 hover:text-slate-900"
                >
                  Message operations
                </Link>
              </div>
            </section>

            <MentoringSessionManagement />
          </div>
        </div>
              <div className="rounded-2xl border border-amber-200 bg-amber-50/80 p-4">
                <p className="text-xs font-semibold uppercase tracking-wide text-amber-700">Growth marketing pod</p>
                <p className="mt-2 text-sm text-amber-700">Monitor utilisation · 6 hours variance</p>
              </div>
              <div className="rounded-2xl border border-rose-200 bg-rose-50/80 p-4">
                <p className="text-xs font-semibold uppercase tracking-wide text-rose-700">Engineering guild</p>
                <p className="mt-2 text-sm text-rose-700">Over capacity · triage blockers</p>
              </div>
            ))}
          </div>
        </div>

          <div className="mt-10 grid gap-6 lg:grid-cols-[1.5fr_1fr]">
            <article className="rounded-3xl border border-slate-200 bg-slate-50 p-6">
              <h2 className="text-lg font-semibold text-slate-900">Today</h2>
              <ul className="mt-4 space-y-3 text-sm text-slate-600">
                {TEAM_REMINDERS.map((item) => (
                  <li key={item.id} className="rounded-2xl border border-slate-100 bg-white px-4 py-3">
                    {item.label}
                  </li>
                ))}
              </ul>
            </article>
            <article className="rounded-3xl border border-slate-200 bg-slate-50 p-6">
              <h2 className="text-lg font-semibold text-slate-900">Shortcuts</h2>
              <ul className="mt-4 space-y-3 text-sm text-slate-600">
                {QUICK_LINKS.map((link) => (
                  <li key={link.id}>
                    <Link
                      to={link.to}
                      className="flex items-center justify-between rounded-2xl border border-slate-100 bg-white px-4 py-3 font-semibold text-slate-900 transition hover:border-slate-300 hover:text-slate-700"
                    >
                      {link.label}
                      <span className="text-xs font-medium uppercase tracking-wide text-slate-400">Open</span>
                    </Link>
                  </li>
                ))}
              </ul>
            </article>
          <aside className="space-y-6">
            <div id="finance-oversight" className="rounded-3xl border border-slate-200 bg-white p-6 shadow-soft">
            <section className="rounded-3xl border border-slate-200 bg-white p-6 shadow-soft" aria-labelledby="finance-snapshot-heading">
              <h2 id="finance-snapshot-heading" className="text-lg font-semibold text-slate-900">
                Finance snapshot
              </h2>
          <aside className="space-y-8">
            <div id="overview-finance" className="rounded-3xl border border-slate-200 bg-white p-6 shadow-soft">
              <h2 className="text-lg font-semibold text-slate-900">Finance snapshot</h2>
              <ul className="mt-4 space-y-3">
                {FINANCE_SUMMARY.map((item) => (
                  <li key={item.id} className="rounded-2xl border border-slate-200/70 bg-slate-50 p-4">
                    <p className="text-sm font-semibold text-slate-900">{item.label}</p>
                    <p className="mt-1 text-lg font-semibold text-slate-900">{item.value}</p>
                    <p className="text-xs text-slate-500">{item.hint}</p>
                  </li>
                ))}
              </ul>
            </section>
            </div>
        <aside className="space-y-6">
          <div className="rounded-3xl border border-slate-200 bg-white p-6 shadow-sm">
            <h2 className="text-lg font-semibold text-slate-900">Finance snapshot</h2>
            <ul className="mt-4 space-y-3">
              {FINANCE_SNAPSHOT.map((item) => (
                <li key={item.id} className="rounded-2xl border border-slate-200 bg-slate-50 p-4">
                  <p className="text-sm font-semibold text-slate-900">{item.label}</p>
                  <p className="mt-1 text-lg font-semibold text-slate-900">{item.value}</p>
                  <p className="text-xs text-slate-500">{item.helper}</p>
                </li>
              ))}
            </ul>
          </div>

            <section className="rounded-3xl border border-slate-200 bg-gradient-to-br from-accent/10 via-white to-blue-100 p-6 shadow-soft" aria-labelledby="support-heading">
              <h2 id="support-heading" className="text-lg font-semibold text-slate-900">
                Need support?
              </h2>
              <p className="mt-2 text-sm text-slate-600">
                Coordinate with finance or compliance in the shared channel. We’ll help unblock vendors, approvals, or contract questions within the hour.
<<<<<<< HEAD
=======
                Finance and compliance respond within one hour. Flag blockers and we will unblock contracts, payouts, or vendor checks fast.
                Coordinate with finance or compliance from your shared operations channel. Our team responds within an hour.
>>>>>>> f59aa22f
              </p>
              <Link
                to="/dashboard/agency/inbox"
                className="mt-4 inline-flex items-center gap-2 rounded-full border border-slate-200 bg-white px-4 py-2 text-sm font-semibold text-slate-700 transition hover:border-slate-300 hover:text-slate-900"
              >
                Open inbox
              </Link>
            </section>
          </aside>
        </div>
      </div>
        </section>

        <section id="agency-compliance" className="rounded-3xl border border-slate-200 bg-white p-8 shadow-soft">
          <div className="flex flex-wrap items-center justify-between gap-4">
            <div>
              <h2 className="text-xl font-semibold text-slate-900">Compliance pulses</h2>
              <p className="text-sm text-slate-600">
                Stay audit ready with the latest contract renewals, NDAs, and KYC refresh tasks.
              </p>
            </div>
            <Link to="/trust-center" className="text-sm font-semibold text-accent hover:text-accentDark">
              View trust center
            </Link>
          </div>
          <div className="mt-6 grid gap-4 md:grid-cols-3">
            <div className="rounded-2xl border border-slate-200 bg-slate-50 p-4">
              <p className="text-xs font-semibold uppercase tracking-[0.2em] text-slate-500">KYC refresh</p>
              <p className="mt-2 text-2xl font-semibold text-slate-900">4 vendors</p>
              <p className="text-xs text-slate-500">Due this week</p>
            </div>
            <div className="rounded-2xl border border-slate-200 bg-slate-50 p-4">
              <p className="text-xs font-semibold uppercase tracking-[0.2em] text-slate-500">Contracts expiring</p>
              <p className="mt-2 text-2xl font-semibold text-slate-900">3 retainers</p>
              <p className="text-xs text-slate-500">Renew before Friday</p>
            </div>
            <div className="rounded-2xl border border-slate-200 bg-slate-50 p-4">
              <p className="text-xs font-semibold uppercase tracking-[0.2em] text-slate-500">Security attestations</p>
              <p className="mt-2 text-2xl font-semibold text-slate-900">SOC 2 draft</p>
              <p className="text-xs text-slate-500">In review with compliance</p>
            </div>
          </div>
        </section>
<<<<<<< HEAD
=======

        <section id="agency-automation" className="rounded-3xl border border-slate-200 bg-white p-8 shadow-soft">
          <div className="flex flex-wrap items-center justify-between gap-4">
            <div>
              <h2 className="text-xl font-semibold text-slate-900">Automation experiments</h2>
              <p className="text-sm text-slate-600">Review queue automations, AI summaries, and partner hand-offs ready to enable.</p>
            </div>
            <Link to="/auto-assign" className="text-sm font-semibold text-accent hover:text-accentDark">
              Manage auto-assign
            </Link>
          </div>
          <div className="mt-6 grid gap-4 md:grid-cols-2 xl:grid-cols-3">
            <div className="rounded-2xl border border-slate-200 bg-slate-50 p-4">
              <p className="text-sm font-semibold text-slate-900">Escalation routing</p>
              <p className="mt-2 text-xs text-slate-500">Pilot automation for support tickets that touch finance or contracts.</p>
            </div>
            <div className="rounded-2xl border border-slate-200 bg-slate-50 p-4">
              <p className="text-sm font-semibold text-slate-900">AI project recaps</p>
              <p className="mt-2 text-xs text-slate-500">Summaries posted in #client-wins every Friday at 4pm.</p>
            </div>
            <div className="rounded-2xl border border-slate-200 bg-slate-50 p-4">
              <p className="text-sm font-semibold text-slate-900">Bench nudges</p>
              <p className="mt-2 text-xs text-slate-500">Automated alerts when utilisation drops below 60% for any squad.</p>
            </div>
          </div>
        </section>

        <VolunteeringWorkspace
          workspaceId={workspaceId}
          workspaceSlug={workspaceSlug}
          initialPane={volPaneParam}
          onPaneChange={handleVolunteeringPaneChange}
        />
      </div>
    </AgencyDashboardLayout>
          <div className="rounded-3xl border border-slate-200 bg-gradient-to-br from-accent/10 via-white to-blue-100 p-6 shadow-sm">
            <h2 className="text-lg font-semibold text-slate-900">Need support?</h2>
            <p className="mt-2 text-sm text-slate-600">
              Finance and compliance can help unblock vendor payouts or contract reviews within the hour.
            </p>
            <Link
              to="/inbox"
              className="mt-4 inline-flex items-center gap-2 rounded-full border border-slate-200 bg-white px-4 py-2 text-sm font-semibold text-slate-700 transition hover:border-slate-300 hover:text-slate-900"
            >
              Message operations
            </Link>
          </div>
        </aside>
>>>>>>> f59aa22f
      </section>
    </DashboardLayout>
  );
}<|MERGE_RESOLUTION|>--- conflicted
+++ resolved
@@ -201,7 +201,37 @@
   { id: 'growth', title: 'Growth pipeline', helper: 'Align pitch schedule for next week demos.' },
 ];
 
-<<<<<<< HEAD
+const AVAILABLE_DASHBOARDS = ['agency', 'company', 'freelancer', 'user', 'headhunter'];
+
+export default function AgencyDashboardPage() {
+  const { session } = useSession();
+  const displayName = useMemo(() => session?.name || session?.firstName || 'Agency team', [session]);
+const AVAILABLE_DASHBOARDS = ['agency', 'company', 'freelancer', 'user'];
+
+function buildProfile(name) {
+  const initials = name
+    .split(' ')
+    .map((part) => part[0])
+    .filter(Boolean)
+    .join('')
+    .slice(0, 2)
+    .toUpperCase();
+
+  return {
+    name,
+    role: 'Agency leadership workspace',
+    initials: initials || 'AG',
+    status: 'Monitoring client momentum and bench health',
+    badges: ['Control tower'],
+    metrics: OVERVIEW_METRICS.map((metric) => ({ label: metric.label, value: metric.value })),
+  };
+}
+const FINANCE_SNAPSHOT = [
+  { id: 'run-rate', label: 'Revenue run-rate', value: '$1.84M', helper: '+12% vs last quarter' },
+  { id: 'invoiced', label: 'Invoices sent', value: '$310K', helper: 'Awaiting 3 approvals' },
+  { id: 'payouts', label: 'Payouts processed', value: '$245K', helper: 'Cleared overnight' },
+];
+
 const MENU_SECTIONS = [
   {
     label: 'Ops',
@@ -226,39 +256,6 @@
     ],
   },
 ];
-=======
-const AVAILABLE_DASHBOARDS = ['agency', 'company', 'freelancer', 'user', 'headhunter'];
->>>>>>> f59aa22f
-
-export default function AgencyDashboardPage() {
-  const { session } = useSession();
-  const displayName = useMemo(() => session?.name || session?.firstName || 'Agency team', [session]);
-const AVAILABLE_DASHBOARDS = ['agency', 'company', 'freelancer', 'user'];
-
-function buildProfile(name) {
-  const initials = name
-    .split(' ')
-    .map((part) => part[0])
-    .filter(Boolean)
-    .join('')
-    .slice(0, 2)
-    .toUpperCase();
-
-  return {
-    name,
-    role: 'Agency leadership workspace',
-    initials: initials || 'AG',
-    status: 'Monitoring client momentum and bench health',
-    badges: ['Control tower'],
-    metrics: OVERVIEW_METRICS.map((metric) => ({ label: metric.label, value: metric.value })),
-  };
-}
-const FINANCE_SNAPSHOT = [
-  { id: 'run-rate', label: 'Revenue run-rate', value: '$1.84M', helper: '+12% vs last quarter' },
-  { id: 'invoiced', label: 'Invoices sent', value: '$310K', helper: 'Awaiting 3 approvals' },
-  { id: 'payouts', label: 'Payouts processed', value: '$245K', helper: 'Cleared overnight' },
-];
-
 const availableDashboards = ['agency', 'company', 'freelancer', 'user'];
 
 export default function AgencyDashboardPage() {
@@ -651,7 +648,6 @@
   return (
     <DashboardLayout
       currentDashboard="agency"
-<<<<<<< HEAD
       title="Agency control tower"
       subtitle="Client success & bench management"
       description="Track client health, revenue momentum, and the team’s next actions. Keep the bench balanced and highlight wins to leadership."
@@ -660,7 +656,6 @@
     >
       <section id="agency-overview" className="space-y-12">
         <header className="flex flex-col gap-4 rounded-3xl border border-slate-200 bg-white p-8 shadow-soft">
-=======
       title="Agency"
       subtitle="Operations"
       description="Control contracts, teams, and volunteering programmes from one screen."
@@ -891,7 +886,6 @@
                 <Link to="/inbox" className="text-sm font-semibold text-accent hover:text-accentDark">
                   Update
         <header className="flex flex-col gap-4 border-b border-slate-200 pb-8">
->>>>>>> f59aa22f
           <div>
             <p className="text-sm uppercase tracking-[0.4em] text-slate-500">Agency control tower</p>
             <h1 className="mt-2 text-3xl font-semibold text-slate-900">Hello, {displayName}</h1>
@@ -1016,10 +1010,7 @@
           ))}
         </div>
 
-<<<<<<< HEAD
-=======
         <div className="grid gap-8 lg:grid-cols-[1.35fr_1fr]">
->>>>>>> f59aa22f
         <section className="grid gap-8 lg:grid-cols-[1.35fr_1fr]">
           <div className="space-y-6">
             <section className="rounded-3xl border border-slate-200 bg-white p-8 shadow-soft" aria-labelledby="team-focus-heading">
@@ -1097,13 +1088,10 @@
             </ol>
           </div>
 
-<<<<<<< HEAD
             <div id="agency-bench" className="rounded-3xl border border-slate-200 bg-white p-8 shadow-soft">
-=======
             <div className="rounded-3xl border border-slate-200 bg-white p-8 shadow-soft">
               <h2 className="text-xl font-semibold text-slate-900">Bench capacity</h2>
             <div id="overview-bench-signals" className="rounded-3xl border border-slate-200 bg-white p-8 shadow-soft">
->>>>>>> f59aa22f
               <h2 className="text-xl font-semibold text-slate-900">Bench signals</h2>
               <p className="mt-1 text-sm text-slate-500">Use pod utilisation to plan rotations or accelerate sales outreach.</p>
               <div className="mt-4 space-y-3">
@@ -1238,11 +1226,8 @@
               </h2>
               <p className="mt-2 text-sm text-slate-600">
                 Coordinate with finance or compliance in the shared channel. We’ll help unblock vendors, approvals, or contract questions within the hour.
-<<<<<<< HEAD
-=======
                 Finance and compliance respond within one hour. Flag blockers and we will unblock contracts, payouts, or vendor checks fast.
                 Coordinate with finance or compliance from your shared operations channel. Our team responds within an hour.
->>>>>>> f59aa22f
               </p>
               <Link
                 to="/dashboard/agency/inbox"
@@ -1286,8 +1271,6 @@
             </div>
           </div>
         </section>
-<<<<<<< HEAD
-=======
 
         <section id="agency-automation" className="rounded-3xl border border-slate-200 bg-white p-8 shadow-soft">
           <div className="flex flex-wrap items-center justify-between gap-4">
@@ -1336,7 +1319,6 @@
             </Link>
           </div>
         </aside>
->>>>>>> f59aa22f
       </section>
     </DashboardLayout>
   );
