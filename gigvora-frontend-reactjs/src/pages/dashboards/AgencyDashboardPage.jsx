import { useEffect, useMemo, useState } from 'react';
import {
  ArrowTrendingUpIcon,
  BriefcaseIcon,
  BuildingOffice2Icon,
  CheckCircleIcon,
  ClipboardDocumentCheckIcon,
  CurrencyDollarIcon,
  ExclamationTriangleIcon,
  HeartIcon,
  MegaphoneIcon,
  QueueListIcon,
  SparklesIcon,
  UserGroupIcon,
  UsersIcon,
} from '@heroicons/react/24/outline';
import DashboardLayout from '../../layouts/DashboardLayout.jsx';
import { fetchAgencyDashboard } from '../../services/agency.js';
import { formatRelativeTime, formatAbsolute } from '../../utils/date.js';

const DEFAULT_WORKSPACE_SLUG = 'nova-collective';
const DEFAULT_MEMBERSHIPS = ['agency', 'freelancer', 'company'];

function formatNumber(value) {
  if (value == null || Number.isNaN(Number(value))) {
    return '0';
  }
  const formatter = new Intl.NumberFormat('en-GB');
  return formatter.format(Math.round(Number(value)));
}

function formatPercent(value) {
  if (value == null || Number.isNaN(Number(value))) {
    return '0%';
  }
  const numeric = Number(value);
  return `${numeric.toFixed(1)}%`;
}

function formatCurrency(amount, currency = 'USD') {
  if (amount == null || Number.isNaN(Number(amount))) {
    return new Intl.NumberFormat('en-GB', { style: 'currency', currency, maximumFractionDigits: 0 }).format(0);
  }
  const numeric = Number(amount);
  const formatter = new Intl.NumberFormat('en-GB', {
    style: 'currency',
    currency,
    maximumFractionDigits: Math.abs(numeric) >= 1000 ? 0 : 2,
  });
  return formatter.format(numeric);
}

function formatScore(value, decimals = 1) {
  if (value == null || Number.isNaN(Number(value))) {
    return (0).toFixed(decimals);
  }
  return Number(value).toFixed(decimals);
function formatDecimal(value, fractionDigits = 1) {
  if (value == null || Number.isNaN(Number(value))) {
    return Number(0).toFixed(fractionDigits);
  }
  return Number(value).toFixed(fractionDigits);
}

function getInitials(name) {
  if (!name) return 'AG';
  return name
    .split(/\s+/)
    .filter(Boolean)
    .slice(0, 2)
    .map((part) => part[0].toUpperCase())
    .join('');
}

function titleCase(value) {
  if (!value) return '';
  return value
    .toString()
    .toLowerCase()
    .split(/[_\s-]+/)
    .map((segment) => segment.charAt(0).toUpperCase() + segment.slice(1))
    .join(' ');
}

export default function AgencyDashboardPage() {
  const [state, setState] = useState({ data: null, loading: true, error: null });

  useEffect(() => {
    let isMounted = true;
    setState((previous) => ({ ...previous, loading: true, error: null }));

    fetchAgencyDashboard({ workspaceSlug: DEFAULT_WORKSPACE_SLUG, lookbackDays: 120 })
      .then((payload) => {
        if (isMounted) {
          setState({ data: payload, loading: false, error: null });
        }
      })
      .catch((error) => {
        if (isMounted) {
          setState({ data: null, loading: false, error: error.message ?? 'Unable to load agency dashboard.' });
        }
      });

    return () => {
      isMounted = false;
    };
  }, []);

  const summary = state.data?.summary ?? null;
  const workspace = state.data?.workspace ?? null;
  const agencyProfile = state.data?.agencyProfile ?? null;
  const members = state.data?.members?.list ?? [];
  const invites = state.data?.members?.invites ?? [];
  const projects = state.data?.projects?.list ?? [];
  const projectEvents = state.data?.projects?.events ?? [];
  const contactNotes = state.data?.contactNotes ?? [];
  const gigs = state.data?.gigs ?? [];
  const jobs = state.data?.jobs ?? [];
  const pipeline = summary?.pipeline ?? { statuses: {}, topCandidates: [] };
  const financialSummary = summary?.financials ?? { inEscrow: 0, released: 0, outstanding: 0, currency: 'USD' };
  const talentLifecycle = state.data?.talentLifecycle ?? {};
  const talentLifecycleSummary = talentLifecycle.summary ?? {};
  const talentCrm = talentLifecycle.crm ?? {};
  const peopleOps = talentLifecycle.peopleOps ?? {};
  const talentOpportunityBoard = talentLifecycle.opportunityBoard ?? {};
  const brandingStudio = talentLifecycle.branding ?? {};
  const hrManagement = talentLifecycle.hrManagement ?? {};
  const capacityPlanning = talentLifecycle.capacityPlanning ?? {};
  const internalMarketplace = talentLifecycle.internalMarketplace ?? {};
  const leadership = state.data?.marketplaceLeadership ?? {};
  const studio = leadership.studio ?? {};
  const studioSummary = studio.summary ?? {};
  const deliverablesSummary = studio.deliverables ?? {};
  const partnerPrograms = leadership.partnerPrograms ?? {};
  const partnerSummary = partnerPrograms.summary ?? {};
  const marketingAutomation = leadership.marketingAutomation ?? {};
  const marketingSummary = marketingAutomation.summary ?? {};
  const clientAdvocacy = leadership.clientAdvocacy ?? {};
  const clientAdvocacySummary = clientAdvocacy.summary ?? {};
  const defaultCurrency = financialSummary.currency ?? 'USD';

  const benchMembers = members
    .filter((member) => member.availability?.status === 'available')
    .slice(0, 4);

  const operatingIntelligence = state.data?.operatingIntelligence ?? {};
  const portfolioInsights = operatingIntelligence.projectPortfolioMastery ?? {};
  const orchestratorInsights = operatingIntelligence.workspaceOrchestrator ?? {};
  const resourceIntelligenceInsights = operatingIntelligence.resourceIntelligence ?? {};
  const qualityInsights = operatingIntelligence.qualityAssurance ?? {};
  const financialOversightInsights = operatingIntelligence.financialOversight ?? {};

  const portfolioSummary = portfolioInsights.summary ?? {};
  const orchestratorSummary = orchestratorInsights.summary ?? {};
  const resourceSummary = resourceIntelligenceInsights.summary ?? {};
  const qualitySummary = qualityInsights.summary ?? {};
  const financialOversightSummary = financialOversightInsights.summary ?? {};

  const menuSections = useMemo(() => {
    const activeProjects = summary?.projects?.buckets?.active ?? summary?.projects?.total ?? 0;
    const utilization = summary?.members?.utilizationRate ?? 0;
    const pendingInvites = summary?.members?.pendingInvites ?? invites.length;
<<<<<<< HEAD

    const sections = [
=======
    const conversionRate = talentLifecycleSummary?.conversionRate ?? talentCrm?.conversionRate ?? 0;
    const openInternalOpportunities = talentOpportunityBoard?.summary?.open ?? 0;
    const averageMatchScore = talentOpportunityBoard?.summary?.averageMatchScore ?? 0;
    const brandingReach = brandingStudio?.metrics?.totals?.reach ?? 0;
    const benchCapacityHours = Number.isFinite(Number(capacityPlanning?.benchCapacityHours))
      ? Math.round(Number(capacityPlanning.benchCapacityHours))
      : 0;
    const utilisationRate = capacityPlanning?.utilizationRate ?? utilization;
    return [
>>>>>>> 1a674c1c
      {
        label: 'Agency operations',
        items: [
          {
            name: 'Agency overview',
            description: `Utilization running at ${formatPercent(utilization)} with ${formatNumber(activeProjects)} active projects.`,
          },
          {
            name: 'Projects workspace',
            description: `${formatNumber(summary?.projects?.total ?? 0)} projects monitored · ${formatNumber(summary?.projects?.autoAssignQueueSize ?? 0)} candidates in queues.`,
            tags: ['projects'],
          },
          {
            name: 'Gig programs',
            description: `${formatNumber(gigs.length)} managed gigs and ${formatNumber(pipeline.statuses.accepted ?? 0)} accepted assignments this quarter.`,
          },
        ],
      },
      {
        label: 'Talent lifecycle & HR excellence',
        items: [
          {
            name: 'Talent CRM',
            description: `${formatNumber(talentCrm?.totals?.candidates ?? 0)} candidates • ${formatPercent(conversionRate)} conversion`,
            tags: ['talent_crm'],
          },
          {
            name: 'People ops hub',
            description: `${formatNumber(peopleOps?.policies?.active ?? 0)} active policies • ${formatPercent(peopleOps?.policies?.acknowledgementRate ?? 0)} acknowledgement`,
            tags: ['people_ops'],
          },
          {
            name: 'Internal opportunity board',
            description: `${formatNumber(openInternalOpportunities)} open opportunities • Avg match ${formatScore(averageMatchScore)}`,
            tags: ['opportunity_board'],
          },
          {
            name: 'Agency member branding',
            description: `${formatNumber(brandingStudio?.totals?.published ?? 0)} published assets • ${formatNumber(brandingReach)} reach`,
            tags: ['branding'],
          },
          {
            name: 'HR management',
            description: `${formatNumber(hrManagement?.activeHeadcount ?? summary?.members?.total ?? members.length)} headcount • ${formatNumber(hrManagement?.complianceOutstanding ?? 0)} compliance tasks open`,
          },
          {
            name: 'Capacity planning',
            description: `${benchCapacityHours} bench hours • Utilisation ${formatPercent(utilisationRate)}`,
          },
          {
            name: 'Internal marketplace',
            description: `${formatNumber(internalMarketplace?.openOpportunities ?? 0)} open matches • ${formatNumber(internalMarketplace?.benchAvailable ?? benchMembers.length)} bench ready`,
            tags: ['marketplace'],
          },
        ],
      },
      {
        label: 'Growth & brand',
        items: [
          {
            name: 'Analytics & insights',
            description: `${formatCurrency(financialSummary.released ?? 0, financialSummary.currency)} released YTD.`,
          },
          {
            name: 'Marketing studio',
            description: `${formatNumber(summary?.clients?.active ?? contactNotes.length)} active client relationships tracked.`,
          },
          {
            name: 'Settings & governance',
            description: `Workspace ${workspace?.slug ?? 'n/a'} · ${state.data?.scope === 'workspace' ? 'Workspace filtered' : 'Global view'}.`,
          },
        ],
      },
      {
        label: 'Marketplace & gig leadership',
        items: [
          {
            name: 'Agency gig studio',
            description: `${formatNumber(studioSummary.managedGigs ?? studioSummary.totalGigs ?? 0)} managed gigs · ${formatPercent(
              studioSummary.onTimeRate ?? 0,
            )} on-time`,
            sectionId: 'marketplace-gig-leadership',
          },
          {
            name: 'Partner & reseller programs',
            description: `${formatNumber(partnerSummary.activeAlliances ?? 0)} alliances · ${formatPercent(
              partnerSummary.averageConversionRate ?? 0,
            )} avg conversion`,
            sectionId: 'partner-programs',
          },
          {
            name: 'Marketing automation',
            description: `${formatNumber(marketingSummary.activeCampaigns ?? 0)} live campaigns · ${formatCurrency(
              marketingSummary.totalPipelineValue ?? 0,
              defaultCurrency,
            )} pipeline`,
            sectionId: 'marketing-automation',
          },
          {
            name: 'Client advocacy',
            description: `${formatNumber(clientAdvocacySummary.activePlaybooks ?? 0)} playbooks · ${formatPercent(
              clientAdvocacySummary.reviewResponseRate ?? 0,
            )} response rate`,
            sectionId: 'client-advocacy',
          },
        ],
      },
    ];
<<<<<<< HEAD

    sections.push({
      label: 'Operating intelligence',
      items: [
        {
          name: 'Project portfolio mastery',
          description: `${formatNumber(portfolioSummary.totalProjects ?? 0)} projects · ${formatPercent(portfolioSummary.avgMargin ?? 0)} avg margin`,
          sectionId: 'project-portfolio-mastery',
        },
        {
          name: 'Workspace orchestrator',
          description: `${formatNumber(orchestratorSummary.totalBlueprints ?? 0)} blueprints · ${formatNumber(orchestratorSummary.automationGuardrails ?? 0)} guardrails`,
          sectionId: 'workspace-orchestrator',
        },
        {
          name: 'Resource intelligence',
          description: `${formatPercent(resourceSummary.averageUtilization ?? 0)} utilization · ${formatNumber(resourceSummary.totalScenarioPlans ?? 0)} scenarios`,
          sectionId: 'resource-intelligence',
        },
        {
          name: 'Quality assurance workflow',
          description: `${formatNumber(qualitySummary.completedReviews ?? 0)} reviews · QA ${formatPercent(qualitySummary.averageQaScore ?? 0)}`,
          sectionId: 'quality-assurance',
        },
        {
          name: 'Financial oversight',
          description: `${formatNumber(financialOversightSummary.totalEngagements ?? 0)} engagements · ${formatNumber(financialOversightSummary.alerts ?? 0)} alerts`,
          sectionId: 'financial-oversight',
        },
      ],
    });

    return sections;
=======
>>>>>>> 1a674c1c
  }, [
    summary,
    invites.length,
    benchMembers.length,
    gigs.length,
    contactNotes.length,
    workspace?.slug,
    state.data?.scope,
<<<<<<< HEAD
    portfolioSummary,
    orchestratorSummary,
    resourceSummary,
    qualitySummary,
    financialOversightSummary,
  ]);

  const portfolioSummaryCards = [
    {
      name: 'Active projects',
      value: formatNumber(portfolioSummary.totalProjects ?? 0),
      description: `${formatNumber(portfolioSummary.onTrack ?? 0)} on track`,
      tone: 'emerald',
    },
    {
      name: 'Projects at risk',
      value: formatNumber(portfolioSummary.atRisk ?? 0),
      description: `${formatNumber(portfolioSummary.critical ?? 0)} critical`,
      tone: 'amber',
    },
    {
      name: 'Average margin',
      value: formatPercent(portfolioSummary.avgMargin ?? 0),
      description: `Quality ${formatPercent(portfolioSummary.avgQualityScore ?? 0)}`,
      tone: 'sky',
    },
    {
      name: 'Automation coverage',
      value: formatPercent(portfolioSummary.avgAutomationCoverage ?? 0),
      description: 'Across monitored portfolio',
      tone: 'violet',
    },
  ];

  const orchestratorStats = [
    {
      name: 'Active blueprints',
      value: formatNumber(orchestratorSummary.activeBlueprints ?? 0),
      description: `${formatNumber(orchestratorSummary.totalBlueprints ?? 0)} total`,
    },
    {
      name: 'Average cadence',
      value: orchestratorSummary.averageCadenceDays != null
        ? `${formatNumber(Math.round((orchestratorSummary.averageCadenceDays + Number.EPSILON) * 10) / 10)} days`
        : 'n/a',
      description: 'Cadence between blueprint runs',
    },
    {
      name: 'Automation guardrails',
      value: formatNumber(orchestratorSummary.automationGuardrails ?? 0),
      description: 'Workspace automation policies',
    },
  ];

  const resourceStats = [
    {
      name: 'Average utilization',
      value: formatPercent(resourceSummary.averageUtilization ?? 0),
      description: `${formatNumber(resourceSummary.totalSkillGroups ?? 0)} skill groups`,
    },
    {
      name: 'Bench hours',
      value: `${formatNumber(Math.round(resourceSummary.benchHours ?? 0))}h`,
      description: 'Available capacity',
    },
    {
      name: 'Scenario plans',
      value: formatNumber(resourceSummary.totalScenarioPlans ?? 0),
      description: `${formatNumber(resourceSummary.totalMembers ?? members.length)} members`,
    },
  ];

  const qualityStats = [
    {
      name: 'Completed reviews',
      value: formatNumber(qualitySummary.completedReviews ?? 0),
      description: `${formatNumber(qualitySummary.totalReviews ?? 0)} total reviews`,
    },
    {
      name: 'Avg QA score',
      value: formatPercent(qualitySummary.averageQaScore ?? 0),
      description: `Client CSAT ${formatPercent(qualitySummary.averageClientSatisfaction ?? 0)}`,
    },
  ];

  const financialStats = [
    {
      name: 'Engagements monitored',
      value: formatNumber(financialOversightSummary.totalEngagements ?? 0),
      description: `${formatNumber(financialOversightSummary.alerts ?? 0)} alerts`,
    },
  ];

  const portfolioProjects = portfolioInsights.projects ?? [];
  const portfolioDependencies = portfolioInsights.dependencies ?? [];
  const portfolioCalendar = portfolioInsights.calendar ?? [];

  const orchestratorBlueprints = orchestratorInsights.blueprints ?? [];
  const orchestratorCadences = orchestratorInsights.cadences ?? [];
  const orchestratorGuardrails = orchestratorInsights.automationGuardrails ?? [];
  const orchestratorDashboards = orchestratorInsights.clientDashboards ?? [];
  const orchestratorNotes = orchestratorInsights.latestNotes ?? [];

  const resourceHeatmap = resourceIntelligenceInsights.heatmap ?? [];
  const assignmentMatches = resourceIntelligenceInsights.assignmentMatches ?? [];
  const scenarioPlans = resourceIntelligenceInsights.scenarioPlans ?? [];

  const qualityUpcoming = qualityInsights.upcoming ?? [];
  const qualityScorecards = qualityInsights.scorecards ?? [];
  const qualityLessons = qualityInsights.lessonsLearned ?? [];
  const qualityIncentives = qualityInsights.incentives ?? [];

  const financialEngagements = financialOversightInsights.engagements ?? [];
  const financialAlerts = financialOversightInsights.alerts ?? [];
  const financialEscrow = financialOversightInsights.escrow ?? [];
  const financialCurrencies = financialOversightSummary.currencies ?? [];

  const toneClasses = {
    emerald: 'border-emerald-100 bg-emerald-50 text-emerald-700',
    amber: 'border-amber-100 bg-amber-50 text-amber-700',
    sky: 'border-sky-100 bg-sky-50 text-sky-700',
    violet: 'border-violet-100 bg-violet-50 text-violet-700',
  };
=======
    talentLifecycleSummary,
    talentCrm,
    peopleOps,
    talentOpportunityBoard,
    brandingStudio,
    hrManagement,
    capacityPlanning,
    internalMarketplace,
    studioSummary.managedGigs,
    studioSummary.totalGigs,
    studioSummary.onTimeRate,
    partnerSummary.activeAlliances,
    partnerSummary.averageConversionRate,
    marketingSummary.activeCampaigns,
    marketingSummary.totalPipelineValue,
    clientAdvocacySummary.activePlaybooks,
    clientAdvocacySummary.reviewResponseRate,
    defaultCurrency,
  ]);
>>>>>>> 1a674c1c

  const profile = useMemo(() => {
    const metrics = [];
    if (summary?.members?.active != null) {
      metrics.push({ label: 'Active members', value: formatNumber(summary.members.active) });
    }
    if (summary?.projects?.total != null) {
      metrics.push({ label: 'Projects', value: formatNumber(summary.projects.total) });
    }
    if (summary?.financials?.inEscrow != null) {
      metrics.push({ label: 'In escrow', value: formatCurrency(summary.financials.inEscrow, summary.financials.currency) });
    }

    const badges = [];
    if (state.data?.scope === 'workspace') {
      badges.push('Workspace view');
    } else if (state.data?.scope === 'global_fallback') {
      badges.push('Global metrics fallback');
    } else {
      badges.push('Global view');
    }

    return {
      name: agencyProfile?.agencyName ?? workspace?.name ?? 'Agency Workspace',
      role: agencyProfile?.focusArea ?? 'Agency operations',
      initials: agencyProfile?.agencyName ? getInitials(agencyProfile.agencyName) : getInitials(workspace?.name ?? 'Agency'),
      status: workspace?.isActive === false ? 'Suspended' : 'Operating at scale',
      badges,
      metrics,
    };
  }, [agencyProfile, workspace, summary, state.data?.scope]);

  const capabilitySections = [];

  const summaryCards = useMemo(() => {
    const cards = [
      {
        name: 'Utilization',
        value: formatPercent(summary?.members?.utilizationRate ?? 0),
        description: `${formatNumber(summary?.members?.bench ?? 0)} on bench`,
        icon: ArrowTrendingUpIcon,
      },
      {
        name: 'Active projects',
        value: formatNumber(summary?.projects?.buckets?.active ?? summary?.projects?.total ?? 0),
        description: `${formatNumber(summary?.projects?.total ?? 0)} total engagements`,
        icon: QueueListIcon,
      },
      {
        name: 'Revenue in escrow',
        value: formatCurrency(financialSummary.inEscrow ?? 0, financialSummary.currency),
        description: `${formatCurrency(financialSummary.released ?? 0, financialSummary.currency)} released YTD`,
        icon: CurrencyDollarIcon,
      },
      {
        name: 'Client relationships',
        value: formatNumber(summary?.clients?.active ?? contactNotes.length ?? 0),
        description: `${formatNumber(summary?.clients?.notes ?? 0)} notes logged`,
        icon: BuildingOffice2Icon,
      },
      {
        name: 'Talent pipeline',
        value: formatNumber(talentCrm?.totals?.candidates ?? 0),
        description: `${formatPercent(talentCrm?.conversionRate ?? talentLifecycleSummary?.conversionRate ?? 0)} conversion • ${formatNumber(talentCrm?.totals?.offersSigned ?? 0)} signed offers`,
        icon: BriefcaseIcon,
      },
      {
        name: 'Wellbeing index',
        value: formatScore(peopleOps?.wellbeing?.averageScore ?? 0),
        description: `${formatNumber(peopleOps?.wellbeing?.atRisk ?? 0)} retention risk alerts`,
        icon: HeartIcon,
      },
    ];
    return cards;
  }, [summary, financialSummary, contactNotes.length, talentCrm, peopleOps, talentLifecycleSummary]);

  const renderLoading = (
    <section className="rounded-3xl border border-blue-100 bg-white/80 p-10 shadow-inner">
      <div className="space-y-4">
        <div className="h-6 w-48 animate-pulse rounded-full bg-blue-100" />
        <div className="h-4 w-64 animate-pulse rounded-full bg-blue-50" />
        <div className="h-4 w-80 animate-pulse rounded-full bg-blue-50" />
      </div>
      <div className="mt-8 grid gap-6 sm:grid-cols-2 lg:grid-cols-4">
        {Array.from({ length: 4 }).map((_, index) => (
          <div key={index} className="space-y-3 rounded-3xl border border-blue-50 bg-blue-50/50 p-6">
            <div className="h-4 w-32 animate-pulse rounded-full bg-blue-100" />
            <div className="h-8 w-20 animate-pulse rounded-full bg-blue-200" />
            <div className="h-4 w-24 animate-pulse rounded-full bg-blue-100" />
          </div>
        ))}
      </div>
    </section>
  );

  const renderError = (
    <section className="rounded-3xl border border-red-100 bg-red-50/70 p-6 text-red-700">
      <div className="flex items-start gap-3">
        <ExclamationTriangleIcon className="h-6 w-6 flex-shrink-0" />
        <div>
          <h2 className="text-base font-semibold">We couldn&rsquo;t load the agency dashboard</h2>
          <p className="mt-1 text-sm">{state.error ?? 'An unexpected error occurred. Please try refreshing the page.'}</p>
        </div>
      </div>
    </section>
  );

  const renderTalentOverview = (
    <div className="rounded-3xl border border-purple-100 bg-gradient-to-r from-purple-50 via-indigo-50 to-sky-50 p-6">
      <div className="flex flex-wrap items-center justify-between gap-3">
        <div>
          <h2 className="text-lg font-semibold text-slate-900">Talent lifecycle &amp; HR excellence</h2>
          <p className="text-sm text-slate-600">
            Give every agency member a consumer-grade experience across hiring, onboarding, development, and performance.
          </p>
        </div>
        <span className="rounded-2xl bg-purple-100/80 p-3 text-purple-600">
          <SparklesIcon className="h-6 w-6" />
        </span>
      </div>
      <dl className="mt-6 grid gap-4 sm:grid-cols-2 lg:grid-cols-4">
        <div className="rounded-2xl border border-white/60 bg-white/80 px-4 py-3 shadow-sm">
          <dt className="text-xs font-semibold uppercase tracking-wide text-slate-500">Active headcount</dt>
          <dd className="mt-2 text-xl font-semibold text-slate-900">
            {formatNumber(hrManagement?.activeHeadcount ?? summary?.members?.total ?? members.length ?? 0)}
          </dd>
          <dd className="mt-1 text-xs text-slate-500">
            {formatNumber(hrManagement?.contractors ?? 0)} contractors
          </dd>
        </div>
        <div className="rounded-2xl border border-white/60 bg-white/80 px-4 py-3 shadow-sm">
          <dt className="text-xs font-semibold uppercase tracking-wide text-slate-500">Talent conversion</dt>
          <dd className="mt-2 text-xl font-semibold text-slate-900">
            {formatPercent(talentLifecycleSummary?.conversionRate ?? talentCrm?.conversionRate ?? 0)}
          </dd>
          <dd className="mt-1 text-xs text-slate-500">
            Avg time-to-fill {formatScore(talentCrm?.averageTimeToFillDays ?? 0)} days
          </dd>
        </div>
        <div className="rounded-2xl border border-white/60 bg-white/80 px-4 py-3 shadow-sm">
          <dt className="text-xs font-semibold uppercase tracking-wide text-slate-500">Bench capacity</dt>
          <dd className="mt-2 text-xl font-semibold text-slate-900">
            {formatNumber(Math.round(capacityPlanning?.benchCapacityHours ?? 0))} hrs
          </dd>
          <dd className="mt-1 text-xs text-slate-500">
            Utilisation {formatPercent(capacityPlanning?.utilizationRate ?? summary?.members?.utilizationRate ?? 0)}
          </dd>
        </div>
        <div className="rounded-2xl border border-white/60 bg-white/80 px-4 py-3 shadow-sm">
          <dt className="text-xs font-semibold uppercase tracking-wide text-slate-500">Brand reach</dt>
          <dd className="mt-2 text-xl font-semibold text-slate-900">
            {formatNumber(brandingStudio?.metrics?.totals?.reach ?? 0)}
          </dd>
          <dd className="mt-1 text-xs text-slate-500">
            {formatNumber(brandingStudio?.metrics?.totals?.leadsAttributed ?? 0)} attributed leads
          </dd>
        </div>
      </dl>
    </div>
  );

  const renderTalentCrm = (
    <div className="rounded-3xl border border-purple-100 bg-white p-6">
      <div className="flex flex-wrap items-start justify-between gap-3">
        <div>
          <h2 className="text-lg font-semibold text-slate-900">Talent CRM</h2>
          <p className="text-sm text-slate-500">
            Recruit, evaluate, and onboard permanent staff, contractors, and collectives with interview scheduling and feedback loops.
          </p>
        </div>
        <span className="rounded-2xl bg-purple-50 p-3 text-purple-600">
          <BriefcaseIcon className="h-6 w-6" />
        </span>
      </div>
      <div className="mt-6 grid gap-3 sm:grid-cols-3">
        {Object.entries(talentCrm?.stageCounts ?? {}).map(([stage, count]) => (
          <div key={stage} className="rounded-2xl border border-slate-200/60 bg-slate-50/60 px-4 py-3">
            <p className="text-xs font-semibold uppercase tracking-wide text-slate-500">{titleCase(stage)}</p>
            <p className="mt-2 text-lg font-semibold text-slate-900">{formatNumber(count)}</p>
          </div>
        ))}
        {!Object.keys(talentCrm?.stageCounts ?? {}).length ? (
          <p className="col-span-full text-sm text-slate-500">
            No candidates in the pipeline yet. Publish a role or gig to start sourcing talent.
          </p>
        ) : null}
      </div>
      <div className="mt-4 flex flex-wrap gap-2 text-xs text-slate-600">
        {Object.entries(talentCrm?.diversityBreakdown ?? {})
          .sort((a, b) => (b[1] ?? 0) - (a[1] ?? 0))
          .slice(0, 4)
          .map(([tag, count]) => (
            <span key={tag} className="rounded-full bg-purple-50 px-3 py-1 font-medium text-purple-700">
              {titleCase(tag)} · {formatNumber(count)}
            </span>
          ))}
        {talentCrm?.totals?.offersSigned != null ? (
          <span className="rounded-full bg-indigo-50 px-3 py-1 font-medium text-indigo-700">
            {formatNumber(talentCrm.totals.offersSigned)} signed offers
          </span>
        ) : null}
        {talentCrm?.pipelineAnalytics?.latest?.openRoles != null ? (
          <span className="rounded-full bg-blue-50 px-3 py-1 font-medium text-blue-700">
            {formatNumber(talentCrm.pipelineAnalytics.latest.openRoles)} open roles
          </span>
        ) : null}
      </div>
      <div className="mt-6 grid gap-6 lg:grid-cols-2">
        <div>
          <p className="text-xs font-semibold uppercase tracking-wide text-slate-500">Upcoming interviews</p>
          <ul className="mt-3 space-y-3">
            {(talentCrm?.upcomingInterviews ?? []).length ? (
              talentCrm.upcomingInterviews.slice(0, 4).map((interview) => (
                <li key={`${interview.id ?? interview.scheduledAt}-upcoming`} className="rounded-2xl border border-slate-200/60 bg-slate-50/60 p-4">
                  <p className="text-sm font-medium text-slate-900">{titleCase(interview.stage ?? 'Interview')}</p>
                  <p className="text-xs text-slate-500">
                    Candidate {interview.candidateId ?? 'TBC'} • {interview.scheduledAt ? formatAbsolute(interview.scheduledAt) : 'Scheduling'}
                  </p>
                </li>
              ))
            ) : (
              <li className="text-sm text-slate-500">No interviews scheduled.</li>
            )}
          </ul>
        </div>
        <div>
          <p className="text-xs font-semibold uppercase tracking-wide text-slate-500">Offer workflows</p>
          <ul className="mt-3 space-y-3">
            {(talentCrm?.offerWorkflows ?? []).length ? (
              talentCrm.offerWorkflows.slice(0, 4).map((offer) => (
                <li key={`${offer.id ?? offer.candidateId}-offer`} className="rounded-2xl border border-purple-100 bg-purple-50/60 p-4">
                  <p className="text-sm font-medium text-slate-900">{offer.roleTitle ?? 'Offer'}</p>
                  <p className="text-xs text-slate-500">
                    {titleCase(offer.status ?? 'draft')} • {offer.sentAt ? formatRelativeTime(offer.sentAt) : 'Pending send'}
                  </p>
                </li>
              ))
            ) : (
              <li className="text-sm text-slate-500">Draft an offer to begin automated approvals.</li>
            )}
          </ul>
        </div>
      </div>
    </div>
  );

  const renderPeopleOpsHub = (
    <div className="rounded-3xl border border-purple-100 bg-white p-6">
      <div className="flex flex-wrap items-start justify-between gap-3">
        <div>
          <h2 className="text-lg font-semibold text-slate-900">People ops hub</h2>
          <p className="text-sm text-slate-500">
            Centralize HR policies, benefits, compliance attestations, performance reviews, and wellbeing insights.
          </p>
        </div>
        <span className="rounded-2xl bg-purple-50 p-3 text-purple-600">
          <ClipboardDocumentCheckIcon className="h-6 w-6" />
        </span>
      </div>
      <div className="mt-6 grid gap-6 lg:grid-cols-2">
        <div className="space-y-4">
          <div className="rounded-2xl border border-slate-200/60 bg-slate-50/60 p-4">
            <p className="text-xs font-semibold uppercase tracking-wide text-slate-500">Policies</p>
            <p className="mt-2 text-lg font-semibold text-slate-900">
              {formatNumber(peopleOps?.policies?.active ?? 0)} active • {formatPercent(peopleOps?.policies?.acknowledgementRate ?? 0)} acknowledged
            </p>
            <ul className="mt-3 space-y-2 text-sm text-slate-600">
              {(peopleOps?.policies?.list ?? []).slice(0, 3).map((policy) => (
                <li key={policy.id ?? policy.title ?? 'policy'} className="flex items-center justify-between rounded-xl border border-white/60 bg-white/80 px-3 py-2">
                  <span className="font-medium text-slate-900">{policy.title ?? 'Policy'}</span>
                  <span className="text-xs text-slate-500">{policy.updatedAt || policy.effectiveDate ? formatAbsolute(policy.updatedAt ?? policy.effectiveDate) : 'Review pending'}</span>
                </li>
              ))}
              {!peopleOps?.policies?.list?.length ? <li className="text-xs text-slate-500">No policies published yet.</li> : null}
            </ul>
          </div>
          <div className="rounded-2xl border border-slate-200/60 bg-slate-50/60 p-4">
            <p className="text-xs font-semibold uppercase tracking-wide text-slate-500">Performance reviews</p>
            <p className="mt-2 text-lg font-semibold text-slate-900">
              {formatNumber(peopleOps?.performance?.outstanding ?? 0)} outstanding • {formatNumber(peopleOps?.performance?.completed ?? 0)} completed
            </p>
            <ul className="mt-3 space-y-2 text-sm text-slate-600">
              {(peopleOps?.performance?.reviews ?? []).slice(0, 3).map((review) => (
                <li key={review.id ?? review.memberId ?? 'review'} className="flex items-center justify-between rounded-xl border border-white/60 bg-white/80 px-3 py-2">
                  <span className="font-medium text-slate-900">{review.cycle ?? 'Review cycle'}</span>
                  <span className="text-xs text-slate-500">{titleCase(review.status ?? 'pending')}</span>
                </li>
              ))}
              {!peopleOps?.performance?.reviews?.length ? <li className="text-xs text-slate-500">No reviews scheduled.</li> : null}
            </ul>
          </div>
        </div>
        <div className="space-y-4">
          <div className="rounded-2xl border border-slate-200/60 bg-slate-50/60 p-4">
            <p className="text-xs font-semibold uppercase tracking-wide text-slate-500">Skills matrix</p>
            <ul className="mt-3 space-y-3">
              {Object.entries(peopleOps?.skills?.coverage ?? {}).slice(0, 3).map(([category, coverage]) => {
                const total = coverage.total ?? 0;
                const ready = coverage.ready ?? 0;
                const percent = total ? Math.round((ready / total) * 100) : 0;
                return (
                  <li key={category} className="rounded-xl border border-white/60 bg-white/80 p-3">
                    <div className="flex items-center justify-between text-sm font-medium text-slate-900">
                      <span>{titleCase(category)}</span>
                      <span>{percent}% ready</span>
                    </div>
                    <div className="mt-2 h-2 rounded-full bg-purple-100">
                      <div className="h-full rounded-full bg-purple-500" style={{ width: `${Math.min(percent, 100)}%` }} />
                    </div>
                  </li>
                );
              })}
              {!Object.keys(peopleOps?.skills?.coverage ?? {}).length ? (
                <li className="text-xs text-slate-500">Document skills to unlock growth pathways.</li>
              ) : null}
            </ul>
          </div>
          <div className="rounded-2xl border border-slate-200/60 bg-slate-50/60 p-4">
            <p className="text-xs font-semibold uppercase tracking-wide text-slate-500">Wellbeing</p>
            <p className="mt-2 text-lg font-semibold text-slate-900">
              Score {formatScore(peopleOps?.wellbeing?.averageScore ?? 0)} • {formatNumber(peopleOps?.wellbeing?.atRisk ?? 0)} at-risk
            </p>
            <div className="mt-3 flex flex-wrap gap-2 text-xs">
              {Object.entries(peopleOps?.wellbeing?.riskCounts ?? {}).map(([risk, count]) => (
                <span key={risk} className="rounded-full bg-indigo-50 px-3 py-1 font-medium text-indigo-700">
                  {titleCase(risk)} · {formatNumber(count ?? 0)}
                </span>
              ))}
            </div>
            <ul className="mt-3 space-y-2 text-xs text-slate-500">
              {(peopleOps?.wellbeing?.snapshots ?? []).slice(0, 3).map((snapshot) => (
                <li key={snapshot.id ?? snapshot.capturedAt ?? 'snapshot'} className="flex items-center justify-between rounded-xl border border-white/60 bg-white/80 px-3 py-2">
                  <span>Member {snapshot.memberId}</span>
                  <span>{snapshot.capturedAt ? formatRelativeTime(snapshot.capturedAt) : 'Awaiting check-in'}</span>
                </li>
              ))}
              {!peopleOps?.wellbeing?.snapshots?.length ? <li>No wellbeing surveys captured.</li> : null}
            </ul>
          </div>
        </div>
      </div>
    </div>
  );

  const renderTalentOpportunityBoard = (
    <div className="rounded-3xl border border-purple-100 bg-white p-6">
      <div className="flex flex-wrap items-start justify-between gap-3">
        <div>
          <h2 className="text-lg font-semibold text-slate-900">Internal opportunity board</h2>
          <p className="text-sm text-slate-500">
            Advertise cross-agency projects, mentorships, communities, and bench initiatives to keep talent engaged.
          </p>
        </div>
        <span className="rounded-2xl bg-purple-50 p-3 text-purple-600">
          <UserGroupIcon className="h-6 w-6" />
        </span>
      </div>
      <div className="mt-4 flex flex-wrap gap-3 text-xs text-slate-600">
        <span className="rounded-full bg-purple-50 px-3 py-1 font-medium text-purple-700">
          {formatNumber(talentOpportunityBoard?.summary?.open ?? 0)} open opportunities
        </span>
        <span className="rounded-full bg-indigo-50 px-3 py-1 font-medium text-indigo-700">
          Avg match {formatScore(talentOpportunityBoard?.summary?.averageMatchScore ?? 0)}
        </span>
        <span className="rounded-full bg-blue-50 px-3 py-1 font-medium text-blue-700">
          {formatNumber(talentOpportunityBoard?.summary?.mobileAlerts ?? 0)} mobile alerts sent
        </span>
      </div>
      <div className="mt-6 grid gap-6 lg:grid-cols-2">
        <div>
          <p className="text-xs font-semibold uppercase tracking-wide text-slate-500">Upcoming opportunities</p>
          <ul className="mt-3 space-y-3">
            {(talentOpportunityBoard?.opportunities ?? []).length ? (
              talentOpportunityBoard.opportunities.slice(0, 4).map((opportunity) => (
                <li key={opportunity.id ?? opportunity.title} className="rounded-2xl border border-slate-200/60 bg-slate-50/60 p-4">
                  <p className="text-sm font-medium text-slate-900">{opportunity.title}</p>
                  <p className="text-xs text-slate-500">
                    {titleCase(opportunity.category ?? 'project')} • {opportunity.startDate ? formatAbsolute(opportunity.startDate) : 'Start TBD'}
                </li>
              ))
            ) : (
              <li className="text-sm text-slate-500">No internal opportunities posted.</li>
            )}
          </ul>
        </div>
        <div>
          <p className="text-xs font-semibold uppercase tracking-wide text-slate-500">Smart matches</p>
          <ul className="mt-3 space-y-3">
            {(talentOpportunityBoard?.matches ?? []).length ? (
              talentOpportunityBoard.matches.slice(0, 4).map((match) => (
                <li key={match.id ?? match.memberId ?? 'match'} className="rounded-2xl border border-purple-100 bg-purple-50/60 p-4">
                  <p className="text-sm font-medium text-slate-900">Member {match.memberId}</p>
                  <p className="text-xs text-slate-500">
                    {titleCase(match.status ?? 'new')} • Match score {formatScore(match.matchScore ?? 0)}
                  </p>
                </li>
              ))
            ) : (
              <li className="text-sm text-slate-500">Matches will appear once opportunities go live.</li>
            )}
          </ul>
        </div>
      </div>
    </div>
  );

  const renderBrandingStudio = (
    <div className="rounded-3xl border border-purple-100 bg-white p-6">
      <div className="flex flex-wrap items-start justify-between gap-3">
        <div>
          <h2 className="text-lg font-semibold text-slate-900">Agency member branding</h2>
          <p className="text-sm text-slate-500">
            Provide banners, media kits, and social cards for each team member to promote agency credentials with approval workflows and analytics.
          </p>
        </div>
        <span className="rounded-2xl bg-purple-50 p-3 text-purple-600">
          <MegaphoneIcon className="h-6 w-6" />
        </span>
      </div>
      <div className="mt-4 grid gap-6 lg:grid-cols-2">
        <div>
          <p className="text-xs font-semibold uppercase tracking-wide text-slate-500">Published assets</p>
          <ul className="mt-3 space-y-3">
            {(brandingStudio?.assets ?? []).length ? (
              brandingStudio.assets.slice(0, 4).map((asset) => (
                <li key={asset.id ?? asset.title ?? 'asset'} className="rounded-2xl border border-slate-200/60 bg-slate-50/60 p-4">
                  <p className="text-sm font-medium text-slate-900">{asset.title}</p>
                  <p className="text-xs text-slate-500">
                    {titleCase(asset.assetType ?? 'asset')} • {titleCase(asset.status ?? 'draft')}
                  </p>
                </li>
              ))
            ) : (
              <li className="text-sm text-slate-500">No branding assets uploaded.</li>
            )}
          </ul>
        </div>
        <div className="space-y-4">
          <div className="rounded-2xl border border-slate-200/60 bg-slate-50/60 p-4">
            <p className="text-xs font-semibold uppercase tracking-wide text-slate-500">Reach &amp; engagement</p>
            <dl className="mt-3 grid gap-3 sm:grid-cols-2">
              <div>
                <dt className="text-[11px] uppercase tracking-wide text-slate-500">Reach</dt>
                <dd className="text-lg font-semibold text-slate-900">{formatNumber(brandingStudio?.metrics?.totals?.reach ?? 0)}</dd>
              </div>
              <div>
                <dt className="text-[11px] uppercase tracking-wide text-slate-500">Engagements</dt>
                <dd className="text-lg font-semibold text-slate-900">{formatNumber(brandingStudio?.metrics?.totals?.engagements ?? 0)}</dd>
              </div>
              <div>
                <dt className="text-[11px] uppercase tracking-wide text-slate-500">Clicks</dt>
                <dd className="text-lg font-semibold text-slate-900">{formatNumber(brandingStudio?.metrics?.totals?.clicks ?? 0)}</dd>
              </div>
              <div>
                <dt className="text-[11px] uppercase tracking-wide text-slate-500">Leads</dt>
                <dd className="text-lg font-semibold text-slate-900">{formatNumber(brandingStudio?.metrics?.totals?.leadsAttributed ?? 0)}</dd>
              </div>
            </dl>
          </div>
          <div className="rounded-2xl border border-slate-200/60 bg-slate-50/60 p-4">
            <p className="text-xs font-semibold uppercase tracking-wide text-slate-500">Approval queue</p>
            <ul className="mt-3 space-y-2 text-sm text-slate-600">
              {(brandingStudio?.approvals?.queue ?? []).slice(0, 4).map((approval) => (
                <li key={approval.id ?? approval.assetId ?? 'approval'} className="flex items-center justify-between rounded-xl border border-white/60 bg-white/80 px-3 py-2">
                  <span>Asset {approval.assetId ?? 'pending'}</span>
                  <span className="text-xs text-slate-500">{approval.requestedAt ? formatRelativeTime(approval.requestedAt) : 'Awaiting review'}</span>
                </li>
              ))}
              {!brandingStudio?.approvals?.queue?.length ? <li className="text-xs text-slate-500">No approvals pending.</li> : null}
            </ul>
          </div>
        </div>
      </div>
    </div>
  );

  const renderProjects = (
    <div className="rounded-3xl border border-blue-100 bg-white p-6">
      <div className="flex items-center justify-between">
        <div>
          <h2 className="text-lg font-semibold text-slate-900">Active engagements</h2>
          <p className="text-sm text-slate-500">Top projects by recent activity</p>
        </div>
        <span className="rounded-full border border-blue-100 bg-blue-50 px-3 py-1 text-xs font-medium uppercase tracking-wide text-blue-700">
          {formatNumber(summary?.projects?.total ?? 0)} total
        </span>
      </div>
      <div className="mt-6 space-y-4">
        {(projects || []).slice(0, 6).map((project) => {
          const status = titleCase(project.status ?? 'unspecified');
          const queueStatus = project.autoAssignEnabled ? titleCase(project.autoAssignStatus ?? 'Queue ready') : 'Manual staffing';
          return (
            <div key={project.id} className="rounded-2xl border border-slate-200/60 bg-slate-50/60 p-4">
              <div className="flex flex-wrap items-center justify-between gap-3">
                <div>
                  <p className="text-sm font-medium text-slate-900">{project.title}</p>
                  <p className="text-xs text-slate-500">
                    {status}
                    {project.budgetAmount != null
                      ? ` • ${formatCurrency(project.budgetAmount, project.budgetCurrency ?? financialSummary.currency)}`
                      : ''}
                  </p>
                </div>
                <span className="rounded-full border border-blue-100 bg-blue-50 px-2.5 py-1 text-[11px] font-medium uppercase tracking-wide text-blue-700">
                  {queueStatus}
                </span>
              </div>
            </div>
          );
        })}
        {!projects.length ? (
          <p className="text-sm text-slate-500">No projects found for this workspace.</p>
        ) : null}
      </div>
    </div>
  );

  const renderPipeline = (
    <div className="rounded-3xl border border-blue-100 bg-white p-6">
      <div className="flex items-center justify-between">
        <div>
          <h2 className="text-lg font-semibold text-slate-900">Auto-assign pipeline</h2>
          <p className="text-sm text-slate-500">Candidate queue across active projects</p>
        </div>
        <UsersIcon className="h-6 w-6 text-blue-500" />
      </div>
      <dl className="mt-6 space-y-3">
        {Object.entries(pipeline.statuses || {}).map(([status, count]) => (
          <div key={status} className="flex items-center justify-between rounded-2xl border border-slate-200/60 bg-slate-50/60 px-4 py-3">
            <dt className="text-sm font-medium text-slate-600">{titleCase(status)}</dt>
            <dd className="text-base font-semibold text-slate-900">{formatNumber(count)}</dd>
          </div>
        ))}
        {!Object.keys(pipeline.statuses || {}).length ? (
          <p className="text-sm text-slate-500">No auto-assign activity captured for this period.</p>
        ) : null}
      </dl>
      {pipeline.topCandidates?.length ? (
        <div className="mt-6">
          <p className="text-xs font-semibold uppercase tracking-wide text-slate-500">Top candidates</p>
          <ul className="mt-3 space-y-3">
            {pipeline.topCandidates.map((candidate) => (
              <li key={candidate.freelancerId} className="flex items-center justify-between rounded-2xl border border-blue-100 bg-blue-50/60 px-4 py-3">
                <div>
                  <p className="text-sm font-medium text-slate-900">
                    {candidate.freelancer
                      ? `${candidate.freelancer.firstName} ${candidate.freelancer.lastName}`
                      : `Freelancer ${candidate.freelancerId}`}
                  </p>
                  <p className="text-xs text-slate-500">Pending {formatNumber(candidate.pendingCount)} · Accepted {formatNumber(candidate.acceptedCount)}</p>
                </div>
                <span className="rounded-full border border-blue-200 bg-white px-2.5 py-1 text-[11px] font-medium uppercase tracking-wide text-blue-700">
                  Score {candidate.topScore.toFixed(2)}
                </span>
              </li>
            ))}
          </ul>
        </div>
      ) : null}
    </div>
  );

  const renderFinancials = (
    <div className="rounded-3xl border border-blue-100 bg-white p-6">
      <div className="flex items-center gap-3">
        <CurrencyDollarIcon className="h-6 w-6 text-blue-500" />
        <div>
          <h2 className="text-lg font-semibold text-slate-900">Financial snapshot</h2>
          <p className="text-sm text-slate-500">Escrow and revenue analytics</p>
        </div>
      </div>
      <dl className="mt-6 space-y-4">
        <div className="rounded-2xl border border-slate-200/60 bg-slate-50/60 px-4 py-3">
          <dt className="text-xs font-semibold uppercase tracking-wide text-slate-500">In escrow</dt>
          <dd className="mt-1 text-xl font-semibold text-slate-900">
            {formatCurrency(financialSummary.inEscrow ?? 0, financialSummary.currency)}
          </dd>
        </div>
        <div className="rounded-2xl border border-slate-200/60 bg-slate-50/60 px-4 py-3">
          <dt className="text-xs font-semibold uppercase tracking-wide text-slate-500">Released</dt>
          <dd className="mt-1 text-xl font-semibold text-slate-900">
            {formatCurrency(financialSummary.released ?? 0, financialSummary.currency)}
          </dd>
        </div>
        <div className="rounded-2xl border border-slate-200/60 bg-slate-50/60 px-4 py-3">
          <dt className="text-xs font-semibold uppercase tracking-wide text-slate-500">Outstanding</dt>
          <dd className="mt-1 text-xl font-semibold text-slate-900">
            {formatCurrency(financialSummary.outstanding ?? 0, financialSummary.currency)}
          </dd>
        </div>
      </dl>
    </div>
  );

  const renderBench = (
    <div className="rounded-3xl border border-blue-100 bg-white p-6">
      <div className="flex items-center gap-3">
        <UsersIcon className="h-6 w-6 text-blue-500" />
        <div>
          <h2 className="text-lg font-semibold text-slate-900">Bench capacity</h2>
          <p className="text-sm text-slate-500">Talent available for immediate assignment</p>
        </div>
      </div>
      <ul className="mt-6 space-y-3">
        {benchMembers.map((member) => (
          <li key={member.id} className="flex items-center justify-between rounded-2xl border border-slate-200/60 bg-slate-50/60 px-4 py-3">
            <div>
              <p className="text-sm font-medium text-slate-900">
                {member.user ? `${member.user.firstName} ${member.user.lastName}` : `Member ${member.userId}`}
              </p>
              <p className="text-xs text-slate-500">{titleCase(member.role ?? 'staff')} · {member.availability?.availableHoursPerWeek ? `${member.availability.availableHoursPerWeek}h available` : 'Capacity TBD'}</p>
            </div>
            <CheckCircleIcon className="h-5 w-5 text-emerald-500" />
          </li>
        ))}
        {!benchMembers.length ? (
          <p className="text-sm text-slate-500">No members on the bench right now.</p>
        ) : null}
      </ul>
    </div>
  );

  const renderNotes = (
    <div className="rounded-3xl border border-blue-100 bg-white p-6">
      <div className="flex items-center gap-3">
        <BuildingOffice2Icon className="h-6 w-6 text-blue-500" />
        <div>
          <h2 className="text-lg font-semibold text-slate-900">Client relationship log</h2>
          <p className="text-sm text-slate-500">Recent collaboration notes and health signals</p>
        </div>
      </div>
      <ul className="mt-6 space-y-4">
        {contactNotes.slice(0, 4).map((note) => (
          <li key={note.id} className="rounded-2xl border border-slate-200/60 bg-slate-50/60 p-4">
            <p className="text-sm text-slate-700">{note.note}</p>
            <p className="mt-2 text-xs text-slate-500">
              {note.subject
                ? `${note.subject.firstName} ${note.subject.lastName}`
                : `Contact ${note.subjectUserId}`}
              {' · '}
              {formatRelativeTime(note.createdAt)}
            </p>
          </li>
        ))}
        {!contactNotes.length ? (
          <p className="text-sm text-slate-500">No notes recorded yet. Capture client updates to build institutional memory.</p>
        ) : null}
      </ul>
    </div>
  );

  const renderTimeline = (
    <div className="rounded-3xl border border-blue-100 bg-white p-6">
      <div className="flex items-center gap-3">
        <ArrowTrendingUpIcon className="h-6 w-6 text-blue-500" />
        <div>
          <h2 className="text-lg font-semibold text-slate-900">Recent delivery activity</h2>
          <p className="text-sm text-slate-500">Milestones captured in the last 120 days</p>
        </div>
      </div>
      <ul className="mt-6 space-y-4">
        {projectEvents.slice(0, 6).map((event) => (
          <li key={event.id} className="rounded-2xl border border-slate-200/60 bg-slate-50/60 p-4">
            <p className="text-sm font-medium text-slate-900">{titleCase(event.eventType)}</p>
            {event.payload?.milestone ? (
              <p className="text-xs text-slate-500">{event.payload.milestone}</p>
            ) : null}
            <p className="mt-2 text-xs text-slate-500">
              {event.actor ? `${event.actor.firstName} ${event.actor.lastName}` : 'System'} · {formatAbsolute(event.createdAt)}
            </p>
          </li>
        ))}
        {!projectEvents.length ? (
          <p className="text-sm text-slate-500">No recent project activity recorded.</p>
        ) : null}
      </ul>
    </div>
  );

  const renderOpportunities = (
    <div className="rounded-3xl border border-blue-100 bg-white p-6">
      <div className="flex items-center gap-3">
        <QueueListIcon className="h-6 w-6 text-blue-500" />
        <div>
          <h2 className="text-lg font-semibold text-slate-900">Marketplace pipeline</h2>
          <p className="text-sm text-slate-500">Latest gigs and roles surfaced for the agency</p>
        </div>
      </div>
      <div className="mt-6 space-y-4">
        <div>
          <p className="text-xs font-semibold uppercase tracking-wide text-slate-500">Gigs</p>
          <ul className="mt-2 space-y-2">
            {gigs.slice(0, 3).map((gig) => (
              <li key={gig.id ?? gig.title} className="rounded-2xl border border-slate-200/60 bg-slate-50/60 px-4 py-3">
                <p className="text-sm font-medium text-slate-900">{gig.title}</p>
                <p className="text-xs text-slate-500">{gig.duration ?? 'Duration TBD'}{gig.budget ? ` • ${gig.budget}` : ''}</p>
              </li>
            ))}
            {!gigs.length ? <p className="text-sm text-slate-500">No gigs published yet.</p> : null}
          </ul>
        </div>
        <div>
          <p className="text-xs font-semibold uppercase tracking-wide text-slate-500">Roles</p>
          <ul className="mt-2 space-y-2">
            {jobs.slice(0, 3).map((job) => (
              <li key={job.id ?? job.title} className="rounded-2xl border border-slate-200/60 bg-slate-50/60 px-4 py-3">
                <p className="text-sm font-medium text-slate-900">{job.title}</p>
                <p className="text-xs text-slate-500">{job.employmentType ?? 'Type TBD'}</p>
              </li>
            ))}
            {!jobs.length ? <p className="text-sm text-slate-500">No roles have been drafted.</p> : null}
          </ul>
        </div>
      </div>
    </div>
  );

<<<<<<< HEAD
  const renderProjectPortfolio = (
    <section
      id="project-portfolio-mastery"
      className="space-y-6 rounded-3xl border border-blue-100 bg-white p-6"
    >
      <header className="flex flex-col gap-4 sm:flex-row sm:items-start sm:justify-between">
        <div>
          <p className="text-xs font-semibold uppercase tracking-wide text-blue-500">Project portfolio mastery</p>
          <h2 className="text-xl font-semibold text-slate-900">Operational visibility across every engagement</h2>
          <p className="mt-1 text-sm text-slate-500">
            Run complex client programs with live signals on scope, staffing, profitability, and automation coverage.
          </p>
        </div>
        <span className="inline-flex items-center rounded-full border border-blue-100 bg-blue-50 px-4 py-1 text-xs font-medium uppercase tracking-wide text-blue-700">
          {formatNumber(portfolioSummary.totalProjects ?? 0)} projects monitored
        </span>
      </header>
      <div className="grid gap-4 sm:grid-cols-2 xl:grid-cols-4">
        {portfolioSummaryCards.map((card) => (
          <div
            key={card.name}
            className={`rounded-3xl border px-4 py-5 ${toneClasses[card.tone] ?? 'border-blue-100 bg-blue-50/60 text-blue-700'}`}
          >
            <p className="text-xs font-semibold uppercase tracking-wide">{card.name}</p>
            <p className="mt-2 text-2xl font-semibold">{card.value}</p>
            {card.description ? (
              <p className="mt-1 text-xs text-blue-900/70">{card.description}</p>
            ) : null}
          </div>
        ))}
      </div>
      <div className="grid gap-6 lg:grid-cols-2">
        <div className="space-y-4 rounded-3xl border border-slate-200/60 bg-slate-50/60 p-6">
          <div className="flex items-center justify-between gap-3">
            <div>
              <h3 className="text-sm font-semibold text-slate-900">Portfolio health</h3>
              <p className="text-xs text-slate-500">Staffing, quality, and margin signals by project</p>
            </div>
            <span className="rounded-full border border-slate-200 bg-white px-3 py-1 text-[11px] font-semibold uppercase tracking-wide text-slate-600">
              {formatNumber(portfolioProjects.length)} tracked
            </span>
          </div>
          <ul className="space-y-3">
            {portfolioProjects.slice(0, 6).map((project) => (
              <li key={project.id} className="rounded-2xl border border-white bg-white px-4 py-3 shadow-sm">
                <div className="flex flex-wrap items-start justify-between gap-3">
                  <div>
                    <p className="text-sm font-semibold text-slate-900">{project.title}</p>
                    <p className="text-xs text-slate-500">
                      Scope {titleCase(project.scopeHealth ?? 'unknown')} · Staffing {titleCase(project.staffingStatus ?? 'unknown')} · Profitability {titleCase(project.profitabilityStatus ?? 'unknown')}
                    </p>
                  </div>
                  <span className="rounded-full border border-blue-100 bg-blue-50 px-2 py-1 text-[11px] font-semibold uppercase tracking-wide text-blue-700">
                    {titleCase(project.status ?? 'unspecified')}
                  </span>
                </div>
                <div className="mt-3 flex flex-wrap items-center gap-3 text-xs text-slate-500">
                  <span>Margin {project.marginPercent != null ? formatPercent(project.marginPercent) : 'n/a'}</span>
                  <span>QA {project.qualityScore != null ? `${Math.round(project.qualityScore * 10) / 10}` : 'n/a'}</span>
                  <span>Automation {project.automationCoverage != null ? formatPercent(project.automationCoverage) : 'n/a'}</span>
                  <span>Issues {formatNumber(project.issuesOpen ?? 0)}</span>
                </div>
              </li>
            ))}
            {!portfolioProjects.length ? (
              <li className="rounded-2xl border border-dashed border-slate-200 bg-white px-4 py-6 text-center text-sm text-slate-500">
                No project snapshots captured yet.
              </li>
            ) : null}
          </ul>
        </div>
        <div className="space-y-4">
          <div className="rounded-3xl border border-slate-200/60 bg-white p-6 shadow-sm">
            <div className="flex items-center justify-between">
              <div>
                <h3 className="text-sm font-semibold text-slate-900">Dependency map</h3>
                <p className="text-xs text-slate-500">Critical links across the delivery portfolio</p>
              </div>
              <span className="rounded-full border border-slate-200 bg-slate-50 px-2 py-1 text-[11px] font-semibold uppercase tracking-wide text-slate-600">
                {formatNumber(portfolioDependencies.length)} dependencies
              </span>
            </div>
            <ul className="mt-4 space-y-3">
              {portfolioDependencies.slice(0, 6).map((dependency) => (
                <li key={dependency.id} className="rounded-2xl border border-blue-100 bg-blue-50/60 px-4 py-3">
                  <p className="text-sm font-semibold text-slate-900">{dependency.projectTitle}</p>
                  <p className="text-xs text-slate-600">
                    Depends on {dependency.dependentProjectTitle} · {titleCase(dependency.dependencyType ?? 'dependency')}
                  </p>
                  <div className="mt-2 flex flex-wrap items-center gap-2 text-[11px] font-semibold uppercase tracking-wide">
                    <span className="rounded-full border border-slate-200 bg-white px-2 py-1 text-slate-600">
                      {titleCase(dependency.status ?? 'open')}
                    </span>
                    <span className={`rounded-full px-2 py-1 ${String(dependency.riskLevel ?? '').toLowerCase() === 'critical' ? 'border border-red-200 bg-red-50 text-red-600' : 'border border-amber-200 bg-amber-50 text-amber-600'}`}>
                      Risk {titleCase(dependency.riskLevel ?? 'moderate')}
                    </span>
                    {dependency.isCritical ? (
                      <span className="rounded-full border border-red-200 bg-red-50 px-2 py-1 text-red-600">Critical path</span>
                    ) : null}
                    {dependency.leadTimeDays != null ? (
                      <span className="rounded-full border border-slate-200 bg-white px-2 py-1 text-slate-600">
                        Lead {formatNumber(dependency.leadTimeDays)}d
                      </span>
                    ) : null}
                  </div>
                  {dependency.notes ? <p className="mt-2 text-xs text-slate-500">{dependency.notes}</p> : null}
                </li>
              ))}
              {!portfolioDependencies.length ? (
                <li className="rounded-2xl border border-dashed border-slate-200 bg-slate-50 px-4 py-6 text-center text-sm text-slate-500">
                  No dependency links configured.
                </li>
              ) : null}
            </ul>
          </div>
          <div className="rounded-3xl border border-slate-200/60 bg-white p-6 shadow-sm">
            <h3 className="text-sm font-semibold text-slate-900">Delivery calendar</h3>
            <p className="text-xs text-slate-500">Milestones and reviews across the last 120 days</p>
            <ul className="mt-4 space-y-3">
              {portfolioCalendar.slice(0, 6).map((entry) => (
                <li key={entry.id} className="rounded-2xl border border-slate-200/60 bg-slate-50/80 px-4 py-3">
                  <p className="text-sm font-semibold text-slate-900">{titleCase(entry.eventType ?? 'event')}</p>
                  <p className="text-xs text-slate-500">{entry.projectTitle}</p>
                  <p className="mt-1 text-xs text-slate-500">{formatAbsolute(entry.occurredAt)}</p>
                  {entry.description ? <p className="mt-1 text-xs text-slate-500">{entry.description}</p> : null}
                </li>
              ))}
              {!portfolioCalendar.length ? (
                <li className="rounded-2xl border border-dashed border-slate-200 bg-slate-50 px-4 py-6 text-center text-sm text-slate-500">
                  No recent milestones captured.
                </li>
              ) : null}
            </ul>
=======
  const renderGigStudio = (
    <section id="marketplace-gig-leadership" className="rounded-3xl border border-blue-100 bg-white p-6">
      <div className="flex flex-col gap-2 lg:flex-row lg:items-center lg:justify-between">
        <div>
          <h2 className="text-lg font-semibold text-slate-900">Marketplace & gig leadership</h2>
          <p className="text-sm text-slate-500">
            Govern packaged services, delivery SLAs, and storytelling assets for every managed gig program.
          </p>
        </div>
        <span className="inline-flex items-center rounded-full border border-blue-100 bg-blue-50 px-3 py-1 text-xs font-medium uppercase tracking-wide text-blue-700">
          {formatNumber(studioSummary.packages ?? 0)} packages · {formatNumber(studioSummary.hybridBundles ?? 0)} bundles
        </span>
      </div>

      <div className="mt-6 grid gap-4 sm:grid-cols-2 lg:grid-cols-4">
        {[
          {
            label: 'Managed gigs',
            value: formatNumber(studioSummary.managedGigs ?? studioSummary.totalGigs ?? 0),
            description: `${formatNumber(studioSummary.addons ?? 0)} add-ons configured`,
          },
          {
            label: 'Hybrid bundles live',
            value: formatNumber(studioSummary.hybridBundles ?? 0),
            description: `${formatNumber(studioSummary.upsellPrograms ?? 0)} upsell programs running`,
          },
          {
            label: 'On-time SLA',
            value: formatPercent(studioSummary.onTimeRate ?? 0),
            description: `${formatNumber(deliverablesSummary.breaches ?? 0)} breaches this quarter`,
          },
          {
            label: 'Avg delivery',
            value: `${formatDecimal(studioSummary.averageDeliveryDays ?? 0, 1)} days`,
            description: `${formatNumber(studioSummary.activeOrders ?? 0)} active orders`,
          },
        ].map((card) => (
          <div key={card.label} className="rounded-2xl border border-blue-100 bg-blue-50/50 p-5">
            <p className="text-xs font-semibold uppercase tracking-wide text-slate-500">{card.label}</p>
            <p className="mt-2 text-2xl font-semibold text-slate-900">{card.value}</p>
            <p className="mt-1 text-xs text-slate-500">{card.description}</p>
          </div>
        ))}
      </div>

      <div className="mt-8 grid gap-6 lg:grid-cols-3">
        <div className="lg:col-span-2">
          <div className="rounded-3xl border border-slate-200/70 bg-slate-50/70 p-5">
            <div className="flex items-center justify-between">
              <div>
                <h3 className="text-base font-semibold text-slate-900">Gig program studio</h3>
                <p className="text-xs text-slate-500">Tiered offerings, live performance, and staffing queues</p>
              </div>
              <span className="rounded-full border border-blue-100 bg-white px-2.5 py-1 text-[11px] font-semibold uppercase tracking-wide text-blue-700">
                {formatNumber(studio.gigs?.length ?? 0)} programs
              </span>
            </div>
            <ul className="mt-4 space-y-3">
              {(studio.gigs ?? []).slice(0, 4).map((gig) => {
                const performance = gig.latestPerformance ?? {};
                const contractValueAmount =
                  gig.contractValueCents != null ? Number(gig.contractValueCents) / 100 : null;
                return (
                  <li key={gig.id ?? gig.title} className="rounded-2xl border border-slate-200/60 bg-white/80 p-4">
                    <div className="flex flex-wrap items-start justify-between gap-3">
                      <div>
                        <p className="text-sm font-semibold text-slate-900">{gig.title}</p>
                        <p className="text-xs text-slate-500">
                          {titleCase(gig.pipelineStage ?? gig.status ?? 'draft')}
                          {contractValueAmount != null
                            ? ` • ${formatCurrency(contractValueAmount, gig.currency ?? defaultCurrency)}`
                            : ''}
                        </p>
                      </div>
                      <div className="text-right">
                        <p className="text-xs font-semibold uppercase tracking-wide text-slate-500">Orders</p>
                        <p className="text-sm font-semibold text-slate-900">
                          {formatNumber(gig.orders?.open ?? 0)} open · {formatNumber(gig.orders?.total ?? 0)} total
                        </p>
                      </div>
                    </div>
                    <div className="mt-3 grid gap-3 sm:grid-cols-3">
                      <div className="rounded-xl border border-slate-200/70 bg-slate-100/60 px-3 py-2">
                        <p className="text-[11px] font-semibold uppercase tracking-wide text-slate-500">Packages</p>
                        <p className="text-sm font-semibold text-slate-900">{formatNumber(gig.packages?.length ?? 0)}</p>
                      </div>
                      <div className="rounded-xl border border-slate-200/70 bg-slate-100/60 px-3 py-2">
                        <p className="text-[11px] font-semibold uppercase tracking-wide text-slate-500">Conversion</p>
                        <p className="text-sm font-semibold text-slate-900">
                          {performance.conversionRate != null ? formatPercent(performance.conversionRate) : '—'}
                        </p>
                      </div>
                      <div className="rounded-xl border border-slate-200/70 bg-slate-100/60 px-3 py-2">
                        <p className="text-[11px] font-semibold uppercase tracking-wide text-slate-500">Avg order value</p>
                        <p className="text-sm font-semibold text-slate-900">
                          {performance.averageOrderValue != null
                            ? formatCurrency(performance.averageOrderValue, gig.currency ?? defaultCurrency)
                            : '—'}
                        </p>
                      </div>
                    </div>
                  </li>
                );
              })}
              {!studio.gigs?.length ? <p className="text-sm text-slate-500">No gig programs have been configured yet.</p> : null}
            </ul>
          </div>
        </div>
        <div className="rounded-3xl border border-slate-200/70 bg-slate-50/70 p-5">
          <h3 className="text-base font-semibold text-slate-900">Delivery & SLA guardrails</h3>
          <p className="text-xs text-slate-500">Real-time pulse on delivery commitments and upcoming deadlines</p>
          <dl className="mt-4 space-y-3">
            <div className="rounded-2xl border border-slate-200/60 bg-white/70 px-3 py-2">
              <dt className="text-[11px] font-semibold uppercase tracking-wide text-slate-500">Active contracts</dt>
              <dd className="text-sm font-semibold text-slate-900">{formatNumber(deliverablesSummary.activeContracts ?? 0)}</dd>
            </div>
            <div className="rounded-2xl border border-slate-200/60 bg-white/70 px-3 py-2">
              <dt className="text-[11px] font-semibold uppercase tracking-wide text-slate-500">Upcoming within 7 days</dt>
              <dd className="text-sm font-semibold text-slate-900">{formatNumber(deliverablesSummary.upcomingDue ?? 0)}</dd>
            </div>
            <div className="rounded-2xl border border-slate-200/60 bg-white/70 px-3 py-2">
              <dt className="text-[11px] font-semibold uppercase tracking-wide text-slate-500">Total deliverables</dt>
              <dd className="text-sm font-semibold text-slate-900">{formatNumber(deliverablesSummary.totalDeliverables ?? 0)}</dd>
            </div>
          </dl>
        </div>
      </div>

      <div className="mt-8 grid gap-6 lg:grid-cols-2">
        <div className="rounded-3xl border border-slate-200/70 bg-slate-50/70 p-5">
          <h3 className="text-base font-semibold text-slate-900">Team rosters</h3>
          <p className="text-xs text-slate-500">Managed pods blending freelancers and full-time specialists</p>
          <ul className="mt-4 space-y-3">
            {(studio.rosters ?? []).slice(0, 4).map((roster) => (
              <li key={roster.id ?? roster.name} className="rounded-2xl border border-slate-200/60 bg-white/80 p-4">
                <div className="flex items-start justify-between gap-3">
                  <div>
                    <p className="text-sm font-semibold text-slate-900">{roster.name}</p>
                    <p className="text-xs text-slate-500">{titleCase(roster.allianceType ?? 'delivery')} · {titleCase(roster.status ?? 'active')}</p>
                  </div>
                  <span className="rounded-full border border-blue-100 bg-blue-50 px-2.5 py-1 text-[11px] font-semibold uppercase tracking-wide text-blue-700">
                    {formatNumber(roster.members?.length ?? 0)} members
                  </span>
                </div>
                <ul className="mt-3 space-y-2">
                  {(roster.members ?? []).slice(0, 4).map((member) => (
                    <li key={member.id ?? member.userId} className="flex items-center justify-between text-xs text-slate-600">
                      <span>
                        {member.user ? `${member.user.firstName} ${member.user.lastName}` : `Member ${member.id ?? ''}`}
                        {' · '}
                        {titleCase(member.role ?? 'contributor')}
                      </span>
                      <span className="text-[11px] font-semibold text-slate-500">
                        {member.commitmentHours != null ? `${formatDecimal(member.commitmentHours, 1)}h` : '—'}
                      </span>
                    </li>
                  ))}
                </ul>
              </li>
            ))}
            {!studio.rosters?.length ? <p className="text-sm text-slate-500">No partner pods have been set up yet.</p> : null}
          </ul>
        </div>
        <div className="rounded-3xl border border-slate-200/70 bg-slate-50/70 p-5">
          <h3 className="text-base font-semibold text-slate-900">Bundles & upsell motions</h3>
          <p className="text-xs text-slate-500">Hybrid offerings ready for go-to-market pitches</p>
          <div className="mt-4 grid gap-4 sm:grid-cols-2">
            <div>
              <p className="text-[11px] font-semibold uppercase tracking-wide text-slate-500">Bundles</p>
              <ul className="mt-2 space-y-2">
                {(studio.bundles ?? []).slice(0, 3).map((bundle) => (
                  <li key={bundle.id ?? bundle.name} className="rounded-2xl border border-slate-200/60 bg-white/80 px-3 py-2">
                    <p className="text-sm font-semibold text-slate-900">{bundle.name}</p>
                    <p className="text-xs text-slate-500">
                      {formatCurrency(bundle.priceAmount ?? 0, bundle.currency ?? defaultCurrency)} · {titleCase(bundle.status ?? 'draft')}
                    </p>
                  </li>
                ))}
                {!studio.bundles?.length ? <p className="text-xs text-slate-500">No bundles have been published.</p> : null}
              </ul>
            </div>
            <div>
              <p className="text-[11px] font-semibold uppercase tracking-wide text-slate-500">Upsell programs</p>
              <ul className="mt-2 space-y-2">
                {(studio.upsells ?? []).slice(0, 3).map((upsell) => (
                  <li key={upsell.id ?? upsell.name} className="rounded-2xl border border-slate-200/60 bg-white/80 px-3 py-2">
                    <p className="text-sm font-semibold text-slate-900">{upsell.name}</p>
                    <p className="text-xs text-slate-500">
                      {formatCurrency(upsell.estimatedValueAmount ?? 0, upsell.currency ?? defaultCurrency)} · {titleCase(upsell.status ?? 'draft')}
                    </p>
                  </li>
                ))}
                {!studio.upsells?.length ? <p className="text-xs text-slate-500">No upsell automations configured.</p> : null}
              </ul>
            </div>
>>>>>>> 1a674c1c
          </div>
        </div>
      </div>
    </section>
  );

<<<<<<< HEAD
  const renderWorkspaceOrchestrator = (
    <section
      id="workspace-orchestrator"
      className="space-y-6 rounded-3xl border border-blue-100 bg-white p-6"
    >
      <header className="flex flex-col gap-4 sm:flex-row sm:items-start sm:justify-between">
        <div>
          <p className="text-xs font-semibold uppercase tracking-wide text-blue-500">Workspace orchestrator</p>
          <h2 className="text-xl font-semibold text-slate-900">Launch structured client workspaces in seconds</h2>
          <p className="mt-1 text-sm text-slate-500">
            Standardise briefs, SOWs, cadences, and automation guardrails across your operating system.
          </p>
        </div>
        <span className="inline-flex items-center rounded-full border border-blue-100 bg-blue-50 px-4 py-1 text-xs font-medium uppercase tracking-wide text-blue-700">
          {formatNumber(orchestratorSummary.totalBlueprints ?? 0)} blueprints
        </span>
      </header>
      <div className="grid gap-4 sm:grid-cols-3">
        {orchestratorStats.map((stat) => (
          <div key={stat.name} className="rounded-3xl border border-slate-200/60 bg-slate-50/60 p-5">
            <p className="text-xs font-semibold uppercase tracking-wide text-slate-500">{stat.name}</p>
            <p className="mt-2 text-2xl font-semibold text-slate-900">{stat.value}</p>
            {stat.description ? <p className="mt-1 text-xs text-slate-500">{stat.description}</p> : null}
          </div>
        ))}
      </div>
      <div className="grid gap-6 lg:grid-cols-2">
        <div className="space-y-4 rounded-3xl border border-slate-200/60 bg-white p-6 shadow-sm">
          <h3 className="text-sm font-semibold text-slate-900">Blueprint library</h3>
          <p className="text-xs text-slate-500">Automation-ready workspace templates per client</p>
          <ul className="space-y-3">
            {orchestratorBlueprints.slice(0, 6).map((blueprint) => (
              <li key={blueprint.id} className="rounded-2xl border border-blue-100 bg-blue-50/60 px-4 py-3">
                <div className="flex flex-wrap items-start justify-between gap-3">
                  <div>
                    <p className="text-sm font-semibold text-slate-900">{blueprint.name}</p>
                    <p className="text-xs text-slate-500">
                      {blueprint.clientName ? `${blueprint.clientName} · ` : ''}
                      {titleCase(blueprint.status ?? 'draft')}
                    </p>
                  </div>
                  <span className="rounded-full border border-slate-200 bg-white px-2 py-1 text-[11px] font-semibold uppercase tracking-wide text-slate-600">
                    Guardrails {formatNumber(blueprint.guardrailCount ?? 0)}
                  </span>
                </div>
                <div className="mt-2 flex flex-wrap items-center gap-2 text-xs text-slate-500">
                  {blueprint.deliveryCadence ? <span>{titleCase(blueprint.deliveryCadence)}</span> : null}
                  {blueprint.cadenceCycleDays ? <span>{formatNumber(blueprint.cadenceCycleDays)} day cycle</span> : null}
                  {blueprint.lastRunAt ? <span>Last run {formatRelativeTime(blueprint.lastRunAt)}</span> : null}
                  {blueprint.nextRunAt ? <span>Next {formatRelativeTime(blueprint.nextRunAt)}</span> : null}
                  {blueprint.checklistCount ? <span>{formatNumber(blueprint.checklistCount)} kickoff steps</span> : null}
                </div>
              </li>
            ))}
            {!orchestratorBlueprints.length ? (
              <li className="rounded-2xl border border-dashed border-slate-200 bg-slate-50 px-4 py-6 text-center text-sm text-slate-500">
                No workspace blueprints have been published.
              </li>
            ) : null}
          </ul>
        </div>
        <div className="space-y-4">
          <div className="rounded-3xl border border-slate-200/60 bg-white p-6 shadow-sm">
            <h3 className="text-sm font-semibold text-slate-900">Delivery cadences</h3>
            <p className="text-xs text-slate-500">Structured rhythms that keep engagements on pace</p>
            <ul className="mt-4 space-y-3">
              {orchestratorCadences.slice(0, 6).map((cadence) => (
                <li key={cadence.blueprintId} className="rounded-2xl border border-slate-200/60 bg-slate-50/80 px-4 py-3">
                  <p className="text-sm font-semibold text-slate-900">{cadence.blueprintName}</p>
                  <p className="text-xs text-slate-500">{cadence.cadence}</p>
                  {cadence.nextRunAt ? <p className="mt-1 text-xs text-slate-500">Next run {formatRelativeTime(cadence.nextRunAt)}</p> : null}
                </li>
              ))}
              {!orchestratorCadences.length ? (
                <li className="rounded-2xl border border-dashed border-slate-200 bg-slate-50 px-4 py-6 text-center text-sm text-slate-500">
                  No cadences configured yet.
                </li>
              ) : null}
            </ul>
          </div>
          <div className="rounded-3xl border border-slate-200/60 bg-white p-6 shadow-sm">
            <h3 className="text-sm font-semibold text-slate-900">Automation guardrails</h3>
            <p className="text-xs text-slate-500">Policies, approvals, and QA steps embedded in delivery</p>
            <ul className="mt-4 space-y-3">
              {orchestratorGuardrails.slice(0, 5).map((guardrail) => (
                <li key={guardrail.blueprintId} className="rounded-2xl border border-blue-100 bg-blue-50/60 px-4 py-3">
                  <p className="text-sm font-semibold text-slate-900">{guardrail.blueprintName}</p>
                  <ul className="mt-2 list-disc space-y-1 pl-4 text-xs text-slate-600">
                    {guardrail.guardrails.map((item, index) => (
                      <li key={index}>{item}</li>
                    ))}
                  </ul>
                </li>
              ))}
              {!orchestratorGuardrails.length ? (
                <li className="rounded-2xl border border-dashed border-slate-200 bg-slate-50 px-4 py-6 text-center text-sm text-slate-500">
                  No automation guardrails documented.
                </li>
              ) : null}
            </ul>
          </div>
        </div>
      </div>
      <div className="grid gap-6 lg:grid-cols-2">
        <div className="rounded-3xl border border-slate-200/60 bg-white p-6 shadow-sm">
          <h3 className="text-sm font-semibold text-slate-900">Client dashboards</h3>
          <p className="text-xs text-slate-500">Branded experiences and recent touchpoints</p>
          <ul className="mt-4 space-y-3">
            {orchestratorDashboards.slice(0, 6).map((dashboard) => (
              <li key={dashboard.blueprintId} className="rounded-2xl border border-blue-100 bg-blue-50/60 px-4 py-3">
                <p className="text-sm font-semibold text-slate-900">{dashboard.clientName}</p>
                <p className="text-xs text-slate-500">Status {titleCase(dashboard.status ?? 'active')}</p>
                {dashboard.experienceSummary ? <p className="mt-1 text-xs text-slate-500">{dashboard.experienceSummary}</p> : null}
                <div className="mt-2 flex flex-wrap items-center gap-2 text-[11px] font-semibold uppercase tracking-wide text-slate-600">
                  {dashboard.lastTouchpointAt ? <span className="rounded-full border border-slate-200 bg-white px-2 py-1">Last touch {formatRelativeTime(dashboard.lastTouchpointAt)}</span> : null}
                  {dashboard.nextRunAt ? <span className="rounded-full border border-slate-200 bg-white px-2 py-1">Next cadence {formatRelativeTime(dashboard.nextRunAt)}</span> : null}
                  {dashboard.brandTheme ? <span className="rounded-full border border-slate-200 bg-white px-2 py-1">{titleCase(dashboard.brandTheme)}</span> : null}
                </div>
              </li>
            ))}
            {!orchestratorDashboards.length ? (
              <li className="rounded-2xl border border-dashed border-slate-200 bg-slate-50 px-4 py-6 text-center text-sm text-slate-500">
                No client-specific dashboards generated.
              </li>
            ) : null}
          </ul>
        </div>
        <div className="rounded-3xl border border-slate-200/60 bg-white p-6 shadow-sm">
          <h3 className="text-sm font-semibold text-slate-900">Latest orchestration notes</h3>
          <p className="text-xs text-slate-500">Capture decision logs and governance updates</p>
          <ul className="mt-4 space-y-3">
            {orchestratorNotes.slice(0, 6).map((note) => (
              <li key={note.id} className="rounded-2xl border border-slate-200/60 bg-slate-50/60 px-4 py-3">
                <p className="text-sm text-slate-700">{note.note}</p>
                <p className="mt-2 text-xs text-slate-500">Logged {formatRelativeTime(note.createdAt)}</p>
              </li>
            ))}
            {!orchestratorNotes.length ? (
              <li className="rounded-2xl border border-dashed border-slate-200 bg-slate-50 px-4 py-6 text-center text-sm text-slate-500">
                No orchestration notes recorded.
              </li>
            ) : null}
=======
  const renderPartnerPrograms = (
    <section id="partner-programs" className="rounded-3xl border border-blue-100 bg-white p-6">
      <div className="flex flex-col gap-2 lg:flex-row lg:items-center lg:justify-between">
        <div>
          <h2 className="text-lg font-semibold text-slate-900">Partner & reseller programs</h2>
          <p className="text-sm text-slate-500">
            Track alliance pods, revenue sharing, and onboarding checklists for every channel partner.
          </p>
        </div>
        <span className="inline-flex items-center rounded-full border border-blue-100 bg-blue-50 px-3 py-1 text-xs font-medium uppercase tracking-wide text-blue-700">
          {formatNumber(partnerSummary.partnerEngagements ?? 0)} partner touchpoints
        </span>
      </div>

      <div className="mt-6 grid gap-4 sm:grid-cols-2 lg:grid-cols-4">
        {[
          {
            label: 'Active alliances',
            value: formatNumber(partnerSummary.activeAlliances ?? 0),
            description: `${formatNumber(partnerSummary.alliances ?? 0)} total programs`,
          },
          {
            label: 'Average conversion',
            value: formatPercent(partnerSummary.averageConversionRate ?? 0),
            description: `${formatNumber(partnerSummary.partnerEngagements ?? 0)} engagements tracked`,
          },
          {
            label: 'Rate cards live',
            value: formatNumber(partnerSummary.activeRateCards ?? 0),
            description: `${formatNumber(partnerSummary.pendingRateCards ?? 0)} pending approvals`,
          },
          {
            label: 'Revenue splits active',
            value: formatNumber(partnerSummary.activeRevenueSplits ?? 0),
            description: 'Shared commercial agreements',
          },
        ].map((card) => (
          <div key={card.label} className="rounded-2xl border border-blue-100 bg-blue-50/50 p-5">
            <p className="text-xs font-semibold uppercase tracking-wide text-slate-500">{card.label}</p>
            <p className="mt-2 text-2xl font-semibold text-slate-900">{card.value}</p>
            <p className="mt-1 text-xs text-slate-500">{card.description}</p>
          </div>
        ))}
      </div>

      <div className="mt-8 grid gap-6 lg:grid-cols-2">
        <div className="rounded-3xl border border-slate-200/70 bg-slate-50/70 p-5">
          <h3 className="text-base font-semibold text-slate-900">Alliance pods</h3>
          <p className="text-xs text-slate-500">Delivery, growth, and reseller pods with member rosters</p>
          <ul className="mt-4 space-y-3">
            {(partnerPrograms.alliances ?? []).slice(0, 4).map((alliance) => (
              <li key={alliance.id ?? alliance.name} className="rounded-2xl border border-slate-200/60 bg-white/80 p-4">
                <div className="flex items-start justify-between gap-3">
                  <div>
                    <p className="text-sm font-semibold text-slate-900">{alliance.name}</p>
                    <p className="text-xs text-slate-500">{titleCase(alliance.allianceType ?? 'delivery')} · {titleCase(alliance.status ?? 'planned')}</p>
                  </div>
                  <span className="rounded-full border border-blue-100 bg-blue-50 px-2.5 py-1 text-[11px] font-semibold uppercase tracking-wide text-blue-700">
                    {formatNumber(alliance.memberCount ?? 0)} members
                  </span>
                </div>
                <p className="mt-2 text-xs text-slate-500">
                  {Array.isArray(alliance.focusAreas) && alliance.focusAreas.length
                    ? alliance.focusAreas.join(', ')
                    : 'Focus areas TBD'}
                </p>
              </li>
            ))}
            {!partnerPrograms.alliances?.length ? <p className="text-sm text-slate-500">No alliances have been onboarded.</p> : null}
          </ul>
        </div>
        <div className="rounded-3xl border border-slate-200/70 bg-slate-50/70 p-5">
          <h3 className="text-base font-semibold text-slate-900">Partner channel analytics</h3>
          <p className="text-xs text-slate-500">Conversion velocity by partner type</p>
          <ul className="mt-4 space-y-3">
            {(partnerPrograms.engagements ?? []).map((engagement) => (
              <li key={engagement.partnerType} className="rounded-2xl border border-slate-200/60 bg-white/80 px-4 py-3">
                <div className="flex items-center justify-between">
                  <div>
                    <p className="text-sm font-semibold text-slate-900">{titleCase(engagement.partnerType)}</p>
                    <p className="text-xs text-slate-500">{formatNumber(engagement.touchpoints ?? 0)} touchpoints logged</p>
                  </div>
                  <div className="text-right">
                    <p className="text-xs font-semibold uppercase tracking-wide text-slate-500">Conversion</p>
                    <p className="text-sm font-semibold text-slate-900">{formatPercent(engagement.averageConversionRate ?? 0)}</p>
                  </div>
                </div>
              </li>
            ))}
            {!partnerPrograms.engagements?.length ? <p className="text-sm text-slate-500">No channel activity captured yet.</p> : null}
>>>>>>> 1a674c1c
          </ul>
        </div>
      </div>
    </section>
  );

<<<<<<< HEAD
  const renderResourceIntelligence = (
    <section
      id="resource-intelligence"
      className="space-y-6 rounded-3xl border border-blue-100 bg-white p-6"
    >
      <header className="flex flex-col gap-4 sm:flex-row sm:items-start sm:justify-between">
        <div>
          <p className="text-xs font-semibold uppercase tracking-wide text-blue-500">Resource intelligence</p>
          <h2 className="text-xl font-semibold text-slate-900">Match assignments to skill, availability, and cost</h2>
          <p className="mt-1 text-sm text-slate-500">
            Heatmaps and scenario plans keep utilisation balanced while protecting against burnout.
          </p>
        </div>
        <span className="inline-flex items-center rounded-full border border-blue-100 bg-blue-50 px-4 py-1 text-xs font-medium uppercase tracking-wide text-blue-700">
          {formatPercent(resourceSummary.averageUtilization ?? 0)} avg utilisation
        </span>
      </header>
      <div className="grid gap-4 sm:grid-cols-3">
        {resourceStats.map((stat) => (
          <div key={stat.name} className="rounded-3xl border border-slate-200/60 bg-slate-50/60 p-5">
            <p className="text-xs font-semibold uppercase tracking-wide text-slate-500">{stat.name}</p>
            <p className="mt-2 text-2xl font-semibold text-slate-900">{stat.value}</p>
            {stat.description ? <p className="mt-1 text-xs text-slate-500">{stat.description}</p> : null}
          </div>
        ))}
      </div>
      <div className="grid gap-6 xl:grid-cols-2">
        <div className="rounded-3xl border border-slate-200/60 bg-white p-6 shadow-sm">
          <h3 className="text-sm font-semibold text-slate-900">Capacity heatmap</h3>
          <p className="text-xs text-slate-500">Utilisation and burnout risk by skill group</p>
          <ul className="mt-4 space-y-3">
            {resourceHeatmap.slice(0, 8).map((entry) => (
              <li key={entry.skillGroup} className="rounded-2xl border border-blue-100 bg-blue-50/60 px-4 py-3">
                <div className="flex flex-wrap items-center justify-between gap-3">
                  <div>
                    <p className="text-sm font-semibold text-slate-900">{entry.skillGroup}</p>
                    <p className="text-xs text-slate-500">{formatNumber(entry.availableHours ?? 0)}h available · {formatNumber(entry.assignedHours ?? 0)}h assigned</p>
                  </div>
                  <span className="rounded-full border border-slate-200 bg-white px-2 py-1 text-[11px] font-semibold uppercase tracking-wide text-slate-600">
                    Utilisation {entry.utilizationRate != null ? formatPercent(entry.utilizationRate) : 'n/a'}
                  </span>
                </div>
                <div className="mt-2 flex flex-wrap items-center gap-2 text-xs text-slate-500">
                  <span>Bench {formatNumber(entry.benchHours ?? 0)}h</span>
                  {entry.burnoutRisk ? <span>Risk {titleCase(entry.burnoutRisk)}</span> : null}
                  {entry.billableRate != null ? <span>Billable {formatCurrency(entry.billableRate)}</span> : null}
                  {entry.costRate != null ? <span>Cost {formatCurrency(entry.costRate)}</span> : null}
                  {entry.notes ? <span>{entry.notes}</span> : null}
                </div>
              </li>
            ))}
            {!resourceHeatmap.length ? (
              <li className="rounded-2xl border border-dashed border-slate-200 bg-slate-50 px-4 py-6 text-center text-sm text-slate-500">
                No capacity snapshots captured.
              </li>
            ) : null}
          </ul>
        </div>
        <div className="space-y-4">
          <div className="rounded-3xl border border-slate-200/60 bg-white p-6 shadow-sm">
            <h3 className="text-sm font-semibold text-slate-900">Assignment intelligence</h3>
            <p className="text-xs text-slate-500">Recommendations based on workload and risk</p>
            <ul className="mt-4 space-y-3">
              {assignmentMatches.slice(0, 6).map((match, index) => (
                <li key={`${match.skillGroup}-${index}`} className="rounded-2xl border border-slate-200/60 bg-slate-50/80 px-4 py-3">
                  <p className="text-sm font-semibold text-slate-900">{match.skillGroup}</p>
                  <p className="text-xs text-slate-500">
                    {formatNumber(match.availableHours ?? 0)}h available · {formatNumber(match.assignedHours ?? 0)}h assigned · Utilisation {match.utilizationRate != null ? formatPercent(match.utilizationRate) : 'n/a'}
                  </p>
                  <p className="mt-1 text-xs text-slate-500">{match.recommendation}</p>
                </li>
              ))}
              {!assignmentMatches.length ? (
                <li className="rounded-2xl border border-dashed border-slate-200 bg-slate-50 px-4 py-6 text-center text-sm text-slate-500">
                  No assignment insights generated.
                </li>
              ) : null}
            </ul>
          </div>
          <div className="rounded-3xl border border-slate-200/60 bg-white p-6 shadow-sm">
            <h3 className="text-sm font-semibold text-slate-900">Scenario planning</h3>
            <p className="text-xs text-slate-500">Stress-test staffing plans for upcoming pitches or renewals</p>
            <ul className="mt-4 space-y-3">
              {scenarioPlans.slice(0, 5).map((plan) => (
                <li key={plan.id} className="rounded-2xl border border-blue-100 bg-blue-50/60 px-4 py-3">
                  <p className="text-sm font-semibold text-slate-900">{plan.title}</p>
                  <p className="text-xs text-slate-500">
                    {titleCase(plan.scenarioType ?? 'scenario')} · {titleCase(plan.status ?? 'draft')}
                  </p>
                  <div className="mt-2 flex flex-wrap items-center gap-2 text-xs text-slate-500">
                    {plan.window?.startDate ? <span>Start {formatAbsolute(plan.window.startDate)}</span> : null}
                    {plan.window?.endDate ? <span>End {formatAbsolute(plan.window.endDate)}</span> : null}
                    {plan.projectedRevenue != null ? <span>Revenue {formatCurrency(plan.projectedRevenue)}</span> : null}
                    {plan.projectedCost != null ? <span>Cost {formatCurrency(plan.projectedCost)}</span> : null}
                    {plan.projectedMargin != null ? <span>Margin {formatPercent(plan.projectedMargin)}</span> : null}
                  </div>
                  {plan.notes ? <p className="mt-2 text-xs text-slate-500">{plan.notes}</p> : null}
                </li>
              ))}
              {!scenarioPlans.length ? (
                <li className="rounded-2xl border border-dashed border-slate-200 bg-slate-50 px-4 py-6 text-center text-sm text-slate-500">
                  No scenario plans drafted yet.
                </li>
              ) : null}
=======
  const renderMarketingAutomation = (
    <section id="marketing-automation" className="rounded-3xl border border-blue-100 bg-white p-6">
      <div className="flex flex-col gap-2 lg:flex-row lg:items-center lg:justify-between">
        <div>
          <h2 className="text-lg font-semibold text-slate-900">Marketing automation</h2>
          <p className="text-sm text-slate-500">
            Campaigns, nurture flows, and events orchestrated to grow recurring revenue pipeline.
          </p>
        </div>
        <span className="inline-flex items-center rounded-full border border-blue-100 bg-blue-50 px-3 py-1 text-xs font-medium uppercase tracking-wide text-blue-700">
          {formatCurrency(marketingSummary.totalPipelineValue ?? 0, defaultCurrency)} pipeline
        </span>
      </div>

      <div className="mt-6 grid gap-4 sm:grid-cols-2 lg:grid-cols-5">
        {[
          {
            label: 'Active campaigns',
            value: formatNumber(marketingSummary.activeCampaigns ?? 0),
            description: `${formatNumber(marketingSummary.totalCampaigns ?? 0)} total programs`,
          },
          {
            label: 'Open deals',
            value: formatNumber(marketingSummary.openDeals ?? 0),
            description: `${formatNumber(marketingSummary.wonDeals ?? 0)} won to date`,
          },
          {
            label: 'Win probability',
            value: formatPercent(marketingSummary.averageWinProbability ?? 0),
            description: 'Weighted pipeline confidence',
          },
          {
            label: 'Follow-ups due',
            value: formatNumber(marketingSummary.followUpsDueSoon ?? 0),
            description: `${formatNumber(marketingAutomation.followUps?.length ?? 0)} total touchpoints`,
          },
          {
            label: 'Landing pages live',
            value: formatNumber(marketingSummary.liveLandingPages ?? 0),
            description: `${formatNumber(marketingAutomation.landingPages?.length ?? 0)} assets tracked`,
          },
        ].map((card) => (
          <div key={card.label} className="rounded-2xl border border-blue-100 bg-blue-50/50 p-5">
            <p className="text-xs font-semibold uppercase tracking-wide text-slate-500">{card.label}</p>
            <p className="mt-2 text-2xl font-semibold text-slate-900">{card.value}</p>
            <p className="mt-1 text-xs text-slate-500">{card.description}</p>
          </div>
        ))}
      </div>

      <div className="mt-8 grid gap-6 lg:grid-cols-3">
        <div className="lg:col-span-2 rounded-3xl border border-slate-200/70 bg-slate-50/70 p-5">
          <h3 className="text-base font-semibold text-slate-900">Campaign command center</h3>
          <ul className="mt-4 space-y-3">
            {(marketingAutomation.campaigns ?? []).slice(0, 5).map((campaign) => (
              <li key={campaign.id ?? campaign.name} className="rounded-2xl border border-slate-200/60 bg-white/80 p-4">
                <div className="flex items-start justify-between gap-3">
                  <div>
                    <p className="text-sm font-semibold text-slate-900">{campaign.name}</p>
                    <p className="text-xs text-slate-500">{titleCase(campaign.status ?? 'draft')} · {campaign.targetService ?? 'Service TBD'}</p>
                  </div>
                  <span className="rounded-full border border-blue-100 bg-blue-50 px-2.5 py-1 text-[11px] font-semibold uppercase tracking-wide text-blue-700">
                    {campaign.launchDate ? `Launched ${formatAbsolute(campaign.launchDate)}` : 'Launch pending'}
                  </span>
                </div>
                {campaign.metrics ? (
                  <p className="mt-2 text-xs text-slate-500">
                    {campaign.metrics.openRate != null ? `Open rate ${formatPercent(campaign.metrics.openRate)}` : 'Open rate n/a'}
                    {campaign.metrics.clickRate != null ? ` • Click rate ${formatPercent(campaign.metrics.clickRate)}` : ''}
                  </p>
                ) : null}
              </li>
            ))}
            {!marketingAutomation.campaigns?.length ? <p className="text-sm text-slate-500">No campaigns launched yet.</p> : null}
          </ul>
        </div>
        <div className="space-y-6">
          <div className="rounded-3xl border border-slate-200/70 bg-slate-50/70 p-5">
            <h3 className="text-base font-semibold text-slate-900">Upcoming events & webinars</h3>
            <ul className="mt-3 space-y-2">
              {(marketingAutomation.webinars ?? marketingAutomation.events ?? []).slice(0, 4).map((event) => (
                <li key={event.id ?? event.title} className="rounded-2xl border border-slate-200/60 bg-white/80 px-3 py-2">
                  <p className="text-sm font-semibold text-slate-900">{event.title ?? 'Event'}</p>
                  <p className="text-xs text-slate-500">
                    {event.startsAt ? formatAbsolute(event.startsAt) : 'Schedule TBD'}
                    {event.location ? ` · ${event.location}` : ''}
                  </p>
                </li>
              ))}
              {!marketingAutomation.events?.length ? <p className="text-xs text-slate-500">No events scheduled.</p> : null}
            </ul>
          </div>
          <div className="rounded-3xl border border-slate-200/70 bg-slate-50/70 p-5">
            <h3 className="text-base font-semibold text-slate-900">Landing pages</h3>
            <ul className="mt-3 space-y-2">
              {(marketingAutomation.landingPages ?? []).slice(0, 3).map((asset) => (
                <li key={asset.id ?? asset.title} className="rounded-2xl border border-slate-200/60 bg-white/80 px-3 py-2">
                  <p className="text-sm font-semibold text-slate-900">{asset.title ?? 'Landing page'}</p>
                  <p className="text-xs text-slate-500">
                    {titleCase(asset.assetType ?? 'landing_page')} · {titleCase(asset.status ?? 'draft')}
                    {asset.engagementScore != null ? ` · Engagement ${formatDecimal(asset.engagementScore, 1)}` : ''}
                  </p>
                </li>
              ))}
              {!marketingAutomation.landingPages?.length ? <p className="text-xs text-slate-500">No landing pages published.</p> : null}
>>>>>>> 1a674c1c
            </ul>
          </div>
        </div>
      </div>
    </section>
  );

<<<<<<< HEAD
  const renderQualityAssurance = (
    <section
      id="quality-assurance"
      className="space-y-6 rounded-3xl border border-blue-100 bg-white p-6"
    >
      <header className="flex flex-col gap-4 sm:flex-row sm:items-start sm:justify-between">
        <div>
          <p className="text-xs font-semibold uppercase tracking-wide text-blue-500">Quality assurance workflow</p>
          <h2 className="text-xl font-semibold text-slate-900">Embed QA scorecards and retros in every project</h2>
          <p className="mt-1 text-sm text-slate-500">
            Operationalise pre-delivery reviews, CSAT tracking, and lessons learned to drive performance.
          </p>
        </div>
        <span className="inline-flex items-center rounded-full border border-blue-100 bg-blue-50 px-4 py-1 text-xs font-medium uppercase tracking-wide text-blue-700">
          {formatNumber(qualitySummary.completedReviews ?? 0)} reviews completed
        </span>
      </header>
      <div className="grid gap-4 sm:grid-cols-2">
        {qualityStats.map((stat) => (
          <div key={stat.name} className="rounded-3xl border border-slate-200/60 bg-slate-50/60 p-5">
            <p className="text-xs font-semibold uppercase tracking-wide text-slate-500">{stat.name}</p>
            <p className="mt-2 text-2xl font-semibold text-slate-900">{stat.value}</p>
            {stat.description ? <p className="mt-1 text-xs text-slate-500">{stat.description}</p> : null}
          </div>
        ))}
      </div>
      <div className="grid gap-6 lg:grid-cols-2">
        <div className="rounded-3xl border border-slate-200/60 bg-white p-6 shadow-sm">
          <h3 className="text-sm font-semibold text-slate-900">Upcoming QA checkpoints</h3>
          <p className="text-xs text-slate-500">Scheduled reviews before delivery hand-offs</p>
          <ul className="mt-4 space-y-3">
            {qualityUpcoming.slice(0, 6).map((item) => (
              <li key={item.id} className="rounded-2xl border border-blue-100 bg-blue-50/60 px-4 py-3">
                <p className="text-sm font-semibold text-slate-900">{item.projectTitle}</p>
                <p className="text-xs text-slate-500">{titleCase(item.reviewType ?? 'qa')} · {titleCase(item.status ?? 'scheduled')}</p>
                {item.reviewDate ? <p className="mt-1 text-xs text-slate-500">Review {formatAbsolute(item.reviewDate)}</p> : null}
                {item.reviewer ? (
                  <p className="mt-1 text-xs text-slate-500">
                    Reviewer {item.reviewer.firstName} {item.reviewer.lastName}
                  </p>
                ) : null}
                {item.automationCoverage != null ? (
                  <p className="mt-1 text-xs text-slate-500">Automation {formatPercent(item.automationCoverage)}</p>
                ) : null}
              </li>
            ))}
            {!qualityUpcoming.length ? (
              <li className="rounded-2xl border border-dashed border-slate-200 bg-slate-50 px-4 py-6 text-center text-sm text-slate-500">
                No upcoming QA checkpoints scheduled.
              </li>
            ) : null}
          </ul>
        </div>
        <div className="rounded-3xl border border-slate-200/60 bg-white p-6 shadow-sm">
          <h3 className="text-sm font-semibold text-slate-900">QA scorecards</h3>
          <p className="text-xs text-slate-500">Quality, CSAT, and follow-up actions by project</p>
          <ul className="mt-4 space-y-3">
            {qualityScorecards.slice(0, 6).map((card) => (
              <li key={card.id} className="rounded-2xl border border-slate-200/60 bg-slate-50/80 px-4 py-3">
                <p className="text-sm font-semibold text-slate-900">{card.projectTitle}</p>
                <p className="text-xs text-slate-500">
                  {titleCase(card.reviewType ?? 'review')} · {titleCase(card.status ?? 'completed')}
                </p>
                <div className="mt-2 flex flex-wrap items-center gap-2 text-xs text-slate-500">
                  {card.qaScore != null ? <span>QA {Math.round(card.qaScore * 10) / 10}</span> : null}
                  {card.clientSatisfaction != null ? <span>CSAT {Math.round(card.clientSatisfaction * 10) / 10}</span> : null}
                  <span>Lessons {formatNumber(card.lessonsLearnedCount ?? 0)}</span>
                  <span>Follow-ups {formatNumber(card.followUpActionsCount ?? 0)}</span>
                </div>
              </li>
            ))}
            {!qualityScorecards.length ? (
              <li className="rounded-2xl border border-dashed border-slate-200 bg-slate-50 px-4 py-6 text-center text-sm text-slate-500">
                No QA scorecards have been recorded.
              </li>
            ) : null}
          </ul>
        </div>
      </div>
      <div className="grid gap-6 lg:grid-cols-2">
        <div className="rounded-3xl border border-slate-200/60 bg-white p-6 shadow-sm">
          <h3 className="text-sm font-semibold text-slate-900">Lessons learned</h3>
          <p className="text-xs text-slate-500">Auto-generated insights synced to knowledge bases</p>
          <ul className="mt-4 space-y-3">
            {qualityLessons.slice(0, 6).map((lesson, index) => (
              <li key={`${lesson.reviewId}-${index}`} className="rounded-2xl border border-blue-100 bg-blue-50/60 px-4 py-3">
                <p className="text-sm font-semibold text-slate-900">{lesson.projectTitle}</p>
                {lesson.category ? <p className="text-xs text-slate-500">{titleCase(lesson.category)}</p> : null}
                <p className="mt-1 text-xs text-slate-500">{lesson.lesson ?? 'Lesson summary unavailable.'}</p>
              </li>
            ))}
            {!qualityLessons.length ? (
              <li className="rounded-2xl border border-dashed border-slate-200 bg-slate-50 px-4 py-6 text-center text-sm text-slate-500">
                No retrospectives documented.
              </li>
            ) : null}
          </ul>
        </div>
        <div className="rounded-3xl border border-slate-200/60 bg-white p-6 shadow-sm">
          <h3 className="text-sm font-semibold text-slate-900">Performance incentives</h3>
          <p className="text-xs text-slate-500">Link QA outcomes to recognition and rewards</p>
          <ul className="mt-4 space-y-3">
            {qualityIncentives.slice(0, 6).map((incentive, index) => (
              <li key={`${incentive.reviewId}-${index}`} className="rounded-2xl border border-slate-200/60 bg-slate-50/80 px-4 py-3">
                <p className="text-sm font-semibold text-slate-900">{incentive.title}</p>
                {incentive.owner ? <p className="text-xs text-slate-500">Owner {incentive.owner}</p> : null}
                {incentive.dueDate ? <p className="mt-1 text-xs text-slate-500">Due {formatAbsolute(incentive.dueDate)}</p> : null}
              </li>
            ))}
            {!qualityIncentives.length ? (
              <li className="rounded-2xl border border-dashed border-slate-200 bg-slate-50 px-4 py-6 text-center text-sm text-slate-500">
                No incentive actions opened yet.
              </li>
            ) : null}
          </ul>
        </div>
      </div>
    </section>
  );

  const renderFinancialOversight = (
    <section
      id="financial-oversight"
      className="space-y-6 rounded-3xl border border-blue-100 bg-white p-6"
    >
      <header className="flex flex-col gap-4 sm:flex-row sm:items-start sm:justify-between">
        <div>
          <p className="text-xs font-semibold uppercase tracking-wide text-blue-500">Financial oversight</p>
          <h2 className="text-xl font-semibold text-slate-900">Stay ahead of budget, billing, and compliance</h2>
          <p className="mt-1 text-sm text-slate-500">
            Monitor profitability, change orders, and invoicing policies across every client engagement.
          </p>
        </div>
        <span className="inline-flex items-center rounded-full border border-blue-100 bg-blue-50 px-4 py-1 text-xs font-medium uppercase tracking-wide text-blue-700">
          {formatNumber(financialOversightSummary.totalEngagements ?? 0)} engagements
        </span>
      </header>
      <div className="grid gap-4 sm:grid-cols-2 lg:grid-cols-4">
        {financialStats.map((stat) => (
          <div key={stat.name} className="rounded-3xl border border-slate-200/60 bg-slate-50/60 p-5">
            <p className="text-xs font-semibold uppercase tracking-wide text-slate-500">{stat.name}</p>
            <p className="mt-2 text-2xl font-semibold text-slate-900">{stat.value}</p>
            {stat.description ? <p className="mt-1 text-xs text-slate-500">{stat.description}</p> : null}
          </div>
        ))}
        <div className="rounded-3xl border border-slate-200/60 bg-slate-50/60 p-5">
          <p className="text-xs font-semibold uppercase tracking-wide text-slate-500">Alerts</p>
          <p className="mt-2 text-2xl font-semibold text-slate-900">{formatNumber(financialAlerts.length)}</p>
          <p className="mt-1 text-xs text-slate-500">Margin erosion, overdue invoices, and compliance</p>
        </div>
      </div>
      <div className="grid gap-6 lg:grid-cols-2">
        <div className="rounded-3xl border border-slate-200/60 bg-white p-6 shadow-sm">
          <h3 className="text-sm font-semibold text-slate-900">Financial posture by currency</h3>
          <p className="text-xs text-slate-500">Budgets, spend, and change orders per market</p>
          <ul className="mt-4 space-y-3">
            {financialCurrencies.slice(0, 6).map((currency) => (
              <li key={currency.currency} className="rounded-2xl border border-blue-100 bg-blue-50/60 px-4 py-3">
                <div className="flex items-center justify-between">
                  <p className="text-sm font-semibold text-slate-900">{currency.currency}</p>
                  <span className="rounded-full border border-slate-200 bg-white px-2 py-1 text-[11px] font-semibold uppercase tracking-wide text-slate-600">
                    {formatNumber(currency.engagements ?? 0)} engagements
                  </span>
                </div>
                <div className="mt-2 grid gap-2 text-xs text-slate-500 sm:grid-cols-2">
                  <span>Budget {formatCurrency(currency.budgetAmount ?? 0, currency.currency)}</span>
                  <span>Actual {formatCurrency(currency.actualSpend ?? 0, currency.currency)}</span>
                  <span>Invoiced {formatCurrency(currency.invoicedAmount ?? 0, currency.currency)}</span>
                  <span>Outstanding {formatCurrency(currency.outstandingAmount ?? 0, currency.currency)}</span>
                  <span>Change orders {formatNumber(currency.changeOrders ?? 0)}</span>
                </div>
              </li>
            ))}
            {!financialCurrencies.length ? (
              <li className="rounded-2xl border border-dashed border-slate-200 bg-slate-50 px-4 py-6 text-center text-sm text-slate-500">
                No financial summaries recorded.
              </li>
            ) : null}
          </ul>
        </div>
        <div className="space-y-4">
          <div className="rounded-3xl border border-slate-200/60 bg-white p-6 shadow-sm">
            <h3 className="text-sm font-semibold text-slate-900">Escrow position</h3>
            <p className="text-xs text-slate-500">Multi-currency tracking of funds in motion</p>
            <ul className="mt-4 space-y-3">
              {financialEscrow.slice(0, 6).map((entry, index) => (
                <li key={`${entry.currency}-${index}`} className="rounded-2xl border border-slate-200/60 bg-slate-50/80 px-4 py-3">
                  <p className="text-sm font-semibold text-slate-900">{entry.currency}</p>
                  <p className="text-xs text-slate-500">In escrow {formatCurrency(entry.inEscrow ?? 0, entry.currency)}</p>
                  <p className="text-xs text-slate-500">Released {formatCurrency(entry.released ?? 0, entry.currency)}</p>
                </li>
              ))}
              {!financialEscrow.length ? (
                <li className="rounded-2xl border border-dashed border-slate-200 bg-slate-50 px-4 py-6 text-center text-sm text-slate-500">
                  No escrow transactions recorded.
                </li>
              ) : null}
            </ul>
          </div>
          <div className="rounded-3xl border border-slate-200/60 bg-white p-6 shadow-sm">
            <h3 className="text-sm font-semibold text-slate-900">Alerts & governance</h3>
            <p className="text-xs text-slate-500">Stay ahead of risk on billing and profitability</p>
            <ul className="mt-4 space-y-3">
              {financialAlerts.slice(0, 6).map((alert, index) => (
                <li key={`${alert.engagementId}-${index}`} className="rounded-2xl border border-blue-100 bg-blue-50/60 px-4 py-3">
                  <p className="text-sm font-semibold text-slate-900">{titleCase(alert.type ?? 'alert')}</p>
                  <p className="text-xs text-slate-500">{alert.message}</p>
                  <p className="mt-1 text-xs text-slate-500">Severity {titleCase(alert.severity ?? 'warning')}</p>
                </li>
              ))}
              {!financialAlerts.length ? (
                <li className="rounded-2xl border border-dashed border-slate-200 bg-slate-50 px-4 py-6 text-center text-sm text-slate-500">
                  No financial alerts triggered.
                </li>
              ) : null}
            </ul>
          </div>
        </div>
      </div>
      <div className="rounded-3xl border border-slate-200/60 bg-white p-6 shadow-sm">
        <h3 className="text-sm font-semibold text-slate-900">Engagement ledger</h3>
        <p className="text-xs text-slate-500">Budgets, invoices, and profitability per client</p>
        <div className="mt-4 overflow-x-auto">
          <table className="min-w-full divide-y divide-slate-200 text-left text-xs text-slate-600">
            <thead className="bg-slate-50 text-[11px] uppercase tracking-wide text-slate-500">
              <tr>
                <th scope="col" className="px-4 py-3 font-semibold">Client</th>
                <th scope="col" className="px-4 py-3 font-semibold">Policy</th>
                <th scope="col" className="px-4 py-3 font-semibold">Budget</th>
                <th scope="col" className="px-4 py-3 font-semibold">Actual</th>
                <th scope="col" className="px-4 py-3 font-semibold">Outstanding</th>
                <th scope="col" className="px-4 py-3 font-semibold">Margin</th>
                <th scope="col" className="px-4 py-3 font-semibold">Compliance</th>
              </tr>
            </thead>
            <tbody className="divide-y divide-slate-100">
              {financialEngagements.slice(0, 8).map((engagement) => (
                <tr key={engagement.id} className="bg-white">
                  <td className="whitespace-nowrap px-4 py-3 text-sm font-medium text-slate-900">{engagement.clientName}</td>
                  <td className="whitespace-nowrap px-4 py-3 text-xs">{engagement.policyName}</td>
                  <td className="whitespace-nowrap px-4 py-3">
                    {formatCurrency(engagement.budgetAmount ?? 0, engagement.billingCurrency)}
                  </td>
                  <td className="whitespace-nowrap px-4 py-3">
                    {formatCurrency(engagement.actualSpend ?? 0, engagement.billingCurrency)}
                  </td>
                  <td className="whitespace-nowrap px-4 py-3">
                    {formatCurrency(engagement.outstandingAmount ?? 0, engagement.billingCurrency)}
                  </td>
                  <td className="whitespace-nowrap px-4 py-3">
                    {engagement.marginPercent != null ? formatPercent(engagement.marginPercent) : 'n/a'}
                  </td>
                  <td className="whitespace-nowrap px-4 py-3">
                    {titleCase(engagement.complianceStatus ?? 'on_track')}
                  </td>
                </tr>
              ))}
              {!financialEngagements.length ? (
                <tr>
                  <td colSpan="7" className="px-4 py-6 text-center text-sm text-slate-500">
                    No financial engagement summaries recorded.
                  </td>
                </tr>
              ) : null}
            </tbody>
          </table>
        </div>
=======
  const renderClientAdvocacy = (
    <section id="client-advocacy" className="rounded-3xl border border-blue-100 bg-white p-6">
      <div className="flex flex-col gap-2 lg:flex-row lg:items-center lg:justify-between">
        <div>
          <h2 className="text-lg font-semibold text-slate-900">Client advocacy</h2>
          <p className="text-sm text-slate-500">
            Launch CSAT programs, reference kits, and incentive loops that convert clients into advocates.
          </p>
        </div>
        <span className="inline-flex items-center rounded-full border border-blue-100 bg-blue-50 px-3 py-1 text-xs font-medium uppercase tracking-wide text-blue-700">
          {formatPercent(clientAdvocacySummary.reviewResponseRate ?? 0)} review response rate
        </span>
      </div>

      <div className="mt-6 grid gap-4 sm:grid-cols-2 lg:grid-cols-4">
        {[
          {
            label: 'Active playbooks',
            value: formatNumber(clientAdvocacySummary.activePlaybooks ?? 0),
            description: `${formatNumber(clientAdvocacySummary.totalPlaybooks ?? 0)} total sequences`,
          },
          {
            label: 'Enrollments in flight',
            value: formatNumber(clientAdvocacySummary.enrollmentsInFlight ?? 0),
            description: `${formatNumber(clientAdvocacySummary.enrollmentsCompleted ?? 0)} completed`,
          },
          {
            label: 'Referral pipeline',
            value: formatNumber(clientAdvocacySummary.referralCount ?? 0),
            description: `${formatCurrency(clientAdvocacySummary.referralRewardValue ?? 0, defaultCurrency)} rewards`,
          },
          {
            label: 'Affiliate conversions',
            value: formatNumber(clientAdvocacySummary.affiliateConversions ?? 0),
            description: `${formatNumber(clientAdvocacySummary.affiliatePrograms ?? 0)} programs active`,
          },
        ].map((card) => (
          <div key={card.label} className="rounded-2xl border border-blue-100 bg-blue-50/50 p-5">
            <p className="text-xs font-semibold uppercase tracking-wide text-slate-500">{card.label}</p>
            <p className="mt-2 text-2xl font-semibold text-slate-900">{card.value}</p>
            <p className="mt-1 text-xs text-slate-500">{card.description}</p>
          </div>
        ))}
      </div>

      <div className="mt-8 grid gap-6 lg:grid-cols-3">
        <div className="rounded-3xl border border-slate-200/70 bg-slate-50/70 p-5">
          <h3 className="text-base font-semibold text-slate-900">Customer success playbooks</h3>
          <ul className="mt-3 space-y-2">
            {(clientAdvocacy.playbooks ?? []).slice(0, 5).map((playbook) => (
              <li key={playbook.id ?? playbook.name} className="rounded-2xl border border-slate-200/60 bg-white/80 px-3 py-2">
                <p className="text-sm font-semibold text-slate-900">{playbook.name}</p>
                <p className="text-xs text-slate-500">Trigger: {titleCase(playbook.triggerType ?? 'gig_purchase')}</p>
              </li>
            ))}
            {!clientAdvocacy.playbooks?.length ? <p className="text-xs text-slate-500">No playbooks created yet.</p> : null}
          </ul>
        </div>
        <div className="rounded-3xl border border-slate-200/70 bg-slate-50/70 p-5">
          <h3 className="text-base font-semibold text-slate-900">Storytelling kits</h3>
          <ul className="mt-3 space-y-2">
            {(clientAdvocacy.storytellingKits ?? []).slice(0, 4).map((kit) => (
              <li key={kit.id ?? kit.title} className="rounded-2xl border border-slate-200/60 bg-white/80 px-3 py-2">
                <p className="text-sm font-semibold text-slate-900">{kit.title}</p>
                <p className="text-xs text-slate-500">
                  {kit.clientName ?? 'Client'} · CSAT {kit.csatScore != null ? formatDecimal(kit.csatScore, 1) : 'n/a'} ({
                    formatNumber(kit.csatResponseCount ?? 0)
                  } responses)
                </p>
              </li>
            ))}
            {!clientAdvocacy.storytellingKits?.length ? (
              <p className="text-xs text-slate-500">No storytelling kits have been published.</p>
            ) : null}
          </ul>
        </div>
        <div className="rounded-3xl border border-slate-200/70 bg-slate-50/70 p-5">
          <h3 className="text-base font-semibold text-slate-900">Incentive programs</h3>
          <ul className="mt-3 space-y-2">
            {(clientAdvocacy.referrals ?? []).slice(0, 3).map((referral) => (
              <li key={referral.id ?? referral.referralCode} className="rounded-2xl border border-slate-200/60 bg-white/80 px-3 py-2">
                <p className="text-sm font-semibold text-slate-900">Referral {referral.referralCode}</p>
                <p className="text-xs text-slate-500">
                  Reward {formatCurrency(referral.rewardValueAmount ?? 0, referral.rewardCurrency ?? defaultCurrency)} · {titleCase(
                    referral.status ?? 'invited',
                  )}
                </p>
              </li>
            ))}
            {(clientAdvocacy.affiliateLinks ?? []).slice(0, 3).map((link) => (
              <li key={link.id ?? link.code} className="rounded-2xl border border-slate-200/60 bg-white/80 px-3 py-2">
                <p className="text-sm font-semibold text-slate-900">Affiliate {link.code}</p>
                <p className="text-xs text-slate-500">
                  {link.totalConversions ?? 0} conversions · Commission {link.commissionRate != null ? formatPercent(link.commissionRate) : 'n/a'}
                </p>
              </li>
            ))}
            {!clientAdvocacy.referrals?.length && !clientAdvocacy.affiliateLinks?.length ? (
              <p className="text-xs text-slate-500">No incentive programs launched yet.</p>
            ) : null}
          </ul>
        </div>
>>>>>>> 1a674c1c
      </div>
    </section>
  );

  const renderContent = state.loading
    ? renderLoading
    : state.error
      ? renderError
      : (
          <div className="space-y-10">
            <section className="grid gap-4 sm:grid-cols-2 xl:grid-cols-4">
              {summaryCards.map((card) => (
                <div key={card.name} className="rounded-3xl border border-blue-100 bg-white p-6 shadow-sm">
                  <div className="flex items-start justify-between gap-4">
                    <div>
                      <p className="text-xs font-semibold uppercase tracking-wide text-slate-500">{card.name}</p>
                      <p className="mt-2 text-2xl font-semibold text-slate-900">{card.value}</p>
                      {card.description ? (
                        <p className="mt-1 text-xs text-slate-500">{card.description}</p>
                      ) : null}
                    </div>
                    {card.icon ? (
                      <span className="rounded-2xl bg-blue-50 p-3 text-blue-600">
                        <card.icon className="h-6 w-6" />
                      </span>
                    ) : null}
                  </div>
                </div>
              ))}
            </section>

            <section>{renderTalentOverview}</section>

            <section className="grid gap-6 xl:grid-cols-2">
              {renderTalentCrm}
              {renderPeopleOpsHub}
            </section>

            <section className="grid gap-6 xl:grid-cols-2">
              {renderTalentOpportunityBoard}
              {renderBrandingStudio}
            </section>

            <section className="grid gap-6 lg:grid-cols-3">
              <div className="lg:col-span-2">{renderProjects}</div>
              {renderPipeline}
            </section>

            <section className="grid gap-6 lg:grid-cols-3">
              {renderFinancials}
              {renderBench}
              {renderNotes}
            </section>

            <section className="grid gap-6 lg:grid-cols-2">
              {renderTimeline}
              {renderOpportunities}
            </section>

<<<<<<< HEAD
            {renderProjectPortfolio}
            {renderWorkspaceOrchestrator}
            {renderResourceIntelligence}
            {renderQualityAssurance}
            {renderFinancialOversight}
=======
            {renderGigStudio}
            {renderPartnerPrograms}
            {renderMarketingAutomation}
            {renderClientAdvocacy}
>>>>>>> 1a674c1c
          </div>
        );

  return (
    <DashboardLayout
      currentDashboard="agency"
      title="Agency Command Studio"
      subtitle="Operations, talent, and growth"
      description="Purpose-built to help agencies orchestrate projects, talent, gigs, and marketing campaigns while staying ahead of analytics and governance."
      menuSections={menuSections}
      sections={capabilitySections}
      profile={profile}
      availableDashboards={DEFAULT_MEMBERSHIPS}
    >
      {renderContent}
    </DashboardLayout>
  );
}<|MERGE_RESOLUTION|>--- conflicted
+++ resolved
@@ -160,10 +160,8 @@
     const activeProjects = summary?.projects?.buckets?.active ?? summary?.projects?.total ?? 0;
     const utilization = summary?.members?.utilizationRate ?? 0;
     const pendingInvites = summary?.members?.pendingInvites ?? invites.length;
-<<<<<<< HEAD
 
     const sections = [
-=======
     const conversionRate = talentLifecycleSummary?.conversionRate ?? talentCrm?.conversionRate ?? 0;
     const openInternalOpportunities = talentOpportunityBoard?.summary?.open ?? 0;
     const averageMatchScore = talentOpportunityBoard?.summary?.averageMatchScore ?? 0;
@@ -173,7 +171,6 @@
       : 0;
     const utilisationRate = capacityPlanning?.utilizationRate ?? utilization;
     return [
->>>>>>> 1a674c1c
       {
         label: 'Agency operations',
         items: [
@@ -282,7 +279,6 @@
         ],
       },
     ];
-<<<<<<< HEAD
 
     sections.push({
       label: 'Operating intelligence',
@@ -316,8 +312,6 @@
     });
 
     return sections;
-=======
->>>>>>> 1a674c1c
   }, [
     summary,
     invites.length,
@@ -326,7 +320,6 @@
     contactNotes.length,
     workspace?.slug,
     state.data?.scope,
-<<<<<<< HEAD
     portfolioSummary,
     orchestratorSummary,
     resourceSummary,
@@ -450,7 +443,6 @@
     sky: 'border-sky-100 bg-sky-50 text-sky-700',
     violet: 'border-violet-100 bg-violet-50 text-violet-700',
   };
-=======
     talentLifecycleSummary,
     talentCrm,
     peopleOps,
@@ -470,7 +462,6 @@
     clientAdvocacySummary.reviewResponseRate,
     defaultCurrency,
   ]);
->>>>>>> 1a674c1c
 
   const profile = useMemo(() => {
     const metrics = [];
@@ -1188,7 +1179,6 @@
     </div>
   );
 
-<<<<<<< HEAD
   const renderProjectPortfolio = (
     <section
       id="project-portfolio-mastery"
@@ -1322,7 +1312,6 @@
                 </li>
               ) : null}
             </ul>
-=======
   const renderGigStudio = (
     <section id="marketplace-gig-leadership" className="rounded-3xl border border-blue-100 bg-white p-6">
       <div className="flex flex-col gap-2 lg:flex-row lg:items-center lg:justify-between">
@@ -1518,14 +1507,12 @@
                 {!studio.upsells?.length ? <p className="text-xs text-slate-500">No upsell automations configured.</p> : null}
               </ul>
             </div>
->>>>>>> 1a674c1c
           </div>
         </div>
       </div>
     </section>
   );
 
-<<<<<<< HEAD
   const renderWorkspaceOrchestrator = (
     <section
       id="workspace-orchestrator"
@@ -1668,7 +1655,6 @@
                 No orchestration notes recorded.
               </li>
             ) : null}
-=======
   const renderPartnerPrograms = (
     <section id="partner-programs" className="rounded-3xl border border-blue-100 bg-white p-6">
       <div className="flex flex-col gap-2 lg:flex-row lg:items-center lg:justify-between">
@@ -1759,14 +1745,12 @@
               </li>
             ))}
             {!partnerPrograms.engagements?.length ? <p className="text-sm text-slate-500">No channel activity captured yet.</p> : null}
->>>>>>> 1a674c1c
           </ul>
         </div>
       </div>
     </section>
   );
 
-<<<<<<< HEAD
   const renderResourceIntelligence = (
     <section
       id="resource-intelligence"
@@ -1871,7 +1855,6 @@
                   No scenario plans drafted yet.
                 </li>
               ) : null}
-=======
   const renderMarketingAutomation = (
     <section id="marketing-automation" className="rounded-3xl border border-blue-100 bg-white p-6">
       <div className="flex flex-col gap-2 lg:flex-row lg:items-center lg:justify-between">
@@ -1977,7 +1960,6 @@
                 </li>
               ))}
               {!marketingAutomation.landingPages?.length ? <p className="text-xs text-slate-500">No landing pages published.</p> : null}
->>>>>>> 1a674c1c
             </ul>
           </div>
         </div>
@@ -1985,7 +1967,6 @@
     </section>
   );
 
-<<<<<<< HEAD
   const renderQualityAssurance = (
     <section
       id="quality-assurance"
@@ -2253,7 +2234,6 @@
             </tbody>
           </table>
         </div>
-=======
   const renderClientAdvocacy = (
     <section id="client-advocacy" className="rounded-3xl border border-blue-100 bg-white p-6">
       <div className="flex flex-col gap-2 lg:flex-row lg:items-center lg:justify-between">
@@ -2356,7 +2336,6 @@
             ) : null}
           </ul>
         </div>
->>>>>>> 1a674c1c
       </div>
     </section>
   );
@@ -2416,18 +2395,15 @@
               {renderOpportunities}
             </section>
 
-<<<<<<< HEAD
             {renderProjectPortfolio}
             {renderWorkspaceOrchestrator}
             {renderResourceIntelligence}
             {renderQualityAssurance}
             {renderFinancialOversight}
-=======
             {renderGigStudio}
             {renderPartnerPrograms}
             {renderMarketingAutomation}
             {renderClientAdvocacy}
->>>>>>> 1a674c1c
           </div>
         );
 
