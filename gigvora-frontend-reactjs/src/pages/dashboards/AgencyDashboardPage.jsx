import { useEffect, useMemo, useState } from 'react';
import { Link } from 'react-router-dom';
import {
  ArrowPathIcon,
  ArrowTrendingUpIcon,
  BriefcaseIcon,
  BuildingOffice2Icon,
  CheckCircleIcon,
  ClipboardDocumentCheckIcon,
  CurrencyDollarIcon,
  ExclamationTriangleIcon,
  HeartIcon,
  MegaphoneIcon,
  QueueListIcon,
  SparklesIcon,
  UserGroupIcon,
  UsersIcon,
} from '@heroicons/react/24/outline';
import DashboardLayout from '../../layouts/DashboardLayout.jsx';
import { apiClient } from '../../services/apiClient.js';
import { fetchAgencyDashboard } from '../../services/agency.js';
import { formatRelativeTime, formatAbsolute } from '../../utils/date.js';

const DEFAULT_WORKSPACE_SLUG = 'nova-collective';
<<<<<<< HEAD
const DEFAULT_MEMBERSHIPS = ['agency', 'freelancer', 'company'];
const DEFAULT_LOOKBACK_DAYS = 120;
const DASHBOARD_CACHE_TTL_MS = 1000 * 60 * 5; // five minutes
=======
const DEFAULT_MEMBERSHIPS = ['agency'];
>>>>>>> 2078e321

function formatNumber(value) {
  if (value == null || Number.isNaN(Number(value))) {
    return '0';
  }
  const formatter = new Intl.NumberFormat('en-GB');
  return formatter.format(Math.round(Number(value)));
}

function formatPercent(value) {
  if (value == null || Number.isNaN(Number(value))) {
    return '0%';
  }
  const numeric = Number(value);
  return `${numeric.toFixed(1)}%`;
}

function formatCurrency(amount, currency = 'USD') {
  if (amount == null || Number.isNaN(Number(amount))) {
    return new Intl.NumberFormat('en-GB', { style: 'currency', currency, maximumFractionDigits: 0 }).format(0);
  }
  const numeric = Number(amount);
  const formatter = new Intl.NumberFormat('en-GB', {
    style: 'currency',
    currency,
    maximumFractionDigits: Math.abs(numeric) >= 1000 ? 0 : 2,
  });
  return formatter.format(numeric);
}

function formatCurrencyTotals(totals, fallbackCurrency = 'USD') {
  if (!Array.isArray(totals) || totals.length === 0) {
    return formatCurrency(0, fallbackCurrency);
  }
  return totals
    .map((entry) => formatCurrency(entry.amount ?? 0, entry.currency ?? fallbackCurrency))
    .join(' · ');
}

function formatScore(value, decimals = 1) {
  if (value == null || Number.isNaN(Number(value))) {
    return (0).toFixed(decimals);
  }
  return Number(value).toFixed(decimals);
}

function formatDecimal(value, fractionDigits = 1) {
  if (value == null || Number.isNaN(Number(value))) {
    return Number(0).toFixed(fractionDigits);
  }
  return Number(value).toFixed(fractionDigits);
}

function formatScorecardValue(card, defaultCurrency = 'USD') {
  if (!card) {
    return '—';
  }
  const unit = card.unit ?? 'count';
  switch (unit) {
    case 'currency':
      return formatCurrency(card.value ?? 0, card.currency ?? defaultCurrency);
    case 'percentage':
      return formatPercent(card.value ?? 0);
    case 'score':
    case 'decimal':
      return formatDecimal(card.value ?? 0, card.decimals ?? 1);
    case 'duration_days':
      return `${formatNumber(card.value ?? 0)} days`;
    default:
      return formatNumber(card.value ?? 0);
  }
}

function formatScorecardChange(card, defaultCurrency = 'USD') {
  if (!card || card.changeValue == null) {
    return null;
  }
  const unit = card.changeUnit ?? card.unit ?? 'count';
  const absolute = Math.abs(Number(card.changeValue));
  const sign = Number(card.changeValue) >= 0 ? '+' : '-';
  let valueText;
  switch (unit) {
    case 'currency':
      valueText = `${sign}${formatCurrency(absolute, card.currency ?? defaultCurrency)}`;
      break;
    case 'percentage':
      valueText = `${sign}${absolute.toFixed(1)}pp`;
      break;
    case 'score':
    case 'decimal':
      valueText = `${sign}${absolute.toFixed(card.decimals ?? 1)}`;
      break;
    case 'duration_days':
      valueText = `${sign}${formatNumber(absolute)} days`;
      break;
    default:
      valueText = `${sign}${formatNumber(absolute)}`;
      break;
  }
  const comparison = card.changePeriod ? ` ${card.changePeriod}` : '';
  const trend = card.trend ?? (card.changeValue >= 0 ? 'up' : 'down');
  const className =
    trend === 'down' ? 'text-red-600' : trend === 'up' ? 'text-emerald-600' : 'text-slate-500';
  return { text: `${valueText}${comparison}`.trim(), className };
}

const HR_ALERT_STYLES = {
  high: {
    border: 'border-rose-200',
    background: 'bg-rose-50/80',
    text: 'text-rose-700',
    badge: 'bg-rose-100 text-rose-700',
    accent: 'text-rose-600',
  },
  medium: {
    border: 'border-amber-200',
    background: 'bg-amber-50/70',
    text: 'text-amber-700',
    badge: 'bg-amber-100 text-amber-700',
    accent: 'text-amber-600',
  },
  low: {
    border: 'border-slate-200',
    background: 'bg-slate-50/80',
    text: 'text-slate-700',
    badge: 'bg-slate-100 text-slate-600',
    accent: 'text-slate-500',
  },
  default: {
    border: 'border-slate-200',
    background: 'bg-slate-50/80',
    text: 'text-slate-700',
    badge: 'bg-slate-100 text-slate-600',
    accent: 'text-slate-500',
  },
};

function getHrAlertStyle(severity = 'medium') {
  return HR_ALERT_STYLES[severity] ?? HR_ALERT_STYLES.default;
}

function getInitials(name) {
  if (!name) return 'AG';
  return name
    .split(/\s+/)
    .filter(Boolean)
    .slice(0, 2)
    .map((part) => part[0].toUpperCase())
    .join('');
}

function titleCase(value) {
  if (!value) return '';
  return value
    .toString()
    .toLowerCase()
    .split(/[_\s-]+/)
    .map((segment) => segment.charAt(0).toUpperCase() + segment.slice(1))
    .join(' ');
}

function formatAvailabilityLabel(status) {
  if (!status) {
    return 'Unknown';
  }
  return titleCase(status);
}

export default function AgencyDashboardPage() {
  const [state, setState] = useState({
    data: null,
    loading: true,
    error: null,
    fromCache: false,
    lastUpdated: null,
  });
  const [refreshToken, setRefreshToken] = useState(0);
  const [refreshing, setRefreshing] = useState(false);

  useEffect(() => {
    let isMounted = true;
    const abortController = new AbortController();
    const cacheKey = `dashboard:agency:${DEFAULT_WORKSPACE_SLUG}:${DEFAULT_LOOKBACK_DAYS}`;
    const skipCache = refreshToken > 0;

    if (!skipCache) {
      const cached = apiClient.readCache(cacheKey);
      if (cached?.data && isMounted) {
        setState({
          data: cached.data,
          loading: false,
          error: null,
          fromCache: true,
          lastUpdated: cached.timestamp ?? null,
        });
      } else {
        setState((previous) => ({ ...previous, loading: true, error: null }));
      }
    } else {
      setState((previous) => ({ ...previous, loading: true, error: null }));
    }

    fetchAgencyDashboard(
      { workspaceSlug: DEFAULT_WORKSPACE_SLUG, lookbackDays: DEFAULT_LOOKBACK_DAYS },
      { signal: abortController.signal },
    )
      .then((payload) => {
        if (!isMounted) {
          return;
        }
        apiClient.writeCache(cacheKey, payload, DASHBOARD_CACHE_TTL_MS);
        setState({
          data: payload,
          loading: false,
          error: null,
          fromCache: false,
          lastUpdated: new Date(),
        });
        setRefreshing(false);
      })
      .catch((error) => {
        if (!isMounted) {
          return;
        }
        if (error.name === 'AbortError') {
          setRefreshing(false);
          return;
        }
        setState((previous) => ({
          ...previous,
          loading: false,
          error: error.message ?? 'Unable to load agency dashboard.',
        }));
        setRefreshing(false);
      });

    return () => {
      isMounted = false;
      abortController.abort();
    };
  }, [refreshToken]);

  const handleRefresh = () => {
    setRefreshing(true);
    setRefreshToken((previous) => previous + 1);
  };

  const summary = state.data?.summary ?? null;
  const workspace = state.data?.workspace ?? null;
  const agencyProfile = state.data?.agencyProfile ?? null;
  const members = state.data?.members?.list ?? [];
  const invites = state.data?.members?.invites ?? [];
  const projects = state.data?.projects?.list ?? [];
  const projectEvents = state.data?.projects?.events ?? [];
  const contactNotes = state.data?.contactNotes ?? [];
  const gigs = state.data?.gigs ?? [];
  const jobs = state.data?.jobs ?? [];
  const pipeline = summary?.pipeline ?? { statuses: {}, topCandidates: [] };
  const financialSummary = summary?.financials ?? { inEscrow: 0, released: 0, outstanding: 0, currency: 'USD' };
  const paymentsDistribution = state.data?.paymentsDistribution ?? {};
  const paymentsSummary = paymentsDistribution.summary ?? {};
  const paymentsUpcoming = paymentsDistribution.upcomingBatches ?? [];
  const paymentsTeammates = paymentsDistribution.teammates ?? [];
  const paymentsExports = paymentsDistribution.exports ?? { summary: {}, available: [], generating: [], failed: [], archived: [] };
  const paymentsInsights = paymentsDistribution.insights ?? { recommendedActions: [], splitStatus: {} };
  const paymentsOutstandingTotals = paymentsSummary.outstandingSplits?.totals ?? [];
  const paymentsFailedTotals = paymentsSummary.failedSplits?.totals ?? [];
  const paymentsInvoiceTotals = paymentsSummary.invoiceOutstanding ?? [];
  const paymentsActions = paymentsInsights.recommendedActions ?? [];
  const paymentsSplitStatus = paymentsInsights.splitStatus ?? {};
  const paymentsCurrency = paymentsSummary.currency ?? financialSummary.currency ?? 'USD';
  const paymentsExportsSummary = paymentsExports.summary ?? {};
  const paymentsAvailableExports = paymentsExports.available ?? [];
  const paymentsGeneratingExports = paymentsExports.generating ?? [];
  const paymentsFailedExports = paymentsExports.failed ?? [];
  const hasPaymentsData =
    (paymentsSummary.totalBatches ?? 0) > 0 || paymentsTeammates.length > 0 || paymentsUpcoming.length > 0;
  const executiveData = state.data?.executive ?? {};
  const intelligenceOverview = executiveData.intelligence ?? {};
  const analyticsWarRoomData = executiveData.analyticsWarRoom ?? { summary: {}, scorecards: [], grouped: {} };
  const scenarioExplorerData = executiveData.scenarioExplorer ?? { scenarios: {}, breakdowns: {} };
  const governanceDeskData = executiveData.governance ?? {
    policies: [],
    obligations: [],
    reminders: [],
    risks: [],
    audits: [],
  };
  const leadershipHubData = executiveData.leadership ?? {
    rituals: [],
    okrs: [],
    decisions: [],
    briefings: [],
    strategicBets: [],
    collaborationRooms: [],
  };
  const innovationLabData = executiveData.innovation ?? { initiatives: [], funding: { summary: {}, events: [] } };

  const focusMetricOrder = [
    { key: 'revenueRunRate', label: 'Revenue run-rate' },
    { key: 'grossMargin', label: 'Gross margin' },
    { key: 'utilization', label: 'Utilization' },
    { key: 'pipelineVelocity', label: 'Pipeline velocity' },
    { key: 'clientSatisfaction', label: 'Client satisfaction' },
    { key: 'policyAdherence', label: 'Policy adherence' },
  ];

  function formatMetricValue(metric) {
    if (!metric || metric.value == null) {
      return '—';
    }
    switch (metric.unit) {
      case 'currency':
        return formatCurrency(metric.value, metric.metadata?.currency ?? financialSummary.currency ?? 'USD');
      case 'percentage':
        return formatPercent(metric.value);
      case 'duration':
        return `${formatNumber(metric.value)} ${metric.metadata?.unitLabel ?? 'days'}`;
      case 'score':
        return formatNumber(metric.value);
      default:
        return formatNumber(metric.value);
    }
  }

  function describeMetricChange(metric) {
    if (!metric || metric.changeValue == null) {
      return null;
    }
    const changeUnit = metric.changeUnit ?? metric.unit ?? 'count';
    const absolute = Math.abs(metric.changeValue);
    const sign = metric.changeValue >= 0 ? '+' : '-';
    let valueText;
    switch (changeUnit) {
      case 'currency':
        valueText = `${sign}${formatCurrency(absolute, metric.metadata?.currency ?? financialSummary.currency ?? 'USD')}`;
        break;
      case 'percentage':
        valueText = `${sign}${absolute.toFixed(1)}pp`;
        break;
      case 'duration':
        valueText = `${sign}${formatNumber(absolute)} ${metric.metadata?.unitLabel ?? 'days'}`;
        break;
      case 'score':
        valueText = `${sign}${formatNumber(absolute)}`;
        break;
      default:
        valueText = `${sign}${formatNumber(absolute)}`;
        break;
    }
    const directionClass =
      metric.trend === 'down' ? 'text-red-600' : metric.trend === 'up' ? 'text-emerald-600' : 'text-slate-500';
    const comparison = metric.comparisonPeriod ? ` ${metric.comparisonPeriod}` : '';
    return { text: `${valueText}${comparison}`, className: directionClass };
  }

  function normaliseTagList(value) {
    if (!value) return [];
    if (Array.isArray(value)) return value;
    if (typeof value === 'string') {
      const trimmed = value.trim();
      if (!trimmed) return [];
      try {
        const parsed = JSON.parse(trimmed);
        if (Array.isArray(parsed)) {
          return parsed;
        }
      } catch (error) {
        // Ignore parse failures and fall back to splitting
      }
      return trimmed
        .split(',')
        .map((item) => item.trim())
        .filter(Boolean);
    }
    return [];
  }

  function summariseAssumptions(value) {
    if (!value) return null;
    if (Array.isArray(value)) {
      return value.join(', ');
    }
    if (typeof value === 'string') {
      return value;
    }
    if (typeof value === 'object') {
      if (Array.isArray(value.drivers)) {
        return value.drivers.join(', ');
      }
      const stringEntries = Object.values(value).filter((entry) => typeof entry === 'string');
      if (stringEntries.length) {
        return stringEntries.join(', ');
      }
    }
    return null;
  }

  const focusMetrics = focusMetricOrder.map((item) => ({
    ...item,
    metric: analyticsWarRoomData.summary?.[item.key] ?? null,
  }));

  const groupedWarRoom = analyticsWarRoomData.grouped ?? {};
  const scenarioBreakdowns = scenarioExplorerData.breakdowns ?? {};
  const topPolicies = (governanceDeskData.policies ?? []).slice(0, 4);
  const topObligations = (governanceDeskData.obligations ?? []).slice(0, 4);
  const upcomingReminders = (governanceDeskData.reminders ?? []).slice(0, 4);
  const highlightedRisks = (governanceDeskData.risks ?? []).slice(0, 4);
  const recentAudits = (governanceDeskData.audits ?? []).slice(0, 4);
  const upcomingRituals = (leadershipHubData.rituals ?? []).slice(0, 4);
  const keyOkrs = (leadershipHubData.okrs ?? []).slice(0, 4);
  const decisionLog = (leadershipHubData.decisions ?? []).slice(0, 4);
  const briefingPacks = (leadershipHubData.briefings ?? []).slice(0, 4);
  const strategicBets = (leadershipHubData.strategicBets ?? []).slice(0, 4);
  const leadershipRooms = (leadershipHubData.collaborationRooms ?? []).slice(0, 4);
  const innovationInitiatives = (innovationLabData.initiatives ?? []).slice(0, 6);
  const fundingSummary = innovationLabData.funding?.summary ?? {};
  const fundingEvents = (innovationLabData.funding?.events ?? []).slice(0, 5);

  const benchMembers = useMemo(
    () =>
      members
        .filter((member) => member.availability?.status === 'available')
        .slice(0, 4),
    [members],
  );

  const activeProjectsCount = summary?.projects?.buckets?.active ?? summary?.projects?.total ?? 0;
  const totalProjectsCount = summary?.projects?.total ?? projects.length ?? 0;
  const autoAssignQueueSize = summary?.projects?.autoAssignQueueSize ?? pipeline.statuses?.pending ?? 0;
  const utilizationRate = summary?.members?.utilizationRate ?? 0;
  const pendingInvitesCount = summary?.members?.pendingInvites ?? invites.length;
  const totalMembersCount = summary?.members?.total ?? members.length;
  const benchCount = summary?.members?.bench ?? benchMembers.length;
  const averageWeeklyCapacity = summary?.members?.averageWeeklyCapacity ?? null;
  const totalGigsCount = gigs.length;
  const acceptedAssignmentsCount = pipeline.statuses?.accepted ?? 0;
  const pendingMatchesCount = pipeline.statuses?.pending ?? 0;
  const activeClientsCount = summary?.clients?.active ?? contactNotes.length;
  const releasedAmountText = formatCurrency(financialSummary.released ?? 0, financialSummary.currency);
  const summaryScope = state.data?.scope ?? 'global';
  const workspaceSlugValue = workspace?.slug ?? 'n/a';

  const revenueRunRateText = formatMetricValue(analyticsWarRoomData.summary?.revenueRunRate ?? null);
  const marginText = formatMetricValue(analyticsWarRoomData.summary?.grossMargin ?? null);
  const analyticsScorecardCount = analyticsWarRoomData.scorecards?.length ?? 0;
  const analyticsCategoryCount = Object.keys(groupedWarRoom).length;
  const scenarioCount = Object.keys(scenarioExplorerData.scenarios ?? {}).length;
  const governancePolicyCount = governanceDeskData.policies?.length ?? 0;
  const governanceObligationCount = governanceDeskData.obligations?.length ?? 0;
  const leadershipDecisionCount = leadershipHubData.decisions?.length ?? 0;
  const leadershipRitualCount = leadershipHubData.rituals?.length ?? 0;
  const innovationCount = innovationLabData.initiatives?.length ?? 0;
  const talentLifecycle = state.data?.talentLifecycle ?? {};
  const talentLifecycleSummary = talentLifecycle.summary ?? {};
  const talentCrm = talentLifecycle.crm ?? {};
  const peopleOps = talentLifecycle.peopleOps ?? {};
  const talentOpportunityBoard = talentLifecycle.opportunityBoard ?? {};
  const brandingStudio = talentLifecycle.branding ?? {};
  const hrManagement = talentLifecycle.hrManagement ?? {};
  const staffingCapacity = hrManagement.staffingCapacity ?? {};
  const hrAlerts = hrManagement.alerts ?? [];
  const hrRoleCoverage = hrManagement.roleAssignments?.coverage ?? [];
  const hrRoleTotals = hrManagement.roleAssignments?.totals ?? {};
  const hrAttentionRoles = hrManagement.roleAssignments?.attention ?? [];
  const outstandingPolicies = hrManagement.policyAcknowledgements ?? [];
  const onboardingQueue = (hrManagement.onboardingQueue ?? []).slice(0, 5);
  const availabilityBreakdown = staffingCapacity.availabilityBreakdown ?? [];
  const hrHealth = staffingCapacity.health ?? {};
  const capacityPlanning = talentLifecycle.capacityPlanning ?? {};
  const internalMarketplace = talentLifecycle.internalMarketplace ?? {};
  const leadership = state.data?.marketplaceLeadership ?? {};
  const studio = leadership.studio ?? {};
  const studioSummary = studio.summary ?? {};
  const deliverablesSummary = studio.deliverables ?? {};
  const partnerPrograms = leadership.partnerPrograms ?? {};
  const partnerSummary = partnerPrograms.summary ?? {};
  const marketingAutomation = leadership.marketingAutomation ?? {};
  const marketingSummary = marketingAutomation.summary ?? {};
  const pageStudio = marketingAutomation.pageStudio ?? {};
  const pageStudioStats = [
    {
      label: 'Pages live',
      value: formatNumber(pageStudio.live ?? pageStudio.published ?? 0),
      helper: 'Published destinations',
    },
    {
      label: 'Drafts in review',
      value: formatNumber(pageStudio.inReview ?? pageStudio.drafts ?? 0),
      helper: 'Awaiting approval',
    },
    {
      label: 'Avg conversion',
      value: formatPercent(pageStudio.averageConversionRate ?? pageStudio.conversionRate ?? 0),
      helper: 'Explorer to lead',
    },
  ];
  const clientAdvocacy = leadership.clientAdvocacy ?? {};
  const clientAdvocacySummary = clientAdvocacy.summary ?? {};
  const defaultCurrency = financialSummary.currency ?? 'USD';

  const operatingIntelligence = state.data?.operatingIntelligence ?? {};
  const portfolioInsights = operatingIntelligence.projectPortfolioMastery ?? {};
  const orchestratorInsights = operatingIntelligence.workspaceOrchestrator ?? {};
  const resourceIntelligenceInsights = operatingIntelligence.resourceIntelligence ?? {};
  const qualityInsights = operatingIntelligence.qualityAssurance ?? {};
  const financialOversightInsights = operatingIntelligence.financialOversight ?? {};

  const portfolioSummary = portfolioInsights.summary ?? {};
  const orchestratorSummary = orchestratorInsights.summary ?? {};
  const resourceSummary = resourceIntelligenceInsights.summary ?? {};
  const qualitySummary = qualityInsights.summary ?? {};
  const financialOversightSummary = financialOversightInsights.summary ?? {};

  const operations = state.data?.operations ?? {};
  const operationsOverview = operations.overview ?? {};
  const operationsProjects = operations.projectsWorkspace ?? {};
  const operationsGigPrograms = operations.gigPrograms ?? {};

  const fallbackOperationsScorecards = useMemo(
    () => [
      {
        key: 'utilization',
        label: 'Utilization rate',
        value: summary?.members?.utilizationRate ?? resourceSummary.averageUtilization ?? 0,
        unit: 'percentage',
        description: `${formatNumber(summary?.members?.bench ?? 0)} on bench`,
      },
      {
        key: 'projects',
        label: 'On-track engagements',
        value: portfolioSummary.onTrack ?? 0,
        unit: 'count',
        description: `${formatNumber((portfolioSummary.atRisk ?? 0) + (portfolioSummary.critical ?? 0))} flagged`,
      },
      {
        key: 'financial',
        label: 'Revenue released',
        value: financialSummary.released ?? 0,
        unit: 'currency',
        currency: financialSummary.currency ?? 'USD',
        description: `${formatCurrency(financialSummary.inEscrow ?? 0, financialSummary.currency ?? 'USD')} in escrow`,
      },
      {
        key: 'client_satisfaction',
        label: 'Client satisfaction',
        value: qualitySummary.averageClientSatisfaction ?? 0,
        unit: 'score',
        decimals: 1,
        description: `${formatNumber(summary?.clients?.active ?? 0)} active clients`,
      },
    ],
    [summary, resourceSummary, portfolioSummary, financialSummary, qualitySummary],
  );

  const fallbackOperationsAlerts = useMemo(() => {
    const alerts = [];
    (portfolioInsights.projects ?? []).forEach((project) => {
      const scopeHealth = String(project.scopeHealth ?? '').toLowerCase();
      const riskLevel = String(project.riskLevel ?? '').toLowerCase();
      const severity =
        scopeHealth === 'critical' || riskLevel === 'critical' || riskLevel === 'high' ? 'critical' : 'warning';
      if (['at_risk', 'critical'].includes(scopeHealth) || ['high', 'critical'].includes(riskLevel)) {
        alerts.push({
          type: 'project',
          severity,
          title: project.title ?? `Project ${project.id}`,
          message:
            scopeHealth === 'critical'
              ? 'Project flagged as critical. Immediate intervention required.'
              : 'Project marked at risk. Review mitigation plan.',
          referenceId: project.id,
        });
      }
      if (Number(project.issuesOpen ?? 0) > 0) {
        alerts.push({
          type: 'quality',
          severity: 'warning',
          title: project.title ?? `Project ${project.id}`,
          message: `${formatNumber(project.issuesOpen)} open issues to triage`,
          referenceId: project.id,
        });
      }
    });

    (financialOversightInsights.alerts ?? []).forEach((alert) => {
      alerts.push({
        type: alert.type ?? 'financial',
        severity: alert.severity ?? 'warning',
        title: 'Financial alert',
        message: alert.message,
        referenceId: alert.engagementId ?? null,
      });
    });

    (resourceSummary.atRiskSkills ?? []).forEach((skill) => {
      alerts.push({
        type: 'capacity',
        severity: 'warning',
        title: 'Capacity pressure',
        message: `Burnout risk detected in ${skill} squad`,
        referenceId: skill,
      });
    });

    if (
      qualitySummary.averageClientSatisfaction != null &&
      Number(qualitySummary.averageClientSatisfaction) < 4
    ) {
      alerts.push({
        type: 'client_experience',
        severity: 'warning',
        title: 'Client satisfaction dip',
        message: `Average CSAT ${formatDecimal(qualitySummary.averageClientSatisfaction, 1)} below 4.0 benchmark`,
      });
    }

    return alerts.slice(0, 12);
  }, [portfolioInsights.projects, financialOversightInsights.alerts, resourceSummary.atRiskSkills, qualitySummary.averageClientSatisfaction]);

  const operationsScorecards = (operationsOverview.scorecards ?? []).length
    ? operationsOverview.scorecards
    : fallbackOperationsScorecards;

  const operationsAlerts = (operationsOverview.alerts ?? []).length
    ? operationsOverview.alerts
    : fallbackOperationsAlerts;

  const operationsUtilization = {
    rate:
      operationsOverview.utilization?.rate ??
      operationsOverview.utilization?.utilizationRate ??
      summary?.members?.utilizationRate ??
      resourceSummary.averageUtilization ??
      0,
    benchCount:
      operationsOverview.utilization?.benchCount ??
      operationsOverview.utilization?.bench ??
      summary?.members?.bench ??
      0,
    benchHours: operationsOverview.utilization?.benchHours ?? resourceSummary.benchHours ?? 0,
    averageWeeklyCapacity:
      operationsOverview.utilization?.averageWeeklyCapacity ?? summary?.members?.averageWeeklyCapacity ?? null,
    atRiskSkills: operationsOverview.utilization?.atRiskSkills ?? resourceSummary.atRiskSkills ?? [],
    assignments: operationsOverview.utilization?.assignments ?? resourceIntelligenceInsights.assignmentMatches ?? [],
  };

  const operationsClientHealth = {
    activeClients: operationsOverview.clientHealth?.activeClients ?? summary?.clients?.active ?? 0,
    csatScore:
      operationsOverview.clientHealth?.csatScore ?? qualitySummary.averageClientSatisfaction ?? null,
    qaScore: operationsOverview.clientHealth?.qaScore ?? qualitySummary.averageQaScore ?? null,
    atRiskEngagements:
      operationsOverview.clientHealth?.atRiskEngagements ??
      (portfolioSummary.atRisk ?? 0) + (portfolioSummary.critical ?? 0),
    recentNotes: operationsOverview.clientHealth?.recentNotes ?? contactNotes.slice(0, 4),
  };

  const clientHealthNotes = operationsClientHealth.recentNotes ?? contactNotes.slice(0, 4);
  const operationsAssignments = Array.isArray(operationsUtilization.assignments)
    ? operationsUtilization.assignments
    : [];
  const operationsAlertTone = {
    critical: 'border-red-200 bg-red-50 text-red-700',
    warning: 'border-amber-200 bg-amber-50 text-amber-700',
    info: 'border-blue-200 bg-blue-50 text-blue-700',
    success: 'border-emerald-200 bg-emerald-50 text-emerald-700',
  };
  const projectsWorkspaceSummary = operationsProjects.summary ?? portfolioSummary;
  const projectsQueueSummary = operationsProjects.queue ?? summary?.pipeline ?? pipeline;
  const profitabilityWorkspaceSummary =
    operationsProjects.financialOversight?.summary ?? financialOversightSummary;
  const gigProgramsStudio = operationsGigPrograms.studio ?? studio;
  const gigProgramsSummary = gigProgramsStudio.summary ?? studioSummary;
  const gigProgramsDeliverables = gigProgramsStudio.deliverables ?? deliverablesSummary;
  const gigProgramsPartnerSummary =
    operationsGigPrograms.partnerPrograms?.summary ?? partnerSummary;
  const gigProgramsMarketingSummary =
    operationsGigPrograms.marketing?.summary ?? marketingSummary;
  const gigProgramsAdvocacySummary =
    operationsGigPrograms.advocacy?.summary ?? clientAdvocacySummary;
  const gigMarketplacePipeline = operationsGigPrograms.marketplacePipeline ?? {
    gigs,
    jobs,
  };

  const menuSections = useMemo(() => {
    const activeProjects = summary?.projects?.buckets?.active ?? summary?.projects?.total ?? 0;
    const utilization = summary?.members?.utilizationRate ?? 0;
    const pendingInvites = summary?.members?.pendingInvites ?? invites.length;

    const sections = [
    const conversionRate = talentLifecycleSummary?.conversionRate ?? talentCrm?.conversionRate ?? 0;
    const openInternalOpportunities = talentOpportunityBoard?.summary?.open ?? 0;
    const averageMatchScore = talentOpportunityBoard?.summary?.averageMatchScore ?? 0;
    const brandingReach = brandingStudio?.metrics?.totals?.reach ?? 0;
    const benchCapacityHours = Number.isFinite(Number(capacityPlanning?.benchCapacityHours))
      ? Math.round(Number(capacityPlanning.benchCapacityHours))
      : 0;
    const utilisationRate = capacityPlanning?.utilizationRate ?? utilization;
    return [
      {
        label: 'Executive intelligence & governance',
        items: [
          {
            name: 'Executive overview',
            sectionId: 'executive-intelligence',
            description: `${revenueRunRateText} run-rate · ${marginText} margin`,
          },
          {
            name: 'Analytics war room',
            sectionId: 'analytics-war-room',
            description: `${formatNumber(analyticsScorecardCount)} scorecards across ${formatNumber(analyticsCategoryCount)} categories`,
          },
          {
            name: 'Scenario explorer',
            sectionId: 'scenario-explorer',
            description: `${formatNumber(scenarioCount)} active scenarios with drill-downs`,
          },
          {
            name: 'Governance desk',
            sectionId: 'governance-desk',
            description: `${formatNumber(governancePolicyCount)} policies · ${formatNumber(governanceObligationCount)} obligations`,
          },
          {
            name: 'Leadership collaboration',
            sectionId: 'leadership-collaboration',
            description: `${formatNumber(leadershipRitualCount)} rituals · ${formatNumber(leadershipDecisionCount)} decisions tracked`,
          },
          {
            name: 'Innovation lab',
            sectionId: 'innovation-lab',
            description: `${formatNumber(innovationCount)} initiatives in pipeline`,
          },
        ],
      },
      {
        label: 'Agency operations',
        items: [
          {
            name: 'Agency overview',
            sectionId: 'agency-overview',
            description: `${formatPercent(operationsUtilization.rate)} utilization · ${formatNumber(operationsAlerts.length)} alerts open`,
          },
          {
            name: 'Projects workspace',
            sectionId: 'projects-workspace',
            description: `${formatNumber(projectsWorkspaceSummary.totalProjects ?? totalProjectsCount)} engagements · Margin ${formatPercent(projectsWorkspaceSummary.avgMargin ?? 0)}`,
          },
          {
            name: 'Gig programs',
            sectionId: 'gig-programs',
            description: `${formatNumber(gigProgramsSummary.managedGigs ?? gigProgramsSummary.totalGigs ?? totalGigsCount)} managed gigs · ${formatPercent(gigProgramsSummary.onTimeRate ?? 0)} on-time`,
          },
        ],
      },
      {
        label: 'Talent lifecycle & HR excellence',
        items: [
          {
            name: 'Talent CRM',
            description: `${formatNumber(talentCrm?.totals?.candidates ?? 0)} candidates • ${formatPercent(conversionRate)} conversion`,
            tags: ['talent_crm'],
          },
          {
            name: 'People ops hub',
            description: `${formatNumber(peopleOps?.policies?.active ?? 0)} active policies • ${formatPercent(peopleOps?.policies?.acknowledgementRate ?? 0)} acknowledgement`,
            tags: ['people_ops'],
          },
          {
            name: 'Internal opportunity board',
            description: `${formatNumber(openInternalOpportunities)} open opportunities • Avg match ${formatScore(averageMatchScore)}`,
            tags: ['opportunity_board'],
          },
          {
            name: 'Agency member branding',
            description: `${formatNumber(brandingStudio?.totals?.published ?? 0)} published assets • ${formatNumber(brandingReach)} reach`,
            tags: ['branding'],
          },
          {
            name: 'HR management',
            description: `${formatNumber(totalMembersCount)} members · ${formatNumber(benchCount)} on bench · ${formatNumber(pendingInvitesCount)} invites open`,
          },
          {
            name: 'Capacity planning',
            description: `Average weekly capacity ${averageWeeklyCapacity ? `${averageWeeklyCapacity}h` : 'n/a'}.`,
          },
          {
            name: 'Internal marketplace',
            description: `${formatNumber(pendingMatchesCount)} pending matches ready for review.`,
            tags: ['auto-assign'],
            description: `${formatNumber(hrManagement?.activeHeadcount ?? summary?.members?.total ?? members.length)} headcount • ${formatNumber(hrManagement?.complianceOutstanding ?? 0)} compliance tasks open`,
          },
          {
            name: 'Capacity planning',
            description: `${benchCapacityHours} bench hours • Utilisation ${formatPercent(utilisationRate)}`,
          },
          {
            name: 'Internal marketplace',
            description: `${formatNumber(internalMarketplace?.openOpportunities ?? 0)} open matches • ${formatNumber(internalMarketplace?.benchAvailable ?? benchMembers.length)} bench ready`,
            tags: ['marketplace'],
          },
        ],
      },
      {
        label: 'Growth & brand',
        items: [
          {
            name: 'Analytics & insights',
            description: `${releasedAmountText} released YTD.`,
          },
          {
            name: 'Marketing studio',
            description: `${formatNumber(activeClientsCount)} active client relationships tracked.`,
          },
          {
            name: 'Settings & governance',
            description: `Workspace ${workspaceSlugValue} · ${summaryScope === 'workspace' ? 'Workspace filtered' : summaryScope === 'global_fallback' ? 'Global metrics fallback' : 'Global view'}.`,
          },
        ],
      },
      {
        label: 'Marketplace & gig leadership',
        items: [
          {
            name: 'Agency gig studio',
            description: `${formatNumber(studioSummary.managedGigs ?? studioSummary.totalGigs ?? 0)} managed gigs · ${formatPercent(
              studioSummary.onTimeRate ?? 0,
            )} on-time`,
            sectionId: 'marketplace-gig-leadership',
          },
          {
            name: 'Partner & reseller programs',
            description: `${formatNumber(partnerSummary.activeAlliances ?? 0)} alliances · ${formatPercent(
              partnerSummary.averageConversionRate ?? 0,
            )} avg conversion`,
            sectionId: 'partner-programs',
          },
          {
            name: 'Marketing automation',
            description: `${formatNumber(marketingSummary.activeCampaigns ?? 0)} live campaigns · ${formatCurrency(
              marketingSummary.totalPipelineValue ?? 0,
              defaultCurrency,
            )} pipeline`,
            sectionId: 'marketing-automation',
          },
          {
            name: 'Client advocacy',
            description: `${formatNumber(clientAdvocacySummary.activePlaybooks ?? 0)} playbooks · ${formatPercent(
              clientAdvocacySummary.reviewResponseRate ?? 0,
            )} response rate`,
            sectionId: 'client-advocacy',
          },
        ],
      },
    ];
  }, [
    revenueRunRateText,
    marginText,
    analyticsScorecardCount,
    analyticsCategoryCount,
    scenarioCount,
    governancePolicyCount,
    governanceObligationCount,
    leadershipRitualCount,
    leadershipDecisionCount,
    innovationCount,
    utilizationRate,
    activeProjectsCount,
    totalProjectsCount,
    autoAssignQueueSize,
    totalGigsCount,
    acceptedAssignmentsCount,
    totalMembersCount,
    benchCount,
    pendingInvitesCount,
    averageWeeklyCapacity,
    pendingMatchesCount,
    releasedAmountText,
    activeClientsCount,
    workspaceSlugValue,
    summaryScope,

    sections.push({
      label: 'Operating intelligence',
      items: [
        {
          name: 'Project portfolio mastery',
          description: `${formatNumber(portfolioSummary.totalProjects ?? 0)} projects · ${formatPercent(portfolioSummary.avgMargin ?? 0)} avg margin`,
          sectionId: 'project-portfolio-mastery',
        },
        {
          name: 'Workspace orchestrator',
          description: `${formatNumber(orchestratorSummary.totalBlueprints ?? 0)} blueprints · ${formatNumber(orchestratorSummary.automationGuardrails ?? 0)} guardrails`,
          sectionId: 'workspace-orchestrator',
        },
        {
          name: 'Resource intelligence',
          description: `${formatPercent(resourceSummary.averageUtilization ?? 0)} utilization · ${formatNumber(resourceSummary.totalScenarioPlans ?? 0)} scenarios`,
          sectionId: 'resource-intelligence',
        },
        {
          name: 'Quality assurance workflow',
          description: `${formatNumber(qualitySummary.completedReviews ?? 0)} reviews · QA ${formatPercent(qualitySummary.averageQaScore ?? 0)}`,
          sectionId: 'quality-assurance',
        },
        {
          name: 'Financial oversight',
          description: `${formatNumber(financialOversightSummary.totalEngagements ?? 0)} engagements · ${formatNumber(financialOversightSummary.alerts ?? 0)} alerts`,
          sectionId: 'financial-oversight',
        },
        {
          name: 'Payments distribution',
          description: `${formatCurrencyTotals(paymentsSummary.processedThisQuarter ?? [], paymentsSummary.currency ?? financialSummary.currency ?? 'USD')} processed · ${formatCurrencyTotals(paymentsSummary.outstandingSplits?.totals ?? [], paymentsSummary.currency ?? financialSummary.currency ?? 'USD')} outstanding`,
          sectionId: 'payments-distribution',
        },
      ],
    });

    return sections;
  }, [
    summary,
    invites.length,
    benchMembers.length,
    gigs.length,
    contactNotes.length,
    workspace?.slug,
    state.data?.scope,
    portfolioSummary,
    orchestratorSummary,
    resourceSummary,
    qualitySummary,
    financialOversightSummary,
    paymentsSummary,
  ]);

  const portfolioSummaryCards = [
    {
      name: 'Active projects',
      value: formatNumber(portfolioSummary.totalProjects ?? 0),
      description: `${formatNumber(portfolioSummary.onTrack ?? 0)} on track`,
      tone: 'emerald',
    },
    {
      name: 'Projects at risk',
      value: formatNumber(portfolioSummary.atRisk ?? 0),
      description: `${formatNumber(portfolioSummary.critical ?? 0)} critical`,
      tone: 'amber',
    },
    {
      name: 'Average margin',
      value: formatPercent(portfolioSummary.avgMargin ?? 0),
      description: `Quality ${formatPercent(portfolioSummary.avgQualityScore ?? 0)}`,
      tone: 'sky',
    },
    {
      name: 'Automation coverage',
      value: formatPercent(portfolioSummary.avgAutomationCoverage ?? 0),
      description: 'Across monitored portfolio',
      tone: 'violet',
    },
  ];

  const orchestratorStats = [
    {
      name: 'Active blueprints',
      value: formatNumber(orchestratorSummary.activeBlueprints ?? 0),
      description: `${formatNumber(orchestratorSummary.totalBlueprints ?? 0)} total`,
    },
    {
      name: 'Average cadence',
      value: orchestratorSummary.averageCadenceDays != null
        ? `${formatNumber(Math.round((orchestratorSummary.averageCadenceDays + Number.EPSILON) * 10) / 10)} days`
        : 'n/a',
      description: 'Cadence between blueprint runs',
    },
    {
      name: 'Automation guardrails',
      value: formatNumber(orchestratorSummary.automationGuardrails ?? 0),
      description: 'Workspace automation policies',
    },
  ];

  const resourceStats = [
    {
      name: 'Average utilization',
      value: formatPercent(resourceSummary.averageUtilization ?? 0),
      description: `${formatNumber(resourceSummary.totalSkillGroups ?? 0)} skill groups`,
    },
    {
      name: 'Bench hours',
      value: `${formatNumber(Math.round(resourceSummary.benchHours ?? 0))}h`,
      description: 'Available capacity',
    },
    {
      name: 'Scenario plans',
      value: formatNumber(resourceSummary.totalScenarioPlans ?? 0),
      description: `${formatNumber(resourceSummary.totalMembers ?? members.length)} members`,
    },
  ];

  const qualityStats = [
    {
      name: 'Completed reviews',
      value: formatNumber(qualitySummary.completedReviews ?? 0),
      description: `${formatNumber(qualitySummary.totalReviews ?? 0)} total reviews`,
    },
    {
      name: 'Avg QA score',
      value: formatPercent(qualitySummary.averageQaScore ?? 0),
      description: `Client CSAT ${formatPercent(qualitySummary.averageClientSatisfaction ?? 0)}`,
    },
  ];

  const financialStats = [
    {
      name: 'Engagements monitored',
      value: formatNumber(financialOversightSummary.totalEngagements ?? 0),
      description: `${formatNumber(financialOversightSummary.alerts ?? 0)} alerts`,
    },
  ];

  const portfolioProjects = portfolioInsights.projects ?? [];
  const portfolioDependencies = portfolioInsights.dependencies ?? [];
  const portfolioCalendar = portfolioInsights.calendar ?? [];

  const orchestratorBlueprints = orchestratorInsights.blueprints ?? [];
  const orchestratorCadences = orchestratorInsights.cadences ?? [];
  const orchestratorGuardrails = orchestratorInsights.automationGuardrails ?? [];
  const orchestratorDashboards = orchestratorInsights.clientDashboards ?? [];
  const orchestratorNotes = orchestratorInsights.latestNotes ?? [];

  const resourceHeatmap = resourceIntelligenceInsights.heatmap ?? [];
  const assignmentMatches = resourceIntelligenceInsights.assignmentMatches ?? [];
  const scenarioPlans = resourceIntelligenceInsights.scenarioPlans ?? [];

  const qualityUpcoming = qualityInsights.upcoming ?? [];
  const qualityScorecards = qualityInsights.scorecards ?? [];
  const qualityLessons = qualityInsights.lessonsLearned ?? [];
  const qualityIncentives = qualityInsights.incentives ?? [];

  const financialEngagements = financialOversightInsights.engagements ?? [];
  const financialAlerts = financialOversightInsights.alerts ?? [];
  const financialEscrow = financialOversightInsights.escrow ?? [];
  const financialCurrencies = financialOversightSummary.currencies ?? [];

  const toneClasses = {
    emerald: 'border-emerald-100 bg-emerald-50 text-emerald-700',
    amber: 'border-amber-100 bg-amber-50 text-amber-700',
    sky: 'border-sky-100 bg-sky-50 text-sky-700',
    violet: 'border-violet-100 bg-violet-50 text-violet-700',
  };
    talentLifecycleSummary,
    talentCrm,
    peopleOps,
    talentOpportunityBoard,
    brandingStudio,
    hrManagement,
    capacityPlanning,
    internalMarketplace,
    studioSummary.managedGigs,
    studioSummary.totalGigs,
    studioSummary.onTimeRate,
    partnerSummary.activeAlliances,
    partnerSummary.averageConversionRate,
    marketingSummary.activeCampaigns,
    marketingSummary.totalPipelineValue,
    clientAdvocacySummary.activePlaybooks,
    clientAdvocacySummary.reviewResponseRate,
    defaultCurrency,
  ]);

  const profile = useMemo(() => {
    const metrics = [];
    if (summary?.members?.active != null) {
      metrics.push({ label: 'Active members', value: formatNumber(summary.members.active) });
    }
    if (summary?.projects?.total != null) {
      metrics.push({ label: 'Projects', value: formatNumber(summary.projects.total) });
    }
    if (summary?.financials?.inEscrow != null) {
      metrics.push({ label: 'In escrow', value: formatCurrency(summary.financials.inEscrow, summary.financials.currency) });
    }

    const badges = [];
    if (state.data?.scope === 'workspace') {
      badges.push('Workspace view');
    } else if (state.data?.scope === 'global_fallback') {
      badges.push('Global metrics fallback');
    } else {
      badges.push('Global view');
    }

    return {
      name: agencyProfile?.agencyName ?? workspace?.name ?? 'Agency Workspace',
      role: agencyProfile?.focusArea ?? 'Agency operations',
      initials: agencyProfile?.agencyName ? getInitials(agencyProfile.agencyName) : getInitials(workspace?.name ?? 'Agency'),
      status: workspace?.isActive === false ? 'Suspended' : 'Operating at scale',
      badges,
      metrics,
    };
  }, [agencyProfile, workspace, summary, state.data?.scope]);

  const lastUpdatedRelative = state.lastUpdated ? formatRelativeTime(state.lastUpdated) : '';
  const lastUpdatedAbsolute = state.lastUpdated
    ? formatAbsolute(state.lastUpdated, { dateStyle: 'medium', timeStyle: 'short' })
    : '';
  const lastUpdatedText = state.lastUpdated
    ? `Last synced ${lastUpdatedRelative} (${lastUpdatedAbsolute}).`
    : 'Awaiting first sync.';
  const syncLabelClass = state.fromCache ? 'bg-amber-100 text-amber-700' : 'bg-emerald-100 text-emerald-700';
  const syncLabelText = state.fromCache ? 'Cached snapshot' : 'Live sync';
  const hasSyncedData = Boolean(state.data);

  const renderSyncStatus = hasSyncedData ? (
    <section className="rounded-3xl border border-slate-200 bg-slate-50/80 p-5 shadow-sm">
      <div className="flex flex-col gap-4 sm:flex-row sm:items-center sm:justify-between">
        <div className="space-y-2">
          <div className="flex flex-wrap items-center gap-3">
            <span className={`inline-flex items-center gap-2 rounded-full px-3 py-1 text-xs font-semibold ${syncLabelClass}`}>
              <span className="inline-flex h-2 w-2 rounded-full bg-current opacity-70" aria-hidden="true" />
              {syncLabelText}
            </span>
            <span className="text-xs font-medium uppercase tracking-wide text-slate-500">{lastUpdatedText}</span>
          </div>
          <p className="text-sm text-slate-600">
            Workspace <span className="font-semibold text-slate-900">{workspaceSlugValue}</span> · Data window covers the last{' '}
            {DEFAULT_LOOKBACK_DAYS} days.
          </p>
          {state.error ? (
            <p className="text-sm font-medium text-amber-600">
              Unable to refresh the latest metrics: {state.error}
            </p>
          ) : null}
        </div>
        <div className="flex items-center gap-2">
          <button
            type="button"
            onClick={handleRefresh}
            disabled={refreshing}
            className="inline-flex items-center gap-2 rounded-full border border-slate-200 bg-white px-4 py-2 text-sm font-semibold text-slate-700 shadow-sm transition hover:border-accent hover:text-accent disabled:cursor-not-allowed disabled:border-slate-200 disabled:text-slate-400"
          >
            <ArrowPathIcon className={`h-4 w-4 ${refreshing ? 'animate-spin text-accent' : 'text-slate-500'}`} />
            {refreshing ? 'Refreshing…' : 'Refresh data'}
          </button>
        </div>
      </div>
    </section>
  ) : null;

  const capabilitySections = [];

  const renderLoading = (
    <section className="rounded-3xl border border-blue-100 bg-white/80 p-10 shadow-inner">
      <div className="space-y-4">
        <div className="h-6 w-48 animate-pulse rounded-full bg-blue-100" />
        <div className="h-4 w-64 animate-pulse rounded-full bg-blue-50" />
        <div className="h-4 w-80 animate-pulse rounded-full bg-blue-50" />
      </div>
      <div className="mt-8 grid gap-6 sm:grid-cols-2 lg:grid-cols-4">
        {Array.from({ length: 4 }).map((_, index) => (
          <div key={index} className="space-y-3 rounded-3xl border border-blue-50 bg-blue-50/50 p-6">
            <div className="h-4 w-32 animate-pulse rounded-full bg-blue-100" />
            <div className="h-8 w-20 animate-pulse rounded-full bg-blue-200" />
            <div className="h-4 w-24 animate-pulse rounded-full bg-blue-100" />
          </div>
        ))}
      </div>
    </section>
  );

  const renderError = (
    <section className="rounded-3xl border border-red-100 bg-red-50/70 p-6 text-red-700">
      <div className="flex items-start gap-3">
        <ExclamationTriangleIcon className="h-6 w-6 flex-shrink-0" />
        <div>
          <h2 className="text-base font-semibold">We couldn&rsquo;t load the agency dashboard</h2>
          <p className="mt-1 text-sm">{state.error ?? 'An unexpected error occurred. Please try refreshing the page.'}</p>
        </div>
      </div>
    </section>
  );

  const executiveFocusMetrics = focusMetrics.filter((item) => item.metric);
  const executiveScorecards = (intelligenceOverview.metrics ?? []).slice(0, 6);
  const executivePolicies = (intelligenceOverview.compliancePolicies ?? []).slice(0, 4);
  const executiveObligations = (intelligenceOverview.upcomingObligations ?? []).slice(0, 4);
  const executiveRooms = (intelligenceOverview.collaborationRooms ?? []).slice(0, 3);

  const renderAgencyOverview = (
    <section id="agency-overview" className="rounded-3xl border border-blue-100 bg-white p-8 shadow-sm">
      <div className="flex flex-col gap-4 lg:flex-row lg:items-center lg:justify-between">
        <div>
          <p className="text-xs font-semibold uppercase tracking-wide text-blue-600">Agency operations</p>
          <h2 className="mt-1 text-2xl font-semibold text-slate-900">
            Performance scorecards, client health, and guardrails at a glance
          </h2>
          <p className="mt-2 text-sm text-slate-500">
            Monitor utilization, client sentiment, and operational alerts to orchestrate delivery, staffing, and revenue in real
            time.
          </p>
        </div>
        <div className="rounded-2xl border border-blue-100 bg-blue-50 px-4 py-3 text-right">
          <p className="text-xs font-semibold uppercase tracking-wide text-blue-600">Utilization</p>
          <p className="mt-1 text-xl font-semibold text-slate-900">{formatPercent(operationsUtilization.rate)}</p>
          <p className="text-xs text-slate-500">{formatNumber(operationsUtilization.benchCount)} on bench</p>
        </div>
      </div>

      <div className="mt-6 grid gap-4 sm:grid-cols-2 xl:grid-cols-4">
        {operationsScorecards.length ? (
          operationsScorecards.map((card) => {
            const key = card.key ?? card.label;
            const change = formatScorecardChange(card, card.currency ?? defaultCurrency);
            return (
              <div key={key} className="rounded-2xl border border-blue-100 bg-blue-50/70 p-5">
                <p className="text-xs font-semibold uppercase tracking-wide text-slate-600">{card.label}</p>
                <p className="mt-2 text-2xl font-semibold text-slate-900">
                  {formatScorecardValue(card, card.currency ?? defaultCurrency)}
                </p>
                {change ? (
                  <p className={`mt-1 text-xs font-medium ${change.className}`}>{change.text}</p>
                ) : null}
                {card.description ? (
                  <p className="mt-2 text-xs text-slate-500">{card.description}</p>
                ) : null}
              </div>
            );
          })
        ) : (
          <div className="rounded-2xl border border-dashed border-blue-200 bg-white/70 p-6 text-sm text-slate-500">
            Scorecards will populate once utilization, projects, and financial metrics are recorded.
          </div>
        )}
      </div>

      <div className="mt-8 grid gap-6 lg:grid-cols-3">
        <div className="rounded-3xl border border-slate-200 bg-slate-50/80 p-6">
          <h3 className="text-base font-semibold text-slate-900">Utilization &amp; capacity</h3>
          <p className="mt-1 text-sm text-slate-500">
            Balance delivery loads, highlight squads under pressure, and keep the bench ready for deployment.
          </p>
          <dl className="mt-4 grid grid-cols-2 gap-4 text-sm">
            <div>
              <dt className="text-xs font-semibold uppercase tracking-wide text-slate-500">Utilization</dt>
              <dd className="text-lg font-semibold text-slate-900">{formatPercent(operationsUtilization.rate)}</dd>
            </div>
            <div>
              <dt className="text-xs font-semibold uppercase tracking-wide text-slate-500">Bench ready</dt>
              <dd className="text-lg font-semibold text-slate-900">{formatNumber(operationsUtilization.benchCount)}</dd>
            </div>
            <div>
              <dt className="text-xs font-semibold uppercase tracking-wide text-slate-500">Bench hours</dt>
              <dd className="text-lg font-semibold text-slate-900">
                {formatNumber(Math.round(Number(operationsUtilization.benchHours ?? 0)))}h
              </dd>
            </div>
            <div>
              <dt className="text-xs font-semibold uppercase tracking-wide text-slate-500">Avg weekly capacity</dt>
              <dd className="text-lg font-semibold text-slate-900">
                {operationsUtilization.averageWeeklyCapacity != null
                  ? `${formatNumber(Math.round(Number(operationsUtilization.averageWeeklyCapacity)))}h`
                  : 'n/a'}
              </dd>
            </div>
          </dl>
          <div className="mt-4">
            <p className="text-xs font-semibold uppercase tracking-wide text-slate-500">At-risk skills</p>
            {operationsUtilization.atRiskSkills.length ? (
              <div className="mt-2 flex flex-wrap gap-2">
                {operationsUtilization.atRiskSkills.slice(0, 6).map((skill) => (
                  <span
                    key={skill}
                    className="rounded-full border border-amber-200 bg-amber-50 px-2.5 py-0.5 text-[11px] font-medium uppercase tracking-wide text-amber-700"
                  >
                    {titleCase(skill)}
                  </span>
                ))}
              </div>
            ) : (
              <p className="mt-2 text-xs text-slate-500">No burnout risks detected this week.</p>
            )}
          </div>
          <div className="mt-4">
            <p className="text-xs font-semibold uppercase tracking-wide text-slate-500">Staffing signals</p>
            <ul className="mt-2 space-y-2">
              {operationsAssignments.slice(0, 3).map((assignment, index) => (
                <li
                  key={assignment.skillGroup ?? index}
                  className="rounded-2xl border border-slate-200/70 bg-white px-3 py-2 text-xs text-slate-600"
                >
                  <p className="font-semibold text-slate-900">{assignment.skillGroup ?? 'Skill group'}</p>
                  <p className="mt-1">
                    {assignment.utilizationRate != null
                      ? `Utilization ${formatPercent(assignment.utilizationRate)}`
                      : 'Utilization pending'}
                    {' · '}
                    {assignment.recommendation ?? 'Maintain cadence'}
                  </p>
                </li>
              ))}
              {!operationsAssignments.length ? (
                <li className="rounded-2xl border border-dashed border-slate-200 px-3 py-4 text-center text-xs text-slate-500">
                  Staffing recommendations will populate once resource intelligence snapshots are available.
                </li>
              ) : null}
            </ul>
          </div>
        </div>

        <div className="rounded-3xl border border-slate-200 bg-slate-50/80 p-6">
          <h3 className="text-base font-semibold text-slate-900">Client health</h3>
          <p className="mt-1 text-sm text-slate-500">
            Pulse on relationships, CSAT, and risk signals to keep delivery partners in the know.
          </p>
          <dl className="mt-4 grid grid-cols-2 gap-4 text-sm">
            <div>
              <dt className="text-xs font-semibold uppercase tracking-wide text-slate-500">Active clients</dt>
              <dd className="text-lg font-semibold text-slate-900">{formatNumber(operationsClientHealth.activeClients)}</dd>
            </div>
            <div>
              <dt className="text-xs font-semibold uppercase tracking-wide text-slate-500">At-risk engagements</dt>
              <dd className="text-lg font-semibold text-slate-900">{formatNumber(operationsClientHealth.atRiskEngagements)}</dd>
            </div>
            <div>
              <dt className="text-xs font-semibold uppercase tracking-wide text-slate-500">CSAT</dt>
              <dd className="text-lg font-semibold text-slate-900">
                {operationsClientHealth.csatScore != null
                  ? formatDecimal(operationsClientHealth.csatScore, 1)
                  : 'n/a'}
              </dd>
            </div>
            <div>
              <dt className="text-xs font-semibold uppercase tracking-wide text-slate-500">QA score</dt>
              <dd className="text-lg font-semibold text-slate-900">
                {operationsClientHealth.qaScore != null
                  ? formatPercent(operationsClientHealth.qaScore)
                  : 'n/a'}
              </dd>
            </div>
          </dl>
          <div className="mt-4">
            <p className="text-xs font-semibold uppercase tracking-wide text-slate-500">Latest touchpoints</p>
            <ul className="mt-2 space-y-2">
              {clientHealthNotes.length ? (
                clientHealthNotes.slice(0, 4).map((note) => (
                  <li key={note.id ?? note.createdAt ?? note.note} className="rounded-2xl border border-slate-200/70 bg-white px-3 py-2">
                    <p className="text-sm text-slate-700">{note.note ?? 'Client update logged.'}</p>
                    <p className="mt-1 text-[11px] uppercase tracking-wide text-slate-500">
                      {note.subject
                        ? `${note.subject.firstName} ${note.subject.lastName}`
                        : note.subjectUserId
                          ? `Contact ${note.subjectUserId}`
                          : 'Client contact'}
                      {' · '}
                      {formatRelativeTime(note.createdAt)}
                    </p>
                  </li>
                ))
              ) : (
                <li className="rounded-2xl border border-dashed border-slate-200 px-3 py-4 text-center text-xs text-slate-500">
                  Log client notes and feedback to populate the health stream.
                </li>
              )}
            </ul>
          </div>
        </div>

        <div className="rounded-3xl border border-slate-200 bg-slate-50/80 p-6">
          <div className="flex items-center justify-between">
            <h3 className="text-base font-semibold text-slate-900">Operational alerts</h3>
            <span className="rounded-full border border-blue-100 bg-blue-50 px-3 py-1 text-xs font-medium uppercase tracking-wide text-blue-700">
              {formatNumber(operationsAlerts.length)} open
            </span>
          </div>
          <p className="mt-1 text-sm text-slate-500">
            Blend of delivery, financial, and compliance alerts needing triage.
          </p>
          <ul className="mt-4 space-y-3">
            {operationsAlerts.length ? (
              operationsAlerts.slice(0, 6).map((alert, index) => {
                const toneClass = operationsAlertTone[alert.severity ?? 'warning'] ?? operationsAlertTone.warning;
                return (
                  <li
                    key={alert.referenceId ?? alert.message ?? index}
                    className={`rounded-2xl border px-3 py-3 text-sm ${toneClass}`}
                  >
                    <p className="font-semibold">{alert.title ?? titleCase(alert.type ?? 'alert')}</p>
                    <p className="mt-1 text-xs">{alert.message ?? 'Action required'}</p>
                    {alert.timestamp ? (
                      <p className="mt-1 text-[11px] uppercase tracking-wide text-slate-500">
                        {formatRelativeTime(alert.timestamp)}
                      </p>
                    ) : null}
                  </li>
                );
              })
            ) : (
              <li className="rounded-2xl border border-dashed border-slate-200 px-3 py-4 text-center text-xs text-slate-500">
                No active alerts. Keep monitoring delivery, compliance, and finance signals.
              </li>
            )}
          </ul>
        </div>
      </div>
    </section>
  );

  const renderExecutiveIntelligenceSection = (
    <section id="executive-intelligence" className="rounded-3xl border border-blue-100 bg-white p-8 shadow-sm">
      <div className="flex flex-col gap-4 sm:flex-row sm:items-center sm:justify-between">
        <div>
          <p className="text-xs font-semibold uppercase tracking-wide text-blue-600">Executive intelligence &amp; governance</p>
          <h2 className="mt-1 text-2xl font-semibold text-slate-900">Stay on top of the agency command centre</h2>
          <p className="mt-2 text-sm text-slate-500">
            Signal-driven focus metrics, compliance posture, and collaboration rooms aligned to leadership decisions.
          </p>
        </div>
        <div className="rounded-2xl border border-blue-100 bg-blue-50 px-4 py-3 text-right">
          <p className="text-xs font-semibold uppercase tracking-wide text-blue-600">Run-rate</p>
          <p className="mt-1 text-xl font-semibold text-slate-900">{revenueRunRateText}</p>
          <p className="text-xs text-slate-500">Gross margin {marginText}</p>
        </div>
      </div>

      <div className="mt-6 grid gap-4 sm:grid-cols-2 xl:grid-cols-3">
        {executiveFocusMetrics.length ? (
          executiveFocusMetrics.map((item) => {
            const change = describeMetricChange(item.metric);
            return (
              <div key={item.key} className="rounded-2xl border border-slate-200/70 bg-slate-50/70 p-5">
                <p className="text-xs font-semibold uppercase tracking-wide text-slate-500">{item.label}</p>
                <p className="mt-2 text-2xl font-semibold text-slate-900">{formatMetricValue(item.metric)}</p>
                {change ? (
                  <p className={`mt-1 text-xs font-medium ${change.className}`}>{change.text}</p>
                ) : null}
                {item.metric?.description ? (
                  <p className="mt-3 text-xs text-slate-500">{item.metric.description}</p>
                ) : null}
              </div>
            );
          })
        ) : (
          <div className="rounded-2xl border border-dashed border-slate-200 bg-white/80 p-6 text-sm text-slate-500">
            Executive metrics will appear here once configured.
          </div>
        )}
      </div>

      <div className="mt-8 grid gap-6 lg:grid-cols-3">
        <div className="lg:col-span-2">
          <div className="rounded-2xl border border-blue-100 bg-blue-50/50 p-6">
            <div className="flex items-center justify-between">
              <h3 className="text-sm font-semibold text-slate-900">Executive scorecards</h3>
              <span className="text-xs font-medium uppercase tracking-wide text-blue-600">
                {formatNumber(analyticsScorecardCount)} metrics tracked
              </span>
            </div>
            <ul className="mt-4 space-y-3">
              {executiveScorecards.length ? (
                executiveScorecards.map((metric) => {
                  const change = describeMetricChange(metric);
                  return (
                    <li
                      key={metric.id ?? metric.metricKey}
                      className="flex flex-wrap items-start justify-between gap-3 rounded-2xl border border-white/70 bg-white px-4 py-3"
                    >
                      <div>
                        <p className="text-sm font-medium text-slate-900">{metric.name}</p>
                        {metric.description ? (
                          <p className="text-xs text-slate-500">{metric.description}</p>
                        ) : null}
                      </div>
                      <div className="text-right">
                        <p className="text-sm font-semibold text-slate-900">{formatMetricValue(metric)}</p>
                        {change ? (
                          <p className={`text-xs font-medium ${change.className}`}>{change.text}</p>
                        ) : null}
                      </div>
                    </li>
                  );
                })
              ) : (
                <li className="rounded-2xl border border-dashed border-blue-200 px-4 py-6 text-center text-sm text-slate-500">
                  Add metrics to populate the leadership scorecard view.
                </li>
              )}
            </ul>
          </div>
        </div>

        <div className="space-y-6">
          <div className="rounded-2xl border border-slate-200 bg-white p-5">
            <h3 className="text-sm font-semibold text-slate-900">Compliance policies</h3>
            <ul className="mt-3 space-y-3">
              {executivePolicies.length ? (
                executivePolicies.map((policy) => (
                  <li key={policy.id} className="rounded-2xl border border-slate-200/60 bg-slate-50/60 px-4 py-3">
                    <p className="text-sm font-medium text-slate-900">{policy.title}</p>
                    <p className="text-xs text-slate-500">
                      {titleCase(policy.documentType)} · {titleCase(policy.status ?? 'active')}
                      {policy.nextReviewAt ? ` · Next review ${formatAbsolute(policy.nextReviewAt)}` : ''}
                    </p>
                  </li>
                ))
              ) : (
                <li className="text-sm text-slate-500">No policies have been catalogued.</li>
              )}
            </ul>
          </div>

          <div className="rounded-2xl border border-slate-200 bg-white p-5">
            <h3 className="text-sm font-semibold text-slate-900">Upcoming obligations</h3>
            <ul className="mt-3 space-y-3">
              {executiveObligations.length ? (
                executiveObligations.map((obligation) => (
                  <li key={obligation.id} className="rounded-2xl border border-slate-200/60 bg-slate-50/60 px-4 py-3">
                    <p className="text-sm font-medium text-slate-900">{obligation.description}</p>
                    <p className="text-xs text-slate-500">
                      {obligation.document?.title ? `${obligation.document.title} · ` : ''}
                      Due {obligation.dueAt ? formatAbsolute(obligation.dueAt) : 'TBC'}
                      {obligation.priority ? ` · Priority ${titleCase(obligation.priority)}` : ''}
                    </p>
                  </li>
                ))
              ) : (
                <li className="text-sm text-slate-500">All governance obligations are up to date.</li>
              )}
            </ul>
          </div>

          <div className="rounded-2xl border border-slate-200 bg-white p-5">
            <h3 className="text-sm font-semibold text-slate-900">Leadership rooms</h3>
            <ul className="mt-3 space-y-3">
              {executiveRooms.length ? (
                executiveRooms.map((room) => (
                  <li key={room.id} className="rounded-2xl border border-slate-200/60 bg-slate-50/60 px-4 py-3">
                    <p className="text-sm font-medium text-slate-900">{room.name}</p>
                    <p className="text-xs text-slate-500">
                      {room.summary ?? 'Shared workspace for leadership rituals.'}
                    </p>
                    {room.meetingCadence ? (
                      <p className="mt-1 text-[11px] font-medium uppercase tracking-wide text-blue-600">{room.meetingCadence}</p>
                    ) : null}
                  </li>
                ))
              ) : (
                <li className="text-sm text-slate-500">Create collaboration rooms to orchestrate executive work.</li>
              )}
            </ul>
          </div>
        </div>
      </div>
    </section>
  );

  const warRoomScorecards = (analyticsWarRoomData.scorecards ?? []).slice(0, 9);
  const groupedWarRoomEntries = Object.entries(groupedWarRoom).sort((a, b) => a[0].localeCompare(b[0]));

  const renderAnalyticsWarRoomSection = (
    <section id="analytics-war-room" className="rounded-3xl border border-blue-100 bg-white p-8 shadow-sm">
      <div className="flex flex-col gap-4 sm:flex-row sm:items-center sm:justify-between">
        <div>
          <p className="text-xs font-semibold uppercase tracking-wide text-blue-600">Agency analytics war room</p>
          <h2 className="mt-1 text-2xl font-semibold text-slate-900">Interactive command centre for revenue and delivery</h2>
          <p className="mt-2 text-sm text-slate-500">
            Track revenue, margin, utilisation, and policy adherence with real-time scorecards grouped by strategic lenses.
          </p>
        </div>
        <div className="rounded-2xl border border-blue-100 bg-blue-50 px-4 py-3 text-right">
          <p className="text-xs font-semibold uppercase tracking-wide text-blue-600">Categories</p>
          <p className="mt-1 text-xl font-semibold text-slate-900">{formatNumber(analyticsCategoryCount)}</p>
          <p className="text-xs text-slate-500">{formatNumber(analyticsScorecardCount)} scorecards</p>
        </div>
      </div>

      <div className="mt-6 grid gap-6 xl:grid-cols-3">
        <div className="xl:col-span-2">
          <div className="rounded-2xl border border-slate-200 bg-white p-6 shadow-sm">
            <h3 className="text-sm font-semibold text-slate-900">Metric spotlight</h3>
            <div className="mt-4 grid gap-4 sm:grid-cols-2">
              {warRoomScorecards.length ? (
                warRoomScorecards.map((metric) => {
                  const change = describeMetricChange(metric);
                  return (
                    <div key={metric.id ?? metric.metricKey} className="rounded-2xl border border-slate-200/70 bg-slate-50/70 p-5">
                      <p className="text-xs font-semibold uppercase tracking-wide text-slate-500">{titleCase(metric.category)}</p>
                      <p className="mt-1 text-sm font-semibold text-slate-900">{metric.name}</p>
                      <p className="mt-3 text-2xl font-semibold text-slate-900">{formatMetricValue(metric)}</p>
                      {change ? (
                        <p className={`mt-1 text-xs font-medium ${change.className}`}>{change.text}</p>
                      ) : null}
                      {metric.description ? (
                        <p className="mt-3 text-xs text-slate-500">{metric.description}</p>
                      ) : null}
                    </div>
                  );
                })
              ) : (
                <p className="rounded-2xl border border-dashed border-slate-200 px-4 py-6 text-center text-sm text-slate-500">
                  Configure scorecards to activate the analytics war room.
                </p>
              )}
            </div>
          </div>
        </div>

        <div className="space-y-4">
          {groupedWarRoomEntries.length ? (
            groupedWarRoomEntries.map(([category, metrics]) => (
              <div key={category} className="rounded-2xl border border-slate-200 bg-slate-50/70 p-5">
                <div className="flex items-center justify-between">
                  <h3 className="text-sm font-semibold text-slate-900">{titleCase(category)}</h3>
                  <span className="text-xs font-medium uppercase tracking-wide text-blue-600">
                    {formatNumber(metrics.length)} metrics
                  </span>
                </div>
                <ul className="mt-3 space-y-2">
                  {metrics.slice(0, 4).map((metric) => (
                    <li key={metric.id ?? metric.metricKey} className="flex items-center justify-between gap-3 rounded-2xl border border-slate-200/60 bg-white px-3 py-2">
                      <div>
                        <p className="text-xs font-semibold text-slate-600">{metric.name}</p>
                        {metric.description ? (
                          <p className="text-[11px] text-slate-500">{metric.description}</p>
                        ) : null}
                      </div>
                      <p className="text-sm font-semibold text-slate-900">{formatMetricValue(metric)}</p>
                    </li>
                  ))}
                </ul>
              </div>
            ))
          ) : (
            <div className="rounded-2xl border border-dashed border-slate-200 bg-white/80 p-6 text-sm text-slate-500">
              Metrics will automatically cluster into command pods once recorded.
            </div>
          )}
        </div>
      </div>
    </section>
  );

  const scenarioCards = Object.entries(scenarioExplorerData.scenarios ?? {}).map(([scenarioKey, scenario]) => ({
    key: scenarioKey,
    ...scenario,
  }));
  const scenarioOrder = ['best', 'base', 'worst'];
  scenarioCards.sort((a, b) => {
    const indexA = scenarioOrder.indexOf(a.key);
    const indexB = scenarioOrder.indexOf(b.key);
    if (indexA === -1 && indexB === -1) return a.label.localeCompare(b.label);
    if (indexA === -1) return 1;
    if (indexB === -1) return -1;
    return indexA - indexB;
  });

  function summariseScenarioMetrics(metrics = {}) {
    const parts = [];
    if (metrics.revenue != null) {
      parts.push(`Revenue ${formatCurrency(metrics.revenue, financialSummary.currency)}`);
    }
    if (metrics.grossMargin != null) {
      parts.push(`Margin ${formatPercent(metrics.grossMargin)}`);
    }
    if (metrics.utilization != null) {
      parts.push(`Util ${formatPercent(metrics.utilization)}`);
    }
    if (metrics.pipelineVelocity != null) {
      parts.push(`Velocity ${formatNumber(metrics.pipelineVelocity)} days`);
    }
    if (metrics.clientSatisfaction != null) {
      parts.push(`Satisfaction ${formatNumber(metrics.clientSatisfaction)}`);
    }
    if (metrics.netRetention != null) {
      parts.push(`Net retention ${formatPercent(metrics.netRetention)}`);
    }
    return parts.join(' · ');
  }

  const scenarioDimensions = [
    { key: 'clients', label: 'Clients' },
    { key: 'serviceLines', label: 'Service lines' },
    { key: 'squads', label: 'Squads' },
    { key: 'individuals', label: 'Individuals' },
  ];

  const renderScenarioExplorerSection = (
    <section id="scenario-explorer" className="rounded-3xl border border-blue-100 bg-white p-8 shadow-sm">
      <div className="flex flex-col gap-4 sm:flex-row sm:items-center sm:justify-between">
        <div>
          <p className="text-xs font-semibold uppercase tracking-wide text-blue-600">Scenario explorer</p>
          <h2 className="mt-1 text-2xl font-semibold text-slate-900">Plan best, base, and worst-case outcomes</h2>
          <p className="mt-2 text-sm text-slate-500">
            Model forecasts and drill down into clients, service lines, squads, or individuals to stress-test delivery plans.
          </p>
        </div>
        <div className="rounded-2xl border border-blue-100 bg-blue-50 px-4 py-3 text-right">
          <p className="text-xs font-semibold uppercase tracking-wide text-blue-600">Scenarios</p>
          <p className="mt-1 text-xl font-semibold text-slate-900">{formatNumber(scenarioCards.length)}</p>
          <p className="text-xs text-slate-500">Interactive forecasts</p>
        </div>
      </div>

      <div className="mt-6 grid gap-4 md:grid-cols-3">
        {scenarioCards.length ? (
          scenarioCards.map((scenario) => (
            <div key={scenario.key} className="rounded-2xl border border-slate-200 bg-slate-50/70 p-5">
              <div className="flex items-center justify-between">
                <div>
                  <p className="text-xs font-semibold uppercase tracking-wide text-slate-500">{titleCase(scenario.key)}</p>
                  <h3 className="mt-1 text-lg font-semibold text-slate-900">{scenario.label ?? titleCase(scenario.key)}</h3>
                </div>
                {scenario.timeframeStart || scenario.timeframeEnd ? (
                  <p className="text-xs text-slate-500 text-right">
                    {scenario.timeframeStart ? formatAbsolute(scenario.timeframeStart) : ''}
                    {scenario.timeframeStart && scenario.timeframeEnd ? ' – ' : ''}
                    {scenario.timeframeEnd ? formatAbsolute(scenario.timeframeEnd) : ''}
                  </p>
                ) : null}
              </div>
              <p className="mt-3 text-sm font-medium text-slate-900">{summariseScenarioMetrics(scenario.metrics)}</p>
              {summariseAssumptions(scenario.assumptions) ? (
                <p className="mt-3 text-xs text-slate-500">Assumptions: {summariseAssumptions(scenario.assumptions)}</p>
              ) : null}
              {scenario.notes ? <p className="mt-3 text-xs text-slate-500">Notes: {scenario.notes}</p> : null}
            </div>
          ))
        ) : (
          <div className="rounded-2xl border border-dashed border-slate-200 bg-white/80 p-6 text-sm text-slate-500 md:col-span-3">
            Create scenario plans to compare best, base, and downside cases.
          </div>
        )}
      </div>

      <div className="mt-8 grid gap-6 lg:grid-cols-2">
        {scenarioDimensions.map((dimension) => {
          const items = (scenarioBreakdowns[dimension.key] ?? []).slice(0, 6);
          return (
            <div key={dimension.key} className="rounded-2xl border border-slate-200 bg-white p-5">
              <div className="flex items-center justify-between">
                <h3 className="text-sm font-semibold text-slate-900">{dimension.label} drill-down</h3>
                <span className="text-xs font-medium uppercase tracking-wide text-blue-600">{formatNumber(items.length)} entries</span>
              </div>
              <ul className="mt-3 space-y-3">
                {items.length ? (
                  items.map((item) => (
                    <li key={`${item.dimensionKey}-${item.scenarioType}`} className="rounded-2xl border border-slate-200/60 bg-slate-50/60 px-4 py-3">
                      <div className="flex flex-wrap items-center justify-between gap-2">
                        <div>
                          <p className="text-sm font-medium text-slate-900">{item.label ?? item.dimensionKey}</p>
                          <p className="text-[11px] font-semibold uppercase tracking-wide text-blue-600">{titleCase(item.scenarioType)}</p>
                        </div>
                        <p className="text-xs text-slate-500 text-right">{summariseScenarioMetrics(item.metrics)}</p>
                      </div>
                      {item.owner ? (
                        <p className="mt-2 text-xs text-slate-500">Owner: {item.owner}</p>
                      ) : null}
                      {item.highlight ? (
                        <p className="mt-1 text-xs text-emerald-600">Highlight: {item.highlight}</p>
                      ) : null}
                    </li>
                  ))
                ) : (
                  <li className="text-sm text-slate-500">No {dimension.label.toLowerCase()} captured yet.</li>
                )}
              </ul>
            </div>
          );
        })}
      </div>
    </section>
  );

  const renderGovernanceDeskSection = (
    <section id="governance-desk" className="rounded-3xl border border-blue-100 bg-white p-8 shadow-sm">
      <div className="flex flex-col gap-4 sm:flex-row sm:items-center sm:justify-between">
        <div>
          <p className="text-xs font-semibold uppercase tracking-wide text-blue-600">Governance &amp; compliance desk</p>
          <h2 className="mt-1 text-2xl font-semibold text-slate-900">Contracts, NDAs, insurance, and regulatory coverage</h2>
          <p className="mt-2 text-sm text-slate-500">
            Maintain risk registers, automated reviews, and audit-ready exports tied directly to mitigation owners.
          </p>
        </div>
        <div className="rounded-2xl border border-blue-100 bg-blue-50 px-4 py-3 text-right">
          <p className="text-xs font-semibold uppercase tracking-wide text-blue-600">Policies &amp; obligations</p>
          <p className="mt-1 text-xl font-semibold text-slate-900">
            {formatNumber(governancePolicyCount)} / {formatNumber(governanceObligationCount)}
          </p>
          <p className="text-xs text-slate-500">Tracked artefacts</p>
        </div>
      </div>

      <div className="mt-6 grid gap-6 xl:grid-cols-3">
        <div className="xl:col-span-2 space-y-6">
          <div className="rounded-2xl border border-slate-200 bg-white p-5">
            <h3 className="text-sm font-semibold text-slate-900">Policy register</h3>
            <ul className="mt-3 space-y-3">
              {topPolicies.length ? (
                topPolicies.map((policy) => (
                  <li key={policy.id} className="rounded-2xl border border-slate-200/60 bg-slate-50/60 px-4 py-3">
                    <div className="flex flex-wrap items-center justify-between gap-3">
                      <div>
                        <p className="text-sm font-medium text-slate-900">{policy.title}</p>
                        <p className="text-xs text-slate-500">{titleCase(policy.documentType)} · {titleCase(policy.status ?? 'active')}</p>
                      </div>
                      {policy.expiryDate ? (
                        <span className="rounded-full border border-blue-100 bg-blue-50 px-3 py-1 text-[11px] font-medium uppercase tracking-wide text-blue-600">
                          Expires {formatAbsolute(policy.expiryDate)}
                        </span>
                      ) : null}
                    </div>
                    {policy.renewalTerms ? (
                      <p className="mt-2 text-xs text-slate-500">Renewal: {policy.renewalTerms}</p>
                    ) : null}
                    {policy.counterpartyName ? (
                      <p className="mt-1 text-xs text-slate-500">Counterparty: {policy.counterpartyName}</p>
                    ) : null}
                    {policy.nextReviewAt ? (
                      <p className="mt-1 text-xs text-blue-600">Next review {formatAbsolute(policy.nextReviewAt)}</p>
                    ) : null}
                  </li>
                ))
              ) : (
                <li className="text-sm text-slate-500">No policies available for this workspace.</li>
              )}
            </ul>
          </div>

          <div className="rounded-2xl border border-slate-200 bg-white p-5">
            <h3 className="text-sm font-semibold text-slate-900">Risk register</h3>
            <ul className="mt-3 space-y-3">
              {highlightedRisks.length ? (
                highlightedRisks.map((risk) => (
                  <li key={risk.id} className="rounded-2xl border border-slate-200/60 bg-slate-50/60 px-4 py-3">
                    <div className="flex flex-wrap items-center justify-between gap-3">
                      <div>
                        <p className="text-sm font-medium text-slate-900">{risk.title}</p>
                        <p className="text-xs text-slate-500">
                          {titleCase(risk.category ?? 'risk')} · Status {titleCase(risk.status ?? 'open')} · Impact {formatNumber(risk.impactScore)} / Likelihood {formatNumber(risk.likelihoodScore)}
                        </p>
                      </div>
                      {risk.targetResolutionDate ? (
                        <span className="rounded-full border border-amber-200 bg-amber-50 px-3 py-1 text-[11px] font-medium uppercase tracking-wide text-amber-700">
                          Resolve by {formatAbsolute(risk.targetResolutionDate)}
                        </span>
                      ) : null}
                    </div>
                    {risk.mitigationPlan ? (
                      <p className="mt-2 text-xs text-slate-500">Plan: {risk.mitigationPlan}</p>
                    ) : null}
                    {risk.mitigationOwner ? (
                      <p className="mt-1 text-xs text-slate-500">Owner: {risk.mitigationOwner}</p>
                    ) : null}
                    {risk.mitigationStatus ? (
                      <p className="mt-1 text-xs text-blue-600">Status: {risk.mitigationStatus}</p>
                    ) : null}
                  </li>
                ))
              ) : (
                <li className="text-sm text-slate-500">No risks captured in the register.</li>
              )}
            </ul>
          </div>
        </div>

        <div className="space-y-6">
          <div className="rounded-2xl border border-slate-200 bg-white p-5">
            <h3 className="text-sm font-semibold text-slate-900">Obligations &amp; reminders</h3>
            <ul className="mt-3 space-y-3">
              {topObligations.length ? (
                topObligations.map((obligation) => (
                  <li key={obligation.id} className="rounded-2xl border border-slate-200/60 bg-slate-50/60 px-4 py-3">
                    <p className="text-sm font-medium text-slate-900">{obligation.description}</p>
                    <p className="text-xs text-slate-500">
                      {obligation.document?.title ? `${obligation.document.title} · ` : ''}
                      Due {obligation.dueAt ? formatAbsolute(obligation.dueAt) : 'TBC'}
                      {obligation.status ? ` · ${titleCase(obligation.status)}` : ''}
                    </p>
                  </li>
                ))
              ) : (
                <li className="text-sm text-slate-500">No obligations require attention.</li>
              )}
            </ul>

            <div className="mt-4 rounded-2xl border border-dashed border-blue-200 bg-blue-50/40 p-4">
              <p className="text-xs font-semibold uppercase tracking-wide text-blue-600">Automated reminders</p>
              <ul className="mt-2 space-y-2">
                {upcomingReminders.length ? (
                  upcomingReminders.map((reminder) => (
                    <li key={reminder.id} className="text-xs text-slate-500">
                      {reminder.document?.title ? `${reminder.document.title} · ` : ''}
                      {titleCase(reminder.reminderType ?? 'reminder')} scheduled {reminder.sendAt ? formatAbsolute(reminder.sendAt) : 'TBC'}
                      {reminder.status ? ` · ${titleCase(reminder.status)}` : ''}
                    </li>
                  ))
                ) : (
                  <li className="text-xs text-slate-500">No reminders scheduled.</li>
                )}
              </ul>
            </div>
          </div>

          <div className="rounded-2xl border border-slate-200 bg-white p-5">
            <h3 className="text-sm font-semibold text-slate-900">Audit-ready exports</h3>
            <ul className="mt-3 space-y-3">
              {recentAudits.length ? (
                recentAudits.map((audit) => (
                  <li key={audit.id} className="rounded-2xl border border-slate-200/60 bg-slate-50/60 px-4 py-3">
                    <p className="text-sm font-medium text-slate-900">{titleCase(audit.exportType ?? 'export')}</p>
                    <p className="text-xs text-slate-500">
                      Requested by {audit.requestedBy ?? 'Client'} · Generated {audit.generatedAt ? formatAbsolute(audit.generatedAt) : 'TBC'}
                    </p>
                    {audit.notes ? <p className="mt-1 text-xs text-slate-500">{audit.notes}</p> : null}
                  </li>
                ))
              ) : (
                <li className="text-sm text-slate-500">No audit exports generated yet.</li>
              )}
  const renderTalentOverview = (
    <div className="rounded-3xl border border-purple-100 bg-gradient-to-r from-purple-50 via-indigo-50 to-sky-50 p-6">
      <div className="flex flex-wrap items-center justify-between gap-3">
        <div>
          <h2 className="text-lg font-semibold text-slate-900">Talent lifecycle &amp; HR excellence</h2>
          <p className="text-sm text-slate-600">
            Give every agency member a consumer-grade experience across hiring, onboarding, development, and performance.
          </p>
        </div>
        <span className="rounded-2xl bg-purple-100/80 p-3 text-purple-600">
          <SparklesIcon className="h-6 w-6" />
        </span>
      </div>
      <dl className="mt-6 grid gap-4 sm:grid-cols-2 lg:grid-cols-4">
        <div className="rounded-2xl border border-white/60 bg-white/80 px-4 py-3 shadow-sm">
          <dt className="text-xs font-semibold uppercase tracking-wide text-slate-500">Active headcount</dt>
          <dd className="mt-2 text-xl font-semibold text-slate-900">
            {formatNumber(hrManagement?.activeHeadcount ?? summary?.members?.total ?? members.length ?? 0)}
          </dd>
          <dd className="mt-1 text-xs text-slate-500">
            {formatNumber(hrManagement?.contractors ?? 0)} contractors · Bench {formatPercent(staffingCapacity?.benchRate ?? 0)}
          </dd>
        </div>
        <div className="rounded-2xl border border-white/60 bg-white/80 px-4 py-3 shadow-sm">
          <dt className="text-xs font-semibold uppercase tracking-wide text-slate-500">Talent conversion</dt>
          <dd className="mt-2 text-xl font-semibold text-slate-900">
            {formatPercent(talentLifecycleSummary?.conversionRate ?? talentCrm?.conversionRate ?? 0)}
          </dd>
          <dd className="mt-1 text-xs text-slate-500">
            Avg time-to-fill {formatScore(talentCrm?.averageTimeToFillDays ?? 0)} days
          </dd>
        </div>
        <div className="rounded-2xl border border-white/60 bg-white/80 px-4 py-3 shadow-sm">
          <dt className="text-xs font-semibold uppercase tracking-wide text-slate-500">Bench capacity</dt>
          <dd className="mt-2 text-xl font-semibold text-slate-900">
            {formatNumber(Math.round(staffingCapacity?.benchHours ?? capacityPlanning?.benchCapacityHours ?? 0))} hrs
          </dd>
          <dd className="mt-1 text-xs text-slate-500">
            {`Utilisation ${formatPercent(
              staffingCapacity?.utilizationRate ??
                capacityPlanning?.utilizationRate ??
                summary?.members?.utilizationRate ??
                0,
            )}`}{' '}
            · {`Health ${titleCase((hrHealth?.level ?? 'balanced').replace(/_/g, ' '))}`}
          </dd>
        </div>
        <div className="rounded-2xl border border-white/60 bg-white/80 px-4 py-3 shadow-sm">
          <dt className="text-xs font-semibold uppercase tracking-wide text-slate-500">Brand reach</dt>
          <dd className="mt-2 text-xl font-semibold text-slate-900">
            {formatNumber(brandingStudio?.metrics?.totals?.reach ?? 0)}
          </dd>
          <dd className="mt-1 text-xs text-slate-500">
            {formatNumber(brandingStudio?.metrics?.totals?.leadsAttributed ?? 0)} attributed leads
          </dd>
        </div>
      </dl>
    </div>
  );

  const renderHrManagementSection = (
    <section className="rounded-3xl border border-purple-100 bg-white p-8 shadow-sm">
      <div className="flex flex-col gap-4 sm:flex-row sm:items-center sm:justify-between">
        <div>
          <p className="text-xs font-semibold uppercase tracking-wide text-purple-600">Workforce intelligence</p>
          <h2 className="mt-1 text-2xl font-semibold text-slate-900">Agency HR command centre</h2>
          <p className="mt-2 text-sm text-slate-500">
            Monitor role coverage, staffing health, and compliance follow-ups with production signals from the provider workspace.
          </p>
        </div>
        <div className="rounded-2xl border border-purple-200 bg-purple-50/60 px-4 py-3 text-right">
          <p className="text-xs font-semibold uppercase tracking-wide text-purple-600">Utilisation</p>
          <p className="mt-1 text-xl font-semibold text-slate-900">
            {formatPercent(staffingCapacity?.utilizationRate ?? summary?.members?.utilizationRate ?? 0)}
          </p>
          <p className="text-xs text-slate-500">
            {formatNumber(staffingCapacity?.activeMembers ?? summary?.members?.active ?? totalMembersCount)} active team members
          </p>
        </div>
      </div>

      <dl className="mt-6 grid gap-4 sm:grid-cols-2 lg:grid-cols-4">
        <div className="rounded-2xl border border-slate-200 bg-slate-50/60 px-4 py-3">
          <dt className="text-xs font-semibold uppercase tracking-wide text-slate-500">Headcount</dt>
          <dd className="mt-2 text-xl font-semibold text-slate-900">{formatNumber(hrManagement?.activeHeadcount ?? 0)}</dd>
          <dd className="mt-1 text-xs text-slate-500">{formatNumber(hrManagement?.contractors ?? 0)} contractors</dd>
        </div>
        <div className="rounded-2xl border border-slate-200 bg-slate-50/60 px-4 py-3">
          <dt className="text-xs font-semibold uppercase tracking-wide text-slate-500">Hiring pipeline</dt>
          <dd className="mt-2 text-xl font-semibold text-slate-900">{formatNumber(hrRoleTotals?.hiring ?? 0)}</dd>
          <dd className="mt-1 text-xs text-slate-500">
            {formatNumber(hrRoleTotals?.interviewing ?? 0)} interviewing · {formatNumber(hrRoleTotals?.offers ?? 0)} offers ·{' '}
            {formatNumber(hrAttentionRoles.length)} coverage risks
          </dd>
        </div>
        <div className="rounded-2xl border border-slate-200 bg-slate-50/60 px-4 py-3">
          <dt className="text-xs font-semibold uppercase tracking-wide text-slate-500">Compliance tasks</dt>
          <dd className="mt-2 text-xl font-semibold text-slate-900">
            {formatNumber(hrManagement?.complianceOutstanding ?? 0)}
          </dd>
          <dd className="mt-1 text-xs text-slate-500">Outstanding acknowledgements</dd>
        </div>
        <div className="rounded-2xl border border-slate-200 bg-slate-50/60 px-4 py-3">
          <dt className="text-xs font-semibold uppercase tracking-wide text-slate-500">Bench health</dt>
          <dd className="mt-2 text-xl font-semibold text-slate-900">{formatNumber(staffingCapacity?.benchHours ?? 0)} hrs</dd>
          <dd className="mt-1 text-xs text-slate-500">
            {`Health ${titleCase((hrHealth?.level ?? 'balanced').replace(/_/g, ' '))}`}
          </dd>
        </div>
      </dl>

      <div className="mt-6 grid gap-6 xl:grid-cols-2">
        <div className="space-y-4">
          <div className="rounded-2xl border border-slate-200 bg-slate-50/60 p-5">
            <div className="flex items-center justify-between">
              <p className="text-xs font-semibold uppercase tracking-wide text-slate-500">Priority alerts</p>
              <span className="text-xs text-slate-500">{formatNumber(hrAlerts.length)} open</span>
            </div>
            <ul className="mt-3 space-y-3">
              {hrAlerts.length ? (
                hrAlerts.slice(0, 4).map((alert) => {
                  const style = getHrAlertStyle(alert.severity);
                  return (
                    <li
                      key={alert.id ?? alert.message}
                      className={`rounded-2xl border ${style.border} ${style.background} px-4 py-3`}
                    >
                      <div className="flex flex-wrap items-center justify-between gap-3">
                        <div>
                          <p className={`text-sm font-semibold ${style.text}`}>{alert.message}</p>
                          {alert.recommendedAction ? (
                            <p className="mt-1 text-xs text-slate-600">Next: {alert.recommendedAction}</p>
                          ) : null}
                        </div>
                        <span
                          className={`inline-flex items-center gap-1 rounded-full px-3 py-1 text-[11px] font-semibold uppercase tracking-wide ${style.badge}`}
                        >
                          <ExclamationTriangleIcon className={`h-3.5 w-3.5 ${style.accent}`} />
                          {titleCase(alert.type ?? 'alert')}
                        </span>
                      </div>
                    </li>
                  );
                })
              ) : (
                <li className="text-sm text-slate-500">No alerts detected in the last 30 days.</li>
              )}
            </ul>
          </div>

          <div className="rounded-2xl border border-slate-200 bg-slate-50/60 p-5">
            <p className="text-xs font-semibold uppercase tracking-wide text-slate-500">Outstanding policies</p>
            <ul className="mt-3 space-y-2">
              {outstandingPolicies.length ? (
                outstandingPolicies.map((policy) => (
                  <li
                    key={policy.id ?? policy.title}
                    className="flex items-center justify-between rounded-xl border border-white/60 bg-white/80 px-3 py-2"
                  >
                    <div>
                      <p className="text-sm font-semibold text-slate-900">{policy.title ?? 'Policy'}</p>
                      <p className="text-xs text-slate-500">
                        {formatNumber(policy.outstanding ?? 0)} outstanding
                        {policy.reviewCycleDays ? ` · Review every ${policy.reviewCycleDays}d` : ''}
                      </p>
                    </div>
                    {policy.effectiveDate ? (
                      <span className="text-xs text-slate-500">{formatAbsolute(policy.effectiveDate)}</span>
                    ) : null}
                  </li>
                ))
              ) : (
                <li className="text-sm text-slate-500">All published policies are acknowledged.</li>
              )}
            </ul>
          </div>
        </div>

        <div className="space-y-4">
          <div className="rounded-2xl border border-slate-200 bg-slate-50/60 p-5">
            <div className="flex items-center justify-between">
              <p className="text-xs font-semibold uppercase tracking-wide text-slate-500">Role coverage</p>
              <span className="text-xs text-slate-500">
                {formatNumber(hrRoleTotals?.roles ?? hrRoleCoverage.length)} roles · {formatNumber(hrRoleTotals?.hiring ?? 0)} hiring
              </span>
            </div>
            <ul className="mt-3 space-y-3">
              {hrRoleCoverage.length ? (
                hrRoleCoverage.slice(0, 5).map((role) => {
                  const utilisationText =
                    role.utilizationRate == null ? 'N/A' : formatPercent(role.utilizationRate ?? 0);
                  return (
                    <li key={role.roleKey ?? role.role} className="rounded-2xl border border-white/60 bg-white/80 px-4 py-3">
                      <div className="flex items-center justify-between gap-3">
                        <div>
                          <p className="text-sm font-semibold text-slate-900">{role.role ?? 'Role'}</p>
                          <p className="text-xs text-slate-500">
                            {formatNumber(role.active ?? 0)} active · {formatNumber(role.hiring ?? 0)} in pipeline
                          </p>
                        </div>
                        <span className="text-xs font-medium text-slate-500">{utilisationText}</span>
                      </div>
                      <div className="mt-2 h-2 rounded-full bg-slate-200">
                        <div
                          className={`h-full rounded-full ${role.needsAttention ? 'bg-rose-500' : 'bg-purple-500'}`}
                          style={{ width: `${Math.min(role.utilizationRate ?? 0, 100)}%` }}
                        />
                      </div>
                      <p className="mt-2 text-xs text-slate-500">
                        Bench {formatNumber(role.bench ?? 0)} · Capacity {formatNumber(role.capacityHours ?? 0)} hrs
                        {role.pipeline?.offers ? ` · Offers ${formatNumber(role.pipeline.offers)}` : ''}
                      </p>
                      {role.needsAttention ? (
                        <span className="mt-2 inline-flex items-center gap-1 rounded-full bg-rose-50 px-3 py-1 text-[11px] font-semibold uppercase tracking-wide text-rose-700">
                          <ExclamationTriangleIcon className="h-3.5 w-3.5" />
                          Coverage risk
                        </span>
                      ) : null}
                    </li>
                  );
                })
              ) : (
                <li className="text-sm text-slate-500">Assign members to roles to unlock coverage insights.</li>
              )}
            </ul>
          </div>

          <div className="rounded-2xl border border-slate-200 bg-slate-50/60 p-5">
            <p className="text-xs font-semibold uppercase tracking-wide text-slate-500">Staffing insights</p>
            <div className="mt-3 grid gap-3 sm:grid-cols-2">
              <div>
                <p className="text-sm font-semibold text-slate-900">{formatNumber(staffingCapacity?.totalCapacityHours ?? 0)} hrs</p>
                <p className="text-xs text-slate-500">Total capacity</p>
              </div>
              <div>
                <p className="text-sm font-semibold text-slate-900">{formatNumber(staffingCapacity?.committedHours ?? 0)} hrs</p>
                <p className="text-xs text-slate-500">Committed</p>
              </div>
              <div>
                <p className="text-sm font-semibold text-slate-900">{formatNumber(staffingCapacity?.benchMembers ?? 0)}</p>
                <p className="text-xs text-slate-500">Bench members</p>
              </div>
              <div>
                <p className="text-sm font-semibold text-slate-900">{formatPercent(staffingCapacity?.benchRate ?? 0)}</p>
                <p className="text-xs text-slate-500">Bench rate</p>
              </div>
            </div>
            <p className="mt-4 text-xs text-slate-500">{hrHealth.summary ?? 'Capacity insights ready.'}</p>
            {hrHealth.recommendedAction ? (
              <p className="mt-1 text-xs font-medium text-purple-600">Next: {hrHealth.recommendedAction}</p>
            ) : null}
            <div className="mt-4 flex flex-wrap gap-2 text-xs text-slate-600">
              {availabilityBreakdown.filter((item) => item.count > 0).length ? (
                availabilityBreakdown
                  .filter((item) => item.count > 0)
                  .map((item) => (
                    <span key={item.status} className="rounded-full bg-purple-50 px-3 py-1 font-medium text-purple-700">
                      {formatAvailabilityLabel(item.status)} · {formatNumber(item.count)}
                    </span>
                  ))
              ) : (
                <span className="text-xs text-slate-500">Availability data pending.</span>
              )}
            </div>
            <div className="mt-4 border-t border-slate-200 pt-4">
              <p className="text-xs font-semibold uppercase tracking-wide text-slate-500">Upcoming onboarding</p>
              <ul className="mt-2 space-y-2">
                {onboardingQueue.length ? (
                  onboardingQueue.map((candidate) => (
                    <li
                      key={candidate.id ?? candidate.name}
                      className="rounded-xl border border-white/60 bg-white/80 px-3 py-2"
                    >
                      <p className="text-sm font-semibold text-slate-900">{candidate.name}</p>
                      <p className="text-xs text-slate-500">
                        {candidate.role ?? 'Role TBC'}
                        {candidate.startDate ? ` · Starts ${formatAbsolute(candidate.startDate)}` : ' · Start date TBC'}
                        {candidate.status ? ` · ${titleCase(candidate.status)}` : ''}
                      </p>
                    </li>
                  ))
                ) : (
                  <li className="text-xs text-slate-500">No onboarding workflows queued.</li>
                )}
              </ul>
            </div>
          </div>
        </div>
      </div>
    </section>
  );

  const renderTalentCrm = (
    <div className="rounded-3xl border border-purple-100 bg-white p-6">
      <div className="flex flex-wrap items-start justify-between gap-3">
        <div>
          <h2 className="text-lg font-semibold text-slate-900">Talent CRM</h2>
          <p className="text-sm text-slate-500">
            Recruit, evaluate, and onboard permanent staff, contractors, and collectives with interview scheduling and feedback loops.
          </p>
        </div>
        <span className="rounded-2xl bg-purple-50 p-3 text-purple-600">
          <BriefcaseIcon className="h-6 w-6" />
        </span>
      </div>
      <div className="mt-6 grid gap-3 sm:grid-cols-3">
        {Object.entries(talentCrm?.stageCounts ?? {}).map(([stage, count]) => (
          <div key={stage} className="rounded-2xl border border-slate-200/60 bg-slate-50/60 px-4 py-3">
            <p className="text-xs font-semibold uppercase tracking-wide text-slate-500">{titleCase(stage)}</p>
            <p className="mt-2 text-lg font-semibold text-slate-900">{formatNumber(count)}</p>
          </div>
        ))}
        {!Object.keys(talentCrm?.stageCounts ?? {}).length ? (
          <p className="col-span-full text-sm text-slate-500">
            No candidates in the pipeline yet. Publish a role or gig to start sourcing talent.
          </p>
        ) : null}
      </div>
      <div className="mt-4 flex flex-wrap gap-2 text-xs text-slate-600">
        {Object.entries(talentCrm?.diversityBreakdown ?? {})
          .sort((a, b) => (b[1] ?? 0) - (a[1] ?? 0))
          .slice(0, 4)
          .map(([tag, count]) => (
            <span key={tag} className="rounded-full bg-purple-50 px-3 py-1 font-medium text-purple-700">
              {titleCase(tag)} · {formatNumber(count)}
            </span>
          ))}
        {talentCrm?.totals?.offersSigned != null ? (
          <span className="rounded-full bg-indigo-50 px-3 py-1 font-medium text-indigo-700">
            {formatNumber(talentCrm.totals.offersSigned)} signed offers
          </span>
        ) : null}
        {talentCrm?.pipelineAnalytics?.latest?.openRoles != null ? (
          <span className="rounded-full bg-blue-50 px-3 py-1 font-medium text-blue-700">
            {formatNumber(talentCrm.pipelineAnalytics.latest.openRoles)} open roles
          </span>
        ) : null}
      </div>
      <div className="mt-6 grid gap-6 lg:grid-cols-2">
        <div>
          <p className="text-xs font-semibold uppercase tracking-wide text-slate-500">Upcoming interviews</p>
          <ul className="mt-3 space-y-3">
            {(talentCrm?.upcomingInterviews ?? []).length ? (
              talentCrm.upcomingInterviews.slice(0, 4).map((interview) => (
                <li key={`${interview.id ?? interview.scheduledAt}-upcoming`} className="rounded-2xl border border-slate-200/60 bg-slate-50/60 p-4">
                  <p className="text-sm font-medium text-slate-900">{titleCase(interview.stage ?? 'Interview')}</p>
                  <p className="text-xs text-slate-500">
                    Candidate {interview.candidateId ?? 'TBC'} • {interview.scheduledAt ? formatAbsolute(interview.scheduledAt) : 'Scheduling'}
                  </p>
                </li>
              ))
            ) : (
              <li className="text-sm text-slate-500">No interviews scheduled.</li>
            )}
          </ul>
        </div>
        <div>
          <p className="text-xs font-semibold uppercase tracking-wide text-slate-500">Offer workflows</p>
          <ul className="mt-3 space-y-3">
            {(talentCrm?.offerWorkflows ?? []).length ? (
              talentCrm.offerWorkflows.slice(0, 4).map((offer) => (
                <li key={`${offer.id ?? offer.candidateId}-offer`} className="rounded-2xl border border-purple-100 bg-purple-50/60 p-4">
                  <p className="text-sm font-medium text-slate-900">{offer.roleTitle ?? 'Offer'}</p>
                  <p className="text-xs text-slate-500">
                    {titleCase(offer.status ?? 'draft')} • {offer.sentAt ? formatRelativeTime(offer.sentAt) : 'Pending send'}
                  </p>
                </li>
              ))
            ) : (
              <li className="text-sm text-slate-500">Draft an offer to begin automated approvals.</li>
            )}
          </ul>
        </div>
      </div>
    </div>
  );

  const renderPeopleOpsHub = (
    <div className="rounded-3xl border border-purple-100 bg-white p-6">
      <div className="flex flex-wrap items-start justify-between gap-3">
        <div>
          <h2 className="text-lg font-semibold text-slate-900">People ops hub</h2>
          <p className="text-sm text-slate-500">
            Centralize HR policies, benefits, compliance attestations, performance reviews, and wellbeing insights.
          </p>
        </div>
        <span className="rounded-2xl bg-purple-50 p-3 text-purple-600">
          <ClipboardDocumentCheckIcon className="h-6 w-6" />
        </span>
      </div>
      <div className="mt-6 grid gap-6 lg:grid-cols-2">
        <div className="space-y-4">
          <div className="rounded-2xl border border-slate-200/60 bg-slate-50/60 p-4">
            <p className="text-xs font-semibold uppercase tracking-wide text-slate-500">Policies</p>
            <p className="mt-2 text-lg font-semibold text-slate-900">
              {formatNumber(peopleOps?.policies?.active ?? 0)} active • {formatPercent(peopleOps?.policies?.acknowledgementRate ?? 0)} acknowledged
            </p>
            <ul className="mt-3 space-y-2 text-sm text-slate-600">
              {(peopleOps?.policies?.list ?? []).slice(0, 3).map((policy) => (
                <li key={policy.id ?? policy.title ?? 'policy'} className="flex items-center justify-between rounded-xl border border-white/60 bg-white/80 px-3 py-2">
                  <span className="font-medium text-slate-900">{policy.title ?? 'Policy'}</span>
                  <span className="text-xs text-slate-500">{policy.updatedAt || policy.effectiveDate ? formatAbsolute(policy.updatedAt ?? policy.effectiveDate) : 'Review pending'}</span>
                </li>
              ))}
              {!peopleOps?.policies?.list?.length ? <li className="text-xs text-slate-500">No policies published yet.</li> : null}
            </ul>
          </div>
          <div className="rounded-2xl border border-slate-200/60 bg-slate-50/60 p-4">
            <p className="text-xs font-semibold uppercase tracking-wide text-slate-500">Performance reviews</p>
            <p className="mt-2 text-lg font-semibold text-slate-900">
              {formatNumber(peopleOps?.performance?.outstanding ?? 0)} outstanding • {formatNumber(peopleOps?.performance?.completed ?? 0)} completed
            </p>
            <ul className="mt-3 space-y-2 text-sm text-slate-600">
              {(peopleOps?.performance?.reviews ?? []).slice(0, 3).map((review) => (
                <li key={review.id ?? review.memberId ?? 'review'} className="flex items-center justify-between rounded-xl border border-white/60 bg-white/80 px-3 py-2">
                  <span className="font-medium text-slate-900">{review.cycle ?? 'Review cycle'}</span>
                  <span className="text-xs text-slate-500">{titleCase(review.status ?? 'pending')}</span>
                </li>
              ))}
              {!peopleOps?.performance?.reviews?.length ? <li className="text-xs text-slate-500">No reviews scheduled.</li> : null}
            </ul>
          </div>
        </div>
        <div className="space-y-4">
          <div className="rounded-2xl border border-slate-200/60 bg-slate-50/60 p-4">
            <p className="text-xs font-semibold uppercase tracking-wide text-slate-500">Skills matrix</p>
            <ul className="mt-3 space-y-3">
              {Object.entries(peopleOps?.skills?.coverage ?? {}).slice(0, 3).map(([category, coverage]) => {
                const total = coverage.total ?? 0;
                const ready = coverage.ready ?? 0;
                const percent = total ? Math.round((ready / total) * 100) : 0;
                return (
                  <li key={category} className="rounded-xl border border-white/60 bg-white/80 p-3">
                    <div className="flex items-center justify-between text-sm font-medium text-slate-900">
                      <span>{titleCase(category)}</span>
                      <span>{percent}% ready</span>
                    </div>
                    <div className="mt-2 h-2 rounded-full bg-purple-100">
                      <div className="h-full rounded-full bg-purple-500" style={{ width: `${Math.min(percent, 100)}%` }} />
                    </div>
                  </li>
                );
              })}
              {!Object.keys(peopleOps?.skills?.coverage ?? {}).length ? (
                <li className="text-xs text-slate-500">Document skills to unlock growth pathways.</li>
              ) : null}
            </ul>
          </div>
          <div className="rounded-2xl border border-slate-200/60 bg-slate-50/60 p-4">
            <p className="text-xs font-semibold uppercase tracking-wide text-slate-500">Wellbeing</p>
            <p className="mt-2 text-lg font-semibold text-slate-900">
              Score {formatScore(peopleOps?.wellbeing?.averageScore ?? 0)} • {formatNumber(peopleOps?.wellbeing?.atRisk ?? 0)} at-risk
            </p>
            <div className="mt-3 flex flex-wrap gap-2 text-xs">
              {Object.entries(peopleOps?.wellbeing?.riskCounts ?? {}).map(([risk, count]) => (
                <span key={risk} className="rounded-full bg-indigo-50 px-3 py-1 font-medium text-indigo-700">
                  {titleCase(risk)} · {formatNumber(count ?? 0)}
                </span>
              ))}
            </div>
            <ul className="mt-3 space-y-2 text-xs text-slate-500">
              {(peopleOps?.wellbeing?.snapshots ?? []).slice(0, 3).map((snapshot) => (
                <li key={snapshot.id ?? snapshot.capturedAt ?? 'snapshot'} className="flex items-center justify-between rounded-xl border border-white/60 bg-white/80 px-3 py-2">
                  <span>Member {snapshot.memberId}</span>
                  <span>{snapshot.capturedAt ? formatRelativeTime(snapshot.capturedAt) : 'Awaiting check-in'}</span>
                </li>
              ))}
              {!peopleOps?.wellbeing?.snapshots?.length ? <li>No wellbeing surveys captured.</li> : null}
            </ul>
          </div>
        </div>
      </div>
    </section>
  );

  const renderLeadershipHubSection = (
    <section id="leadership-collaboration" className="rounded-3xl border border-blue-100 bg-white p-8 shadow-sm">
      <div className="flex flex-col gap-4 sm:flex-row sm:items-center sm:justify-between">
        <div>
          <p className="text-xs font-semibold uppercase tracking-wide text-blue-600">Leadership collaboration</p>
          <h2 className="mt-1 text-2xl font-semibold text-slate-900">Shared rituals, OKRs, decisions, and async briefings</h2>
          <p className="mt-2 text-sm text-slate-500">
            Coordinate distributed leaders with recurring rituals, transparent decision logs, and Monday-ready briefing packs.
          </p>
        </div>
        <div className="rounded-2xl border border-blue-100 bg-blue-50 px-4 py-3 text-right">
          <p className="text-xs font-semibold uppercase tracking-wide text-blue-600">Leadership assets</p>
          <p className="mt-1 text-xl font-semibold text-slate-900">{formatNumber(leadershipRitualCount + leadershipDecisionCount)}</p>
          <p className="text-xs text-slate-500">Rituals &amp; decisions</p>
        </div>
      </div>

      <div className="mt-6 grid gap-6 xl:grid-cols-2">
        <div className="space-y-6">
          <div className="rounded-2xl border border-slate-200 bg-white p-5">
            <h3 className="text-sm font-semibold text-slate-900">Upcoming rituals</h3>
            <ul className="mt-3 space-y-3">
              {upcomingRituals.length ? (
                upcomingRituals.map((ritual) => (
                  <li key={ritual.id} className="rounded-2xl border border-slate-200/60 bg-slate-50/60 px-4 py-3">
                    <div className="flex items-center justify-between gap-3">
                      <div>
                        <p className="text-sm font-medium text-slate-900">{ritual.name}</p>
                        <p className="text-xs text-slate-500">Cadence {titleCase(ritual.cadence ?? 'weekly')} · Facilitator {ritual.facilitator ?? 'TBC'}</p>
                      </div>
                      {ritual.nextSessionAt ? (
                        <span className="rounded-full border border-emerald-200 bg-emerald-50 px-3 py-1 text-[11px] font-medium uppercase tracking-wide text-emerald-600">
                          Next {formatAbsolute(ritual.nextSessionAt)}
                        </span>
                      ) : null}
                    </div>
                    {ritual.summary ? <p className="mt-2 text-xs text-slate-500">{ritual.summary}</p> : null}
                  </li>
                ))
              ) : (
                <li className="text-sm text-slate-500">No leadership rituals scheduled.</li>
              )}
            </ul>
          </div>

          <div className="rounded-2xl border border-slate-200 bg-white p-5">
            <h3 className="text-sm font-semibold text-slate-900">Strategic bets</h3>
            <ul className="mt-3 space-y-3">
              {strategicBets.length ? (
                strategicBets.map((bet) => (
                  <li key={bet.id} className="rounded-2xl border border-slate-200/60 bg-slate-50/60 px-4 py-3">
                    <p className="text-sm font-medium text-slate-900">{bet.name}</p>
                    <p className="text-xs text-slate-500">
                      Owner {bet.owner ?? 'TBC'} · Progress {formatPercent(bet.progress ?? 0)} · Impact {formatNumber(bet.impactScore ?? 0)}
                    </p>
                    {bet.project?.title ? (
                      <p className="mt-1 text-xs text-slate-500">Linked project: {bet.project.title}</p>
                    ) : null}
                    {bet.thesis ? <p className="mt-2 text-xs text-slate-500">Thesis: {bet.thesis}</p> : null}
                  </li>
                ))
              ) : (
                <li className="text-sm text-slate-500">Document strategic bets to align leadership focus.</li>
              )}
            </ul>
          </div>
        </div>

        <div className="space-y-6">
          <div className="rounded-2xl border border-slate-200 bg-white p-5">
            <h3 className="text-sm font-semibold text-slate-900">Objectives &amp; key results</h3>
            <ul className="mt-3 space-y-3">
              {keyOkrs.length ? (
                keyOkrs.map((okr) => {
                  const keyResults = normaliseTagList(okr.keyResults);
                  return (
                    <li key={okr.id} className="rounded-2xl border border-slate-200/60 bg-slate-50/60 px-4 py-3">
                      <p className="text-sm font-medium text-slate-900">{okr.objective}</p>
                      <p className="text-xs text-slate-500">
                        Owner {okr.owner ?? 'TBC'} · Status {titleCase(okr.status ?? 'on_track')} · Progress {formatPercent(okr.progress ?? 0)} · Confidence {formatPercent(okr.confidence ?? 0)}
                      </p>
                      {keyResults.length ? (
                        <p className="mt-2 text-xs text-slate-500">Key results: {keyResults.join('; ')}</p>
                      ) : null}
                    </li>
                  );
                })
              ) : (
                <li className="text-sm text-slate-500">No OKRs have been logged for this cycle.</li>
              )}
            </ul>
          </div>

          <div className="rounded-2xl border border-slate-200 bg-white p-5">
            <h3 className="text-sm font-semibold text-slate-900">Decision log &amp; briefing packs</h3>
            <div className="space-y-4">
              <div>
                <p className="text-xs font-semibold uppercase tracking-wide text-slate-500">Recent decisions</p>
                <ul className="mt-2 space-y-2">
                  {decisionLog.length ? (
                    decisionLog.map((decision) => (
                      <li key={decision.id} className="rounded-2xl border border-slate-200/60 bg-slate-50/60 px-4 py-3">
                        <p className="text-sm font-medium text-slate-900">{decision.title}</p>
                        <p className="text-xs text-slate-500">
                          {titleCase(decision.status ?? 'open')} · {decision.decidedAt ? formatAbsolute(decision.decidedAt) : 'Date TBC'} · Owner {decision.owner ?? 'TBC'}
                        </p>
                        {decision.summary ? <p className="mt-1 text-xs text-slate-500">{decision.summary}</p> : null}
                      </li>
                    ))
                  ) : (
                    <li className="text-sm text-slate-500">No decisions recorded yet.</li>
                  )}
                </ul>
              </div>

              <div>
                <p className="text-xs font-semibold uppercase tracking-wide text-slate-500">Briefing packs</p>
                <ul className="mt-2 space-y-2">
                  {briefingPacks.length ? (
                    briefingPacks.map((briefing) => {
                      const highlights = normaliseTagList(briefing.highlights);
                      return (
                        <li key={briefing.id} className="rounded-2xl border border-slate-200/60 bg-slate-50/60 px-4 py-3">
                          <p className="text-sm font-medium text-slate-900">{briefing.title}</p>
                          <p className="text-xs text-slate-500">
                            {titleCase(briefing.status ?? 'draft')} · {briefing.distributionDate ? formatAbsolute(briefing.distributionDate) : 'Distribution TBC'} · Prepared by {briefing.preparedBy ?? 'Team'}
                          </p>
                          {briefing.summary ? <p className="mt-1 text-xs text-slate-500">{briefing.summary}</p> : null}
                          {highlights.length ? (
                            <p className="mt-1 text-xs text-blue-600">Highlights: {highlights.join('; ')}</p>
                          ) : null}
                        </li>
                      );
                    })
                  ) : (
                    <li className="text-sm text-slate-500">No briefing packs published yet.</li>
                  )}
                </ul>
              </div>

              <div>
                <p className="text-xs font-semibold uppercase tracking-wide text-slate-500">Collaboration rooms</p>
                <ul className="mt-2 space-y-2">
                  {leadershipRooms.length ? (
                    leadershipRooms.map((room) => (
                      <li key={room.id} className="rounded-2xl border border-slate-200/60 bg-slate-50/60 px-4 py-3">
                        <p className="text-sm font-medium text-slate-900">{room.name}</p>
                        <p className="text-xs text-slate-500">{room.summary ?? 'Leadership collaboration space.'}</p>
                      </li>
                    ))
                  ) : (
                    <li className="text-sm text-slate-500">Spin up leadership rooms to centralise async rituals.</li>
                  )}
                </ul>
              </div>
            </div>
          </div>
        </div>
      </div>
    </section>
  );

  const renderInnovationLabSection = (
    <section id="innovation-lab" className="rounded-3xl border border-blue-100 bg-white p-8 shadow-sm">
      <div className="flex flex-col gap-4 sm:flex-row sm:items-center sm:justify-between">
        <div>
          <p className="text-xs font-semibold uppercase tracking-wide text-blue-600">Innovation lab</p>
          <h2 className="mt-1 text-2xl font-semibold text-slate-900">Experiment with new service lines and incubators</h2>
          <p className="mt-2 text-sm text-slate-500">
            Prioritise initiatives, track funding, and link ROI snapshots back to executive decision-making.
          </p>
        </div>
        <div className="rounded-2xl border border-blue-100 bg-blue-50 px-4 py-3 text-right">
          <p className="text-xs font-semibold uppercase tracking-wide text-blue-600">Portfolio</p>
          <p className="mt-1 text-xl font-semibold text-slate-900">{formatNumber(innovationCount)}</p>
          <p className="text-xs text-slate-500">Active initiatives</p>
        </div>
      </div>

      <div className="mt-6 grid gap-6 xl:grid-cols-3">
        <div className="rounded-2xl border border-slate-200 bg-white p-5">
          <h3 className="text-sm font-semibold text-slate-900">Funding snapshot</h3>
          <dl className="mt-3 space-y-3">
            <div className="flex items-center justify-between rounded-2xl border border-slate-200/60 bg-slate-50/60 px-4 py-3">
              <dt className="text-xs font-semibold uppercase tracking-wide text-slate-500">Allocated</dt>
              <dd className="text-sm font-semibold text-slate-900">{formatCurrency(fundingSummary.allocated ?? 0, financialSummary.currency)}</dd>
            </div>
            <div className="flex items-center justify-between rounded-2xl border border-slate-200/60 bg-slate-50/60 px-4 py-3">
              <dt className="text-xs font-semibold uppercase tracking-wide text-slate-500">Spent</dt>
              <dd className="text-sm font-semibold text-slate-900">{formatCurrency(fundingSummary.spent ?? 0, financialSummary.currency)}</dd>
            </div>
            <div className="flex items-center justify-between rounded-2xl border border-slate-200/60 bg-slate-50/60 px-4 py-3">
              <dt className="text-xs font-semibold uppercase tracking-wide text-slate-500">Returned</dt>
              <dd className="text-sm font-semibold text-slate-900">{formatCurrency(fundingSummary.returned ?? 0, financialSummary.currency)}</dd>
            </div>
            <div className="flex items-center justify-between rounded-2xl border border-emerald-200 bg-emerald-50/70 px-4 py-3">
              <dt className="text-xs font-semibold uppercase tracking-wide text-emerald-600">Balance</dt>
              <dd className="text-sm font-semibold text-emerald-700">{formatCurrency(fundingSummary.balance ?? 0, financialSummary.currency)}</dd>
            </div>
          </dl>

          <div className="mt-4">
            <p className="text-xs font-semibold uppercase tracking-wide text-slate-500">Funding events</p>
            <ul className="mt-2 space-y-2">
              {fundingEvents.length ? (
                fundingEvents.map((event) => (
                  <li key={event.id} className="rounded-2xl border border-slate-200/60 bg-slate-50/60 px-4 py-3 text-xs text-slate-500">
                    <span className="font-semibold text-slate-700">{titleCase(event.eventType ?? 'allocation')}</span>
                    {` • ${formatCurrency(event.amount ?? 0, event.currency ?? financialSummary.currency)} · ${event.recordedAt ? formatAbsolute(event.recordedAt) : 'Recorded TBC'}`}
                    {event.owner ? ` · ${event.owner}` : ''}
                  </li>
                ))
              ) : (
                <li className="text-xs text-slate-500">No funding activity captured.</li>
              )}
            </ul>
          </div>
        </div>

        <div className="xl:col-span-2 rounded-2xl border border-slate-200 bg-white p-5">
          <h3 className="text-sm font-semibold text-slate-900">Innovation pipeline</h3>
          <ul className="mt-3 space-y-3">
            {innovationInitiatives.length ? (
              innovationInitiatives.map((initiative) => {
                const tags = normaliseTagList(initiative.tags);
                return (
                  <li key={initiative.id} className="rounded-2xl border border-slate-200/60 bg-slate-50/60 px-4 py-3">
                    <div className="flex flex-wrap items-center justify-between gap-3">
                      <div>
                        <p className="text-sm font-medium text-slate-900">{initiative.name}</p>
                        <p className="text-xs text-slate-500">
                          {titleCase(initiative.category ?? 'innovation')} · Stage {titleCase(initiative.stage ?? 'ideation')} · Priority {titleCase(initiative.priority ?? 'medium')}
                        </p>
                      </div>
                      <span className="rounded-full border border-blue-100 bg-blue-50 px-3 py-1 text-[11px] font-medium uppercase tracking-wide text-blue-600">
                        Score {formatNumber(initiative.priorityScore ?? 0)}
                      </span>
                    </div>
                    {initiative.summary ? <p className="mt-2 text-xs text-slate-500">{initiative.summary}</p> : null}
                    <p className="mt-2 text-xs text-slate-500">
                      ETA {initiative.eta ? formatAbsolute(initiative.eta) : 'TBC'} · Confidence {formatPercent(initiative.confidence ?? 0)} · ROI {formatCurrency(initiative.projectedRoi ?? 0, initiative.roiCurrency ?? financialSummary.currency)}
                    </p>
                    {tags.length ? (
                      <div className="mt-2 flex flex-wrap gap-2">
                        {tags.map((tag) => (
                          <span key={tag} className="rounded-full border border-slate-200 bg-white px-2.5 py-0.5 text-[11px] font-medium uppercase tracking-wide text-slate-500">
                            {titleCase(tag)}
                          </span>
                        ))}
                      </div>
                    ) : null}
                  </li>
                );
              })
            ) : (
              <li className="text-sm text-slate-500">No innovation initiatives captured. Add initiatives to track experiments and ROI.</li>
            )}
          </ul>
        </div>
      </div>
    </section>
    </div>
  );

  const renderTalentOpportunityBoard = (
    <div className="rounded-3xl border border-purple-100 bg-white p-6">
      <div className="flex flex-wrap items-start justify-between gap-3">
        <div>
          <h2 className="text-lg font-semibold text-slate-900">Internal opportunity board</h2>
          <p className="text-sm text-slate-500">
            Advertise cross-agency projects, mentorships, communities, and bench initiatives to keep talent engaged.
          </p>
        </div>
        <span className="rounded-2xl bg-purple-50 p-3 text-purple-600">
          <UserGroupIcon className="h-6 w-6" />
        </span>
      </div>
      <div className="mt-4 flex flex-wrap gap-3 text-xs text-slate-600">
        <span className="rounded-full bg-purple-50 px-3 py-1 font-medium text-purple-700">
          {formatNumber(talentOpportunityBoard?.summary?.open ?? 0)} open opportunities
        </span>
        <span className="rounded-full bg-indigo-50 px-3 py-1 font-medium text-indigo-700">
          Avg match {formatScore(talentOpportunityBoard?.summary?.averageMatchScore ?? 0)}
        </span>
        <span className="rounded-full bg-blue-50 px-3 py-1 font-medium text-blue-700">
          {formatNumber(talentOpportunityBoard?.summary?.mobileAlerts ?? 0)} mobile alerts sent
        </span>
      </div>
      <div className="mt-6 grid gap-6 lg:grid-cols-2">
        <div>
          <p className="text-xs font-semibold uppercase tracking-wide text-slate-500">Upcoming opportunities</p>
          <ul className="mt-3 space-y-3">
            {(talentOpportunityBoard?.opportunities ?? []).length ? (
              talentOpportunityBoard.opportunities.slice(0, 4).map((opportunity) => (
                <li key={opportunity.id ?? opportunity.title} className="rounded-2xl border border-slate-200/60 bg-slate-50/60 p-4">
                  <p className="text-sm font-medium text-slate-900">{opportunity.title}</p>
                  <p className="text-xs text-slate-500">
                    {titleCase(opportunity.category ?? 'project')} • {opportunity.startDate ? formatAbsolute(opportunity.startDate) : 'Start TBD'}
                </li>
              ))
            ) : (
              <li className="text-sm text-slate-500">No internal opportunities posted.</li>
            )}
          </ul>
        </div>
        <div>
          <p className="text-xs font-semibold uppercase tracking-wide text-slate-500">Smart matches</p>
          <ul className="mt-3 space-y-3">
            {(talentOpportunityBoard?.matches ?? []).length ? (
              talentOpportunityBoard.matches.slice(0, 4).map((match) => (
                <li key={match.id ?? match.memberId ?? 'match'} className="rounded-2xl border border-purple-100 bg-purple-50/60 p-4">
                  <p className="text-sm font-medium text-slate-900">Member {match.memberId}</p>
                  <p className="text-xs text-slate-500">
                    {titleCase(match.status ?? 'new')} • Match score {formatScore(match.matchScore ?? 0)}
                  </p>
                </li>
              ))
            ) : (
              <li className="text-sm text-slate-500">Matches will appear once opportunities go live.</li>
            )}
          </ul>
        </div>
      </div>
    </div>
  );

  const renderBrandingStudio = (
    <div className="rounded-3xl border border-purple-100 bg-white p-6">
      <div className="flex flex-wrap items-start justify-between gap-3">
        <div>
          <h2 className="text-lg font-semibold text-slate-900">Agency member branding</h2>
          <p className="text-sm text-slate-500">
            Provide banners, media kits, and social cards for each team member to promote agency credentials with approval workflows and analytics.
          </p>
        </div>
        <span className="rounded-2xl bg-purple-50 p-3 text-purple-600">
          <MegaphoneIcon className="h-6 w-6" />
        </span>
      </div>
      <div className="mt-4 grid gap-6 lg:grid-cols-2">
        <div>
          <p className="text-xs font-semibold uppercase tracking-wide text-slate-500">Published assets</p>
          <ul className="mt-3 space-y-3">
            {(brandingStudio?.assets ?? []).length ? (
              brandingStudio.assets.slice(0, 4).map((asset) => (
                <li key={asset.id ?? asset.title ?? 'asset'} className="rounded-2xl border border-slate-200/60 bg-slate-50/60 p-4">
                  <p className="text-sm font-medium text-slate-900">{asset.title}</p>
                  <p className="text-xs text-slate-500">
                    {titleCase(asset.assetType ?? 'asset')} • {titleCase(asset.status ?? 'draft')}
                  </p>
                </li>
              ))
            ) : (
              <li className="text-sm text-slate-500">No branding assets uploaded.</li>
            )}
          </ul>
        </div>
        <div className="space-y-4">
          <div className="rounded-2xl border border-slate-200/60 bg-slate-50/60 p-4">
            <p className="text-xs font-semibold uppercase tracking-wide text-slate-500">Reach &amp; engagement</p>
            <dl className="mt-3 grid gap-3 sm:grid-cols-2">
              <div>
                <dt className="text-[11px] uppercase tracking-wide text-slate-500">Reach</dt>
                <dd className="text-lg font-semibold text-slate-900">{formatNumber(brandingStudio?.metrics?.totals?.reach ?? 0)}</dd>
              </div>
              <div>
                <dt className="text-[11px] uppercase tracking-wide text-slate-500">Engagements</dt>
                <dd className="text-lg font-semibold text-slate-900">{formatNumber(brandingStudio?.metrics?.totals?.engagements ?? 0)}</dd>
              </div>
              <div>
                <dt className="text-[11px] uppercase tracking-wide text-slate-500">Clicks</dt>
                <dd className="text-lg font-semibold text-slate-900">{formatNumber(brandingStudio?.metrics?.totals?.clicks ?? 0)}</dd>
              </div>
              <div>
                <dt className="text-[11px] uppercase tracking-wide text-slate-500">Leads</dt>
                <dd className="text-lg font-semibold text-slate-900">{formatNumber(brandingStudio?.metrics?.totals?.leadsAttributed ?? 0)}</dd>
              </div>
            </dl>
          </div>
          <div className="rounded-2xl border border-slate-200/60 bg-slate-50/60 p-4">
            <p className="text-xs font-semibold uppercase tracking-wide text-slate-500">Approval queue</p>
            <ul className="mt-3 space-y-2 text-sm text-slate-600">
              {(brandingStudio?.approvals?.queue ?? []).slice(0, 4).map((approval) => (
                <li key={approval.id ?? approval.assetId ?? 'approval'} className="flex items-center justify-between rounded-xl border border-white/60 bg-white/80 px-3 py-2">
                  <span>Asset {approval.assetId ?? 'pending'}</span>
                  <span className="text-xs text-slate-500">{approval.requestedAt ? formatRelativeTime(approval.requestedAt) : 'Awaiting review'}</span>
                </li>
              ))}
              {!brandingStudio?.approvals?.queue?.length ? <li className="text-xs text-slate-500">No approvals pending.</li> : null}
            </ul>
          </div>
        </div>
      </div>
    </div>
  );

  const renderProjects = (
    <div className="rounded-3xl border border-blue-100 bg-white p-6">
      <div className="flex items-center justify-between">
        <div>
          <h2 className="text-lg font-semibold text-slate-900">Active engagements</h2>
          <p className="text-sm text-slate-500">Top projects by recent activity</p>
        </div>
        <span className="rounded-full border border-blue-100 bg-blue-50 px-3 py-1 text-xs font-medium uppercase tracking-wide text-blue-700">
          {formatNumber(summary?.projects?.total ?? 0)} total
        </span>
      </div>
      <div className="mt-6 space-y-4">
        {(projects || []).slice(0, 6).map((project) => {
          const status = titleCase(project.status ?? 'unspecified');
          const queueStatus = project.autoAssignEnabled ? titleCase(project.autoAssignStatus ?? 'Queue ready') : 'Manual staffing';
          return (
            <div key={project.id} className="rounded-2xl border border-slate-200/60 bg-slate-50/60 p-4">
              <div className="flex flex-wrap items-center justify-between gap-3">
                <div>
                  <p className="text-sm font-medium text-slate-900">{project.title}</p>
                  <p className="text-xs text-slate-500">
                    {status}
                    {project.budgetAmount != null
                      ? ` • ${formatCurrency(project.budgetAmount, project.budgetCurrency ?? financialSummary.currency)}`
                      : ''}
                  </p>
                </div>
                <span className="rounded-full border border-blue-100 bg-blue-50 px-2.5 py-1 text-[11px] font-medium uppercase tracking-wide text-blue-700">
                  {queueStatus}
                </span>
              </div>
            </div>
          );
        })}
        {!projects.length ? (
          <p className="text-sm text-slate-500">No projects found for this workspace.</p>
        ) : null}
      </div>
    </div>
  );

  const renderPipeline = (
    <div className="rounded-3xl border border-blue-100 bg-white p-6">
      <div className="flex items-center justify-between">
        <div>
          <h2 className="text-lg font-semibold text-slate-900">Auto-assign pipeline</h2>
          <p className="text-sm text-slate-500">Candidate queue across active projects</p>
        </div>
        <UsersIcon className="h-6 w-6 text-blue-500" />
      </div>
      <dl className="mt-6 space-y-3">
        {Object.entries(pipeline.statuses || {}).map(([status, count]) => (
          <div key={status} className="flex items-center justify-between rounded-2xl border border-slate-200/60 bg-slate-50/60 px-4 py-3">
            <dt className="text-sm font-medium text-slate-600">{titleCase(status)}</dt>
            <dd className="text-base font-semibold text-slate-900">{formatNumber(count)}</dd>
          </div>
        ))}
        {!Object.keys(pipeline.statuses || {}).length ? (
          <p className="text-sm text-slate-500">No auto-assign activity captured for this period.</p>
        ) : null}
      </dl>
      {pipeline.topCandidates?.length ? (
        <div className="mt-6">
          <p className="text-xs font-semibold uppercase tracking-wide text-slate-500">Top candidates</p>
          <ul className="mt-3 space-y-3">
            {pipeline.topCandidates.map((candidate) => (
              <li key={candidate.freelancerId} className="flex items-center justify-between rounded-2xl border border-blue-100 bg-blue-50/60 px-4 py-3">
                <div>
                  <p className="text-sm font-medium text-slate-900">
                    {candidate.freelancer
                      ? `${candidate.freelancer.firstName} ${candidate.freelancer.lastName}`
                      : `Freelancer ${candidate.freelancerId}`}
                  </p>
                  <p className="text-xs text-slate-500">Pending {formatNumber(candidate.pendingCount)} · Accepted {formatNumber(candidate.acceptedCount)}</p>
                </div>
                <span className="rounded-full border border-blue-200 bg-white px-2.5 py-1 text-[11px] font-medium uppercase tracking-wide text-blue-700">
                  Score {candidate.topScore.toFixed(2)}
                </span>
              </li>
            ))}
          </ul>
        </div>
      ) : null}
    </div>
  );

  const renderFinancials = (
    <div className="rounded-3xl border border-blue-100 bg-white p-6">
      <div className="flex items-center gap-3">
        <CurrencyDollarIcon className="h-6 w-6 text-blue-500" />
        <div>
          <h2 className="text-lg font-semibold text-slate-900">Financial snapshot</h2>
          <p className="text-sm text-slate-500">Escrow and revenue analytics</p>
        </div>
      </div>
      <dl className="mt-6 space-y-4">
        <div className="rounded-2xl border border-slate-200/60 bg-slate-50/60 px-4 py-3">
          <dt className="text-xs font-semibold uppercase tracking-wide text-slate-500">In escrow</dt>
          <dd className="mt-1 text-xl font-semibold text-slate-900">
            {formatCurrency(financialSummary.inEscrow ?? 0, financialSummary.currency)}
          </dd>
        </div>
        <div className="rounded-2xl border border-slate-200/60 bg-slate-50/60 px-4 py-3">
          <dt className="text-xs font-semibold uppercase tracking-wide text-slate-500">Released</dt>
          <dd className="mt-1 text-xl font-semibold text-slate-900">
            {formatCurrency(financialSummary.released ?? 0, financialSummary.currency)}
          </dd>
        </div>
        <div className="rounded-2xl border border-slate-200/60 bg-slate-50/60 px-4 py-3">
          <dt className="text-xs font-semibold uppercase tracking-wide text-slate-500">Outstanding</dt>
          <dd className="mt-1 text-xl font-semibold text-slate-900">
            {formatCurrency(financialSummary.outstanding ?? 0, financialSummary.currency)}
          </dd>
        </div>
      </dl>
    </div>
  );

  const renderBench = (
    <div className="rounded-3xl border border-blue-100 bg-white p-6">
      <div className="flex items-center gap-3">
        <UsersIcon className="h-6 w-6 text-blue-500" />
        <div>
          <h2 className="text-lg font-semibold text-slate-900">Bench capacity</h2>
          <p className="text-sm text-slate-500">Talent available for immediate assignment</p>
        </div>
      </div>
      <ul className="mt-6 space-y-3">
        {benchMembers.map((member) => (
          <li key={member.id} className="flex items-center justify-between rounded-2xl border border-slate-200/60 bg-slate-50/60 px-4 py-3">
            <div>
              <p className="text-sm font-medium text-slate-900">
                {member.user ? `${member.user.firstName} ${member.user.lastName}` : `Member ${member.userId}`}
              </p>
              <p className="text-xs text-slate-500">{titleCase(member.role ?? 'staff')} · {member.availability?.availableHoursPerWeek ? `${member.availability.availableHoursPerWeek}h available` : 'Capacity TBD'}</p>
            </div>
            <CheckCircleIcon className="h-5 w-5 text-emerald-500" />
          </li>
        ))}
        {!benchMembers.length ? (
          <p className="text-sm text-slate-500">No members on the bench right now.</p>
        ) : null}
      </ul>
    </div>
  );

  const renderNotes = (
    <div className="rounded-3xl border border-blue-100 bg-white p-6">
      <div className="flex items-center gap-3">
        <BuildingOffice2Icon className="h-6 w-6 text-blue-500" />
        <div>
          <h2 className="text-lg font-semibold text-slate-900">Client relationship log</h2>
          <p className="text-sm text-slate-500">Recent collaboration notes and health signals</p>
        </div>
      </div>
      <ul className="mt-6 space-y-4">
        {contactNotes.slice(0, 4).map((note) => (
          <li key={note.id} className="rounded-2xl border border-slate-200/60 bg-slate-50/60 p-4">
            <p className="text-sm text-slate-700">{note.note}</p>
            <p className="mt-2 text-xs text-slate-500">
              {note.subject
                ? `${note.subject.firstName} ${note.subject.lastName}`
                : `Contact ${note.subjectUserId}`}
              {' · '}
              {formatRelativeTime(note.createdAt)}
            </p>
          </li>
        ))}
        {!contactNotes.length ? (
          <p className="text-sm text-slate-500">No notes recorded yet. Capture client updates to build institutional memory.</p>
        ) : null}
      </ul>
    </div>
  );

  const renderTimeline = (
    <div className="rounded-3xl border border-blue-100 bg-white p-6">
      <div className="flex items-center gap-3">
        <ArrowTrendingUpIcon className="h-6 w-6 text-blue-500" />
        <div>
          <h2 className="text-lg font-semibold text-slate-900">Recent delivery activity</h2>
          <p className="text-sm text-slate-500">Milestones captured in the last 120 days</p>
        </div>
      </div>
      <ul className="mt-6 space-y-4">
        {projectEvents.slice(0, 6).map((event) => (
          <li key={event.id} className="rounded-2xl border border-slate-200/60 bg-slate-50/60 p-4">
            <p className="text-sm font-medium text-slate-900">{titleCase(event.eventType)}</p>
            {event.payload?.milestone ? (
              <p className="text-xs text-slate-500">{event.payload.milestone}</p>
            ) : null}
            <p className="mt-2 text-xs text-slate-500">
              {event.actor ? `${event.actor.firstName} ${event.actor.lastName}` : 'System'} · {formatAbsolute(event.createdAt)}
            </p>
          </li>
        ))}
        {!projectEvents.length ? (
          <p className="text-sm text-slate-500">No recent project activity recorded.</p>
        ) : null}
      </ul>
    </div>
  );

  const renderOpportunities = (
    <div className="rounded-3xl border border-blue-100 bg-white p-6">
      <div className="flex items-center gap-3">
        <QueueListIcon className="h-6 w-6 text-blue-500" />
        <div>
          <h2 className="text-lg font-semibold text-slate-900">Marketplace pipeline</h2>
          <p className="text-sm text-slate-500">Latest gigs and roles surfaced for the agency</p>
        </div>
      </div>
      <div className="mt-6 space-y-4">
        <div>
          <p className="text-xs font-semibold uppercase tracking-wide text-slate-500">Gigs</p>
          <ul className="mt-2 space-y-2">
            {gigs.slice(0, 3).map((gig) => (
              <li key={gig.id ?? gig.title} className="rounded-2xl border border-slate-200/60 bg-slate-50/60 px-4 py-3">
                <p className="text-sm font-medium text-slate-900">{gig.title}</p>
                <p className="text-xs text-slate-500">{gig.duration ?? 'Duration TBD'}{gig.budget ? ` • ${gig.budget}` : ''}</p>
              </li>
            ))}
            {!gigs.length ? <p className="text-sm text-slate-500">No gigs published yet.</p> : null}
          </ul>
        </div>
        <div>
          <p className="text-xs font-semibold uppercase tracking-wide text-slate-500">Roles</p>
          <ul className="mt-2 space-y-2">
            {jobs.slice(0, 3).map((job) => (
              <li key={job.id ?? job.title} className="rounded-2xl border border-slate-200/60 bg-slate-50/60 px-4 py-3">
                <p className="text-sm font-medium text-slate-900">{job.title}</p>
                <p className="text-xs text-slate-500">{job.employmentType ?? 'Type TBD'}</p>
              </li>
            ))}
            {!jobs.length ? <p className="text-sm text-slate-500">No roles have been drafted.</p> : null}
          </ul>
        </div>
      </div>
    </div>
  );

  const renderProjectPortfolio = (
    <section
      id="project-portfolio-mastery"
      className="space-y-6 rounded-3xl border border-blue-100 bg-white p-6"
    >
      <header className="flex flex-col gap-4 sm:flex-row sm:items-start sm:justify-between">
        <div>
          <p className="text-xs font-semibold uppercase tracking-wide text-blue-500">Project portfolio mastery</p>
          <h2 className="text-xl font-semibold text-slate-900">Operational visibility across every engagement</h2>
          <p className="mt-1 text-sm text-slate-500">
            Run complex client programs with live signals on scope, staffing, profitability, and automation coverage.
          </p>
        </div>
        <span className="inline-flex items-center rounded-full border border-blue-100 bg-blue-50 px-4 py-1 text-xs font-medium uppercase tracking-wide text-blue-700">
          {formatNumber(portfolioSummary.totalProjects ?? 0)} projects monitored
        </span>
      </header>
      <div className="grid gap-4 sm:grid-cols-2 xl:grid-cols-4">
        {portfolioSummaryCards.map((card) => (
          <div
            key={card.name}
            className={`rounded-3xl border px-4 py-5 ${toneClasses[card.tone] ?? 'border-blue-100 bg-blue-50/60 text-blue-700'}`}
          >
            <p className="text-xs font-semibold uppercase tracking-wide">{card.name}</p>
            <p className="mt-2 text-2xl font-semibold">{card.value}</p>
            {card.description ? (
              <p className="mt-1 text-xs text-blue-900/70">{card.description}</p>
            ) : null}
          </div>
        ))}
      </div>
      <div className="grid gap-6 lg:grid-cols-2">
        <div className="space-y-4 rounded-3xl border border-slate-200/60 bg-slate-50/60 p-6">
          <div className="flex items-center justify-between gap-3">
            <div>
              <h3 className="text-sm font-semibold text-slate-900">Portfolio health</h3>
              <p className="text-xs text-slate-500">Staffing, quality, and margin signals by project</p>
            </div>
            <span className="rounded-full border border-slate-200 bg-white px-3 py-1 text-[11px] font-semibold uppercase tracking-wide text-slate-600">
              {formatNumber(portfolioProjects.length)} tracked
            </span>
          </div>
          <ul className="space-y-3">
            {portfolioProjects.slice(0, 6).map((project) => (
              <li key={project.id} className="rounded-2xl border border-white bg-white px-4 py-3 shadow-sm">
                <div className="flex flex-wrap items-start justify-between gap-3">
                  <div>
                    <p className="text-sm font-semibold text-slate-900">{project.title}</p>
                    <p className="text-xs text-slate-500">
                      Scope {titleCase(project.scopeHealth ?? 'unknown')} · Staffing {titleCase(project.staffingStatus ?? 'unknown')} · Profitability {titleCase(project.profitabilityStatus ?? 'unknown')}
                    </p>
                  </div>
                  <span className="rounded-full border border-blue-100 bg-blue-50 px-2 py-1 text-[11px] font-semibold uppercase tracking-wide text-blue-700">
                    {titleCase(project.status ?? 'unspecified')}
                  </span>
                </div>
                <div className="mt-3 flex flex-wrap items-center gap-3 text-xs text-slate-500">
                  <span>Margin {project.marginPercent != null ? formatPercent(project.marginPercent) : 'n/a'}</span>
                  <span>QA {project.qualityScore != null ? `${Math.round(project.qualityScore * 10) / 10}` : 'n/a'}</span>
                  <span>Automation {project.automationCoverage != null ? formatPercent(project.automationCoverage) : 'n/a'}</span>
                  <span>Issues {formatNumber(project.issuesOpen ?? 0)}</span>
                </div>
              </li>
            ))}
            {!portfolioProjects.length ? (
              <li className="rounded-2xl border border-dashed border-slate-200 bg-white px-4 py-6 text-center text-sm text-slate-500">
                No project snapshots captured yet.
              </li>
            ) : null}
          </ul>
        </div>
        <div className="space-y-4">
          <div className="rounded-3xl border border-slate-200/60 bg-white p-6 shadow-sm">
            <div className="flex items-center justify-between">
              <div>
                <h3 className="text-sm font-semibold text-slate-900">Dependency map</h3>
                <p className="text-xs text-slate-500">Critical links across the delivery portfolio</p>
              </div>
              <span className="rounded-full border border-slate-200 bg-slate-50 px-2 py-1 text-[11px] font-semibold uppercase tracking-wide text-slate-600">
                {formatNumber(portfolioDependencies.length)} dependencies
              </span>
            </div>
            <ul className="mt-4 space-y-3">
              {portfolioDependencies.slice(0, 6).map((dependency) => (
                <li key={dependency.id} className="rounded-2xl border border-blue-100 bg-blue-50/60 px-4 py-3">
                  <p className="text-sm font-semibold text-slate-900">{dependency.projectTitle}</p>
                  <p className="text-xs text-slate-600">
                    Depends on {dependency.dependentProjectTitle} · {titleCase(dependency.dependencyType ?? 'dependency')}
                  </p>
                  <div className="mt-2 flex flex-wrap items-center gap-2 text-[11px] font-semibold uppercase tracking-wide">
                    <span className="rounded-full border border-slate-200 bg-white px-2 py-1 text-slate-600">
                      {titleCase(dependency.status ?? 'open')}
                    </span>
                    <span className={`rounded-full px-2 py-1 ${String(dependency.riskLevel ?? '').toLowerCase() === 'critical' ? 'border border-red-200 bg-red-50 text-red-600' : 'border border-amber-200 bg-amber-50 text-amber-600'}`}>
                      Risk {titleCase(dependency.riskLevel ?? 'moderate')}
                    </span>
                    {dependency.isCritical ? (
                      <span className="rounded-full border border-red-200 bg-red-50 px-2 py-1 text-red-600">Critical path</span>
                    ) : null}
                    {dependency.leadTimeDays != null ? (
                      <span className="rounded-full border border-slate-200 bg-white px-2 py-1 text-slate-600">
                        Lead {formatNumber(dependency.leadTimeDays)}d
                      </span>
                    ) : null}
                  </div>
                  {dependency.notes ? <p className="mt-2 text-xs text-slate-500">{dependency.notes}</p> : null}
                </li>
              ))}
              {!portfolioDependencies.length ? (
                <li className="rounded-2xl border border-dashed border-slate-200 bg-slate-50 px-4 py-6 text-center text-sm text-slate-500">
                  No dependency links configured.
                </li>
              ) : null}
            </ul>
          </div>
          <div className="rounded-3xl border border-slate-200/60 bg-white p-6 shadow-sm">
            <h3 className="text-sm font-semibold text-slate-900">Delivery calendar</h3>
            <p className="text-xs text-slate-500">Milestones and reviews across the last 120 days</p>
            <ul className="mt-4 space-y-3">
              {portfolioCalendar.slice(0, 6).map((entry) => (
                <li key={entry.id} className="rounded-2xl border border-slate-200/60 bg-slate-50/80 px-4 py-3">
                  <p className="text-sm font-semibold text-slate-900">{titleCase(entry.eventType ?? 'event')}</p>
                  <p className="text-xs text-slate-500">{entry.projectTitle}</p>
                  <p className="mt-1 text-xs text-slate-500">{formatAbsolute(entry.occurredAt)}</p>
                  {entry.description ? <p className="mt-1 text-xs text-slate-500">{entry.description}</p> : null}
                </li>
              ))}
              {!portfolioCalendar.length ? (
                <li className="rounded-2xl border border-dashed border-slate-200 bg-slate-50 px-4 py-6 text-center text-sm text-slate-500">
                  No recent milestones captured.
                </li>
              ) : null}
            </ul>
  const renderGigStudio = (
    <section id="marketplace-gig-leadership" className="rounded-3xl border border-blue-100 bg-white p-6">
      <div className="flex flex-col gap-2 lg:flex-row lg:items-center lg:justify-between">
        <div>
          <h2 className="text-lg font-semibold text-slate-900">Marketplace & gig leadership</h2>
          <p className="text-sm text-slate-500">
            Govern packaged services, delivery SLAs, and storytelling assets for every managed gig program.
          </p>
        </div>
        <span className="inline-flex items-center rounded-full border border-blue-100 bg-blue-50 px-3 py-1 text-xs font-medium uppercase tracking-wide text-blue-700">
          {formatNumber(studioSummary.packages ?? 0)} packages · {formatNumber(studioSummary.hybridBundles ?? 0)} bundles
        </span>
      </div>

      <div className="mt-6 grid gap-4 sm:grid-cols-2 lg:grid-cols-4">
        {[
          {
            label: 'Managed gigs',
            value: formatNumber(studioSummary.managedGigs ?? studioSummary.totalGigs ?? 0),
            description: `${formatNumber(studioSummary.addons ?? 0)} add-ons configured`,
          },
          {
            label: 'Hybrid bundles live',
            value: formatNumber(studioSummary.hybridBundles ?? 0),
            description: `${formatNumber(studioSummary.upsellPrograms ?? 0)} upsell programs running`,
          },
          {
            label: 'On-time SLA',
            value: formatPercent(studioSummary.onTimeRate ?? 0),
            description: `${formatNumber(deliverablesSummary.breaches ?? 0)} breaches this quarter`,
          },
          {
            label: 'Avg delivery',
            value: `${formatDecimal(studioSummary.averageDeliveryDays ?? 0, 1)} days`,
            description: `${formatNumber(studioSummary.activeOrders ?? 0)} active orders`,
          },
        ].map((card) => (
          <div key={card.label} className="rounded-2xl border border-blue-100 bg-blue-50/50 p-5">
            <p className="text-xs font-semibold uppercase tracking-wide text-slate-500">{card.label}</p>
            <p className="mt-2 text-2xl font-semibold text-slate-900">{card.value}</p>
            <p className="mt-1 text-xs text-slate-500">{card.description}</p>
          </div>
        ))}
      </div>

      <div className="mt-8 grid gap-6 lg:grid-cols-3">
        <div className="lg:col-span-2">
          <div className="rounded-3xl border border-slate-200/70 bg-slate-50/70 p-5">
            <div className="flex items-center justify-between">
              <div>
                <h3 className="text-base font-semibold text-slate-900">Gig program studio</h3>
                <p className="text-xs text-slate-500">Tiered offerings, live performance, and staffing queues</p>
              </div>
              <span className="rounded-full border border-blue-100 bg-white px-2.5 py-1 text-[11px] font-semibold uppercase tracking-wide text-blue-700">
                {formatNumber(studio.gigs?.length ?? 0)} programs
              </span>
            </div>
            <ul className="mt-4 space-y-3">
              {(studio.gigs ?? []).slice(0, 4).map((gig) => {
                const performance = gig.latestPerformance ?? {};
                const contractValueAmount =
                  gig.contractValueCents != null ? Number(gig.contractValueCents) / 100 : null;
                return (
                  <li key={gig.id ?? gig.title} className="rounded-2xl border border-slate-200/60 bg-white/80 p-4">
                    <div className="flex flex-wrap items-start justify-between gap-3">
                      <div>
                        <p className="text-sm font-semibold text-slate-900">{gig.title}</p>
                        <p className="text-xs text-slate-500">
                          {titleCase(gig.pipelineStage ?? gig.status ?? 'draft')}
                          {contractValueAmount != null
                            ? ` • ${formatCurrency(contractValueAmount, gig.currency ?? defaultCurrency)}`
                            : ''}
                        </p>
                      </div>
                      <div className="text-right">
                        <p className="text-xs font-semibold uppercase tracking-wide text-slate-500">Orders</p>
                        <p className="text-sm font-semibold text-slate-900">
                          {formatNumber(gig.orders?.open ?? 0)} open · {formatNumber(gig.orders?.total ?? 0)} total
                        </p>
                      </div>
                    </div>
                    <div className="mt-3 grid gap-3 sm:grid-cols-3">
                      <div className="rounded-xl border border-slate-200/70 bg-slate-100/60 px-3 py-2">
                        <p className="text-[11px] font-semibold uppercase tracking-wide text-slate-500">Packages</p>
                        <p className="text-sm font-semibold text-slate-900">{formatNumber(gig.packages?.length ?? 0)}</p>
                      </div>
                      <div className="rounded-xl border border-slate-200/70 bg-slate-100/60 px-3 py-2">
                        <p className="text-[11px] font-semibold uppercase tracking-wide text-slate-500">Conversion</p>
                        <p className="text-sm font-semibold text-slate-900">
                          {performance.conversionRate != null ? formatPercent(performance.conversionRate) : '—'}
                        </p>
                      </div>
                      <div className="rounded-xl border border-slate-200/70 bg-slate-100/60 px-3 py-2">
                        <p className="text-[11px] font-semibold uppercase tracking-wide text-slate-500">Avg order value</p>
                        <p className="text-sm font-semibold text-slate-900">
                          {performance.averageOrderValue != null
                            ? formatCurrency(performance.averageOrderValue, gig.currency ?? defaultCurrency)
                            : '—'}
                        </p>
                      </div>
                    </div>
                  </li>
                );
              })}
              {!studio.gigs?.length ? <p className="text-sm text-slate-500">No gig programs have been configured yet.</p> : null}
            </ul>
          </div>
        </div>
        <div className="rounded-3xl border border-slate-200/70 bg-slate-50/70 p-5">
          <h3 className="text-base font-semibold text-slate-900">Delivery & SLA guardrails</h3>
          <p className="text-xs text-slate-500">Real-time pulse on delivery commitments and upcoming deadlines</p>
          <dl className="mt-4 space-y-3">
            <div className="rounded-2xl border border-slate-200/60 bg-white/70 px-3 py-2">
              <dt className="text-[11px] font-semibold uppercase tracking-wide text-slate-500">Active contracts</dt>
              <dd className="text-sm font-semibold text-slate-900">{formatNumber(deliverablesSummary.activeContracts ?? 0)}</dd>
            </div>
            <div className="rounded-2xl border border-slate-200/60 bg-white/70 px-3 py-2">
              <dt className="text-[11px] font-semibold uppercase tracking-wide text-slate-500">Upcoming within 7 days</dt>
              <dd className="text-sm font-semibold text-slate-900">{formatNumber(deliverablesSummary.upcomingDue ?? 0)}</dd>
            </div>
            <div className="rounded-2xl border border-slate-200/60 bg-white/70 px-3 py-2">
              <dt className="text-[11px] font-semibold uppercase tracking-wide text-slate-500">Total deliverables</dt>
              <dd className="text-sm font-semibold text-slate-900">{formatNumber(deliverablesSummary.totalDeliverables ?? 0)}</dd>
            </div>
          </dl>
        </div>
      </div>

      <div className="mt-8 grid gap-6 lg:grid-cols-2">
        <div className="rounded-3xl border border-slate-200/70 bg-slate-50/70 p-5">
          <h3 className="text-base font-semibold text-slate-900">Team rosters</h3>
          <p className="text-xs text-slate-500">Managed pods blending freelancers and full-time specialists</p>
          <ul className="mt-4 space-y-3">
            {(studio.rosters ?? []).slice(0, 4).map((roster) => (
              <li key={roster.id ?? roster.name} className="rounded-2xl border border-slate-200/60 bg-white/80 p-4">
                <div className="flex items-start justify-between gap-3">
                  <div>
                    <p className="text-sm font-semibold text-slate-900">{roster.name}</p>
                    <p className="text-xs text-slate-500">{titleCase(roster.allianceType ?? 'delivery')} · {titleCase(roster.status ?? 'active')}</p>
                  </div>
                  <span className="rounded-full border border-blue-100 bg-blue-50 px-2.5 py-1 text-[11px] font-semibold uppercase tracking-wide text-blue-700">
                    {formatNumber(roster.members?.length ?? 0)} members
                  </span>
                </div>
                <ul className="mt-3 space-y-2">
                  {(roster.members ?? []).slice(0, 4).map((member) => (
                    <li key={member.id ?? member.userId} className="flex items-center justify-between text-xs text-slate-600">
                      <span>
                        {member.user ? `${member.user.firstName} ${member.user.lastName}` : `Member ${member.id ?? ''}`}
                        {' · '}
                        {titleCase(member.role ?? 'contributor')}
                      </span>
                      <span className="text-[11px] font-semibold text-slate-500">
                        {member.commitmentHours != null ? `${formatDecimal(member.commitmentHours, 1)}h` : '—'}
                      </span>
                    </li>
                  ))}
                </ul>
              </li>
            ))}
            {!studio.rosters?.length ? <p className="text-sm text-slate-500">No partner pods have been set up yet.</p> : null}
          </ul>
        </div>
        <div className="rounded-3xl border border-slate-200/70 bg-slate-50/70 p-5">
          <h3 className="text-base font-semibold text-slate-900">Bundles & upsell motions</h3>
          <p className="text-xs text-slate-500">Hybrid offerings ready for go-to-market pitches</p>
          <div className="mt-4 grid gap-4 sm:grid-cols-2">
            <div>
              <p className="text-[11px] font-semibold uppercase tracking-wide text-slate-500">Bundles</p>
              <ul className="mt-2 space-y-2">
                {(studio.bundles ?? []).slice(0, 3).map((bundle) => (
                  <li key={bundle.id ?? bundle.name} className="rounded-2xl border border-slate-200/60 bg-white/80 px-3 py-2">
                    <p className="text-sm font-semibold text-slate-900">{bundle.name}</p>
                    <p className="text-xs text-slate-500">
                      {formatCurrency(bundle.priceAmount ?? 0, bundle.currency ?? defaultCurrency)} · {titleCase(bundle.status ?? 'draft')}
                    </p>
                  </li>
                ))}
                {!studio.bundles?.length ? <p className="text-xs text-slate-500">No bundles have been published.</p> : null}
              </ul>
            </div>
            <div>
              <p className="text-[11px] font-semibold uppercase tracking-wide text-slate-500">Upsell programs</p>
              <ul className="mt-2 space-y-2">
                {(studio.upsells ?? []).slice(0, 3).map((upsell) => (
                  <li key={upsell.id ?? upsell.name} className="rounded-2xl border border-slate-200/60 bg-white/80 px-3 py-2">
                    <p className="text-sm font-semibold text-slate-900">{upsell.name}</p>
                    <p className="text-xs text-slate-500">
                      {formatCurrency(upsell.estimatedValueAmount ?? 0, upsell.currency ?? defaultCurrency)} · {titleCase(upsell.status ?? 'draft')}
                    </p>
                  </li>
                ))}
                {!studio.upsells?.length ? <p className="text-xs text-slate-500">No upsell automations configured.</p> : null}
              </ul>
            </div>
          </div>
        </div>
      </div>
    </section>
  );

  const renderWorkspaceOrchestrator = (
    <section
      id="workspace-orchestrator"
      className="space-y-6 rounded-3xl border border-blue-100 bg-white p-6"
    >
      <header className="flex flex-col gap-4 sm:flex-row sm:items-start sm:justify-between">
        <div>
          <p className="text-xs font-semibold uppercase tracking-wide text-blue-500">Workspace orchestrator</p>
          <h2 className="text-xl font-semibold text-slate-900">Launch structured client workspaces in seconds</h2>
          <p className="mt-1 text-sm text-slate-500">
            Standardise briefs, SOWs, cadences, and automation guardrails across your operating system.
          </p>
        </div>
        <span className="inline-flex items-center rounded-full border border-blue-100 bg-blue-50 px-4 py-1 text-xs font-medium uppercase tracking-wide text-blue-700">
          {formatNumber(orchestratorSummary.totalBlueprints ?? 0)} blueprints
        </span>
      </header>
      <div className="grid gap-4 sm:grid-cols-3">
        {orchestratorStats.map((stat) => (
          <div key={stat.name} className="rounded-3xl border border-slate-200/60 bg-slate-50/60 p-5">
            <p className="text-xs font-semibold uppercase tracking-wide text-slate-500">{stat.name}</p>
            <p className="mt-2 text-2xl font-semibold text-slate-900">{stat.value}</p>
            {stat.description ? <p className="mt-1 text-xs text-slate-500">{stat.description}</p> : null}
          </div>
        ))}
      </div>
      <div className="grid gap-6 lg:grid-cols-2">
        <div className="space-y-4 rounded-3xl border border-slate-200/60 bg-white p-6 shadow-sm">
          <h3 className="text-sm font-semibold text-slate-900">Blueprint library</h3>
          <p className="text-xs text-slate-500">Automation-ready workspace templates per client</p>
          <ul className="space-y-3">
            {orchestratorBlueprints.slice(0, 6).map((blueprint) => (
              <li key={blueprint.id} className="rounded-2xl border border-blue-100 bg-blue-50/60 px-4 py-3">
                <div className="flex flex-wrap items-start justify-between gap-3">
                  <div>
                    <p className="text-sm font-semibold text-slate-900">{blueprint.name}</p>
                    <p className="text-xs text-slate-500">
                      {blueprint.clientName ? `${blueprint.clientName} · ` : ''}
                      {titleCase(blueprint.status ?? 'draft')}
                    </p>
                  </div>
                  <span className="rounded-full border border-slate-200 bg-white px-2 py-1 text-[11px] font-semibold uppercase tracking-wide text-slate-600">
                    Guardrails {formatNumber(blueprint.guardrailCount ?? 0)}
                  </span>
                </div>
                <div className="mt-2 flex flex-wrap items-center gap-2 text-xs text-slate-500">
                  {blueprint.deliveryCadence ? <span>{titleCase(blueprint.deliveryCadence)}</span> : null}
                  {blueprint.cadenceCycleDays ? <span>{formatNumber(blueprint.cadenceCycleDays)} day cycle</span> : null}
                  {blueprint.lastRunAt ? <span>Last run {formatRelativeTime(blueprint.lastRunAt)}</span> : null}
                  {blueprint.nextRunAt ? <span>Next {formatRelativeTime(blueprint.nextRunAt)}</span> : null}
                  {blueprint.checklistCount ? <span>{formatNumber(blueprint.checklistCount)} kickoff steps</span> : null}
                </div>
              </li>
            ))}
            {!orchestratorBlueprints.length ? (
              <li className="rounded-2xl border border-dashed border-slate-200 bg-slate-50 px-4 py-6 text-center text-sm text-slate-500">
                No workspace blueprints have been published.
              </li>
            ) : null}
          </ul>
        </div>
        <div className="space-y-4">
          <div className="rounded-3xl border border-slate-200/60 bg-white p-6 shadow-sm">
            <h3 className="text-sm font-semibold text-slate-900">Delivery cadences</h3>
            <p className="text-xs text-slate-500">Structured rhythms that keep engagements on pace</p>
            <ul className="mt-4 space-y-3">
              {orchestratorCadences.slice(0, 6).map((cadence) => (
                <li key={cadence.blueprintId} className="rounded-2xl border border-slate-200/60 bg-slate-50/80 px-4 py-3">
                  <p className="text-sm font-semibold text-slate-900">{cadence.blueprintName}</p>
                  <p className="text-xs text-slate-500">{cadence.cadence}</p>
                  {cadence.nextRunAt ? <p className="mt-1 text-xs text-slate-500">Next run {formatRelativeTime(cadence.nextRunAt)}</p> : null}
                </li>
              ))}
              {!orchestratorCadences.length ? (
                <li className="rounded-2xl border border-dashed border-slate-200 bg-slate-50 px-4 py-6 text-center text-sm text-slate-500">
                  No cadences configured yet.
                </li>
              ) : null}
            </ul>
          </div>
          <div className="rounded-3xl border border-slate-200/60 bg-white p-6 shadow-sm">
            <h3 className="text-sm font-semibold text-slate-900">Automation guardrails</h3>
            <p className="text-xs text-slate-500">Policies, approvals, and QA steps embedded in delivery</p>
            <ul className="mt-4 space-y-3">
              {orchestratorGuardrails.slice(0, 5).map((guardrail) => (
                <li key={guardrail.blueprintId} className="rounded-2xl border border-blue-100 bg-blue-50/60 px-4 py-3">
                  <p className="text-sm font-semibold text-slate-900">{guardrail.blueprintName}</p>
                  <ul className="mt-2 list-disc space-y-1 pl-4 text-xs text-slate-600">
                    {guardrail.guardrails.map((item, index) => (
                      <li key={index}>{item}</li>
                    ))}
                  </ul>
                </li>
              ))}
              {!orchestratorGuardrails.length ? (
                <li className="rounded-2xl border border-dashed border-slate-200 bg-slate-50 px-4 py-6 text-center text-sm text-slate-500">
                  No automation guardrails documented.
                </li>
              ) : null}
            </ul>
          </div>
        </div>
      </div>
      <div className="grid gap-6 lg:grid-cols-2">
        <div className="rounded-3xl border border-slate-200/60 bg-white p-6 shadow-sm">
          <h3 className="text-sm font-semibold text-slate-900">Client dashboards</h3>
          <p className="text-xs text-slate-500">Branded experiences and recent touchpoints</p>
          <ul className="mt-4 space-y-3">
            {orchestratorDashboards.slice(0, 6).map((dashboard) => (
              <li key={dashboard.blueprintId} className="rounded-2xl border border-blue-100 bg-blue-50/60 px-4 py-3">
                <p className="text-sm font-semibold text-slate-900">{dashboard.clientName}</p>
                <p className="text-xs text-slate-500">Status {titleCase(dashboard.status ?? 'active')}</p>
                {dashboard.experienceSummary ? <p className="mt-1 text-xs text-slate-500">{dashboard.experienceSummary}</p> : null}
                <div className="mt-2 flex flex-wrap items-center gap-2 text-[11px] font-semibold uppercase tracking-wide text-slate-600">
                  {dashboard.lastTouchpointAt ? <span className="rounded-full border border-slate-200 bg-white px-2 py-1">Last touch {formatRelativeTime(dashboard.lastTouchpointAt)}</span> : null}
                  {dashboard.nextRunAt ? <span className="rounded-full border border-slate-200 bg-white px-2 py-1">Next cadence {formatRelativeTime(dashboard.nextRunAt)}</span> : null}
                  {dashboard.brandTheme ? <span className="rounded-full border border-slate-200 bg-white px-2 py-1">{titleCase(dashboard.brandTheme)}</span> : null}
                </div>
              </li>
            ))}
            {!orchestratorDashboards.length ? (
              <li className="rounded-2xl border border-dashed border-slate-200 bg-slate-50 px-4 py-6 text-center text-sm text-slate-500">
                No client-specific dashboards generated.
              </li>
            ) : null}
          </ul>
        </div>
        <div className="rounded-3xl border border-slate-200/60 bg-white p-6 shadow-sm">
          <h3 className="text-sm font-semibold text-slate-900">Latest orchestration notes</h3>
          <p className="text-xs text-slate-500">Capture decision logs and governance updates</p>
          <ul className="mt-4 space-y-3">
            {orchestratorNotes.slice(0, 6).map((note) => (
              <li key={note.id} className="rounded-2xl border border-slate-200/60 bg-slate-50/60 px-4 py-3">
                <p className="text-sm text-slate-700">{note.note}</p>
                <p className="mt-2 text-xs text-slate-500">Logged {formatRelativeTime(note.createdAt)}</p>
              </li>
            ))}
            {!orchestratorNotes.length ? (
              <li className="rounded-2xl border border-dashed border-slate-200 bg-slate-50 px-4 py-6 text-center text-sm text-slate-500">
                No orchestration notes recorded.
              </li>
            ) : null}
  const renderPartnerPrograms = (
    <section id="partner-programs" className="rounded-3xl border border-blue-100 bg-white p-6">
      <div className="flex flex-col gap-2 lg:flex-row lg:items-center lg:justify-between">
        <div>
          <h2 className="text-lg font-semibold text-slate-900">Partner & reseller programs</h2>
          <p className="text-sm text-slate-500">
            Track alliance pods, revenue sharing, and onboarding checklists for every channel partner.
          </p>
        </div>
        <span className="inline-flex items-center rounded-full border border-blue-100 bg-blue-50 px-3 py-1 text-xs font-medium uppercase tracking-wide text-blue-700">
          {formatNumber(partnerSummary.partnerEngagements ?? 0)} partner touchpoints
        </span>
      </div>

      <div className="mt-6 grid gap-4 sm:grid-cols-2 lg:grid-cols-4">
        {[
          {
            label: 'Active alliances',
            value: formatNumber(partnerSummary.activeAlliances ?? 0),
            description: `${formatNumber(partnerSummary.alliances ?? 0)} total programs`,
          },
          {
            label: 'Average conversion',
            value: formatPercent(partnerSummary.averageConversionRate ?? 0),
            description: `${formatNumber(partnerSummary.partnerEngagements ?? 0)} engagements tracked`,
          },
          {
            label: 'Rate cards live',
            value: formatNumber(partnerSummary.activeRateCards ?? 0),
            description: `${formatNumber(partnerSummary.pendingRateCards ?? 0)} pending approvals`,
          },
          {
            label: 'Revenue splits active',
            value: formatNumber(partnerSummary.activeRevenueSplits ?? 0),
            description: 'Shared commercial agreements',
          },
        ].map((card) => (
          <div key={card.label} className="rounded-2xl border border-blue-100 bg-blue-50/50 p-5">
            <p className="text-xs font-semibold uppercase tracking-wide text-slate-500">{card.label}</p>
            <p className="mt-2 text-2xl font-semibold text-slate-900">{card.value}</p>
            <p className="mt-1 text-xs text-slate-500">{card.description}</p>
          </div>
        ))}
      </div>

      <div className="mt-8 grid gap-6 lg:grid-cols-2">
        <div className="rounded-3xl border border-slate-200/70 bg-slate-50/70 p-5">
          <h3 className="text-base font-semibold text-slate-900">Alliance pods</h3>
          <p className="text-xs text-slate-500">Delivery, growth, and reseller pods with member rosters</p>
          <ul className="mt-4 space-y-3">
            {(partnerPrograms.alliances ?? []).slice(0, 4).map((alliance) => (
              <li key={alliance.id ?? alliance.name} className="rounded-2xl border border-slate-200/60 bg-white/80 p-4">
                <div className="flex items-start justify-between gap-3">
                  <div>
                    <p className="text-sm font-semibold text-slate-900">{alliance.name}</p>
                    <p className="text-xs text-slate-500">{titleCase(alliance.allianceType ?? 'delivery')} · {titleCase(alliance.status ?? 'planned')}</p>
                  </div>
                  <span className="rounded-full border border-blue-100 bg-blue-50 px-2.5 py-1 text-[11px] font-semibold uppercase tracking-wide text-blue-700">
                    {formatNumber(alliance.memberCount ?? 0)} members
                  </span>
                </div>
                <p className="mt-2 text-xs text-slate-500">
                  {Array.isArray(alliance.focusAreas) && alliance.focusAreas.length
                    ? alliance.focusAreas.join(', ')
                    : 'Focus areas TBD'}
                </p>
              </li>
            ))}
            {!partnerPrograms.alliances?.length ? <p className="text-sm text-slate-500">No alliances have been onboarded.</p> : null}
          </ul>
        </div>
        <div className="rounded-3xl border border-slate-200/70 bg-slate-50/70 p-5">
          <h3 className="text-base font-semibold text-slate-900">Partner channel analytics</h3>
          <p className="text-xs text-slate-500">Conversion velocity by partner type</p>
          <ul className="mt-4 space-y-3">
            {(partnerPrograms.engagements ?? []).map((engagement) => (
              <li key={engagement.partnerType} className="rounded-2xl border border-slate-200/60 bg-white/80 px-4 py-3">
                <div className="flex items-center justify-between">
                  <div>
                    <p className="text-sm font-semibold text-slate-900">{titleCase(engagement.partnerType)}</p>
                    <p className="text-xs text-slate-500">{formatNumber(engagement.touchpoints ?? 0)} touchpoints logged</p>
                  </div>
                  <div className="text-right">
                    <p className="text-xs font-semibold uppercase tracking-wide text-slate-500">Conversion</p>
                    <p className="text-sm font-semibold text-slate-900">{formatPercent(engagement.averageConversionRate ?? 0)}</p>
                  </div>
                </div>
              </li>
            ))}
            {!partnerPrograms.engagements?.length ? <p className="text-sm text-slate-500">No channel activity captured yet.</p> : null}
          </ul>
        </div>
      </div>
    </section>
  );

  const renderResourceIntelligence = (
    <section
      id="resource-intelligence"
      className="space-y-6 rounded-3xl border border-blue-100 bg-white p-6"
    >
      <header className="flex flex-col gap-4 sm:flex-row sm:items-start sm:justify-between">
        <div>
          <p className="text-xs font-semibold uppercase tracking-wide text-blue-500">Resource intelligence</p>
          <h2 className="text-xl font-semibold text-slate-900">Match assignments to skill, availability, and cost</h2>
          <p className="mt-1 text-sm text-slate-500">
            Heatmaps and scenario plans keep utilisation balanced while protecting against burnout.
          </p>
        </div>
        <span className="inline-flex items-center rounded-full border border-blue-100 bg-blue-50 px-4 py-1 text-xs font-medium uppercase tracking-wide text-blue-700">
          {formatPercent(resourceSummary.averageUtilization ?? 0)} avg utilisation
        </span>
      </header>
      <div className="grid gap-4 sm:grid-cols-3">
        {resourceStats.map((stat) => (
          <div key={stat.name} className="rounded-3xl border border-slate-200/60 bg-slate-50/60 p-5">
            <p className="text-xs font-semibold uppercase tracking-wide text-slate-500">{stat.name}</p>
            <p className="mt-2 text-2xl font-semibold text-slate-900">{stat.value}</p>
            {stat.description ? <p className="mt-1 text-xs text-slate-500">{stat.description}</p> : null}
          </div>
        ))}
      </div>
      <div className="grid gap-6 xl:grid-cols-2">
        <div className="rounded-3xl border border-slate-200/60 bg-white p-6 shadow-sm">
          <h3 className="text-sm font-semibold text-slate-900">Capacity heatmap</h3>
          <p className="text-xs text-slate-500">Utilisation and burnout risk by skill group</p>
          <ul className="mt-4 space-y-3">
            {resourceHeatmap.slice(0, 8).map((entry) => (
              <li key={entry.skillGroup} className="rounded-2xl border border-blue-100 bg-blue-50/60 px-4 py-3">
                <div className="flex flex-wrap items-center justify-between gap-3">
                  <div>
                    <p className="text-sm font-semibold text-slate-900">{entry.skillGroup}</p>
                    <p className="text-xs text-slate-500">{formatNumber(entry.availableHours ?? 0)}h available · {formatNumber(entry.assignedHours ?? 0)}h assigned</p>
                  </div>
                  <span className="rounded-full border border-slate-200 bg-white px-2 py-1 text-[11px] font-semibold uppercase tracking-wide text-slate-600">
                    Utilisation {entry.utilizationRate != null ? formatPercent(entry.utilizationRate) : 'n/a'}
                  </span>
                </div>
                <div className="mt-2 flex flex-wrap items-center gap-2 text-xs text-slate-500">
                  <span>Bench {formatNumber(entry.benchHours ?? 0)}h</span>
                  {entry.burnoutRisk ? <span>Risk {titleCase(entry.burnoutRisk)}</span> : null}
                  {entry.billableRate != null ? <span>Billable {formatCurrency(entry.billableRate)}</span> : null}
                  {entry.costRate != null ? <span>Cost {formatCurrency(entry.costRate)}</span> : null}
                  {entry.notes ? <span>{entry.notes}</span> : null}
                </div>
              </li>
            ))}
            {!resourceHeatmap.length ? (
              <li className="rounded-2xl border border-dashed border-slate-200 bg-slate-50 px-4 py-6 text-center text-sm text-slate-500">
                No capacity snapshots captured.
              </li>
            ) : null}
          </ul>
        </div>
        <div className="space-y-4">
          <div className="rounded-3xl border border-slate-200/60 bg-white p-6 shadow-sm">
            <h3 className="text-sm font-semibold text-slate-900">Assignment intelligence</h3>
            <p className="text-xs text-slate-500">Recommendations based on workload and risk</p>
            <ul className="mt-4 space-y-3">
              {assignmentMatches.slice(0, 6).map((match, index) => (
                <li key={`${match.skillGroup}-${index}`} className="rounded-2xl border border-slate-200/60 bg-slate-50/80 px-4 py-3">
                  <p className="text-sm font-semibold text-slate-900">{match.skillGroup}</p>
                  <p className="text-xs text-slate-500">
                    {formatNumber(match.availableHours ?? 0)}h available · {formatNumber(match.assignedHours ?? 0)}h assigned · Utilisation {match.utilizationRate != null ? formatPercent(match.utilizationRate) : 'n/a'}
                  </p>
                  <p className="mt-1 text-xs text-slate-500">{match.recommendation}</p>
                </li>
              ))}
              {!assignmentMatches.length ? (
                <li className="rounded-2xl border border-dashed border-slate-200 bg-slate-50 px-4 py-6 text-center text-sm text-slate-500">
                  No assignment insights generated.
                </li>
              ) : null}
            </ul>
          </div>
          <div className="rounded-3xl border border-slate-200/60 bg-white p-6 shadow-sm">
            <h3 className="text-sm font-semibold text-slate-900">Scenario planning</h3>
            <p className="text-xs text-slate-500">Stress-test staffing plans for upcoming pitches or renewals</p>
            <ul className="mt-4 space-y-3">
              {scenarioPlans.slice(0, 5).map((plan) => (
                <li key={plan.id} className="rounded-2xl border border-blue-100 bg-blue-50/60 px-4 py-3">
                  <p className="text-sm font-semibold text-slate-900">{plan.title}</p>
                  <p className="text-xs text-slate-500">
                    {titleCase(plan.scenarioType ?? 'scenario')} · {titleCase(plan.status ?? 'draft')}
                  </p>
                  <div className="mt-2 flex flex-wrap items-center gap-2 text-xs text-slate-500">
                    {plan.window?.startDate ? <span>Start {formatAbsolute(plan.window.startDate)}</span> : null}
                    {plan.window?.endDate ? <span>End {formatAbsolute(plan.window.endDate)}</span> : null}
                    {plan.projectedRevenue != null ? <span>Revenue {formatCurrency(plan.projectedRevenue)}</span> : null}
                    {plan.projectedCost != null ? <span>Cost {formatCurrency(plan.projectedCost)}</span> : null}
                    {plan.projectedMargin != null ? <span>Margin {formatPercent(plan.projectedMargin)}</span> : null}
                  </div>
                  {plan.notes ? <p className="mt-2 text-xs text-slate-500">{plan.notes}</p> : null}
                </li>
              ))}
              {!scenarioPlans.length ? (
                <li className="rounded-2xl border border-dashed border-slate-200 bg-slate-50 px-4 py-6 text-center text-sm text-slate-500">
                  No scenario plans drafted yet.
                </li>
              ) : null}
  const renderMarketingAutomation = (
    <section id="marketing-automation" className="rounded-3xl border border-blue-100 bg-white p-6">
      <div className="flex flex-col gap-2 lg:flex-row lg:items-center lg:justify-between">
        <div>
          <h2 className="text-lg font-semibold text-slate-900">Marketing automation</h2>
          <p className="text-sm text-slate-500">
            Campaigns, nurture flows, and events orchestrated to grow recurring revenue pipeline.
          </p>
        </div>
        <span className="inline-flex items-center rounded-full border border-blue-100 bg-blue-50 px-3 py-1 text-xs font-medium uppercase tracking-wide text-blue-700">
          {formatCurrency(marketingSummary.totalPipelineValue ?? 0, defaultCurrency)} pipeline
        </span>
      </div>

      <div className="mt-6 grid gap-4 sm:grid-cols-2 lg:grid-cols-5">
        {[
          {
            label: 'Active campaigns',
            value: formatNumber(marketingSummary.activeCampaigns ?? 0),
            description: `${formatNumber(marketingSummary.totalCampaigns ?? 0)} total programs`,
          },
          {
            label: 'Open deals',
            value: formatNumber(marketingSummary.openDeals ?? 0),
            description: `${formatNumber(marketingSummary.wonDeals ?? 0)} won to date`,
          },
          {
            label: 'Win probability',
            value: formatPercent(marketingSummary.averageWinProbability ?? 0),
            description: 'Weighted pipeline confidence',
          },
          {
            label: 'Follow-ups due',
            value: formatNumber(marketingSummary.followUpsDueSoon ?? 0),
            description: `${formatNumber(marketingAutomation.followUps?.length ?? 0)} total touchpoints`,
          },
          {
            label: 'Landing pages live',
            value: formatNumber(marketingSummary.liveLandingPages ?? 0),
            description: `${formatNumber(marketingAutomation.landingPages?.length ?? 0)} assets tracked`,
          },
        ].map((card) => (
          <div key={card.label} className="rounded-2xl border border-blue-100 bg-blue-50/50 p-5">
            <p className="text-xs font-semibold uppercase tracking-wide text-slate-500">{card.label}</p>
            <p className="mt-2 text-2xl font-semibold text-slate-900">{card.value}</p>
            <p className="mt-1 text-xs text-slate-500">{card.description}</p>
          </div>
        ))}
      </div>

      <div className="mt-8 grid gap-6 lg:grid-cols-3">
        <div className="lg:col-span-2 rounded-3xl border border-slate-200/70 bg-slate-50/70 p-5">
          <h3 className="text-base font-semibold text-slate-900">Campaign command center</h3>
          <ul className="mt-4 space-y-3">
            {(marketingAutomation.campaigns ?? []).slice(0, 5).map((campaign) => (
              <li key={campaign.id ?? campaign.name} className="rounded-2xl border border-slate-200/60 bg-white/80 p-4">
                <div className="flex items-start justify-between gap-3">
                  <div>
                    <p className="text-sm font-semibold text-slate-900">{campaign.name}</p>
                    <p className="text-xs text-slate-500">{titleCase(campaign.status ?? 'draft')} · {campaign.targetService ?? 'Service TBD'}</p>
                  </div>
                  <span className="rounded-full border border-blue-100 bg-blue-50 px-2.5 py-1 text-[11px] font-semibold uppercase tracking-wide text-blue-700">
                    {campaign.launchDate ? `Launched ${formatAbsolute(campaign.launchDate)}` : 'Launch pending'}
                  </span>
                </div>
                {campaign.metrics ? (
                  <p className="mt-2 text-xs text-slate-500">
                    {campaign.metrics.openRate != null ? `Open rate ${formatPercent(campaign.metrics.openRate)}` : 'Open rate n/a'}
                    {campaign.metrics.clickRate != null ? ` • Click rate ${formatPercent(campaign.metrics.clickRate)}` : ''}
                  </p>
                ) : null}
              </li>
            ))}
            {!marketingAutomation.campaigns?.length ? <p className="text-sm text-slate-500">No campaigns launched yet.</p> : null}
          </ul>
        </div>
        <div className="space-y-6">
          <div className="rounded-3xl border border-slate-200/70 bg-slate-50/70 p-5">
            <h3 className="text-base font-semibold text-slate-900">Upcoming events & webinars</h3>
            <ul className="mt-3 space-y-2">
              {(marketingAutomation.webinars ?? marketingAutomation.events ?? []).slice(0, 4).map((event) => (
                <li key={event.id ?? event.title} className="rounded-2xl border border-slate-200/60 bg-white/80 px-3 py-2">
                  <p className="text-sm font-semibold text-slate-900">{event.title ?? 'Event'}</p>
                  <p className="text-xs text-slate-500">
                    {event.startsAt ? formatAbsolute(event.startsAt) : 'Schedule TBD'}
                    {event.location ? ` · ${event.location}` : ''}
                  </p>
                </li>
              ))}
              {!marketingAutomation.events?.length ? <p className="text-xs text-slate-500">No events scheduled.</p> : null}
            </ul>
          </div>
          <div className="rounded-3xl border border-slate-200/70 bg-slate-50/70 p-5">
            <h3 className="text-base font-semibold text-slate-900">Landing pages</h3>
            <ul className="mt-3 space-y-2">
              {(marketingAutomation.landingPages ?? []).slice(0, 3).map((asset) => (
                <li key={asset.id ?? asset.title} className="rounded-2xl border border-slate-200/60 bg-white/80 px-3 py-2">
                  <p className="text-sm font-semibold text-slate-900">{asset.title ?? 'Landing page'}</p>
                  <p className="text-xs text-slate-500">
                    {titleCase(asset.assetType ?? 'landing_page')} · {titleCase(asset.status ?? 'draft')}
                    {asset.engagementScore != null ? ` · Engagement ${formatDecimal(asset.engagementScore, 1)}` : ''}
                  </p>
                </li>
              ))}
              {!marketingAutomation.landingPages?.length ? <p className="text-xs text-slate-500">No landing pages published.</p> : null}
            </ul>
          </div>
          <div className="rounded-3xl border border-blue-100 bg-blue-50/60 p-5">
            <div className="flex items-start justify-between gap-3">
              <div>
                <h3 className="text-base font-semibold text-slate-900">Brand pages studio</h3>
                <p className="mt-1 text-xs text-slate-600">
                  Launch LinkedIn-style pages for anchor clients, agencies, and community initiatives.
                </p>
                {pageStudio.lastPublishedAt ? (
                  <p className="mt-2 text-xs text-slate-500">
                    Last page published {formatRelativeTime(pageStudio.lastPublishedAt)}
                  </p>
                ) : null}
              </div>
              <Link
                to="/pages"
                className="inline-flex items-center rounded-full border border-blue-200 bg-white/80 px-3 py-1 text-[11px] font-semibold uppercase tracking-wide text-blue-700 transition hover:border-blue-400 hover:text-blue-900"
              >
                Create page
              </Link>
            </div>
            <div className="mt-4 grid gap-3 sm:grid-cols-3">
              {pageStudioStats.map((stat) => (
                <div key={stat.label} className="rounded-2xl border border-blue-100 bg-white/80 p-3">
                  <p className="text-[11px] font-semibold uppercase tracking-wide text-blue-600">{stat.label}</p>
                  <p className="mt-1 text-lg font-semibold text-slate-900">{stat.value}</p>
                  <p className="text-xs text-slate-500">{stat.helper}</p>
                </div>
              ))}
            </div>
            <ul className="mt-4 space-y-2 text-xs text-slate-600">
              {(pageStudio.queue ?? pageStudio.pipeline ?? []).slice(0, 3).map((entry, index) => (
                <li key={entry.id ?? entry.slug ?? index} className="rounded-2xl border border-blue-100 bg-white/80 px-3 py-2">
                  <p className="font-semibold text-slate-900">{entry.title ?? entry.name ?? 'Page draft'}</p>
                  <p className="text-[11px] text-slate-500">
                    {entry.owner ? `Owner ${entry.owner}` : 'Owner to assign'}
                    {entry.targetLaunch ? ` • Launch ${formatAbsolute(entry.targetLaunch)}` : ''}
                    {entry.segment ? ` • Segment ${entry.segment}` : ''}
                  </p>
                </li>
              ))}
              {!((pageStudio.queue ?? pageStudio.pipeline ?? []).length) ? (
                <li className="rounded-2xl border border-dashed border-blue-200 bg-white/70 px-3 py-3 text-[11px] text-slate-500">
                  No drafts queued—spin up a new page to boost Explorer coverage.
                </li>
              ) : null}
            </ul>
          </div>
        </div>
      </div>
    </section>
  );

  const renderQualityAssurance = (
    <section
      id="quality-assurance"
      className="space-y-6 rounded-3xl border border-blue-100 bg-white p-6"
    >
      <header className="flex flex-col gap-4 sm:flex-row sm:items-start sm:justify-between">
        <div>
          <p className="text-xs font-semibold uppercase tracking-wide text-blue-500">Quality assurance workflow</p>
          <h2 className="text-xl font-semibold text-slate-900">Embed QA scorecards and retros in every project</h2>
          <p className="mt-1 text-sm text-slate-500">
            Operationalise pre-delivery reviews, CSAT tracking, and lessons learned to drive performance.
          </p>
        </div>
        <span className="inline-flex items-center rounded-full border border-blue-100 bg-blue-50 px-4 py-1 text-xs font-medium uppercase tracking-wide text-blue-700">
          {formatNumber(qualitySummary.completedReviews ?? 0)} reviews completed
        </span>
      </header>
      <div className="grid gap-4 sm:grid-cols-2">
        {qualityStats.map((stat) => (
          <div key={stat.name} className="rounded-3xl border border-slate-200/60 bg-slate-50/60 p-5">
            <p className="text-xs font-semibold uppercase tracking-wide text-slate-500">{stat.name}</p>
            <p className="mt-2 text-2xl font-semibold text-slate-900">{stat.value}</p>
            {stat.description ? <p className="mt-1 text-xs text-slate-500">{stat.description}</p> : null}
          </div>
        ))}
      </div>
      <div className="grid gap-6 lg:grid-cols-2">
        <div className="rounded-3xl border border-slate-200/60 bg-white p-6 shadow-sm">
          <h3 className="text-sm font-semibold text-slate-900">Upcoming QA checkpoints</h3>
          <p className="text-xs text-slate-500">Scheduled reviews before delivery hand-offs</p>
          <ul className="mt-4 space-y-3">
            {qualityUpcoming.slice(0, 6).map((item) => (
              <li key={item.id} className="rounded-2xl border border-blue-100 bg-blue-50/60 px-4 py-3">
                <p className="text-sm font-semibold text-slate-900">{item.projectTitle}</p>
                <p className="text-xs text-slate-500">{titleCase(item.reviewType ?? 'qa')} · {titleCase(item.status ?? 'scheduled')}</p>
                {item.reviewDate ? <p className="mt-1 text-xs text-slate-500">Review {formatAbsolute(item.reviewDate)}</p> : null}
                {item.reviewer ? (
                  <p className="mt-1 text-xs text-slate-500">
                    Reviewer {item.reviewer.firstName} {item.reviewer.lastName}
                  </p>
                ) : null}
                {item.automationCoverage != null ? (
                  <p className="mt-1 text-xs text-slate-500">Automation {formatPercent(item.automationCoverage)}</p>
                ) : null}
              </li>
            ))}
            {!qualityUpcoming.length ? (
              <li className="rounded-2xl border border-dashed border-slate-200 bg-slate-50 px-4 py-6 text-center text-sm text-slate-500">
                No upcoming QA checkpoints scheduled.
              </li>
            ) : null}
          </ul>
        </div>
        <div className="rounded-3xl border border-slate-200/60 bg-white p-6 shadow-sm">
          <h3 className="text-sm font-semibold text-slate-900">QA scorecards</h3>
          <p className="text-xs text-slate-500">Quality, CSAT, and follow-up actions by project</p>
          <ul className="mt-4 space-y-3">
            {qualityScorecards.slice(0, 6).map((card) => (
              <li key={card.id} className="rounded-2xl border border-slate-200/60 bg-slate-50/80 px-4 py-3">
                <p className="text-sm font-semibold text-slate-900">{card.projectTitle}</p>
                <p className="text-xs text-slate-500">
                  {titleCase(card.reviewType ?? 'review')} · {titleCase(card.status ?? 'completed')}
                </p>
                <div className="mt-2 flex flex-wrap items-center gap-2 text-xs text-slate-500">
                  {card.qaScore != null ? <span>QA {Math.round(card.qaScore * 10) / 10}</span> : null}
                  {card.clientSatisfaction != null ? <span>CSAT {Math.round(card.clientSatisfaction * 10) / 10}</span> : null}
                  <span>Lessons {formatNumber(card.lessonsLearnedCount ?? 0)}</span>
                  <span>Follow-ups {formatNumber(card.followUpActionsCount ?? 0)}</span>
                </div>
              </li>
            ))}
            {!qualityScorecards.length ? (
              <li className="rounded-2xl border border-dashed border-slate-200 bg-slate-50 px-4 py-6 text-center text-sm text-slate-500">
                No QA scorecards have been recorded.
              </li>
            ) : null}
          </ul>
        </div>
      </div>
      <div className="grid gap-6 lg:grid-cols-2">
        <div className="rounded-3xl border border-slate-200/60 bg-white p-6 shadow-sm">
          <h3 className="text-sm font-semibold text-slate-900">Lessons learned</h3>
          <p className="text-xs text-slate-500">Auto-generated insights synced to knowledge bases</p>
          <ul className="mt-4 space-y-3">
            {qualityLessons.slice(0, 6).map((lesson, index) => (
              <li key={`${lesson.reviewId}-${index}`} className="rounded-2xl border border-blue-100 bg-blue-50/60 px-4 py-3">
                <p className="text-sm font-semibold text-slate-900">{lesson.projectTitle}</p>
                {lesson.category ? <p className="text-xs text-slate-500">{titleCase(lesson.category)}</p> : null}
                <p className="mt-1 text-xs text-slate-500">{lesson.lesson ?? 'Lesson summary unavailable.'}</p>
              </li>
            ))}
            {!qualityLessons.length ? (
              <li className="rounded-2xl border border-dashed border-slate-200 bg-slate-50 px-4 py-6 text-center text-sm text-slate-500">
                No retrospectives documented.
              </li>
            ) : null}
          </ul>
        </div>
        <div className="rounded-3xl border border-slate-200/60 bg-white p-6 shadow-sm">
          <h3 className="text-sm font-semibold text-slate-900">Performance incentives</h3>
          <p className="text-xs text-slate-500">Link QA outcomes to recognition and rewards</p>
          <ul className="mt-4 space-y-3">
            {qualityIncentives.slice(0, 6).map((incentive, index) => (
              <li key={`${incentive.reviewId}-${index}`} className="rounded-2xl border border-slate-200/60 bg-slate-50/80 px-4 py-3">
                <p className="text-sm font-semibold text-slate-900">{incentive.title}</p>
                {incentive.owner ? <p className="text-xs text-slate-500">Owner {incentive.owner}</p> : null}
                {incentive.dueDate ? <p className="mt-1 text-xs text-slate-500">Due {formatAbsolute(incentive.dueDate)}</p> : null}
              </li>
            ))}
            {!qualityIncentives.length ? (
              <li className="rounded-2xl border border-dashed border-slate-200 bg-slate-50 px-4 py-6 text-center text-sm text-slate-500">
                No incentive actions opened yet.
              </li>
            ) : null}
          </ul>
        </div>
      </div>
    </section>
  );

  const renderFinancialOversight = (
    <section
      id="financial-oversight"
      className="space-y-6 rounded-3xl border border-blue-100 bg-white p-6"
    >
      <header className="flex flex-col gap-4 sm:flex-row sm:items-start sm:justify-between">
        <div>
          <p className="text-xs font-semibold uppercase tracking-wide text-blue-500">Financial oversight</p>
          <h2 className="text-xl font-semibold text-slate-900">Stay ahead of budget, billing, and compliance</h2>
          <p className="mt-1 text-sm text-slate-500">
            Monitor profitability, change orders, and invoicing policies across every client engagement.
          </p>
        </div>
        <span className="inline-flex items-center rounded-full border border-blue-100 bg-blue-50 px-4 py-1 text-xs font-medium uppercase tracking-wide text-blue-700">
          {formatNumber(financialOversightSummary.totalEngagements ?? 0)} engagements
        </span>
      </header>
      <div className="grid gap-4 sm:grid-cols-2 lg:grid-cols-4">
        {financialStats.map((stat) => (
          <div key={stat.name} className="rounded-3xl border border-slate-200/60 bg-slate-50/60 p-5">
            <p className="text-xs font-semibold uppercase tracking-wide text-slate-500">{stat.name}</p>
            <p className="mt-2 text-2xl font-semibold text-slate-900">{stat.value}</p>
            {stat.description ? <p className="mt-1 text-xs text-slate-500">{stat.description}</p> : null}
          </div>
        ))}
        <div className="rounded-3xl border border-slate-200/60 bg-slate-50/60 p-5">
          <p className="text-xs font-semibold uppercase tracking-wide text-slate-500">Alerts</p>
          <p className="mt-2 text-2xl font-semibold text-slate-900">{formatNumber(financialAlerts.length)}</p>
          <p className="mt-1 text-xs text-slate-500">Margin erosion, overdue invoices, and compliance</p>
        </div>
      </div>
      <div className="grid gap-6 lg:grid-cols-2">
        <div className="rounded-3xl border border-slate-200/60 bg-white p-6 shadow-sm">
          <h3 className="text-sm font-semibold text-slate-900">Financial posture by currency</h3>
          <p className="text-xs text-slate-500">Budgets, spend, and change orders per market</p>
          <ul className="mt-4 space-y-3">
            {financialCurrencies.slice(0, 6).map((currency) => (
              <li key={currency.currency} className="rounded-2xl border border-blue-100 bg-blue-50/60 px-4 py-3">
                <div className="flex items-center justify-between">
                  <p className="text-sm font-semibold text-slate-900">{currency.currency}</p>
                  <span className="rounded-full border border-slate-200 bg-white px-2 py-1 text-[11px] font-semibold uppercase tracking-wide text-slate-600">
                    {formatNumber(currency.engagements ?? 0)} engagements
                  </span>
                </div>
                <div className="mt-2 grid gap-2 text-xs text-slate-500 sm:grid-cols-2">
                  <span>Budget {formatCurrency(currency.budgetAmount ?? 0, currency.currency)}</span>
                  <span>Actual {formatCurrency(currency.actualSpend ?? 0, currency.currency)}</span>
                  <span>Invoiced {formatCurrency(currency.invoicedAmount ?? 0, currency.currency)}</span>
                  <span>Outstanding {formatCurrency(currency.outstandingAmount ?? 0, currency.currency)}</span>
                  <span>Change orders {formatNumber(currency.changeOrders ?? 0)}</span>
                </div>
              </li>
            ))}
            {!financialCurrencies.length ? (
              <li className="rounded-2xl border border-dashed border-slate-200 bg-slate-50 px-4 py-6 text-center text-sm text-slate-500">
                No financial summaries recorded.
              </li>
            ) : null}
          </ul>
        </div>
        <div className="space-y-4">
          <div className="rounded-3xl border border-slate-200/60 bg-white p-6 shadow-sm">
            <h3 className="text-sm font-semibold text-slate-900">Escrow position</h3>
            <p className="text-xs text-slate-500">Multi-currency tracking of funds in motion</p>
            <ul className="mt-4 space-y-3">
              {financialEscrow.slice(0, 6).map((entry, index) => (
                <li key={`${entry.currency}-${index}`} className="rounded-2xl border border-slate-200/60 bg-slate-50/80 px-4 py-3">
                  <p className="text-sm font-semibold text-slate-900">{entry.currency}</p>
                  <p className="text-xs text-slate-500">In escrow {formatCurrency(entry.inEscrow ?? 0, entry.currency)}</p>
                  <p className="text-xs text-slate-500">Released {formatCurrency(entry.released ?? 0, entry.currency)}</p>
                </li>
              ))}
              {!financialEscrow.length ? (
                <li className="rounded-2xl border border-dashed border-slate-200 bg-slate-50 px-4 py-6 text-center text-sm text-slate-500">
                  No escrow transactions recorded.
                </li>
              ) : null}
            </ul>
          </div>
          <div className="rounded-3xl border border-slate-200/60 bg-white p-6 shadow-sm">
            <h3 className="text-sm font-semibold text-slate-900">Alerts & governance</h3>
            <p className="text-xs text-slate-500">Stay ahead of risk on billing and profitability</p>
            <ul className="mt-4 space-y-3">
              {financialAlerts.slice(0, 6).map((alert, index) => (
                <li key={`${alert.engagementId}-${index}`} className="rounded-2xl border border-blue-100 bg-blue-50/60 px-4 py-3">
                  <p className="text-sm font-semibold text-slate-900">{titleCase(alert.type ?? 'alert')}</p>
                  <p className="text-xs text-slate-500">{alert.message}</p>
                  <p className="mt-1 text-xs text-slate-500">Severity {titleCase(alert.severity ?? 'warning')}</p>
                </li>
              ))}
              {!financialAlerts.length ? (
                <li className="rounded-2xl border border-dashed border-slate-200 bg-slate-50 px-4 py-6 text-center text-sm text-slate-500">
                  No financial alerts triggered.
                </li>
              ) : null}
            </ul>
          </div>
        </div>
      </div>
      <div className="rounded-3xl border border-slate-200/60 bg-white p-6 shadow-sm">
        <h3 className="text-sm font-semibold text-slate-900">Engagement ledger</h3>
        <p className="text-xs text-slate-500">Budgets, invoices, and profitability per client</p>
        <div className="mt-4 overflow-x-auto">
          <table className="min-w-full divide-y divide-slate-200 text-left text-xs text-slate-600">
            <thead className="bg-slate-50 text-[11px] uppercase tracking-wide text-slate-500">
              <tr>
                <th scope="col" className="px-4 py-3 font-semibold">Client</th>
                <th scope="col" className="px-4 py-3 font-semibold">Policy</th>
                <th scope="col" className="px-4 py-3 font-semibold">Budget</th>
                <th scope="col" className="px-4 py-3 font-semibold">Actual</th>
                <th scope="col" className="px-4 py-3 font-semibold">Outstanding</th>
                <th scope="col" className="px-4 py-3 font-semibold">Margin</th>
                <th scope="col" className="px-4 py-3 font-semibold">Compliance</th>
              </tr>
            </thead>
            <tbody className="divide-y divide-slate-100">
              {financialEngagements.slice(0, 8).map((engagement) => (
                <tr key={engagement.id} className="bg-white">
                  <td className="whitespace-nowrap px-4 py-3 text-sm font-medium text-slate-900">{engagement.clientName}</td>
                  <td className="whitespace-nowrap px-4 py-3 text-xs">{engagement.policyName}</td>
                  <td className="whitespace-nowrap px-4 py-3">
                    {formatCurrency(engagement.budgetAmount ?? 0, engagement.billingCurrency)}
                  </td>
                  <td className="whitespace-nowrap px-4 py-3">
                    {formatCurrency(engagement.actualSpend ?? 0, engagement.billingCurrency)}
                  </td>
                  <td className="whitespace-nowrap px-4 py-3">
                    {formatCurrency(engagement.outstandingAmount ?? 0, engagement.billingCurrency)}
                  </td>
                  <td className="whitespace-nowrap px-4 py-3">
                    {engagement.marginPercent != null ? formatPercent(engagement.marginPercent) : 'n/a'}
                  </td>
                  <td className="whitespace-nowrap px-4 py-3">
                    {titleCase(engagement.complianceStatus ?? 'on_track')}
                  </td>
                </tr>
              ))}
              {!financialEngagements.length ? (
                <tr>
                  <td colSpan="7" className="px-4 py-6 text-center text-sm text-slate-500">
                    No financial engagement summaries recorded.
                  </td>
                </tr>
              ) : null}
            </tbody>
          </table>
        </div>
  const renderPaymentsDistribution = (
    <section id="payments-distribution" className="space-y-6 rounded-3xl border border-blue-100 bg-white p-6">
      <header className="flex flex-col gap-4 sm:flex-row sm:items-start sm:justify-between">
        <div>
          <p className="text-xs font-semibold uppercase tracking-wide text-blue-500">Finance operations</p>
          <h2 className="text-xl font-semibold text-slate-900">Payments distribution & exports</h2>
          <p className="mt-1 text-sm text-slate-500">
            Track payout batches, outstanding splits, and export readiness to keep finance audit-ready.
          </p>
        </div>
        <div className="rounded-2xl border border-slate-200/70 bg-slate-50 px-4 py-2 text-right">
          <p className="text-xs font-semibold uppercase tracking-wide text-slate-500">Average processing</p>
          <p className="text-2xl font-semibold text-slate-900">
            {paymentsSummary.averageProcessingTimeDays != null
              ? `${Number(paymentsSummary.averageProcessingTimeDays).toFixed(1)} days`
              : 'n/a'}
          </p>
        </div>
      </header>
      {hasPaymentsData ? (
        <>
          <div className="grid gap-4 sm:grid-cols-2 lg:grid-cols-4">
            <div className="rounded-3xl border border-slate-200/60 bg-slate-50/60 p-5">
              <p className="text-xs font-semibold uppercase tracking-wide text-slate-500">Processed this quarter</p>
              <p className="mt-2 text-2xl font-semibold text-slate-900">
                {formatCurrencyTotals(paymentsSummary.processedThisQuarter ?? [], paymentsCurrency)}
              </p>
              <p className="mt-1 text-xs text-slate-500">
                {formatNumber(paymentsSummary.totalBatches ?? 0)} batches executed
              </p>
            </div>
            <div className="rounded-3xl border border-slate-200/60 bg-slate-50/60 p-5">
              <p className="text-xs font-semibold uppercase tracking-wide text-slate-500">Upcoming payouts</p>
              <p className="mt-2 text-2xl font-semibold text-slate-900">
                {formatCurrencyTotals(paymentsSummary.upcomingBatches?.totals ?? [], paymentsCurrency)}
              </p>
              <p className="mt-1 text-xs text-slate-500">
                {paymentsSummary.upcomingBatches?.nextScheduledAt
                  ? `Next ${formatRelativeTime(paymentsSummary.upcomingBatches.nextScheduledAt)}`
                  : 'No batches scheduled'}
              </p>
            </div>
            <div className="rounded-3xl border border-slate-200/60 bg-slate-50/60 p-5">
              <p className="text-xs font-semibold uppercase tracking-wide text-slate-500">Outstanding splits</p>
              <p className="mt-2 text-2xl font-semibold text-slate-900">
                {formatCurrencyTotals(paymentsOutstandingTotals, paymentsCurrency)}
              </p>
              <p className="mt-1 text-xs text-slate-500">
                {formatNumber(paymentsSummary.outstandingSplits?.count ?? 0)} splits awaiting approval
              </p>
            </div>
            <div className="rounded-3xl border border-slate-200/60 bg-slate-50/60 p-5">
              <p className="text-xs font-semibold uppercase tracking-wide text-slate-500">Invoice outstanding</p>
              <p className="mt-2 text-2xl font-semibold text-slate-900">
                {formatCurrencyTotals(paymentsInvoiceTotals, paymentsCurrency)}
              </p>
              <p className="mt-1 text-xs text-slate-500">
                {formatNumber(paymentsSummary.invoiceOutstandingCount ?? 0)} engagements with balance
              </p>
            </div>
          </div>
          <div className="grid gap-6 lg:grid-cols-3">
            <div className="lg:col-span-2 space-y-6">
              <div className="rounded-3xl border border-slate-200/60 bg-white p-6 shadow-sm">
                <h3 className="text-sm font-semibold text-slate-900">Upcoming payout batches</h3>
                <p className="text-xs text-slate-500">Scheduled distributions and outstanding split counts.</p>
                <div className="mt-4 overflow-hidden rounded-2xl border border-slate-200/60">
                  <table className="min-w-full divide-y divide-slate-200">
                    <thead className="bg-slate-50">
                      <tr>
                        <th scope="col" className="px-4 py-2 text-left text-xs font-semibold uppercase tracking-wide text-slate-500">
                          Batch
                        </th>
                        <th scope="col" className="px-4 py-2 text-left text-xs font-semibold uppercase tracking-wide text-slate-500">
                          Scheduled
                        </th>
                        <th scope="col" className="px-4 py-2 text-right text-xs font-semibold uppercase tracking-wide text-slate-500">
                          Amount
                        </th>
                        <th scope="col" className="px-4 py-2 text-right text-xs font-semibold uppercase tracking-wide text-slate-500">
                          Outstanding
                        </th>
                      </tr>
                    </thead>
                    <tbody className="divide-y divide-slate-200 bg-white">
                      {paymentsUpcoming.slice(0, 6).map((batch) => (
                        <tr key={batch.id ?? batch.name}>
                          <td className="whitespace-nowrap px-4 py-3 text-sm font-semibold text-slate-900">{batch.name ?? 'Payout batch'}</td>
                          <td className="whitespace-nowrap px-4 py-3 text-sm text-slate-500">
                            {batch.scheduledAt ? formatAbsolute(batch.scheduledAt) : 'Schedule TBC'}
                          </td>
                          <td className="whitespace-nowrap px-4 py-3 text-right text-sm font-semibold text-slate-900">
                            {formatCurrency(batch.totalAmount ?? 0, batch.currency ?? paymentsCurrency)}
                          </td>
                          <td className="whitespace-nowrap px-4 py-3 text-right text-sm text-slate-500">
                            {formatNumber(batch.outstandingSplits ?? 0)} splits
                          </td>
                        </tr>
                      ))}
                      {!paymentsUpcoming.length ? (
                        <tr>
                          <td colSpan={4} className="px-4 py-4 text-sm text-slate-500">
                            No upcoming payout batches scheduled.
                          </td>
                        </tr>
                      ) : null}
                    </tbody>
                  </table>
                </div>
                <div className="mt-4 flex flex-wrap gap-2">
                  {Object.entries(paymentsSplitStatus).map(([status, count]) => (
                    <span
                      key={status}
                      className="inline-flex items-center rounded-full border border-slate-200 bg-slate-50 px-3 py-1 text-xs font-medium text-slate-600"
                    >
                      {titleCase(status)} · {formatNumber(count)}
                    </span>
                  ))}
                  {!Object.keys(paymentsSplitStatus).length ? (
                    <span className="text-xs text-slate-500">No split status data recorded yet.</span>
                  ) : null}
                </div>
              </div>
              {paymentsActions.length ? (
                <div className="rounded-3xl border border-amber-200 bg-amber-50/60 p-4">
                  <p className="text-xs font-semibold uppercase tracking-wide text-amber-700">Recommended actions</p>
                  <ul className="mt-3 space-y-2">
                    {paymentsActions.slice(0, 4).map((action, index) => (
                      <li key={`${action.type}-${index}`} className="flex items-start gap-3">
                        <span
                          className={`mt-1 inline-flex h-2 w-2 rounded-full ${
                            action.severity === 'critical'
                              ? 'bg-rose-500'
                              : action.severity === 'warning'
                              ? 'bg-amber-500'
                              : 'bg-blue-500'
                          }`}
                        />
                        <p className="text-sm text-slate-700">{action.message}</p>
                      </li>
                    ))}
                  </ul>
                </div>
              ) : null}
            </div>
            <div className="space-y-6">
              <div className="rounded-3xl border border-slate-200/60 bg-white p-6 shadow-sm">
                <h3 className="text-sm font-semibold text-slate-900">Teammate payouts</h3>
                <p className="text-xs text-slate-500">Top recipients across recent payout batches.</p>
                <ul className="mt-4 space-y-3">
                  {paymentsTeammates.slice(0, 5).map((member) => (
                    <li
                      key={`${member.teammateName}-${member.recipientEmail ?? member.currency}`}
                      className="rounded-2xl border border-slate-200/60 bg-slate-50/80 px-4 py-3"
                    >
                      <div className="flex items-center justify-between gap-4">
                        <div>
                          <p className="text-sm font-semibold text-slate-900">{member.teammateName}</p>
                          {member.teammateRole ? <p className="text-xs text-slate-500">{member.teammateRole}</p> : null}
                        </div>
                        <p className="text-sm font-semibold text-slate-900">
                          {formatCurrency(member.totalAmount ?? 0, member.currency ?? paymentsCurrency)}
                        </p>
                      </div>
                      <div className="mt-1 flex flex-wrap items-center gap-3 text-xs text-slate-500">
                        {member.averageSharePercentage != null ? (
                          <span>Avg share {Number(member.averageSharePercentage).toFixed(2)}%</span>
                        ) : null}
                        {member.lastPaidAt ? <span>Last paid {formatRelativeTime(member.lastPaidAt)}</span> : null}
                      </div>
                      <div className="mt-2 flex flex-wrap gap-2">
                        {member.currencyBreakdown?.slice(0, 3).map((entry) => (
                          <span
                            key={`${entry.currency}-${entry.amount}`}
                            className="inline-flex items-center rounded-full border border-slate-200 bg-white px-2 py-1 text-[11px] font-medium uppercase tracking-wide text-slate-600"
                          >
                            {entry.currency} {formatCurrency(entry.amount ?? 0, entry.currency ?? paymentsCurrency)}
                          </span>
                        ))}
                      </div>
                    </li>
                  ))}
                  {!paymentsTeammates.length ? (
                    <li className="rounded-2xl border border-dashed border-slate-200 bg-slate-50 px-4 py-6 text-center text-sm text-slate-500">
                      No teammate payouts recorded yet.
                    </li>
                  ) : null}
                </ul>
              </div>
              <div className="rounded-3xl border border-slate-200/60 bg-white p-6 shadow-sm">
                <h3 className="text-sm font-semibold text-slate-900">Export readiness</h3>
                <p className="text-xs text-slate-500">
                  {paymentsExportsSummary.available
                    ? `${formatNumber(paymentsExportsSummary.available)} export${paymentsExportsSummary.available === 1 ? '' : 's'} ready to download.`
                    : 'Generate exports to keep reconciliation on track.'}
                </p>
                <ul className="mt-4 space-y-2">
                  {paymentsAvailableExports.slice(0, 3).map((record) => {
                    const downloadDisabled = !record.downloadUrl;
                    return (
                      <li key={record.id ?? record.exportType} className="rounded-2xl border border-blue-100 bg-blue-50/60 px-4 py-3">
                        <div className="flex items-center justify-between gap-4">
                          <div>
                            <p className="text-sm font-semibold text-slate-900">{titleCase(record.exportType ?? 'export')}</p>
                            <p className="text-xs text-slate-500">
                              {record.generatedAt ? `Generated ${formatRelativeTime(record.generatedAt)}` : 'Generated'}
                              {record.periodEnd ? ` · Period ended ${formatAbsolute(record.periodEnd)}` : ''}
                            </p>
                          </div>
                          <a
                            className={`inline-flex items-center rounded-full border border-blue-300 bg-white px-3 py-1 text-xs font-semibold text-blue-700 ${
                              downloadDisabled ? 'cursor-not-allowed opacity-60' : 'hover:bg-blue-50'
                            }`}
                            href={downloadDisabled ? '#' : record.downloadUrl}
                            target="_blank"
                            rel="noreferrer"
                            onClick={(event) => {
                              if (downloadDisabled) {
                                event.preventDefault();
                              }
                            }}
                            aria-disabled={downloadDisabled}
                          >
                            Download
                          </a>
                        </div>
                        <p className="mt-2 text-xs text-slate-500">
                          {formatCurrency(record.amount ?? 0, record.currency ?? paymentsCurrency)}
                        </p>
                      </li>
                    );
                  })}
                  {paymentsGeneratingExports.slice(0, 2).map((record) => (
                    <li key={`${record.id ?? record.exportType}-generating`} className="rounded-2xl border border-amber-200 bg-amber-50/60 px-4 py-3">
                      <p className="text-sm font-semibold text-amber-800">Generating {titleCase(record.exportType ?? 'export')}</p>
                      <p className="text-xs text-amber-700">Queued — refresh later for download.</p>
                    </li>
                  ))}
                  {paymentsFailedExports.slice(0, 2).map((record) => (
                    <li key={`${record.id ?? record.exportType}-failed`} className="rounded-2xl border border-rose-200 bg-rose-50/70 px-4 py-3">
                      <p className="text-sm font-semibold text-rose-700">Export failed</p>
                      <p className="text-xs text-rose-600">{titleCase(record.exportType ?? 'export')} needs regeneration.</p>
                    </li>
                  ))}
                  {!paymentsAvailableExports.length && !paymentsGeneratingExports.length && !paymentsFailedExports.length ? (
                    <li className="rounded-2xl border border-dashed border-slate-200 bg-slate-50 px-4 py-6 text-center text-sm text-slate-500">
                      No finance exports generated yet.
                    </li>
                  ) : null}
                </ul>
              </div>
            </div>
          </div>
        </>
      ) : (
        <div className="rounded-3xl border border-dashed border-slate-200 bg-slate-50 px-6 py-12 text-center">
          <p className="text-sm font-medium text-slate-600">
            Payments distribution data will appear once payout batches and finance exports are recorded.
          </p>
        </div>
      )}
    </section>
  );

  const renderClientAdvocacy = (
    <section id="client-advocacy" className="rounded-3xl border border-blue-100 bg-white p-6">
      <div className="flex flex-col gap-2 lg:flex-row lg:items-center lg:justify-between">
        <div>
          <h2 className="text-lg font-semibold text-slate-900">Client advocacy</h2>
          <p className="text-sm text-slate-500">
            Launch CSAT programs, reference kits, and incentive loops that convert clients into advocates.
          </p>
        </div>
        <span className="inline-flex items-center rounded-full border border-blue-100 bg-blue-50 px-3 py-1 text-xs font-medium uppercase tracking-wide text-blue-700">
          {formatPercent(clientAdvocacySummary.reviewResponseRate ?? 0)} review response rate
        </span>
      </div>

      <div className="mt-6 grid gap-4 sm:grid-cols-2 lg:grid-cols-4">
        {[
          {
            label: 'Active playbooks',
            value: formatNumber(clientAdvocacySummary.activePlaybooks ?? 0),
            description: `${formatNumber(clientAdvocacySummary.totalPlaybooks ?? 0)} total sequences`,
          },
          {
            label: 'Enrollments in flight',
            value: formatNumber(clientAdvocacySummary.enrollmentsInFlight ?? 0),
            description: `${formatNumber(clientAdvocacySummary.enrollmentsCompleted ?? 0)} completed`,
          },
          {
            label: 'Referral pipeline',
            value: formatNumber(clientAdvocacySummary.referralCount ?? 0),
            description: `${formatCurrency(clientAdvocacySummary.referralRewardValue ?? 0, defaultCurrency)} rewards`,
          },
          {
            label: 'Affiliate conversions',
            value: formatNumber(clientAdvocacySummary.affiliateConversions ?? 0),
            description: `${formatNumber(clientAdvocacySummary.affiliatePrograms ?? 0)} programs active`,
          },
        ].map((card) => (
          <div key={card.label} className="rounded-2xl border border-blue-100 bg-blue-50/50 p-5">
            <p className="text-xs font-semibold uppercase tracking-wide text-slate-500">{card.label}</p>
            <p className="mt-2 text-2xl font-semibold text-slate-900">{card.value}</p>
            <p className="mt-1 text-xs text-slate-500">{card.description}</p>
          </div>
        ))}
      </div>

      <div className="mt-8 grid gap-6 lg:grid-cols-3">
        <div className="rounded-3xl border border-slate-200/70 bg-slate-50/70 p-5">
          <h3 className="text-base font-semibold text-slate-900">Customer success playbooks</h3>
          <ul className="mt-3 space-y-2">
            {(clientAdvocacy.playbooks ?? []).slice(0, 5).map((playbook) => (
              <li key={playbook.id ?? playbook.name} className="rounded-2xl border border-slate-200/60 bg-white/80 px-3 py-2">
                <p className="text-sm font-semibold text-slate-900">{playbook.name}</p>
                <p className="text-xs text-slate-500">Trigger: {titleCase(playbook.triggerType ?? 'gig_purchase')}</p>
              </li>
            ))}
            {!clientAdvocacy.playbooks?.length ? <p className="text-xs text-slate-500">No playbooks created yet.</p> : null}
          </ul>
        </div>
        <div className="rounded-3xl border border-slate-200/70 bg-slate-50/70 p-5">
          <h3 className="text-base font-semibold text-slate-900">Storytelling kits</h3>
          <ul className="mt-3 space-y-2">
            {(clientAdvocacy.storytellingKits ?? []).slice(0, 4).map((kit) => (
              <li key={kit.id ?? kit.title} className="rounded-2xl border border-slate-200/60 bg-white/80 px-3 py-2">
                <p className="text-sm font-semibold text-slate-900">{kit.title}</p>
                <p className="text-xs text-slate-500">
                  {kit.clientName ?? 'Client'} · CSAT {kit.csatScore != null ? formatDecimal(kit.csatScore, 1) : 'n/a'} ({
                    formatNumber(kit.csatResponseCount ?? 0)
                  } responses)
                </p>
              </li>
            ))}
            {!clientAdvocacy.storytellingKits?.length ? (
              <p className="text-xs text-slate-500">No storytelling kits have been published.</p>
            ) : null}
          </ul>
        </div>
        <div className="rounded-3xl border border-slate-200/70 bg-slate-50/70 p-5">
          <h3 className="text-base font-semibold text-slate-900">Incentive programs</h3>
          <ul className="mt-3 space-y-2">
            {(clientAdvocacy.referrals ?? []).slice(0, 3).map((referral) => (
              <li key={referral.id ?? referral.referralCode} className="rounded-2xl border border-slate-200/60 bg-white/80 px-3 py-2">
                <p className="text-sm font-semibold text-slate-900">Referral {referral.referralCode}</p>
                <p className="text-xs text-slate-500">
                  Reward {formatCurrency(referral.rewardValueAmount ?? 0, referral.rewardCurrency ?? defaultCurrency)} · {titleCase(
                    referral.status ?? 'invited',
                  )}
                </p>
              </li>
            ))}
            {(clientAdvocacy.affiliateLinks ?? []).slice(0, 3).map((link) => (
              <li key={link.id ?? link.code} className="rounded-2xl border border-slate-200/60 bg-white/80 px-3 py-2">
                <p className="text-sm font-semibold text-slate-900">Affiliate {link.code}</p>
                <p className="text-xs text-slate-500">
                  {link.totalConversions ?? 0} conversions · Commission {link.commissionRate != null ? formatPercent(link.commissionRate) : 'n/a'}
                </p>
              </li>
            ))}
            {!clientAdvocacy.referrals?.length && !clientAdvocacy.affiliateLinks?.length ? (
              <p className="text-xs text-slate-500">No incentive programs launched yet.</p>
            ) : null}
          </ul>
        </div>
      </div>
    </section>
  );

  const renderProjectsWorkspace = (
    <section id="projects-workspace" className="rounded-3xl border border-blue-100 bg-white p-8 shadow-sm">
      <div className="flex flex-col gap-4 lg:flex-row lg:items-center lg:justify-between">
        <div>
          <p className="text-xs font-semibold uppercase tracking-wide text-blue-600">Projects workspace</p>
          <h2 className="mt-1 text-2xl font-semibold text-slate-900">Portfolio, staffing, and profitability cockpit</h2>
          <p className="mt-2 text-sm text-slate-500">
            Bring delivery milestones, resource plans, and financial guardrails into a single workspace for account teams.
          </p>
        </div>
        <div className="rounded-2xl border border-blue-100 bg-blue-50 px-4 py-3 text-right">
          <p className="text-xs font-semibold uppercase tracking-wide text-blue-600">Automation coverage</p>
          <p className="mt-1 text-xl font-semibold text-slate-900">
            {formatPercent(projectsWorkspaceSummary.avgAutomationCoverage ?? 0)}
          </p>
          <p className="text-xs text-slate-500">QA {formatPercent(projectsWorkspaceSummary.avgQualityScore ?? 0)}</p>
        </div>
      </div>

      <div className="mt-6 grid gap-4 sm:grid-cols-2 xl:grid-cols-4">
        {[{
          label: 'Active engagements',
          value: formatNumber(projectsWorkspaceSummary.totalProjects ?? summary?.projects?.total ?? projects.length ?? 0),
          description: `${formatNumber(projectsWorkspaceSummary.onTrack ?? 0)} on track`,
        },
        {
          label: 'At-risk engagements',
          value: formatNumber((projectsWorkspaceSummary.atRisk ?? 0) + (projectsWorkspaceSummary.critical ?? 0)),
          description: `${formatNumber(projectsWorkspaceSummary.critical ?? 0)} critical`,
        },
        {
          label: 'Average margin',
          value: formatPercent(projectsWorkspaceSummary.avgMargin ?? 0),
          description: `Financial alerts ${formatNumber(profitabilityWorkspaceSummary.alerts ?? 0)}`,
        },
        {
          label: 'Auto-assign queue',
          value: formatNumber(projectsQueueSummary.statuses?.pending ?? 0),
          description: `${formatNumber(projectsQueueSummary.statuses?.accepted ?? 0)} accepted`,
        }].map((card) => (
          <div key={card.label} className="rounded-2xl border border-blue-100 bg-blue-50/70 p-5">
            <p className="text-xs font-semibold uppercase tracking-wide text-slate-600">{card.label}</p>
            <p className="mt-2 text-2xl font-semibold text-slate-900">{card.value}</p>
            <p className="mt-1 text-xs text-slate-500">{card.description}</p>
          </div>
        ))}
      </div>

      <div className="mt-8 grid gap-6 xl:grid-cols-3">
        <div className="space-y-6 xl:col-span-2">
          {renderProjects}
          {renderTimeline}
          {renderProjectPortfolio}
          {renderWorkspaceOrchestrator}
        </div>
        <div className="space-y-6">
          {renderPipeline}
          {renderResourceIntelligence}
          {renderQualityAssurance}
          {renderFinancialOversight}
          {renderPaymentsDistribution}
          {renderFinancials}
        </div>
      </div>
    </section>
  );

  const renderGigPrograms = (
    <section id="gig-programs" className="rounded-3xl border border-purple-100 bg-white p-8 shadow-sm">
      <div className="flex flex-col gap-4 lg:flex-row lg:items-center lg:justify-between">
        <div>
          <p className="text-xs font-semibold uppercase tracking-wide text-purple-600">Gig programs</p>
          <h2 className="mt-1 text-2xl font-semibold text-slate-900">Publish managed services, bundles, and alliances</h2>
          <p className="mt-2 text-sm text-slate-500">
            Launch branded gigs, manage alliances, automate marketing nurtures, and convert clients into advocates.
          </p>
        </div>
        <div className="rounded-2xl border border-purple-100 bg-purple-50 px-4 py-3 text-right">
          <p className="text-xs font-semibold uppercase tracking-wide text-purple-600">On-time delivery</p>
          <p className="mt-1 text-xl font-semibold text-slate-900">{formatPercent(gigProgramsSummary.onTimeRate ?? 0)}</p>
          <p className="text-xs text-slate-500">{formatNumber(gigProgramsDeliverables.backlog ?? 0)} deliverables in backlog</p>
        </div>
      </div>

      <div className="mt-6 grid gap-4 sm:grid-cols-2 xl:grid-cols-4">
        {[{
          label: 'Managed gigs',
          value: formatNumber(gigProgramsSummary.managedGigs ?? gigProgramsSummary.totalGigs ?? gigs.length ?? 0),
          description: `${formatNumber(gigProgramsSummary.packages ?? studio.packages ?? 0)} packages`,
        },
        {
          label: 'Bundles & upsells',
          value: formatNumber(gigProgramsSummary.hybridBundles ?? gigProgramsSummary.bundles ?? 0),
          description: `${formatNumber(gigProgramsSummary.upsellPrograms ?? 0)} upsell programs`,
        },
        {
          label: 'Active alliances',
          value: formatNumber(gigProgramsPartnerSummary.activeAlliances ?? 0),
          description: `${formatNumber(gigProgramsPartnerSummary.partnerEngagements ?? 0)} partner engagements`,
        },
        {
          label: 'Marketing pipeline',
          value: formatCurrency(gigProgramsMarketingSummary.totalPipelineValue ?? 0, defaultCurrency),
          description: `${formatNumber(gigProgramsMarketingSummary.activeCampaigns ?? 0)} live campaigns`,
        }].map((card) => (
          <div key={card.label} className="rounded-2xl border border-purple-100 bg-purple-50/70 p-5">
            <p className="text-xs font-semibold uppercase tracking-wide text-slate-600">{card.label}</p>
            <p className="mt-2 text-2xl font-semibold text-slate-900">{card.value}</p>
            <p className="mt-1 text-xs text-slate-500">{card.description}</p>
          </div>
        ))}
      </div>

      <div className="mt-8 grid gap-6 xl:grid-cols-2">
        <div className="space-y-6">
          {renderGigStudio}
          {renderPartnerPrograms}
        </div>
        <div className="space-y-6">
          {renderMarketingAutomation}
          {renderClientAdvocacy}
        </div>
      </div>

      <div className="mt-8">
        <h3 className="text-sm font-semibold uppercase tracking-wide text-slate-500">Marketplace pipeline</h3>
        <div className="mt-3 grid gap-6 lg:grid-cols-2">
          <div className="rounded-3xl border border-purple-100 bg-white p-6">
            <h4 className="text-base font-semibold text-slate-900">Agency gigs</h4>
            <p className="mt-1 text-xs text-slate-500">
              {formatNumber((gigMarketplacePipeline.gigs ?? []).length)} published listings ready for promotion.
            </p>
            <ul className="mt-3 space-y-2">
              {(gigMarketplacePipeline.gigs ?? gigs).slice(0, 4).map((gig) => (
                <li key={gig.id ?? gig.title} className="rounded-2xl border border-slate-200/70 bg-slate-50/60 px-3 py-2">
                  <p className="text-sm font-semibold text-slate-900">{gig.title ?? 'Agency gig'}</p>
                  <p className="text-xs text-slate-500">
                    {gig.duration ?? 'Duration TBD'}
                    {gig.budget ? ` · ${gig.budget}` : ''}
                  </p>
                </li>
              ))}
              {!(gigMarketplacePipeline.gigs ?? gigs).length ? (
                <li className="text-xs text-slate-500">No gigs published yet.</li>
              ) : null}
            </ul>
          </div>
          <div className="rounded-3xl border border-purple-100 bg-white p-6">
            <h4 className="text-base font-semibold text-slate-900">Roles &amp; talent briefs</h4>
            <p className="mt-1 text-xs text-slate-500">
              {formatNumber((gigMarketplacePipeline.jobs ?? jobs).length)} open roles across programs.
            </p>
            <ul className="mt-3 space-y-2">
              {(gigMarketplacePipeline.jobs ?? jobs).slice(0, 4).map((role) => (
                <li key={role.id ?? role.title} className="rounded-2xl border border-slate-200/70 bg-slate-50/60 px-3 py-2">
                  <p className="text-sm font-semibold text-slate-900">{role.title ?? 'Open role'}</p>
                  <p className="text-xs text-slate-500">{role.employmentType ?? 'Type TBD'}</p>
                </li>
              ))}
              {!(gigMarketplacePipeline.jobs ?? jobs).length ? (
                <li className="text-xs text-slate-500">No open roles have been drafted.</li>
              ) : null}
            </ul>
          </div>
        </div>
      </div>
    </section>
  );

  const shouldShowError = state.error && !hasSyncedData;

  const renderContent = state.loading && !hasSyncedData
    ? renderLoading
    : shouldShowError
      ? renderError
      : (
          <div className="space-y-10">
            {renderSyncStatus}
            {renderAgencyOverview}
            {renderExecutiveIntelligenceSection}
            {renderAnalyticsWarRoomSection}
            {renderScenarioExplorerSection}
            {renderGovernanceDeskSection}
            {renderLeadershipHubSection}
            {renderInnovationLabSection}
            <section>{renderTalentOverview}</section>

            {renderHrManagementSection}

            <section className="grid gap-6 xl:grid-cols-2">
              {renderTalentCrm}
              {renderPeopleOpsHub}
            </section>

            <section className="grid gap-6 xl:grid-cols-2">
              {renderTalentOpportunityBoard}
              {renderBrandingStudio}
            </section>

            {renderProjectsWorkspace}

            {renderGigPrograms}
          </div>
        );

  return (
    <DashboardLayout
      currentDashboard="agency"
      title="Agency Command Studio"
      subtitle="Operations, talent, and growth"
      description="Purpose-built to help agencies orchestrate projects, talent, gigs, and marketing campaigns while staying ahead of analytics and governance."
      menuSections={menuSections}
      sections={capabilitySections}
      profile={profile}
      availableDashboards={DEFAULT_MEMBERSHIPS}
    >
      {renderContent}
    </DashboardLayout>
  );
}<|MERGE_RESOLUTION|>--- conflicted
+++ resolved
@@ -22,13 +22,10 @@
 import { formatRelativeTime, formatAbsolute } from '../../utils/date.js';
 
 const DEFAULT_WORKSPACE_SLUG = 'nova-collective';
-<<<<<<< HEAD
 const DEFAULT_MEMBERSHIPS = ['agency', 'freelancer', 'company'];
 const DEFAULT_LOOKBACK_DAYS = 120;
 const DASHBOARD_CACHE_TTL_MS = 1000 * 60 * 5; // five minutes
-=======
 const DEFAULT_MEMBERSHIPS = ['agency'];
->>>>>>> 2078e321
 
 function formatNumber(value) {
   if (value == null || Number.isNaN(Number(value))) {
