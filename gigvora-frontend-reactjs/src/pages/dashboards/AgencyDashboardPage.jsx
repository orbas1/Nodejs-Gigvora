--- conflicted
+++ resolved
@@ -36,14 +36,11 @@
 import { Link } from 'react-router-dom';
 import DashboardLayout from '../../layouts/DashboardLayout.jsx';
 import useSession from '../../hooks/useSession.js';
-<<<<<<< HEAD
 import AgencyDashboardLayout from './agency/AgencyDashboardLayout.jsx';
 import { AGENCY_DASHBOARD_MENU } from '../../constants/agencyDashboardMenu.js';
-=======
 import { AGENCY_OVERVIEW_MENU_SECTIONS } from '../../constants/agencyDashboardMenu.js';
 import DashboardLayout from '../../layouts/DashboardLayout.jsx';
 import { AGENCY_DASHBOARD_MENU_SECTIONS } from '../../constants/agencyDashboardMenu.js';
->>>>>>> 377ee5ed
 
 const OVERVIEW_METRICS = [
   { id: 'clients', label: 'Active clients', value: '18', helper: '4 onboarding now' },
@@ -171,7 +168,6 @@
   };
 
   return (
-<<<<<<< HEAD
     <AgencyDashboardLayout
       workspace={workspace}
       menuSections={AGENCY_DASHBOARD_MENU}
@@ -201,7 +197,6 @@
                     <p className="text-xs text-slate-500">{metric.hint}</p>
                   </div>
                 ))}
-=======
     <DashboardLayout
       currentDashboard="agency"
       title="Agency command center"
@@ -253,7 +248,6 @@
                 <p className="text-xs font-semibold uppercase tracking-[0.3em] text-slate-500">{metric.label}</p>
                 <p className="mt-3 text-3xl font-semibold text-slate-900">{metric.value}</p>
                 <p className="mt-2 text-xs text-slate-500">{metric.hint}</p>
->>>>>>> 377ee5ed
               </div>
             </div>
             <div className="mt-6 flex flex-wrap items-center gap-3">
@@ -272,10 +266,8 @@
             </div>
           </div>
         </section>
-<<<<<<< HEAD
 
         <section id="agency-projects" className="grid gap-8 lg:grid-cols-[1.35fr_1fr]">
-=======
 
         <section className="grid gap-8 lg:grid-cols-[1.35fr_1fr]">
           <div className="space-y-8">
@@ -333,7 +325,6 @@
         </div>
 
         <section className="grid gap-8 lg:grid-cols-[1.35fr_1fr]">
->>>>>>> 377ee5ed
           <div className="space-y-6">
             <div className="rounded-3xl border border-slate-200 bg-white p-8 shadow-soft">
               <div className="flex items-center justify-between">
@@ -397,14 +388,11 @@
             </ol>
           </div>
 
-<<<<<<< HEAD
             <div className="rounded-3xl border border-slate-200 bg-white p-8 shadow-soft">
               <h2 className="text-xl font-semibold text-slate-900">Bench capacity</h2>
-=======
             <div id="overview-bench-signals" className="rounded-3xl border border-slate-200 bg-white p-8 shadow-soft">
               <h2 className="text-xl font-semibold text-slate-900">Bench signals</h2>
               <p className="mt-1 text-sm text-slate-500">Use pod utilisation to plan rotations or accelerate sales outreach.</p>
->>>>>>> 377ee5ed
               <div className="mt-4 space-y-3">
                 <div className="flex items-center justify-between rounded-2xl border border-slate-200/70 bg-slate-50 px-4 py-3">
                   <p className="text-sm text-slate-600">Product design squad</p>
@@ -467,11 +455,8 @@
             <div className="rounded-3xl border border-slate-200 bg-gradient-to-br from-accent/10 via-white to-blue-100 p-6 shadow-soft">
               <h2 className="text-lg font-semibold text-slate-900">Need support?</h2>
               <p className="mt-2 text-sm text-slate-600">
-<<<<<<< HEAD
                 Finance and compliance respond within one hour. Flag blockers and we will unblock contracts, payouts, or vendor checks fast.
-=======
                 Coordinate with finance or compliance from your shared operations channel. Our team responds within an hour.
->>>>>>> 377ee5ed
               </p>
               <Link
                 to="/inbox"
@@ -540,9 +525,7 @@
           </div>
         </section>
       </div>
-<<<<<<< HEAD
     </AgencyDashboardLayout>
-=======
           <div className="rounded-3xl border border-slate-200 bg-gradient-to-br from-accent/10 via-white to-blue-100 p-6 shadow-sm">
             <h2 className="text-lg font-semibold text-slate-900">Need support?</h2>
             <p className="mt-2 text-sm text-slate-600">
@@ -558,6 +541,5 @@
         </aside>
       </section>
     </DashboardLayout>
->>>>>>> 377ee5ed
   );
 }