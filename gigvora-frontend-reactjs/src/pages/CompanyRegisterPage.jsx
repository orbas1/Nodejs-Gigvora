--- conflicted
+++ resolved
@@ -1,12 +1,9 @@
 import { useMemo, useState } from 'react';
 import { Link } from 'react-router-dom';
 import PageHeader from '../components/PageHeader.jsx';
-<<<<<<< HEAD
 import useSession from '../hooks/useSession.js';
-=======
 import { registerCompany, registerAgency } from '../services/auth.js';
 import apiClient from '../services/apiClient.js';
->>>>>>> bd5858dd
 
 const initialState = {
   companyName: '',
@@ -30,21 +27,17 @@
 export default function CompanyRegisterPage() {
   const [form, setForm] = useState(initialState);
   const [type, setType] = useState('company');
-<<<<<<< HEAD
   const [confirmation, setConfirmation] = useState(null);
   const { isAuthenticated, session, login, updateSession } = useSession();
-=======
   const [status, setStatus] = useState('idle');
   const [error, setError] = useState(null);
   const [success, setSuccess] = useState(null);
->>>>>>> bd5858dd
 
   const handleChange = (event) => {
     const { name, value } = event.target;
     setForm((prev) => ({ ...prev, [name]: value }));
   };
 
-<<<<<<< HEAD
   const membershipLabel = useMemo(() => (type === 'company' ? 'Company' : 'Agency'), [type]);
 
   const handleSubmit = (event) => {
@@ -105,7 +98,6 @@
 
     setConfirmation({ name: resolvedName, type });
     setForm(initialState);
-=======
   const handleToggleTwoFactor = () => {
     setForm((prev) => ({ ...prev, twoFactorEnabled: !prev.twoFactorEnabled }));
   };
@@ -156,7 +148,6 @@
     } finally {
       setStatus('idle');
     }
->>>>>>> bd5858dd
   };
 
   return (
