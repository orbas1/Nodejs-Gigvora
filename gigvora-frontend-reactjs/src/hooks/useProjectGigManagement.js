import { useCallback, useEffect, useMemo, useState } from 'react';
import {
  fetchProjectGigManagement,
  createProject,
  updateProject,
  addProjectAsset,
  updateProjectAsset,
  deleteProjectAsset,
  updateWorkspace,
  archiveProject,
  restoreProject,
  createGigOrder,
  updateGigOrder,
<<<<<<< HEAD
  createProjectMilestone,
  updateProjectMilestone,
  deleteProjectMilestone,
  createProjectCollaborator,
  updateProjectCollaborator,
  deleteProjectCollaborator,
=======
  createGigTimelineEvent,
  updateGigTimelineEvent,
  createGigSubmission,
  updateGigSubmission,
  postGigChatMessage,
>>>>>>> 8573796c
} from '../services/projectGigManagement.js';

export default function useProjectGigManagement(userId) {
  const [data, setData] = useState(null);
  const [loading, setLoading] = useState(true);
  const [error, setError] = useState(null);

  const load = useCallback(async () => {
    setLoading(true);
    setError(null);
    try {
      const snapshot = await fetchProjectGigManagement(userId);
      setData(snapshot);
    } catch (err) {
      setError(err);
    } finally {
      setLoading(false);
    }
  }, [userId]);

  useEffect(() => {
    if (userId) {
      load();
    }
  }, [userId, load]);

  const actions = useMemo(() => ({
    async createProject(payload) {
      if (data?.access?.canManage === false) {
        throw new Error('You do not have permission to create project workspaces.');
      }
      const response = await createProject(userId, payload);
      await load();
      return response;
    },
    async updateProject(projectId, payload) {
      if (data?.access?.canManage === false) {
        throw new Error('You do not have permission to update this project.');
      }
      await updateProject(userId, projectId, payload);
      await load();
    },
    async addAsset(projectId, payload) {
      if (data?.access?.canManage === false) {
        throw new Error('You do not have permission to update this project workspace.');
      }
      const response = await addProjectAsset(userId, projectId, payload);
      await load();
      return response;
    },
    async updateAsset(projectId, assetId, payload) {
      if (data?.access?.canManage === false) {
        throw new Error('You do not have permission to update this project asset.');
      }
      await updateProjectAsset(userId, projectId, assetId, payload);
      await load();
    },
    async deleteAsset(projectId, assetId) {
      if (data?.access?.canManage === false) {
        throw new Error('You do not have permission to delete this project asset.');
      }
      await deleteProjectAsset(userId, projectId, assetId);
      await load();
    },
    async updateWorkspace(projectId, payload) {
      if (data?.access?.canManage === false) {
        throw new Error('You do not have permission to update this project workspace.');
      }
      const response = await updateWorkspace(userId, projectId, payload);
      await load();
      return response;
    },
    async createMilestone(projectId, payload) {
      if (data?.access?.canManage === false) {
        throw new Error('You do not have permission to manage project milestones.');
      }
      await createProjectMilestone(userId, projectId, payload);
      await load();
    },
    async updateMilestone(projectId, milestoneId, payload) {
      if (data?.access?.canManage === false) {
        throw new Error('You do not have permission to manage project milestones.');
      }
      await updateProjectMilestone(userId, projectId, milestoneId, payload);
      await load();
    },
    async deleteMilestone(projectId, milestoneId) {
      if (data?.access?.canManage === false) {
        throw new Error('You do not have permission to manage project milestones.');
      }
      await deleteProjectMilestone(userId, projectId, milestoneId);
      await load();
    },
    async createCollaborator(projectId, payload) {
      if (data?.access?.canManage === false) {
        throw new Error('You do not have permission to manage project collaborators.');
      }
      await createProjectCollaborator(userId, projectId, payload);
      await load();
    },
    async updateCollaborator(projectId, collaboratorId, payload) {
      if (data?.access?.canManage === false) {
        throw new Error('You do not have permission to manage project collaborators.');
      }
      await updateProjectCollaborator(userId, projectId, collaboratorId, payload);
      await load();
    },
    async deleteCollaborator(projectId, collaboratorId) {
      if (data?.access?.canManage === false) {
        throw new Error('You do not have permission to manage project collaborators.');
      }
      await deleteProjectCollaborator(userId, projectId, collaboratorId);
      await load();
    },
    async archiveProject(projectId, payload = {}) {
      if (data?.access?.canManage === false) {
        throw new Error('You do not have permission to archive this project.');
      }
      await archiveProject(userId, projectId, payload);
      await load();
    },
    async restoreProject(projectId, payload = {}) {
      if (data?.access?.canManage === false) {
        throw new Error('You do not have permission to restore this project.');
      }
      await restoreProject(userId, projectId, payload);
      await load();
    },
    async createGigOrder(payload) {
      if (data?.access?.canManage === false) {
        throw new Error('You do not have permission to manage gig orders.');
      }
      const response = await createGigOrder(userId, payload);
      await load();
      return response;
    },
    async updateGigOrder(orderId, payload) {
      if (data?.access?.canManage === false) {
        throw new Error('You do not have permission to manage gig orders.');
      }
      const response = await updateGigOrder(userId, orderId, payload);
      await load();
      return response;
    },
    async createGigTimelineEvent(orderId, payload) {
      if (data?.access?.canManage === false) {
        throw new Error('You do not have permission to manage gig timelines.');
      }
      await createGigTimelineEvent(userId, orderId, payload);
      await load();
    },
    async updateGigTimelineEvent(orderId, eventId, payload) {
      if (data?.access?.canManage === false) {
        throw new Error('You do not have permission to manage gig timelines.');
      }
      await updateGigTimelineEvent(userId, orderId, eventId, payload);
      await load();
    },
    async createGigSubmission(orderId, payload) {
      if (data?.access?.canManage === false) {
        throw new Error('You do not have permission to log gig submissions.');
      }
      await createGigSubmission(userId, orderId, payload);
      await load();
    },
    async updateGigSubmission(orderId, submissionId, payload) {
      if (data?.access?.canManage === false) {
        throw new Error('You do not have permission to update gig submissions.');
      }
      await updateGigSubmission(userId, orderId, submissionId, payload);
      await load();
    },
    async postGigChatMessage(orderId, payload) {
      if (data?.access?.canManage === false) {
        throw new Error('You do not have permission to post in-gig chat messages.');
      }
      await postGigChatMessage(userId, orderId, payload);
      await load();
    },
  }), [data?.access?.canManage, userId, load]);

  return { data, loading, error, actions, reload: load };
}<|MERGE_RESOLUTION|>--- conflicted
+++ resolved
@@ -11,20 +11,17 @@
   restoreProject,
   createGigOrder,
   updateGigOrder,
-<<<<<<< HEAD
   createProjectMilestone,
   updateProjectMilestone,
   deleteProjectMilestone,
   createProjectCollaborator,
   updateProjectCollaborator,
   deleteProjectCollaborator,
-=======
   createGigTimelineEvent,
   updateGigTimelineEvent,
   createGigSubmission,
   updateGigSubmission,
   postGigChatMessage,
->>>>>>> 8573796c
 } from '../services/projectGigManagement.js';
 
 export default function useProjectGigManagement(userId) {
