--- conflicted
+++ resolved
@@ -12,7 +12,6 @@
   mentors: '/discovery/mentors',
 };
 
-<<<<<<< HEAD
 function stableStringify(value) {
   if (value == null) {
     return '';
@@ -32,8 +31,6 @@
   return `${value}`;
 }
 
-=======
->>>>>>> 0d39832d
 function normaliseFilters(filters) {
   if (!filters || typeof filters !== 'object') {
     return null;
@@ -44,12 +41,10 @@
       return accumulator;
     }
 
-<<<<<<< HEAD
     if (Array.isArray(value)) {
       const cleaned = value
         .map((entry) => `${entry}`.trim())
         .filter((entry) => entry.length > 0);
-=======
     if (typeof value === 'string') {
       const trimmed = value.trim();
       if (trimmed.length) {
@@ -76,7 +71,6 @@
           return entry;
         })
         .filter((entry) => entry !== null);
->>>>>>> 0d39832d
       if (cleaned.length) {
         accumulator[key] = cleaned;
       }
@@ -91,29 +85,23 @@
       return accumulator;
     }
 
-<<<<<<< HEAD
     const trimmed = `${value}`.trim();
     if (trimmed.length) {
       accumulator[key] = trimmed;
-=======
     const stringValue = `${value}`.trim();
     if (stringValue.length) {
       accumulator[key] = value;
->>>>>>> 0d39832d
     }
     return accumulator;
   }, {});
 }
 
-<<<<<<< HEAD
 function normaliseHeaders(headers) {
   if (!headers || typeof headers !== 'object') {
-=======
 function normaliseSort(sort) {
   if (sort == null) {
 function stableSerialise(value) {
   if (value == null) {
->>>>>>> 0d39832d
     return null;
   }
   if (typeof sort === 'string') {
@@ -126,7 +114,6 @@
   return sort;
 }
 
-<<<<<<< HEAD
   return Object.entries(headers).reduce((accumulator, [key, value]) => {
     if (value == null) {
       return accumulator;
@@ -137,7 +124,6 @@
     }
     return accumulator;
   }, {});
-=======
 function normaliseViewport(viewport) {
   if (viewport == null) {
     return null;
@@ -219,7 +205,6 @@
   }
 
   return `${value}`;
->>>>>>> 0d39832d
 }
 
 export default function useOpportunityListing(
@@ -238,10 +223,7 @@
 ) {
   const trimmedQuery = (query || '').trim();
   const debouncedQuery = useDebounce(trimmedQuery, 400);
-<<<<<<< HEAD
-=======
-
->>>>>>> 0d39832d
+
   const endpoint = endpointByCategory[category];
   if (!endpoint) {
     throw new Error(`Unsupported opportunity category: ${category}`);
@@ -252,7 +234,6 @@
   }
 
   const normalisedFilters = useMemo(() => normaliseFilters(filters), [filters]);
-<<<<<<< HEAD
   const normalisedHeaders = useMemo(() => normaliseHeaders(headers), [headers]);
 
   const sortKey = useMemo(() => stableStringify(sort) || 'default-sort', [sort]);
@@ -288,7 +269,6 @@
     () => ({
       q: debouncedQuery || undefined,
       page: page > 1 ? page : undefined,
-=======
   const normalisedSort = useMemo(() => normaliseSort(sort), [sort]);
   const normalisedViewport = useMemo(() => normaliseViewport(viewport), [viewport]);
   const normalisedHeaders = useMemo(() => normaliseHeaders(headers), [headers]);
@@ -326,7 +306,6 @@
   const params = useMemo(
     () => ({
       page,
->>>>>>> 0d39832d
       pageSize,
       q: debouncedQuery || undefined,
       filters: normalisedFilters ? JSON.stringify(normalisedFilters) : undefined,
@@ -344,23 +323,18 @@
           ? JSON.stringify(normalisedViewport)
           : undefined,
     }),
-<<<<<<< HEAD
     [debouncedQuery, page, pageSize, normalisedFilters, sort, includeFacets, viewport],
-=======
     [page, pageSize, debouncedQuery, normalisedFilters, normalisedSort, includeFacets, normalisedViewport],
->>>>>>> 0d39832d
   );
 
   const requestHeaders = useMemo(() => {
     if (!normalisedHeaders) {
       return undefined;
     }
-<<<<<<< HEAD
     return normalisedHeaders;
   }, [normalisedHeaders]);
 
   const shouldFetch = Boolean(enabled);
-=======
 
     return Object.entries(headers).reduce((accumulator, [key, value]) => {
       if (value == null) {
@@ -378,7 +352,6 @@
     const queryKey = debouncedQuery || 'all';
     return `opportunity:${category}:${queryKey}:${filterKey}:${sortKey}:${viewportKey}:${includeFacets ? 'facets' : 'no-facets'}:${pageSize}:${headersKey}`;
   }, [category, debouncedQuery, filterKey, sortKey, viewportKey, includeFacets, pageSize, headersKey]);
->>>>>>> 0d39832d
 
   const resource = useCachedResource(
     cacheKey,
@@ -386,14 +359,12 @@
       apiClient.get(endpoint, {
         signal,
         params,
-<<<<<<< HEAD
         headers: requestHeaders,
       }),
     {
       dependencies: [endpoint, cacheKey],
       ttl: 1000 * 60 * 5,
       enabled: shouldFetch,
-=======
         headers: normalisedHeaders || undefined,
       }),
     {
@@ -404,7 +375,6 @@
       dependencies: [debouncedQuery, filterKey, sortKey, viewportKey, includeFacets, pageSize, headersKey],
       ttl: 1000 * 60 * 5,
       enabled: Boolean(enabled),
->>>>>>> 0d39832d
     },
   );
 
