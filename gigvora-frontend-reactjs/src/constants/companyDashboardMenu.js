--- conflicted
+++ resolved
@@ -4,10 +4,7 @@
     items: [
       {
         name: 'Overview',
-<<<<<<< HEAD
         description: 'Pipeline, conversion, and alerts.',
-=======
->>>>>>> d9fcdf28
         sectionId: 'hiring-overview',
         name: 'Snapshot',
         sectionId: 'company-overview',
@@ -40,18 +37,14 @@
     label: 'ATS',
     items: [
       {
-<<<<<<< HEAD
         name: 'Lifecycle',
         description: 'Plan requisitions and ATS automations.',
         tags: ['ATS'],
-=======
         name: 'Jobs',
->>>>>>> d9fcdf28
         sectionId: 'job-lifecycle-ats-intelligence',
         href: '/dashboard/company/ats',
       },
       {
-<<<<<<< HEAD
         name: 'Jobs',
         description: 'Openings, pipeline, and actions.',
         sectionId: 'job-operations-command-center',
@@ -61,17 +54,12 @@
       {
         name: 'Interviews',
         description: 'Panels, scorecards, and feedback.',
-=======
         name: 'Interview',
->>>>>>> d9fcdf28
         sectionId: 'interview-excellence',
       },
       {
         name: 'Offers',
-<<<<<<< HEAD
         description: 'Approvals and onboarding tasks.',
-=======
->>>>>>> d9fcdf28
         sectionId: 'offer-onboarding',
       },
     ],
@@ -86,15 +74,12 @@
         tags: ['projects'],
       },
       {
-<<<<<<< HEAD
         name: 'Care',
         description: 'Candidate comms and experience.',
         sectionId: 'candidate-care-center',
-=======
         name: 'Vendors',
         sectionId: 'projects-vendors',
         href: '/dashboard/company/projects#projects-vendors',
->>>>>>> d9fcdf28
       },
     ],
   },
