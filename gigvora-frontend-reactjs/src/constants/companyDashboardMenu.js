export const COMPANY_DASHBOARD_MENU_SECTIONS = [
  {
    label: 'Home',
    items: [
      {
        name: 'Overview',
        sectionId: 'hiring-overview',
        name: 'Snapshot',
        sectionId: 'company-overview',
        href: '/dashboard/company',
      },
    ],
  },
  {
    label: 'Hire',
    items: [
      { name: 'Pipeline', sectionId: 'hiring-overview' },
      {
        name: 'Timeline',
        sectionId: 'timeline-management',
        href: '/dashboard/company/timeline',
      },
      {
        name: 'Posts',
        sectionId: 'timeline-management',
        href: '/dashboard/company/timeline#posts',
      },
      {
        name: 'Stats',
        sectionId: 'timeline-management',
        href: '/dashboard/company/timeline#analytics',
      },
    ],
  },
  {
    label: 'ATS',
    items: [
      {
        name: 'Jobs',
        sectionId: 'job-lifecycle-ats-intelligence',
        href: '/dashboard/company/ats',
      },
      {
        name: 'Interview',
        sectionId: 'interview-excellence',
      },
      {
        name: 'Offers',
        sectionId: 'offer-onboarding',
      },
    ],
  },
  {
    label: 'Network',
    items: [
      {
        name: 'Sessions',
        sectionId: 'networking-sessions',
        href: '/dashboard/company/networking',
      },
      {
        name: 'Guests',
        sectionId: 'networking-attendee-experience',
        href: '/dashboard/company/networking',
      },
      {
        name: 'Rules',
        sectionId: 'networking-attendance-controls',
        href: '/dashboard/company/networking',
      },
    ],
  },
  {
    label: 'Analytics',
    items: [
      {
        name: 'Summary',
        sectionId: 'analytics-forecasting',
        href: '/dashboard/company/analytics',
      },
      {
        name: 'Workforce',
        sectionId: 'workforce-analytics',
        href: '/dashboard/company/analytics#workforce',
      },
      {
        name: 'Scenarios',
        sectionId: 'scenario-planning',
        href: '/dashboard/company/analytics#scenarios',
      },
    ],
  },
  {
    label: 'Settings',
    items: [
      {
        name: 'Integrations',
        name: 'ATS',
        sectionId: 'job-lifecycle-ats-intelligence',
        href: '/dashboard/company/ats',
      },
      { name: 'Interviews', sectionId: 'interview-excellence' },
      { name: 'Offers', sectionId: 'offer-onboarding' },
      { name: 'Care', sectionId: 'candidate-care-center' },
    ],
  },
  {
    label: 'Design',
    items: [
      { name: 'Roles', sectionId: 'job-design-studio' },
      { name: 'Sourcing', sectionId: 'multi-channel-sourcing' },
      { name: 'CRM', sectionId: 'applicant-relationship-manager' },
    ],
  },
  {
    label: 'Finance & treasury',
    items: [
      {
        name: 'Wallet management',
        description: 'Manage balances, funding sources, payouts, and access controls for every company wallet.',
        sectionId: 'wallet-management',
        href: '/dashboard/company/wallets',
        tags: ['finance'],
      },
    ],
  },
  {
    label: 'Analytics & planning',
    label: 'Network',
    items: [
      { name: 'Sessions', sectionId: 'networking-sessions', href: '/dashboard/company/networking' },
      { name: 'Attendees', sectionId: 'networking-attendee-experience', href: '/dashboard/company/networking' },
      { name: 'Controls', sectionId: 'networking-attendance-controls', href: '/dashboard/company/networking' },
    ],
  },
  {
    label: 'Intel',
    items: [
      { name: 'Reports', sectionId: 'analytics-forecasting', href: '/dashboard/company/analytics' },
      { name: 'Workforce', sectionId: 'workforce-analytics', href: '/dashboard/company/analytics#workforce' },
      { name: 'Scenarios', sectionId: 'scenario-planning', href: '/dashboard/company/analytics#scenarios' },
    ],
  },
  {
    label: 'Partners',
    items: [
      { name: 'Headhunters', sectionId: 'partnerships-headhunter-program' },
      { name: 'Pools', sectionId: 'partnerships-talent-pools' },
      { name: 'Agencies', sectionId: 'partnerships-agency-collaboration' },
      { name: 'Performance', sectionId: 'partner-performance-manager' },
    ],
  },
  {
    label: 'People',
    items: [
      {
        name: 'Calendar & communications',
        description: 'Sync recruiting calendars, digests, integrations, and cross-functional updates.',
        sectionId: 'calendar-communications',
      },
      {
        name: 'Settings & governance',
        description: 'Permissions, integrations, compliance, and approval workflows.',
        sectionId: 'settings-governance',
        href: '/dashboard/company/integrations',
      },
      {
        name: 'Permissions',
        sectionId: 'settings-governance',
      },
      {
        name: 'Compliance',
        name: 'Disputes',
        sectionId: 'dispute-management',
        href: '/dashboard/company/disputes',
        tags: ['trust'],
      },
      {
        name: 'Governance & compliance',
        description: 'Maintain GDPR/CCPA compliance, accessibility standards, and equitable hiring policies.',
        sectionId: 'governance-compliance',
      },
      { name: 'Insight', sectionId: 'employer-brand-workforce' },
      { name: 'Brand', sectionId: 'employer-brand-studio' },
      { name: 'Journeys', sectionId: 'employee-journeys' },
      { name: 'Governance', sectionId: 'settings-governance' },
    ],
  },
<<<<<<< HEAD
  {
    label: 'Communications & support',
    items: [
      {
        name: 'Inbox',
        description: 'Messaging hub for conversations, support cases, and call workflows.',
        sectionId: 'communications-inbox',
        href: '/dashboard/company/inbox',
        tags: ['messaging'],
      },
    ],
  },
];

export default COMPANY_DASHBOARD_MENU_SECTIONS;
=======
];
>>>>>>> ecde14d4
<|MERGE_RESOLUTION|>--- conflicted
+++ resolved
@@ -186,7 +186,6 @@
       { name: 'Governance', sectionId: 'settings-governance' },
     ],
   },
-<<<<<<< HEAD
   {
     label: 'Communications & support',
     items: [
@@ -199,9 +198,4 @@
       },
     ],
   },
-];
-
-export default COMPANY_DASHBOARD_MENU_SECTIONS;
-=======
-];
->>>>>>> ecde14d4
+];