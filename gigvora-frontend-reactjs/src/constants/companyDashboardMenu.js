export const COMPANY_DASHBOARD_MENU_SECTIONS = [
  {
    label: 'Studio',
    items: [
      {
        name: 'Studio',
        description: 'Create assets.',
        sectionId: 'creation-studio',
        href: '/dashboard/company/creation-studio',
        tags: ['studio'],
      },
    ],
  },
  {
    label: 'Talent acquisition',
    label: 'Home',
    items: [
      {
        name: 'Overview',
        description: 'Pipeline, conversion, and alerts.',
        sectionId: 'hiring-overview',
        name: 'Snapshot',
        sectionId: 'company-overview',
        href: '/dashboard/company',
      },
    ],
  },
  {
    label: 'Hire',
    items: [
      { name: 'Pipeline', sectionId: 'hiring-overview' },
      {
        name: 'Timeline',
        sectionId: 'timeline-management',
        href: '/dashboard/company/timeline',
      },
      {
        name: 'Posts',
        sectionId: 'timeline-management',
        href: '/dashboard/company/timeline#posts',
      },
      {
        name: 'Stats',
        sectionId: 'timeline-management',
        href: '/dashboard/company/timeline#analytics',
      },
    ],
  },
  {
    label: 'ATS',
    items: [
      {
        name: 'Lifecycle',
        description: 'Plan requisitions and ATS automations.',
        tags: ['ATS'],
        name: 'Jobs',
        sectionId: 'job-lifecycle-ats-intelligence',
        href: '/dashboard/company/ats',
      },
      {
        name: 'Jobs',
        description: 'Openings, pipeline, and actions.',
        sectionId: 'job-operations-command-center',
        tags: ['ATS', 'Operations'],
        href: '/dashboard/company/job-management',
      },
      {
        name: 'Interviews',
        description: 'Panels, scorecards, and feedback.',
        name: 'Interview',
        sectionId: 'interview-excellence',
      },
      {
        name: 'Offers',
        description: 'Approvals and onboarding tasks.',
        sectionId: 'offer-onboarding',
      },
    ],
  },
  {
    label: 'Project ops',
    items: [
      {
        name: 'Projects',
        sectionId: 'projects-open',
        href: '/dashboard/company/projects',
        tags: ['projects'],
      },
      {
        name: 'Care',
        description: 'Candidate comms and experience.',
        sectionId: 'candidate-care-center',
        name: 'Vendors',
        sectionId: 'projects-vendors',
        href: '/dashboard/company/projects#projects-vendors',
      },
    ],
  },
  {
    label: 'Networking',
    items: [
      {
        name: 'Plan',
        sectionId: 'network-plan',
        href: '/dashboard/company/networking/sessions#plan',
      },
      {
        name: 'Spend',
        sectionId: 'network-spend',
        href: '/dashboard/company/networking/sessions#spend',
      },
      {
        name: 'Follow',
        sectionId: 'network-follow',
        href: '/dashboard/company/networking/sessions#follow',
      },
      {
        name: 'Hub',
        sectionId: 'network-hub',
    label: 'Networking & community',
    label: 'Network',
    items: [
      {
        name: 'Groups',
        description: 'Organise workspace circles and approvals.',
        sectionId: 'company-group-management',
        href: '/dashboard/company/groups',
      },
      {
        name: 'Networking sessions',
        description: 'Launch and monitor speed networking programs with configurable rotations and join limits.',
        name: 'Sessions',
        sectionId: 'networking-sessions',
        href: '/dashboard/company/networking',
      },
      {
        name: 'Guests',
        sectionId: 'networking-attendee-experience',
        href: '/dashboard/company/networking',
      },
      {
        name: 'Rules',
        sectionId: 'networking-attendance-controls',
        href: '/dashboard/company/networking',
      },
    ],
  },
  {
    label: 'Analytics',
    items: [
      {
        name: 'Summary',
        sectionId: 'analytics-forecasting',
        href: '/dashboard/company/analytics',
      },
      {
        name: 'Workforce',
        sectionId: 'workforce-analytics',
        href: '/dashboard/company/analytics#workforce',
      },
      {
        name: 'Scenarios',
        sectionId: 'scenario-planning',
        href: '/dashboard/company/analytics#scenarios',
      },
    ],
  },
  {
    label: 'Settings',
    items: [
      {
        name: 'Integrations',
        name: 'ATS',
        sectionId: 'job-lifecycle-ats-intelligence',
        href: '/dashboard/company/ats',
      },
      { name: 'Interviews', sectionId: 'interview-excellence' },
      { name: 'Offers', sectionId: 'offer-onboarding' },
      { name: 'Care', sectionId: 'candidate-care-center' },
    ],
  },
  {
    label: 'Design',
    items: [
      { name: 'Roles', sectionId: 'job-design-studio' },
      { name: 'Sourcing', sectionId: 'multi-channel-sourcing' },
      { name: 'CRM', sectionId: 'applicant-relationship-manager' },
    ],
  },
  {
    label: 'Finance & treasury',
    items: [
      {
        name: 'Volunteer',
        description: 'Publish volunteer opportunities, manage applicants, and track contracts & stipend spend.',
        sectionId: 'volunteering-management',
        href: '/dashboard/company/volunteering',
        tags: ['community'],
      },
      {
        name: 'Employer brand & workforce intelligence',
        description: 'Promote your culture, understand workforce trends, and connect hiring with employee experience data.',
        sectionId: 'employer-brand-workforce',
      },
      {
        name: 'Employer brand studio',
        description: 'Company profile, culture stories, benefits, and employer marketing assets.',
        sectionId: 'employer-brand-studio',
      },
      {
        name: 'Employee journeys',
        description: 'Onboarding, internal mobility, and performance snapshots for HR teams.',
        sectionId: 'employee-journeys',
      },
      {
        name: 'Settings & governance',
        description: 'Calendar sync, permissions, integrations, compliance, and approvals.',
        sectionId: 'settings-governance',
        name: 'Wallet management',
        description: 'Manage balances, funding sources, payouts, and access controls for every company wallet.',
        sectionId: 'wallet-management',
        href: '/dashboard/company/wallets',
        tags: ['finance'],
      },
    ],
  },
  {
    label: 'Analytics & planning',
    label: 'Network',
    items: [
      { name: 'Sessions', sectionId: 'networking-sessions', href: '/dashboard/company/networking' },
      { name: 'Attendees', sectionId: 'networking-attendee-experience', href: '/dashboard/company/networking' },
      { name: 'Controls', sectionId: 'networking-attendance-controls', href: '/dashboard/company/networking' },
    ],
  },
  {
    label: 'Intel',
    items: [
      { name: 'Reports', sectionId: 'analytics-forecasting', href: '/dashboard/company/analytics' },
      { name: 'Workforce', sectionId: 'workforce-analytics', href: '/dashboard/company/analytics#workforce' },
      { name: 'Scenarios', sectionId: 'scenario-planning', href: '/dashboard/company/analytics#scenarios' },
    ],
  },
  {
    label: 'Partners',
    items: [
      { name: 'Headhunters', sectionId: 'partnerships-headhunter-program' },
      { name: 'Pools', sectionId: 'partnerships-talent-pools' },
      { name: 'Agencies', sectionId: 'partnerships-agency-collaboration' },
      { name: 'Performance', sectionId: 'partner-performance-manager' },
    ],
  },
  {
    label: 'People',
    items: [
      {
<<<<<<< HEAD
        name: 'Calendar',
        description: '',
=======
        name: 'Project workspace',
        description: 'Coordinate budgets, tasks, meetings, files, and staffing for each project.',
        sectionId: 'project-workspace',
        href: '/dashboard/company/workspace',
      },
      {
        name: 'Calendar & communications',
        description: 'Sync recruiting calendars, digests, integrations, and cross-functional updates.',
>>>>>>> f1593398
        sectionId: 'calendar-communications',
        href: '/dashboard/company/calendar',
      },
      {
        name: 'Settings & governance',
        description: 'Permissions, integrations, compliance, and approval workflows.',
        sectionId: 'settings-governance',
        href: '/dashboard/company/integrations',
      },
      {
        name: 'Permissions',
        sectionId: 'settings-governance',
      },
      {
        name: 'Compliance',
        name: 'Disputes',
        sectionId: 'dispute-management',
        href: '/dashboard/company/disputes',
        tags: ['trust'],
      },
      {
        name: 'BYOK',
        description: 'Manage OpenAI keys, reply rules, and logs.',
        sectionId: 'automation-byok-openai',
        href: '/dashboard/company/ai-auto-reply',
        tags: ['ai', 'automation'],
      },
      {
        name: 'CRM',
        description: 'Connector controls.',
        sectionId: 'settings-governance',
        href: '/dashboard/company/integrations/crm',
        tags: ['integrations'],
      },
      {
        name: 'Governance & compliance',
        description: 'Maintain GDPR/CCPA compliance, accessibility standards, and equitable hiring policies.',
        sectionId: 'governance-compliance',
      },
      { name: 'Insight', sectionId: 'employer-brand-workforce' },
      { name: 'Brand', sectionId: 'employer-brand-studio' },
      { name: 'Journeys', sectionId: 'employee-journeys' },
      { name: 'Governance', sectionId: 'settings-governance' },
    ],
  },
  {
    label: 'Communications & support',
    items: [
      {
        name: 'Inbox',
        description: 'Messaging hub for conversations, support cases, and call workflows.',
        sectionId: 'communications-inbox',
        href: '/dashboard/company/inbox',
        tags: ['messaging'],
      },
    ],
  },
];<|MERGE_RESOLUTION|>--- conflicted
+++ resolved
@@ -254,19 +254,14 @@
     label: 'People',
     items: [
       {
-<<<<<<< HEAD
-        name: 'Calendar',
-        description: '',
-=======
         name: 'Project workspace',
         description: 'Coordinate budgets, tasks, meetings, files, and staffing for each project.',
         sectionId: 'project-workspace',
         href: '/dashboard/company/workspace',
       },
       {
-        name: 'Calendar & communications',
-        description: 'Sync recruiting calendars, digests, integrations, and cross-functional updates.',
->>>>>>> f1593398
+        name: 'Calendar',
+        description: '',
         sectionId: 'calendar-communications',
         href: '/dashboard/company/calendar',
       },
