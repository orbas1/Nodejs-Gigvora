--- conflicted
+++ resolved
@@ -51,7 +51,6 @@
     ],
   },
   {
-<<<<<<< HEAD
     label: 'Project ops',
     items: [
       {
@@ -69,9 +68,7 @@
   },
   {
     label: 'Networking & community',
-=======
     label: 'Network',
->>>>>>> 2d99e142
     items: [
       {
         name: 'Sessions',
