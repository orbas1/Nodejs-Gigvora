--- conflicted
+++ resolved
@@ -1,6 +1,5 @@
 export const COMPANY_DASHBOARD_MENU_SECTIONS = [
   {
-<<<<<<< HEAD
     label: 'Studio',
     items: [
       {
@@ -14,9 +13,7 @@
   },
   {
     label: 'Talent acquisition',
-=======
     label: 'Home',
->>>>>>> 19d56d81
     items: [
       {
         name: 'Overview',
