--- conflicted
+++ resolved
@@ -133,7 +133,6 @@
     label: 'Finance & treasury',
     items: [
       {
-<<<<<<< HEAD
         name: 'Volunteer',
         description: 'Publish volunteer opportunities, manage applicants, and track contracts & stipend spend.',
         sectionId: 'volunteering-management',
@@ -159,13 +158,11 @@
         name: 'Settings & governance',
         description: 'Calendar sync, permissions, integrations, compliance, and approvals.',
         sectionId: 'settings-governance',
-=======
         name: 'Wallet management',
         description: 'Manage balances, funding sources, payouts, and access controls for every company wallet.',
         sectionId: 'wallet-management',
         href: '/dashboard/company/wallets',
         tags: ['finance'],
->>>>>>> 10cbead4
       },
     ],
   },
