--- conflicted
+++ resolved
@@ -17,7 +17,6 @@
 import useNotificationCenter from '../hooks/useNotificationCenter.js';
 import useAuthorization from '../hooks/useAuthorization.js';
 import { formatRelativeTime } from '../utils/date.js';
-<<<<<<< HEAD
 import { hasExplorerAccess } from '../utils/accessControl.js';
 
 const AUTHENTICATED_NAV_LINKS = [
@@ -25,7 +24,6 @@
   { id: 'explorer', to: '/search', label: 'Explorer' },
   { id: 'mentors', to: '/mentors', label: 'Mentors' },
   { id: 'inbox', to: '/inbox', label: 'Inbox' },
-=======
 import { hasFinanceOperationsAccess } from '../utils/permissions.js';
 
 const AUTHENTICATED_NAV_LINKS = [
@@ -38,7 +36,6 @@
   { to: '/pages', label: 'Pages' },
   { to: '/mentors', label: 'Mentors' },
   { to: '/inbox', label: 'Inbox' },
->>>>>>> 3368c062
 ];
 
 const VOLUNTEERING_NAV_LINK = { to: '/volunteering', label: 'Volunteering' };
@@ -421,11 +418,8 @@
         </Link>
         {isAuthenticated ? (
           <nav className="hidden items-center gap-1 md:flex">
-<<<<<<< HEAD
             {primaryNavLinks.map((item) => (
-=======
             {navLinks.map((item) => (
->>>>>>> 3368c062
               <NavLink key={item.to} to={item.to} className={navClassName}>
                 {({ isActive }) => (
                   <span className="relative inline-flex items-center">
@@ -531,11 +525,8 @@
                 </Link>
               </div>
               <nav className="flex flex-col gap-1 py-4 text-sm font-semibold">
-<<<<<<< HEAD
                 {primaryNavLinks.map((item) => (
-=======
                 {navLinks.map((item) => (
->>>>>>> 3368c062
                   <NavLink
                     key={item.to}
                     to={item.to}
