--- conflicted
+++ resolved
@@ -22,11 +22,8 @@
 const AUTHENTICATED_NAV_LINKS = [
   { to: '/feed', label: 'Live Feed' },
   { to: '/search', label: 'Explorer' },
-<<<<<<< HEAD
   { to: '/groups', label: 'Groups' },
-=======
   { to: '/pages', label: 'Pages' },
->>>>>>> abd0b63e
   { to: '/mentors', label: 'Mentors' },
   { to: '/inbox', label: 'Inbox' },
 ];
