--- conflicted
+++ resolved
@@ -1,9 +1,7 @@
-<<<<<<< HEAD
 import { useMemo } from 'react';
 import PropTypes from 'prop-types';
 import { formatRelativeTime } from '../../utils/date.js';
 
-=======
 import PropTypes from 'prop-types';
 import ProjectLifecyclePanel from './ProjectLifecyclePanel.jsx';
 import ProjectBidsPanel from './ProjectBidsPanel.jsx';
@@ -64,16 +62,12 @@
   { id: 'chat', label: 'Chat' },
 ];
 
->>>>>>> 2d99e142
 function formatNumber(value) {
   if (value == null || Number.isNaN(Number(value))) {
     return '0';
   }
-<<<<<<< HEAD
   return new Intl.NumberFormat('en-GB', { maximumFractionDigits: 0 }).format(Number(value));
-=======
   return new Intl.NumberFormat('en-GB').format(Number(value));
->>>>>>> 2d99e142
 }
 
 function formatCurrency(value, currency = 'USD') {
@@ -92,7 +86,6 @@
   }
 }
 
-<<<<<<< HEAD
 function formatPercent(value) {
   if (value == null || Number.isNaN(Number(value))) {
     return '0%';
@@ -120,18 +113,15 @@
     >
       <p className="text-xs font-semibold uppercase tracking-wide text-slate-500">{label}</p>
       <p className="mt-3 text-2xl font-semibold">{value}</p>
-=======
 function StatCard({ label, value }) {
   return (
     <div className="rounded-3xl border border-slate-200 bg-white/90 p-5 shadow-sm">
       <p className="text-xs font-semibold uppercase tracking-wide text-slate-500">{label}</p>
       <p className="mt-2 text-2xl font-semibold text-slate-900">{value}</p>
->>>>>>> 2d99e142
     </div>
   );
 }
 
-<<<<<<< HEAD
 SummaryMetric.propTypes = {
   label: PropTypes.string.isRequired,
   value: PropTypes.node.isRequired,
@@ -167,7 +157,6 @@
         </div>
         <div className="text-xs text-slate-500">
           {due ? `Due ${formatRelativeTime(due)}` : 'No due date'}
-=======
 StatCard.propTypes = {
   label: PropTypes.string.isRequired,
   value: PropTypes.node.isRequired,
@@ -182,21 +171,16 @@
         <div>
           <p className="text-sm font-semibold text-slate-900">{order.serviceName}</p>
           <p className="text-xs text-slate-500">{order.vendorName}</p>
->>>>>>> 2d99e142
         </div>
         <span className="rounded-full bg-slate-100 px-3 py-1 text-xs font-semibold text-slate-600">{status}</span>
       </div>
-<<<<<<< HEAD
       <div className="grid gap-3 sm:grid-cols-4">
-=======
       <div className="grid gap-3 sm:grid-cols-2">
->>>>>>> 2d99e142
         <div>
           <p className="text-xs text-slate-500">Progress</p>
           <p className="text-sm font-semibold text-slate-900">{order.progressPercent ?? 0}%</p>
         </div>
         <div>
-<<<<<<< HEAD
           <p className="text-xs uppercase tracking-wide text-slate-500">Budget</p>
           <p className="text-sm font-semibold text-slate-900">{formatCurrency(budget.allocated, budget.currency)}</p>
         </div>
@@ -239,7 +223,6 @@
             {emptyLabel}
           </div>
         )}
-=======
           <p className="text-xs text-slate-500">Due</p>
           <p className="text-sm font-semibold text-slate-900">{due}</p>
         </div>
@@ -343,13 +326,11 @@
             </div>
           ))}
         </div>
->>>>>>> 2d99e142
       </div>
     </section>
   );
 }
 
-<<<<<<< HEAD
 WorkspaceList.propTypes = {
   id: PropTypes.string.isRequired,
   title: PropTypes.string.isRequired,
@@ -537,7 +518,6 @@
             No vendor gigs yet.
           </div>
         )}
-=======
 ManageView.propTypes = {
   summary: PropTypes.object.isRequired,
   board: PropTypes.object.isRequired,
@@ -713,7 +693,6 @@
             <p className="rounded-2xl border border-dashed border-slate-200 p-6 text-sm text-slate-500">No deliveries logged.</p>
           )}
         </div>
->>>>>>> 2d99e142
       </div>
       {reminders.length ? (
         <div className="space-y-2 rounded-2xl border border-amber-200 bg-amber-50 p-4">
@@ -741,7 +720,6 @@
   );
 }
 
-<<<<<<< HEAD
 VendorPanel.propTypes = {
   id: PropTypes.string.isRequired,
   gigs: PropTypes.object.isRequired,
@@ -800,7 +778,6 @@
 StoryPanel.propTypes = {
   id: PropTypes.string.isRequired,
   storytelling: PropTypes.object.isRequired,
-=======
 SubmissionView.propTypes = {
   submissions: PropTypes.object.isRequired,
   onEdit: PropTypes.func.isRequired,
@@ -845,12 +822,10 @@
 ChatView.propTypes = {
   chat: PropTypes.object.isRequired,
   onReply: PropTypes.func.isRequired,
->>>>>>> 2d99e142
 };
 
 export default function ProjectGigManagementSection({
   data,
-<<<<<<< HEAD
   loading,
   canManage,
   viewOnlyNote,
@@ -993,7 +968,6 @@
         </div>
         <div className="xl:col-span-5">
           <StoryPanel id="projects-stories" storytelling={storytelling} />
-=======
   actions,
   activeTab,
   canManage,
@@ -1208,7 +1182,6 @@
       <div className="flex-1">
         <div className="min-h-[640px] rounded-3xl bg-gradient-to-br from-slate-50 via-white to-white p-6 shadow-sm">
           {viewContent}
->>>>>>> 2d99e142
         </div>
       </div>
     </div>
@@ -1216,7 +1189,6 @@
 }
 
 ProjectGigManagementSection.propTypes = {
-<<<<<<< HEAD
   data: PropTypes.object,
   loading: PropTypes.bool.isRequired,
   canManage: PropTypes.bool.isRequired,
@@ -1226,7 +1198,6 @@
   onOpenGig: PropTypes.func.isRequired,
   onSelectProject: PropTypes.func.isRequired,
 };
-=======
   data: PropTypes.object.isRequired,
   activeView: PropTypes.string.isRequired,
   onViewChange: PropTypes.func.isRequired,
@@ -1240,4 +1211,3 @@
   onStartChat: PropTypes.func.isRequired,
   onEditOrder: PropTypes.func.isRequired,
 };
->>>>>>> 2d99e142
