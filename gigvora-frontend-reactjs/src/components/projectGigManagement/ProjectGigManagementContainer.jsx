--- conflicted
+++ resolved
@@ -56,47 +56,35 @@
 function validateProjectForm(values) {
   const errors = {};
   if (!values.title?.trim()) {
-<<<<<<< HEAD
     errors.title = 'Add a name.';
-=======
     errors.title = 'Add a project name.';
   } else if (values.title.trim().length < 3) {
     errors.title = 'Use at least three characters.';
->>>>>>> 2d99e142
   }
   if (!values.description?.trim()) {
-<<<<<<< HEAD
     errors.description = 'Add a summary.';
-=======
     errors.description = 'Add a short project outline.';
->>>>>>> 2d99e142
   }
   if (values.budgetAllocated !== '') {
     const amount = parseNumber(values.budgetAllocated);
     if (amount == null) {
-<<<<<<< HEAD
       errors.budgetAllocated = 'Use a number.';
     } else if (amount < 0) {
       errors.budgetAllocated = 'Must be positive.';
-=======
       errors.budgetAllocated = 'Enter a number.';
     } else if (amount < 0) {
       errors.budgetAllocated = 'Budget cannot be negative.';
->>>>>>> 2d99e142
     }
   }
   if (values.dueDate) {
     const due = new Date(values.dueDate);
     if (Number.isNaN(due.getTime())) {
-<<<<<<< HEAD
       errors.dueDate = 'Pick a date.';
     } else if (due < startOfToday()) {
       errors.dueDate = 'Date has passed.';
-=======
       errors.dueDate = 'Choose a valid date.';
     } else if (due < startOfToday()) {
       errors.dueDate = 'Use a future date.';
->>>>>>> 2d99e142
     }
   }
   return errors;
@@ -105,26 +93,20 @@
 function validateGigForm(values) {
   const errors = {};
   if (!values.vendorName?.trim()) {
-<<<<<<< HEAD
     errors.vendorName = 'Add a vendor.';
   }
   if (!values.serviceName?.trim()) {
     errors.serviceName = 'Add a service.';
-=======
     errors.vendorName = 'Add the vendor name.';
   }
   if (!values.serviceName?.trim()) {
     errors.serviceName = 'Add the service.';
->>>>>>> 2d99e142
   }
   if (values.amount !== '') {
     const amount = parseNumber(values.amount);
     if (amount == null) {
-<<<<<<< HEAD
       errors.amount = 'Use a number.';
-=======
       errors.amount = 'Enter a number.';
->>>>>>> 2d99e142
     } else if (amount < 0) {
       errors.amount = 'Must be positive.';
     }
@@ -132,15 +114,12 @@
   if (values.dueAt) {
     const due = new Date(values.dueAt);
     if (Number.isNaN(due.getTime())) {
-<<<<<<< HEAD
       errors.dueAt = 'Pick a date.';
     } else if (due < startOfToday()) {
       errors.dueAt = 'Date has passed.';
-=======
       errors.dueAt = 'Choose a valid date.';
     } else if (due < startOfToday()) {
       errors.dueAt = 'Use a future date.';
->>>>>>> 2d99e142
     }
   }
   return errors;
@@ -295,7 +274,6 @@
   if (!canManageProjects) {
     return (
       <section
-<<<<<<< HEAD
         id="projects-access"
         className="rounded-3xl border border-amber-200 bg-gradient-to-br from-amber-50 via-white to-white p-8 shadow-sm"
       >
@@ -325,7 +303,6 @@
             Email operations@gigvora.com
           </a>
         </div>
-=======
         id="project-workspace"
         className="rounded-3xl border border-amber-200 bg-amber-50/70 p-8 shadow-sm"
       >
@@ -340,13 +317,11 @@
       <section className="rounded-3xl border border-slate-200 bg-white p-10 text-center shadow-sm">
         <h2 className="text-lg font-semibold text-slate-900">Access needed</h2>
         <p className="mt-3 text-sm text-slate-600">{denialReason ?? 'Switch to a workspace role with project rights.'}</p>
->>>>>>> 2d99e142
       </section>
     );
   }
 
   const { data, loading, error, actions, reload } = useProjectGigManagement(userId);
-<<<<<<< HEAD
   const [projectDrawerOpen, setProjectDrawerOpen] = useState(false);
   const [gigDrawerOpen, setGigDrawerOpen] = useState(false);
   const [selectedProject, setSelectedProject] = useState(null);
@@ -356,25 +331,21 @@
   const [gigErrors, setGigErrors] = useState({});
   const [projectSubmitting, setProjectSubmitting] = useState(false);
   const [gigSubmitting, setGigSubmitting] = useState(false);
-=======
   const [activeTab, setActiveTab] = useState('projects');
   const [projectForm, setProjectForm] = useState(INITIAL_PROJECT_FORM);
   const [projectErrors, setProjectErrors] = useState({});
->>>>>>> 2d99e142
   const [projectFeedback, setProjectFeedback] = useState(null);
   const [submittingProject, setSubmittingProject] = useState(false);
 
   const [gigForm, setGigForm] = useState(INITIAL_GIG_FORM);
   const [gigErrors, setGigErrors] = useState({});
   const [gigFeedback, setGigFeedback] = useState(null);
-<<<<<<< HEAD
   const [detailSaving, setDetailSaving] = useState(false);
   const [detailError, setDetailError] = useState(null);
 
   const access = data?.access ?? { canManage: false };
   const canManage = access.canManage !== false;
   const viewOnlyNote = !canManage
-=======
   const [submittingGig, setSubmittingGig] = useState(false);
 
   const [projectDialogOpen, setProjectDialogOpen] = useState(false);
@@ -430,7 +401,6 @@
     [orders, selectedOrderId],
   );
   const accessReason = hasSnapshot && !canManage
->>>>>>> 2d99e142
     ? access.reason ??
       (access.actorRole
         ? `View only for ${access.actorRole.replace(/_/g, ' ')}`
@@ -441,9 +411,7 @@
     [access.allowedRoles],
   );
 
-<<<<<<< HEAD
   const meta = data?.meta ?? {};
-=======
   const defaultAuthorName = useMemo(() => {
     if (!session) {
       return null;
@@ -466,7 +434,6 @@
     `rounded-xl border px-3 py-2 text-sm text-slate-900 shadow-sm transition focus:outline-none focus:ring-2 focus:ring-accent/30 focus:border-accent ${
       hasError ? 'border-rose-400 focus:ring-rose-200 focus:border-rose-500' : 'border-slate-200'
     }`;
->>>>>>> 2d99e142
 
   const handleProjectChange = (event) => {
     const { name, value } = event.target;
@@ -482,17 +449,14 @@
     const validation = validateProjectForm(projectForm);
     setProjectErrors(validation);
     if (Object.keys(validation).length > 0) {
-<<<<<<< HEAD
       setProjectFeedback({ status: 'error', message: 'Fix the highlighted fields.' });
       return;
     }
     setProjectSubmitting(true);
-=======
       setProjectFeedback({ tone: 'error', message: 'Fix the highlighted fields.' });
       return;
     }
     setSubmittingProject(true);
->>>>>>> 2d99e142
     setProjectFeedback(null);
     try {
       await actions.createProject({
@@ -501,7 +465,6 @@
         budgetCurrency: projectForm.budgetCurrency,
         budgetAllocated: parseNumber(projectForm.budgetAllocated) ?? 0,
         dueDate: projectForm.dueDate || undefined,
-<<<<<<< HEAD
         workspace: { status: 'planning', progressPercent: 10 },
       });
       setProjectForm(INITIAL_PROJECT_FORM);
@@ -512,7 +475,6 @@
       setProjectFeedback({ status: 'error', message: submitError?.message ?? 'Unable to create project.' });
     } finally {
       setProjectSubmitting(false);
-=======
         workspace: { status: 'planning', progressPercent: 5 },
       });
       setProjectForm(INITIAL_PROJECT_FORM);
@@ -524,7 +486,6 @@
       setProjectFeedback({ tone: 'error', message: submitError?.message ?? 'Unable to create the project.' });
     } finally {
       setSubmittingProject(false);
->>>>>>> 2d99e142
     }
   };
 
@@ -533,11 +494,8 @@
     const validation = validateGigForm(gigForm);
     setGigErrors(validation);
     if (Object.keys(validation).length > 0) {
-<<<<<<< HEAD
       setGigFeedback({ status: 'error', message: 'Fix the highlighted fields.' });
-=======
       setGigFeedback({ tone: 'error', message: 'Fix the highlighted fields.' });
->>>>>>> 2d99e142
       return;
     }
     setSubmittingGig(true);
@@ -549,7 +507,6 @@
         amount: parseNumber(gigForm.amount) ?? 0,
         currency: gigForm.currency,
         dueAt: gigForm.dueAt || undefined,
-<<<<<<< HEAD
       });
       setGigForm(INITIAL_GIG_FORM);
       setGigErrors({});
@@ -557,7 +514,6 @@
       setGigDrawerOpen(false);
     } catch (submitError) {
       setGigFeedback({ status: 'error', message: submitError?.message ?? 'Unable to save gig.' });
-=======
         requirements: [{ title: 'Kickoff', status: 'pending' }],
       });
       setGigForm(INITIAL_GIG_FORM);
@@ -566,13 +522,11 @@
       setGigDialogOpen(false);
     } catch (submitError) {
       setGigFeedback({ tone: 'error', message: submitError?.message ?? 'Unable to save the gig.' });
->>>>>>> 2d99e142
     } finally {
       setSubmittingGig(false);
     }
   };
 
-<<<<<<< HEAD
   const handleSelectProject = (project) => {
     setSelectedProject(project);
     setDetailError(null);
@@ -673,7 +627,6 @@
         canManage={canManage}
       />
     </>
-=======
   const projectFormContent = projectDialogOpen ? (
     <form className="grid gap-4" onSubmit={submitProject} noValidate>
       {projectFeedback ? (
@@ -1118,14 +1071,10 @@
         onStartChat={(orderId) => openComposer('chat', { orderId })}
       />
     </section>
->>>>>>> 2d99e142
   );
 }
 
 ProjectGigManagementContainer.propTypes = {
-<<<<<<< HEAD
   userId: PropTypes.number,
-=======
   userId: PropTypes.oneOfType([PropTypes.string, PropTypes.number]).isRequired,
->>>>>>> 2d99e142
 };