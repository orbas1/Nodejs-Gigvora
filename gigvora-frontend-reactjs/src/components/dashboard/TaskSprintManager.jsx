--- conflicted
+++ resolved
@@ -519,11 +519,8 @@
                 className="mt-1 w-full rounded-xl border border-slate-200 px-3 py-2 text-sm text-slate-700 focus:border-blue-400 focus:outline-none focus:ring-2 focus:ring-blue-200"
               />
             </label>
-<<<<<<< HEAD
             </div>
-=======
           </div>
->>>>>>> f6e0a120
             <button
               type="submit"
               className={`inline-flex w-full items-center justify-center rounded-xl px-4 py-2 text-xs font-semibold uppercase tracking-wide text-white shadow-sm transition focus-visible:outline focus-visible:outline-2 focus-visible:outline-offset-2 focus-visible:outline-blue-500 ${
@@ -637,11 +634,8 @@
                 className="mt-1 w-full rounded-xl border border-slate-200 px-3 py-2 text-sm text-slate-700 focus:border-blue-400 focus:outline-none focus:ring-2 focus:ring-blue-200"
               />
             </label>
-<<<<<<< HEAD
             </div>
-=======
           </div>
->>>>>>> f6e0a120
             <button
               type="submit"
               className={`inline-flex w-full items-center justify-center rounded-xl px-4 py-2 text-xs font-semibold uppercase tracking-wide text-white shadow-sm transition focus-visible:outline focus-visible:outline-2 focus-visible:outline-offset-2 focus-visible:outline-blue-500 ${
@@ -763,11 +757,8 @@
                 className="mt-1 w-full rounded-xl border border-slate-200 px-3 py-2 text-sm text-slate-700 focus:border-blue-400 focus:outline-none focus:ring-2 focus:ring-blue-200"
               />
             </label>
-<<<<<<< HEAD
             </div>
-=======
           </div>
->>>>>>> f6e0a120
             <button
               type="submit"
               className={`inline-flex w-full items-center justify-center rounded-xl px-4 py-2 text-xs font-semibold uppercase tracking-wide text-white shadow-sm transition focus-visible:outline focus-visible:outline-2 focus-visible:outline-offset-2 focus-visible:outline-blue-500 ${
@@ -905,11 +896,8 @@
                 className="mt-1 w-full rounded-xl border border-slate-200 px-3 py-2 text-sm text-slate-700 focus:border-blue-400 focus:outline-none focus:ring-2 focus:ring-blue-200"
               />
             </label>
-<<<<<<< HEAD
             </div>
-=======
           </div>
->>>>>>> f6e0a120
             <button
               type="submit"
               className={`inline-flex w-full items-center justify-center rounded-xl px-4 py-2 text-xs font-semibold uppercase tracking-wide text-white shadow-sm transition focus-visible:outline focus-visible:outline-2 focus-visible:outline-offset-2 focus-visible:outline-blue-500 ${
