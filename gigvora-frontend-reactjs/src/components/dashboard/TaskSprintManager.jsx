--- conflicted
+++ resolved
@@ -532,10 +532,7 @@
             >
               {creatingSprint ? 'Saving…' : 'Save sprint'}
             </button>
-<<<<<<< HEAD
-=======
             </div>
->>>>>>> ff4f3235
           </div>
           </fieldset>
         </form>
@@ -651,10 +648,7 @@
             >
               {creatingTask ? 'Saving…' : 'Add task'}
             </button>
-<<<<<<< HEAD
-=======
             </div>
->>>>>>> ff4f3235
           </div>
           </fieldset>
         </form>
@@ -778,11 +772,8 @@
             >
               {loggingTimeEntry ? 'Logging…' : 'Log time'}
             </button>
-<<<<<<< HEAD
-          </div>
-=======
+          </div>
             </div>
->>>>>>> ff4f3235
           </fieldset>
         </form>
 
@@ -922,11 +913,8 @@
             >
               {registeringRisk ? 'Registering…' : 'Register risk'}
             </button>
-<<<<<<< HEAD
-          </div>
-=======
+          </div>
             </div>
->>>>>>> ff4f3235
           </fieldset>
         </form>
       </div>
