import { useCallback, useEffect, useMemo, useState } from 'react';
import {
  listCreationStudioItems,
  getCreationStudioItem,
  createCreationStudioItem,
  updateCreationStudioItem,
  publishCreationStudioItem,
} from '../../services/creationStudio.js';
import useSession from '../../hooks/useSession.js';
import { CREATION_TYPES, getTypeConfig, evaluateCreationAccess } from './config.js';
import StudioLayout from './layout/StudioLayout.jsx';
import TypeGallery from './panels/TypeGallery.jsx';
import ItemShelf from './panels/ItemShelf.jsx';
import PreviewDrawer from './panels/PreviewDrawer.jsx';
import CreationWizard from './wizard/CreationWizard.jsx';

const ALLOWED_CREATOR_ROLES = ['user', 'freelancer', 'agency', 'company', 'mentor', 'headhunter', 'admin'];
const ALLOWED_CREATOR_ROLE_SET = new Set(ALLOWED_CREATOR_ROLES);

export default function CreationStudioManager() {
  const { session, isAuthenticated } = useSession();
<<<<<<< HEAD
  const ownerId = session?.id ?? null;
  const memberships = session?.memberships ?? [];
  const hasRoleAccess = useMemo(
    () => memberships.some((membership) => ALLOWED_CREATOR_ROLE_SET.has(membership)),
    [memberships],
  );
  const canManage = Boolean(ownerId) && isAuthenticated && hasRoleAccess;
=======
  const { ownerId, hasAccess } = useMemo(() => evaluateCreationAccess(session), [session]);
  const canManage = Boolean(ownerId) && isAuthenticated && hasAccess;
>>>>>>> e7636924

  const [items, setItems] = useState([]);
  const [filters, setFilters] = useState({ status: null, type: null });
  const [loading, setLoading] = useState(false);
  const [wizardOpen, setWizardOpen] = useState(false);
  const [wizardMode, setWizardMode] = useState('create');
  const [wizardType, setWizardType] = useState('gig');
  const [activeItem, setActiveItem] = useState(null);
  const [previewItem, setPreviewItem] = useState(null);
  const [previewOpen, setPreviewOpen] = useState(false);
  const [saving, setSaving] = useState(false);

  const loadItems = useCallback(
    async (overrides = {}) => {
      if (!canManage) {
        setItems([]);
        return null;
      }
      setLoading(true);
      try {
        const response = await listCreationStudioItems({ ownerId, ...filters, ...overrides });
        setItems(response?.items ?? []);
        return response;
      } catch (error) {
        console.error('Failed to load creations', error);
        return null;
      } finally {
        setLoading(false);
      }
    },
    [canManage, ownerId, filters],
  );

  useEffect(() => {
    if (!canManage) {
      setItems([]);
      return;
    }
    loadItems();
  }, [canManage, loadItems]);

  useEffect(() => {
    if (!canManage) {
      return undefined;
    }
    const handleExternalRefresh = (event) => {
      const { detail } = event ?? {};
      const nextFilters = {};
      if (detail?.type && typeof detail.type === 'string') {
        nextFilters.type = detail.type;
      }
      loadItems(nextFilters);
    };
    window.addEventListener('creation-studio:refresh', handleExternalRefresh);
    return () => window.removeEventListener('creation-studio:refresh', handleExternalRefresh);
  }, [canManage, loadItems]);

  const handleFiltersChange = useCallback(
    (patch) => {
      setFilters((previous) => ({
        ...previous,
        ...patch,
      }));
    },
    [setFilters],
  );

  const handleOpenCreate = useCallback(
    (typeId) => {
      if (!canManage) {
        return;
      }
      const nextType = typeId ?? wizardType ?? 'gig';
      setWizardType(nextType);
      setActiveItem(null);
      setWizardMode('create');
      setWizardOpen(true);
    },
    [wizardType, canManage],
  );

  const handleRefresh = useCallback(() => {
    if (!canManage) {
      return;
    }
    loadItems();
  }, [canManage, loadItems]);

  const handlePreview = useCallback(
    async (item) => {
      if (!canManage) {
        return;
      }
      try {
        const fullItem = await getCreationStudioItem(item.id);
        setPreviewItem(fullItem);
        setPreviewOpen(true);
      } catch (error) {
        console.error('Unable to preview item', error);
      }
    },
    [canManage],
  );

  const handleEditItem = useCallback(
    async (item) => {
      if (!canManage) {
        return;
      }
      try {
        setSaving(true);
        const fullItem = await getCreationStudioItem(item.id);
        setActiveItem(fullItem);
        setWizardType(fullItem.type);
        setWizardMode('edit');
        setWizardOpen(true);
      } catch (error) {
        console.error('Unable to open item', error);
      } finally {
        setSaving(false);
      }
    },
    [canManage],
  );

  const typeSummary = useMemo(() => CREATION_TYPES, []);
  const selectedTypeConfig = useMemo(() => getTypeConfig(wizardType), [wizardType]);

  const handleSaveDraft = useCallback(
    async (payload) => {
      setSaving(true);
      try {
        if (!canManage || !ownerId) {
          throw new Error('You must be signed in with creation studio access to save drafts.');
        }
        let result;
        if (wizardMode === 'edit' && activeItem?.id) {
          result = await updateCreationStudioItem(activeItem.id, { ...payload, ownerId: ownerId ?? payload.ownerId });
        } else {
          const prepared = { ...payload, ownerId: ownerId ?? payload.ownerId };
          result = await createCreationStudioItem(prepared);
        }
        await loadItems();
        return result;
      } catch (error) {
        console.error('Unable to save creation', error);
        throw error;
      } finally {
        setSaving(false);
      }
    },
    [wizardMode, activeItem?.id, ownerId, loadItems, canManage],
  );

  const handlePublish = useCallback(
    async (payload) => {
      setSaving(true);
      try {
        if (!canManage || !ownerId) {
          throw new Error('You must be signed in with creation studio access to publish content.');
        }
        let result;
        if (wizardMode === 'edit' && activeItem?.id) {
          await updateCreationStudioItem(activeItem.id, { ...payload, ownerId: ownerId ?? payload.ownerId });
          result = await publishCreationStudioItem(activeItem.id, { ownerId: ownerId ?? payload.ownerId });
        } else {
          const created = await createCreationStudioItem({ ...payload, ownerId: ownerId ?? payload.ownerId });
          result = await publishCreationStudioItem(created.id, { ownerId: ownerId ?? payload.ownerId });
        }
        await loadItems();
        return result;
      } catch (error) {
        console.error('Unable to publish creation', error);
        throw error;
      } finally {
        setSaving(false);
      }
    },
    [wizardMode, activeItem?.id, ownerId, loadItems, canManage],
  );

  if (!canManage) {
    return (
      <div className="rounded-3xl border border-slate-200 bg-white/80 p-8 text-center text-sm text-slate-600 shadow-sm">
        <h2 className="text-lg font-semibold text-slate-900">Creation studio unavailable</h2>
        <p className="mt-2 text-slate-600">
<<<<<<< HEAD
          Sign in with an eligible creator account to manage the creation studio. User, freelancer, agency, company,
          mentor, headhunter, or admin roles are required.
=======
          Sign in with an eligible creator account to manage the creation studio. Freelancer, agency, company, mentor,
          headhunter, or admin roles are required.
>>>>>>> e7636924
        </p>
      </div>
    );
  }

  return (
    <>
      <StudioLayout
        gallery={<TypeGallery types={typeSummary} activeTypeId={wizardType} onSelectType={handleOpenCreate} />}
        shelf={
          <ItemShelf
            items={items}
            loading={loading}
            filters={filters}
            onFilterChange={handleFiltersChange}
            onOpenItem={handleEditItem}
            onPreviewItem={handlePreview}
            onStartNew={() => handleOpenCreate(wizardType)}
            onRefresh={handleRefresh}
          />
        }
        footer={
          selectedTypeConfig ? (
            <div className="rounded-3xl border border-dashed border-blue-200 bg-blue-50/40 p-4 text-sm text-blue-700">
              {selectedTypeConfig.tagline}
            </div>
          ) : null
        }
      />

      <PreviewDrawer
        open={previewOpen}
        item={previewItem}
        onClose={() => setPreviewOpen(false)}
        onEdit={(item) => {
          setPreviewOpen(false);
          handleEditItem(item);
        }}
      />

      <CreationWizard
        open={wizardOpen}
        mode={wizardMode}
        typeId={wizardType}
        ownerId={ownerId}
        item={activeItem}
        loading={saving}
        onClose={() => {
          setWizardOpen(false);
          setActiveItem(null);
        }}
        onSaveDraft={handleSaveDraft}
        onPublish={handlePublish}
      />
    </>
  );
}<|MERGE_RESOLUTION|>--- conflicted
+++ resolved
@@ -19,7 +19,6 @@
 
 export default function CreationStudioManager() {
   const { session, isAuthenticated } = useSession();
-<<<<<<< HEAD
   const ownerId = session?.id ?? null;
   const memberships = session?.memberships ?? [];
   const hasRoleAccess = useMemo(
@@ -27,10 +26,6 @@
     [memberships],
   );
   const canManage = Boolean(ownerId) && isAuthenticated && hasRoleAccess;
-=======
-  const { ownerId, hasAccess } = useMemo(() => evaluateCreationAccess(session), [session]);
-  const canManage = Boolean(ownerId) && isAuthenticated && hasAccess;
->>>>>>> e7636924
 
   const [items, setItems] = useState([]);
   const [filters, setFilters] = useState({ status: null, type: null });
@@ -217,13 +212,8 @@
       <div className="rounded-3xl border border-slate-200 bg-white/80 p-8 text-center text-sm text-slate-600 shadow-sm">
         <h2 className="text-lg font-semibold text-slate-900">Creation studio unavailable</h2>
         <p className="mt-2 text-slate-600">
-<<<<<<< HEAD
           Sign in with an eligible creator account to manage the creation studio. User, freelancer, agency, company,
           mentor, headhunter, or admin roles are required.
-=======
-          Sign in with an eligible creator account to manage the creation studio. Freelancer, agency, company, mentor,
-          headhunter, or admin roles are required.
->>>>>>> e7636924
         </p>
       </div>
     );
