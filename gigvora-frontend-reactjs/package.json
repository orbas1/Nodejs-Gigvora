{
  "name": "gigvora-frontend",
  "private": true,
  "version": "0.1.0",
  "type": "module",
  "scripts": {
    "start": "vite --host 0.0.0.0 --port 4173 --strictPort",
    "dev": "vite",
    "build": "vite build",
    "preview": "vite preview",
    "lint": "eslint .",
    "test": "vitest",
    "calendar:stub": "node ../calendar_stub/server.mjs"
  },
  "dependencies": {
    "@headlessui/react": "^2.1.1",
    "@heroicons/react": "^2.1.3",
    "@react-oauth/google": "^0.12.1",
    "agora-rtc-sdk-ng": "^4.24.0",
    "axios": "^1.6.8",
<<<<<<< HEAD
    "date-fns": "^2.30.0",
=======
    "date-fns": "^4.1.0",
>>>>>>> 70f7f9ed
    "dompurify": "^3.0.6",
    "mapbox-gl": "^2.15.0",
    "react": "^18.2.0",
    "react-dom": "^18.2.0",
    "react-map-gl": "^7.0.19",
    "react-router-dom": "^6.22.3"
  },
  "devDependencies": {
    "@testing-library/jest-dom": "^6.4.2",
    "@testing-library/react": "^14.2.1",
    "@testing-library/user-event": "^14.5.1",
    "@types/react": "^18.2.55",
    "@types/react-dom": "^18.2.19",
    "@vitejs/plugin-react": "^5.0.4",
    "autoprefixer": "^10.4.19",
    "eslint": "^8.57.0",
    "eslint-config-prettier": "^9.1.0",
    "eslint-plugin-react": "^7.34.1",
    "eslint-plugin-react-hooks": "^4.6.0",
    "jsdom": "^24.0.0",
    "postcss": "^8.4.38",
    "tailwindcss": "^3.4.3",
    "vite": "^5.2.0",
    "vitest": "^1.5.3"
  }
}<|MERGE_RESOLUTION|>--- conflicted
+++ resolved
@@ -18,11 +18,8 @@
     "@react-oauth/google": "^0.12.1",
     "agora-rtc-sdk-ng": "^4.24.0",
     "axios": "^1.6.8",
-<<<<<<< HEAD
     "date-fns": "^2.30.0",
-=======
     "date-fns": "^4.1.0",
->>>>>>> 70f7f9ed
     "dompurify": "^3.0.6",
     "mapbox-gl": "^2.15.0",
     "react": "^18.2.0",
